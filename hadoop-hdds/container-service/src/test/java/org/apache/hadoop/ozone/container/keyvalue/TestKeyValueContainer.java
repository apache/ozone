/**
 * Licensed to the Apache Software Foundation (ASF) under one
 * or more contributor license agreements.  See the NOTICE file
 * distributed with this work for additional information
 * regarding copyright ownership.  The ASF licenses this file
 * to you under the Apache License, Version 2.0 (the
 * "License"); you may not use this file except in compliance
 * with the License.  You may obtain a copy of the License at
 *
 *     http://www.apache.org/licenses/LICENSE-2.0
 *
 * Unless required by applicable law or agreed to in writing, software
 * distributed under the License is distributed on an "AS IS" BASIS,
 * WITHOUT WARRANTIES OR CONDITIONS OF ANY KIND, either express or implied.
 * See the License for the specific language governing permissions and
 * limitations under the License.
 */

package org.apache.hadoop.ozone.container.keyvalue;

import org.apache.hadoop.conf.StorageUnit;
import org.apache.hadoop.hdds.client.BlockID;
import org.apache.hadoop.hdds.conf.ConfigurationSource;
import org.apache.hadoop.hdds.conf.OzoneConfiguration;
import org.apache.hadoop.hdds.protocol.datanode.proto.ContainerProtos;
import org.apache.hadoop.hdds.scm.container.common.helpers.StorageContainerException;
import org.apache.hadoop.hdds.utils.db.DBProfile;
import org.apache.hadoop.hdds.utils.db.Table;
import org.apache.hadoop.ozone.OzoneConsts;
import org.apache.hadoop.ozone.container.common.helpers.BlockData;
import org.apache.hadoop.ozone.container.common.impl.ChunkLayOutVersion;
import org.apache.hadoop.ozone.container.common.impl.ContainerDataYaml;
<<<<<<< HEAD
import org.apache.hadoop.ozone.container.common.utils.ReferenceCountedDB;
=======
import org.apache.hadoop.ozone.container.common.utils.StorageVolumeUtil;
>>>>>>> c0eb347f
import org.apache.hadoop.ozone.container.common.volume.HddsVolume;
import org.apache.hadoop.ozone.container.common.volume.MutableVolumeSet;
import org.apache.hadoop.ozone.container.common.volume.RoundRobinVolumeChoosingPolicy;
import org.apache.hadoop.ozone.container.common.volume.VolumeSet;
import org.apache.hadoop.ozone.container.keyvalue.helpers.BlockUtils;
import org.apache.hadoop.ozone.container.metadata.AbstractDatanodeStore;
import org.apache.hadoop.ozone.container.metadata.DatanodeStore;
import org.apache.ozone.test.GenericTestUtils;
import org.apache.hadoop.util.DiskChecker;
import org.junit.Assert;
import org.junit.Before;
import org.junit.Rule;
import org.junit.Test;
import org.junit.rules.TemporaryFolder;
import org.junit.runner.RunWith;
import org.junit.runners.Parameterized;
import org.mockito.Mockito;
import org.rocksdb.ColumnFamilyOptions;

import java.io.File;
import java.io.IOException;
import java.util.HashMap;
import java.util.Map;
import java.util.UUID;

import static org.apache.hadoop.hdds.HddsConfigKeys.HDDS_DB_PROFILE;
import static org.apache.ratis.util.Preconditions.assertTrue;
import static org.junit.Assert.*;
import static org.mockito.ArgumentMatchers.anyList;
import static org.mockito.ArgumentMatchers.anyLong;
import static org.mockito.Mockito.mock;

/**
 * Class to test KeyValue Container operations.
 */
@RunWith(Parameterized.class)
public class TestKeyValueContainer {

  @Rule
  public TemporaryFolder folder = new TemporaryFolder();

  private String scmId = UUID.randomUUID().toString();
  private VolumeSet volumeSet;
  private RoundRobinVolumeChoosingPolicy volumeChoosingPolicy;
  private KeyValueContainerData keyValueContainerData;
  private KeyValueContainer keyValueContainer;
  private UUID datanodeId;

  private final ChunkLayOutVersion layout;

  // Use one configuration object across parameterized runs of tests.
  // This preserves the column family options in the container options
  // cache for testContainersShareColumnFamilyOptions.
  private static final OzoneConfiguration CONF = new OzoneConfiguration();

  public TestKeyValueContainer(ChunkLayOutVersion layout) {
    this.layout = layout;
  }

  @Parameterized.Parameters
  public static Iterable<Object[]> parameters() {
    return ChunkLayoutTestInfo.chunkLayoutParameters();
  }

  @Before
  public void setUp() throws Exception {
    datanodeId = UUID.randomUUID();
    HddsVolume hddsVolume = new HddsVolume.Builder(folder.getRoot()
        .getAbsolutePath()).conf(CONF).datanodeUuid(datanodeId
        .toString()).build();

    volumeSet = mock(MutableVolumeSet.class);
    volumeChoosingPolicy = mock(RoundRobinVolumeChoosingPolicy.class);
    Mockito.when(volumeChoosingPolicy.chooseVolume(anyList(), anyLong()))
        .thenReturn(hddsVolume);

    keyValueContainerData = new KeyValueContainerData(1L,
        layout,
        (long) StorageUnit.GB.toBytes(5), UUID.randomUUID().toString(),
        datanodeId.toString());

    keyValueContainer = new KeyValueContainer(keyValueContainerData, CONF);
  }

  @Test
  public void testCreateContainer() throws Exception {
    createContainer();

    String containerMetaDataPath = keyValueContainerData.getMetadataPath();
    String chunksPath = keyValueContainerData.getChunksPath();

    // Check whether containerMetaDataPath and chunksPath exists or not.
    assertTrue(containerMetaDataPath != null);
    assertTrue(chunksPath != null);
    // Check whether container file and container db file exists or not.
    assertTrue(keyValueContainer.getContainerFile().exists(),
        ".Container File does not exist");
    assertTrue(keyValueContainer.getContainerDBFile().exists(), "Container " +
        "DB does not exist");
  }

<<<<<<< HEAD
=======
  @Test
  public void testContainerImportExport() throws Exception {
    long containerId = keyValueContainer.getContainerData().getContainerID();
    createContainer();
    long numberOfKeysToWrite = 12;
    closeContainer();
    populate(numberOfKeysToWrite);

    //destination path
    File folderToExport = folder.newFile("exported.tar.gz");

    TarContainerPacker packer = new TarContainerPacker();

    //export the container
    try (FileOutputStream fos = new FileOutputStream(folderToExport)) {
      keyValueContainer
          .exportContainerData(fos, packer);
    }

    //delete the original one
    keyValueContainer.delete();

    //create a new one
    KeyValueContainerData containerData =
        new KeyValueContainerData(containerId,
            keyValueContainerData.getLayOutVersion(),
            keyValueContainerData.getMaxSize(), UUID.randomUUID().toString(),
            datanodeId.toString());
    KeyValueContainer container = new KeyValueContainer(containerData, CONF);

    HddsVolume containerVolume = volumeChoosingPolicy.chooseVolume(
        StorageVolumeUtil.getHddsVolumesList(volumeSet.getVolumesList()), 1);
    String hddsVolumeDir = containerVolume.getHddsRootDir().toString();

    container.populatePathFields(scmId, containerVolume, hddsVolumeDir);
    try (FileInputStream fis = new FileInputStream(folderToExport)) {
      container.importContainerData(fis, packer);
    }

    assertEquals("value1", containerData.getMetadata().get("key1"));
    assertEquals(keyValueContainerData.getContainerDBType(),
        containerData.getContainerDBType());
    assertEquals(keyValueContainerData.getState(),
        containerData.getState());
    assertEquals(numberOfKeysToWrite,
        containerData.getKeyCount());
    assertEquals(keyValueContainerData.getLayOutVersion(),
        containerData.getLayOutVersion());
    assertEquals(keyValueContainerData.getMaxSize(),
        containerData.getMaxSize());
    assertEquals(keyValueContainerData.getBytesUsed(),
        containerData.getBytesUsed());

    //Can't overwrite existing container
    try {
      try (FileInputStream fis = new FileInputStream(folderToExport)) {
        container.importContainerData(fis, packer);
      }
      fail("Container is imported twice. Previous files are overwritten");
    } catch (IOException ex) {
      //all good
      assertTrue(container.getContainerFile().exists());
    }

    //Import failure should cleanup the container directory
    containerData =
        new KeyValueContainerData(containerId + 1,
            keyValueContainerData.getLayOutVersion(),
            keyValueContainerData.getMaxSize(), UUID.randomUUID().toString(),
            datanodeId.toString());
    container = new KeyValueContainer(containerData, CONF);

    containerVolume = volumeChoosingPolicy.chooseVolume(
        StorageVolumeUtil.getHddsVolumesList(volumeSet.getVolumesList()), 1);
    hddsVolumeDir = containerVolume.getHddsRootDir().toString();
    container.populatePathFields(scmId, containerVolume, hddsVolumeDir);
    try {
      FileInputStream fis = new FileInputStream(folderToExport);
      fis.close();
      container.importContainerData(fis, packer);
      fail("Container import should fail");
    } catch (Exception ex) {
      assertTrue(ex instanceof IOException);
    } finally {
      File directory =
          new File(container.getContainerData().getContainerPath());
      assertFalse(directory.exists());
    }
  }

>>>>>>> c0eb347f
  /**
   * Create the container on disk.
   */
  private void createContainer() throws StorageContainerException {
    keyValueContainer.create(volumeSet, volumeChoosingPolicy, scmId);
    keyValueContainerData = keyValueContainer.getContainerData();
  }

  /**
   * Add some keys to the container.
   */
  private void populate(long numberOfKeysToWrite) throws IOException {
    try (ReferenceCountedDB metadataStore =
        BlockUtils.getDB(keyValueContainer.getContainerData(), CONF)) {
      Table<String, BlockData> blockDataTable =
              metadataStore.getStore().getBlockDataTable();

      for (long i = 0; i < numberOfKeysToWrite; i++) {
        blockDataTable.put("test" + i, new BlockData(new BlockID(i, i)));
      }

      // As now when we put blocks, we increment block count and update in DB.
      // As for test, we are doing manually so adding key count to DB.
      metadataStore.getStore().getMetadataTable()
              .put(OzoneConsts.BLOCK_COUNT, numberOfKeysToWrite);
    }

    Map<String, String> metadata = new HashMap<>();
    metadata.put("key1", "value1");
    keyValueContainer.update(metadata, true);
  }

  /**
   * Set container state to CLOSED.
   */
  private void closeContainer() {
    keyValueContainerData.setState(
        ContainerProtos.ContainerDataProto.State.CLOSED);
  }


  @Test
  public void testDuplicateContainer() throws Exception {
    try {
      // Create Container.
      keyValueContainer.create(volumeSet, volumeChoosingPolicy, scmId);
      keyValueContainer.create(volumeSet, volumeChoosingPolicy, scmId);
      fail("testDuplicateContainer failed");
    } catch (StorageContainerException ex) {
      GenericTestUtils.assertExceptionContains("ContainerFile already " +
          "exists", ex);
      assertEquals(ContainerProtos.Result.CONTAINER_ALREADY_EXISTS, ex
          .getResult());
    }
  }

  @Test
  public void testDiskFullExceptionCreateContainer() throws Exception {

    Mockito.when(volumeChoosingPolicy.chooseVolume(anyList(), anyLong()))
        .thenThrow(DiskChecker.DiskOutOfSpaceException.class);
    try {
      keyValueContainer.create(volumeSet, volumeChoosingPolicy, scmId);
      fail("testDiskFullExceptionCreateContainer failed");
    } catch (StorageContainerException ex) {
      GenericTestUtils.assertExceptionContains("disk out of space",
          ex);
      assertEquals(ContainerProtos.Result.DISK_OUT_OF_SPACE, ex.getResult());
    }
  }

  @Test
  public void testDeleteContainer() throws Exception {
    closeContainer();
    keyValueContainer = new KeyValueContainer(
        keyValueContainerData, CONF);
    keyValueContainer.create(volumeSet, volumeChoosingPolicy, scmId);
    keyValueContainer.delete();

    String containerMetaDataPath = keyValueContainerData
        .getMetadataPath();
    File containerMetaDataLoc = new File(containerMetaDataPath);

    assertFalse("Container directory still exists", containerMetaDataLoc
        .getParentFile().exists());

    assertFalse("Container File still exists",
        keyValueContainer.getContainerFile().exists());
    assertFalse("Container DB file still exists",
        keyValueContainer.getContainerDBFile().exists());
  }

  @Test
  public void testCloseContainer() throws Exception {
    keyValueContainer.create(volumeSet, volumeChoosingPolicy, scmId);
    keyValueContainer.close();

    keyValueContainerData = keyValueContainer
        .getContainerData();

    assertEquals(ContainerProtos.ContainerDataProto.State.CLOSED,
        keyValueContainerData.getState());

    //Check state in the .container file
    File containerFile = keyValueContainer.getContainerFile();

    keyValueContainerData = (KeyValueContainerData) ContainerDataYaml
        .readContainerFile(containerFile);
    assertEquals(ContainerProtos.ContainerDataProto.State.CLOSED,
        keyValueContainerData.getState());
  }

  @Test
  public void testReportOfUnhealthyContainer() throws Exception {
    keyValueContainer.create(volumeSet, volumeChoosingPolicy, scmId);
    Assert.assertNotNull(keyValueContainer.getContainerReport());
    keyValueContainer.markContainerUnhealthy();
    File containerFile = keyValueContainer.getContainerFile();
    keyValueContainerData = (KeyValueContainerData) ContainerDataYaml
        .readContainerFile(containerFile);
    assertEquals(ContainerProtos.ContainerDataProto.State.UNHEALTHY,
        keyValueContainerData.getState());
    Assert.assertNotNull(keyValueContainer.getContainerReport());
  }

  @Test
  public void testUpdateContainer() throws IOException {
    keyValueContainer.create(volumeSet, volumeChoosingPolicy, scmId);
    Map<String, String> metadata = new HashMap<>();
    metadata.put(OzoneConsts.VOLUME, OzoneConsts.OZONE);
    metadata.put(OzoneConsts.OWNER, OzoneConsts.OZONE_SIMPLE_HDFS_USER);
    keyValueContainer.update(metadata, true);

    keyValueContainerData = keyValueContainer
        .getContainerData();

    assertEquals(2, keyValueContainerData.getMetadata().size());

    //Check metadata in the .container file
    File containerFile = keyValueContainer.getContainerFile();

    keyValueContainerData = (KeyValueContainerData) ContainerDataYaml
        .readContainerFile(containerFile);
    assertEquals(2, keyValueContainerData.getMetadata().size());

  }

  @Test
  public void testUpdateContainerUnsupportedRequest() throws Exception {
    try {
      closeContainer();
      keyValueContainer = new KeyValueContainer(keyValueContainerData, CONF);
      keyValueContainer.create(volumeSet, volumeChoosingPolicy, scmId);
      Map<String, String> metadata = new HashMap<>();
      metadata.put(OzoneConsts.VOLUME, OzoneConsts.OZONE);
      keyValueContainer.update(metadata, false);
      fail("testUpdateContainerUnsupportedRequest failed");
    } catch (StorageContainerException ex) {
      GenericTestUtils.assertExceptionContains("Updating a closed container " +
          "without force option is not allowed", ex);
      assertEquals(ContainerProtos.Result.UNSUPPORTED_REQUEST, ex
          .getResult());
    }
  }

  @Test
  public void testContainersShareColumnFamilyOptions() throws Exception {
    // Get a read only view (not a copy) of the options cache.
    Map<ConfigurationSource, ColumnFamilyOptions> cachedOptions =
        AbstractDatanodeStore.getColumnFamilyOptionsCache();

    // Create Container 1
    keyValueContainer.create(volumeSet, volumeChoosingPolicy, scmId);
    ColumnFamilyOptions options1 = cachedOptions.get(CONF);
    Assert.assertNotNull(options1);

    // Create Container 2
    keyValueContainerData = new KeyValueContainerData(2L,
        layout,
        (long) StorageUnit.GB.toBytes(5), UUID.randomUUID().toString(),
        datanodeId.toString());
    keyValueContainer = new KeyValueContainer(keyValueContainerData, CONF);
    keyValueContainer.create(volumeSet, volumeChoosingPolicy, scmId);

    ColumnFamilyOptions options2 = cachedOptions.get(CONF);
    Assert.assertNotNull(options2);

    // Column family options object should be reused.
    Assert.assertSame(options1, options2);
  }

  @Test
  public void testDBProfileAffectsDBOptions() throws Exception {
    // Create Container 1
    keyValueContainer.create(volumeSet, volumeChoosingPolicy, scmId);

    DBProfile outProfile1;
    try (ReferenceCountedDB db1 =
        BlockUtils.getDB(keyValueContainer.getContainerData(), CONF)) {
      DatanodeStore store1 = db1.getStore();
      Assert.assertTrue(store1 instanceof AbstractDatanodeStore);
      outProfile1 = ((AbstractDatanodeStore) store1).getDbProfile();
    }

    // Create Container 2 with different DBProfile in otherConf
    OzoneConfiguration otherConf = new OzoneConfiguration();
    // Use a dedicated profile for test
    otherConf.setEnum(HDDS_DB_PROFILE, DBProfile.SSD);

    keyValueContainerData = new KeyValueContainerData(2L,
        layout,
        (long) StorageUnit.GB.toBytes(5), UUID.randomUUID().toString(),
        datanodeId.toString());
    keyValueContainer = new KeyValueContainer(keyValueContainerData, otherConf);
    keyValueContainer.create(volumeSet, volumeChoosingPolicy, scmId);

    DBProfile outProfile2;
    try (ReferenceCountedDB db2 =
        BlockUtils.getDB(keyValueContainer.getContainerData(), otherConf)) {
      DatanodeStore store2 = db2.getStore();
      Assert.assertTrue(store2 instanceof AbstractDatanodeStore);
      outProfile2 = ((AbstractDatanodeStore) store2).getDbProfile();
    }

    // DBOtions should be different
    Assert.assertNotEquals(outProfile1.getDBOptions().compactionReadaheadSize(),
        outProfile2.getDBOptions().compactionReadaheadSize());
  }
}<|MERGE_RESOLUTION|>--- conflicted
+++ resolved
@@ -30,11 +30,7 @@
 import org.apache.hadoop.ozone.container.common.helpers.BlockData;
 import org.apache.hadoop.ozone.container.common.impl.ChunkLayOutVersion;
 import org.apache.hadoop.ozone.container.common.impl.ContainerDataYaml;
-<<<<<<< HEAD
 import org.apache.hadoop.ozone.container.common.utils.ReferenceCountedDB;
-=======
-import org.apache.hadoop.ozone.container.common.utils.StorageVolumeUtil;
->>>>>>> c0eb347f
 import org.apache.hadoop.ozone.container.common.volume.HddsVolume;
 import org.apache.hadoop.ozone.container.common.volume.MutableVolumeSet;
 import org.apache.hadoop.ozone.container.common.volume.RoundRobinVolumeChoosingPolicy;
@@ -42,8 +38,8 @@
 import org.apache.hadoop.ozone.container.keyvalue.helpers.BlockUtils;
 import org.apache.hadoop.ozone.container.metadata.AbstractDatanodeStore;
 import org.apache.hadoop.ozone.container.metadata.DatanodeStore;
+import org.apache.hadoop.util.DiskChecker;
 import org.apache.ozone.test.GenericTestUtils;
-import org.apache.hadoop.util.DiskChecker;
 import org.junit.Assert;
 import org.junit.Before;
 import org.junit.Rule;
@@ -62,7 +58,9 @@
 
 import static org.apache.hadoop.hdds.HddsConfigKeys.HDDS_DB_PROFILE;
 import static org.apache.ratis.util.Preconditions.assertTrue;
-import static org.junit.Assert.*;
+import static org.junit.Assert.assertEquals;
+import static org.junit.Assert.assertFalse;
+import static org.junit.Assert.fail;
 import static org.mockito.ArgumentMatchers.anyList;
 import static org.mockito.ArgumentMatchers.anyLong;
 import static org.mockito.Mockito.mock;
@@ -136,99 +134,6 @@
         "DB does not exist");
   }
 
-<<<<<<< HEAD
-=======
-  @Test
-  public void testContainerImportExport() throws Exception {
-    long containerId = keyValueContainer.getContainerData().getContainerID();
-    createContainer();
-    long numberOfKeysToWrite = 12;
-    closeContainer();
-    populate(numberOfKeysToWrite);
-
-    //destination path
-    File folderToExport = folder.newFile("exported.tar.gz");
-
-    TarContainerPacker packer = new TarContainerPacker();
-
-    //export the container
-    try (FileOutputStream fos = new FileOutputStream(folderToExport)) {
-      keyValueContainer
-          .exportContainerData(fos, packer);
-    }
-
-    //delete the original one
-    keyValueContainer.delete();
-
-    //create a new one
-    KeyValueContainerData containerData =
-        new KeyValueContainerData(containerId,
-            keyValueContainerData.getLayOutVersion(),
-            keyValueContainerData.getMaxSize(), UUID.randomUUID().toString(),
-            datanodeId.toString());
-    KeyValueContainer container = new KeyValueContainer(containerData, CONF);
-
-    HddsVolume containerVolume = volumeChoosingPolicy.chooseVolume(
-        StorageVolumeUtil.getHddsVolumesList(volumeSet.getVolumesList()), 1);
-    String hddsVolumeDir = containerVolume.getHddsRootDir().toString();
-
-    container.populatePathFields(scmId, containerVolume, hddsVolumeDir);
-    try (FileInputStream fis = new FileInputStream(folderToExport)) {
-      container.importContainerData(fis, packer);
-    }
-
-    assertEquals("value1", containerData.getMetadata().get("key1"));
-    assertEquals(keyValueContainerData.getContainerDBType(),
-        containerData.getContainerDBType());
-    assertEquals(keyValueContainerData.getState(),
-        containerData.getState());
-    assertEquals(numberOfKeysToWrite,
-        containerData.getKeyCount());
-    assertEquals(keyValueContainerData.getLayOutVersion(),
-        containerData.getLayOutVersion());
-    assertEquals(keyValueContainerData.getMaxSize(),
-        containerData.getMaxSize());
-    assertEquals(keyValueContainerData.getBytesUsed(),
-        containerData.getBytesUsed());
-
-    //Can't overwrite existing container
-    try {
-      try (FileInputStream fis = new FileInputStream(folderToExport)) {
-        container.importContainerData(fis, packer);
-      }
-      fail("Container is imported twice. Previous files are overwritten");
-    } catch (IOException ex) {
-      //all good
-      assertTrue(container.getContainerFile().exists());
-    }
-
-    //Import failure should cleanup the container directory
-    containerData =
-        new KeyValueContainerData(containerId + 1,
-            keyValueContainerData.getLayOutVersion(),
-            keyValueContainerData.getMaxSize(), UUID.randomUUID().toString(),
-            datanodeId.toString());
-    container = new KeyValueContainer(containerData, CONF);
-
-    containerVolume = volumeChoosingPolicy.chooseVolume(
-        StorageVolumeUtil.getHddsVolumesList(volumeSet.getVolumesList()), 1);
-    hddsVolumeDir = containerVolume.getHddsRootDir().toString();
-    container.populatePathFields(scmId, containerVolume, hddsVolumeDir);
-    try {
-      FileInputStream fis = new FileInputStream(folderToExport);
-      fis.close();
-      container.importContainerData(fis, packer);
-      fail("Container import should fail");
-    } catch (Exception ex) {
-      assertTrue(ex instanceof IOException);
-    } finally {
-      File directory =
-          new File(container.getContainerData().getContainerPath());
-      assertFalse(directory.exists());
-    }
-  }
-
->>>>>>> c0eb347f
   /**
    * Create the container on disk.
    */
