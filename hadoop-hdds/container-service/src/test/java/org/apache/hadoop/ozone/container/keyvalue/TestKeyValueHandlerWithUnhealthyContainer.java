--- conflicted
+++ resolved
@@ -247,25 +247,15 @@
     // When volume is failed, the call to mark the container unhealthy should
     // be ignored.
     hddsVolume.setState(StorageVolume.VolumeState.FAILED);
-    handler.markContainerUnhealthy(container,
-<<<<<<< HEAD
-        ContainerTestUtils.getUnhealthyDataScanResult());
-=======
-        ContainerTestUtils.getUnhealthyScanResult());
+    handler.markContainerUnhealthy(container, ContainerTestUtils.getUnhealthyDataScanResult());
     assertFalse(ContainerChecksumTreeManager.checksumFileExist(container));
->>>>>>> 9765a6a1
     verify(mockIcrSender, never()).send(any());
 
     // When volume is healthy, ICR should be sent when container is marked
     // unhealthy.
     hddsVolume.setState(StorageVolume.VolumeState.NORMAL);
-    handler.markContainerUnhealthy(container,
-<<<<<<< HEAD
-        ContainerTestUtils.getUnhealthyDataScanResult());
-=======
-        ContainerTestUtils.getUnhealthyScanResult());
+    handler.markContainerUnhealthy(container, ContainerTestUtils.getUnhealthyDataScanResult());
     assertTrue(ContainerChecksumTreeManager.checksumFileExist(container));
->>>>>>> 9765a6a1
     verify(mockIcrSender, atMostOnce()).send(any());
   }
 
