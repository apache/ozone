/*
 * Licensed to the Apache Software Foundation (ASF) under one or more
 * contributor license agreements. See the NOTICE file distributed with
 * this work for additional information regarding copyright ownership.
 * The ASF licenses this file to You under the Apache License, Version 2.0
 * (the "License"); you may not use this file except in compliance with
 * the License. You may obtain a copy of the License at
 *
 *      http://www.apache.org/licenses/LICENSE-2.0
 *
 * Unless required by applicable law or agreed to in writing, software
 * distributed under the License is distributed on an "AS IS" BASIS,
 * WITHOUT WARRANTIES OR CONDITIONS OF ANY KIND, either express or implied.
 * See the License for the specific language governing permissions and
 * limitations under the License.
 */

package org.apache.hadoop.ozone.container.ozoneimpl;

import static org.apache.hadoop.hdds.protocol.datanode.proto.ContainerProtos.ContainerDataProto.State.UNHEALTHY;
import static org.apache.hadoop.ozone.container.common.ContainerTestUtils.getHealthyMetadataScanResult;
import static org.apache.hadoop.ozone.container.common.ContainerTestUtils.getUnhealthyDataScanResult;
import static org.junit.jupiter.api.Assertions.assertEquals;
import static org.junit.jupiter.api.Assertions.assertFalse;
import static org.junit.jupiter.api.Assertions.assertNotNull;
import static org.junit.jupiter.api.Assertions.assertNull;
import static org.junit.jupiter.api.Assertions.assertTrue;
import static org.mockito.ArgumentMatchers.anyLong;
import static org.mockito.Mockito.any;
import static org.mockito.Mockito.atLeastOnce;
import static org.mockito.Mockito.atMost;
import static org.mockito.Mockito.atMostOnce;
import static org.mockito.Mockito.doThrow;
import static org.mockito.Mockito.eq;
import static org.mockito.Mockito.never;
import static org.mockito.Mockito.times;
import static org.mockito.Mockito.verify;
import static org.mockito.Mockito.when;

import java.io.IOException;
import java.time.Duration;
import java.util.ArrayList;
import java.util.Arrays;
import java.util.Optional;
import java.util.concurrent.CountDownLatch;
import java.util.concurrent.ExecutionException;
import java.util.concurrent.Future;
import org.apache.commons.compress.utils.Lists;
import org.apache.hadoop.hdfs.util.Canceler;
import org.apache.hadoop.hdfs.util.DataTransferThrottler;
import org.apache.hadoop.metrics2.lib.DefaultMetricsSystem;
import org.apache.hadoop.ozone.container.common.impl.ContainerData;
import org.apache.hadoop.ozone.container.common.interfaces.Container;
import org.apache.hadoop.ozone.container.common.interfaces.ScanResult;
import org.apache.ozone.test.GenericTestUtils.LogCapturer;
import org.junit.jupiter.api.AfterEach;
import org.junit.jupiter.api.BeforeEach;
import org.junit.jupiter.api.Test;
import org.mockito.junit.jupiter.MockitoSettings;
import org.mockito.quality.Strictness;
import org.mockito.stubbing.Answer;

/**
 * Unit tests for the on-demand container scanner.
 */
@MockitoSettings(strictness = Strictness.LENIENT)
public class TestOnDemandContainerScanner extends
    TestContainerScannersAbstract {

  private OnDemandContainerScanner onDemandScanner;
  private static final String TEST_SCAN = "Test Scan";

  @Override
  @BeforeEach
  public void setup() {
    super.setup();
    onDemandScanner = new OnDemandContainerScanner(conf, controller);
  }

  @Test
  @Override
  public void testRecentlyScannedContainerIsSkipped() throws Exception {
    setScannedTimestampRecent(healthy);
    scanContainer(healthy);
    verify(healthy, never()).scanData(any(), any());
  }

  @Test
  public void testBypassScanGap() throws Exception {
    setScannedTimestampRecent(healthy);

    Optional<Future<?>> scanFutureOptional = onDemandScanner.scanContainerWithoutGap(healthy, TEST_SCAN);
    assertTrue(scanFutureOptional.isPresent());
    Future<?> scanFuture = scanFutureOptional.get();
    scanFuture.get();
    verify(healthy, times(1)).scanData(any(), any());
  }

  @Test
  @Override
  public void testPreviouslyScannedContainerIsScanned() throws Exception {
    // If the last scan time is before than the configured gap, the container
    // should be scanned.
    setScannedTimestampOld(healthy);
    scanContainer(healthy);
    verify(healthy, atLeastOnce()).scanData(any(), any());
  }

  @Test
  @Override
  public void testUnscannedContainerIsScanned() throws Exception {
    // If there is no last scanned time, the container should be scanned.
    when(healthy.getContainerData().lastDataScanTime())
        .thenReturn(Optional.empty());
    scanContainer(healthy);
    verify(healthy, atLeastOnce()).scanData(any(), any());
  }

  @AfterEach
  public void tearDown() {
    onDemandScanner.shutdown();
  }

  @Test
  public void testScanTimestampUpdated() throws Exception {
    Optional<Future<?>> scanFuture = onDemandScanner.scanContainer(healthy, TEST_SCAN);
    assertTrue(scanFuture.isPresent());
    scanFuture.get().get();
    verify(controller, atLeastOnce())
        .updateDataScanTimestamp(
            eq(healthy.getContainerData().getContainerID()), any());

    // Metrics for deleted container should not be updated.
    scanFuture = onDemandScanner.scanContainer(healthy, TEST_SCAN);
    assertTrue(scanFuture.isPresent());
    scanFuture.get().get();
    verify(controller, never())
        .updateDataScanTimestamp(
            eq(deletedContainer.getContainerData().getContainerID()), any());
  }

  @Test
  public void testContainerScannerMultipleShutdowns() {
    // No runtime exceptions should be thrown.
    onDemandScanner.shutdown();
    onDemandScanner.shutdown();
  }

  @Test
  public void testSameContainerQueuedMultipleTimes() throws Exception {
    //Given a container that has not finished scanning
    CountDownLatch latch = new CountDownLatch(1);
    when(corruptData.scanData(
            any(),
            any()))
        .thenAnswer((Answer<ScanResult>) invocation -> {
          latch.await();
          return getUnhealthyDataScanResult();
        });
    Optional<Future<?>> onGoingScan = onDemandScanner.scanContainer(corruptData, TEST_SCAN);
    assertTrue(onGoingScan.isPresent());
    assertFalse(onGoingScan.get().isDone());
    //When scheduling the same container again
    Optional<Future<?>> secondScan = onDemandScanner.scanContainer(corruptData, TEST_SCAN);
    //Then the second scan is not scheduled and the first scan can still finish
    assertFalse(secondScan.isPresent());
    latch.countDown();
    onGoingScan.get().get();
    verify(controller, atLeastOnce()).markContainerUnhealthy(
        eq(corruptData.getContainerData().getContainerID()), any());
  }

  @Test
  public void testSameOpenContainerQueuedMultipleTimes() throws Exception {
    //Given a container that has not finished scanning
    CountDownLatch latch = new CountDownLatch(1);
    when(openCorruptMetadata.scanMetaData())
        .thenAnswer((Answer<ScanResult>) invocation -> {
          latch.await();
          return getUnhealthyDataScanResult();
        });
    Optional<Future<?>> onGoingScan = onDemandScanner.scanContainer(openCorruptMetadata, TEST_SCAN);
    assertTrue(onGoingScan.isPresent());
    assertFalse(onGoingScan.get().isDone());
    //When scheduling the same container again
    Optional<Future<?>> secondScan = onDemandScanner.scanContainer(openCorruptMetadata, TEST_SCAN);
    //Then the second scan is not scheduled and the first scan can still finish
    assertFalse(secondScan.isPresent());
    latch.countDown();
    onGoingScan.get().get();
    verify(controller, atLeastOnce()).markContainerUnhealthy(
        eq(openCorruptMetadata.getContainerData().getContainerID()), any());
  }

  @Test
  @Override
  public void testScannerMetrics() throws Exception {
    ArrayList<Optional<Future<?>>> resultFutureList = Lists.newArrayList();
    resultFutureList.add(onDemandScanner.scanContainer(corruptData, TEST_SCAN));
    resultFutureList.add(onDemandScanner.scanContainer(openContainer, TEST_SCAN));
    resultFutureList.add(onDemandScanner.scanContainer(openCorruptMetadata, TEST_SCAN));
    resultFutureList.add(onDemandScanner.scanContainer(healthy, TEST_SCAN));
    // Deleted containers will not count towards the scan count metric.
    resultFutureList.add(onDemandScanner.scanContainer(deletedContainer, TEST_SCAN));
    waitOnScannerToFinish(resultFutureList);
    OnDemandScannerMetrics metrics = onDemandScanner.getMetrics();
    //Containers with shouldScanData = false shouldn't increase
    // the number of scanned containers
    assertEquals(0, metrics.getNumUnHealthyContainers());
    assertEquals(4, metrics.getNumContainersScanned());
  }

  @Test
  @Override
  public void testScannerMetricsUnregisters() {
    String metricsName = onDemandScanner.getMetrics().getName();
    assertNotNull(DefaultMetricsSystem.instance().getSource(metricsName));
    onDemandScanner.shutdown();
    assertNull(DefaultMetricsSystem.instance().getSource(metricsName));
  }

  @Test
  @Override
  public void testUnhealthyContainersDetected() throws Exception {
<<<<<<< HEAD
    // Without initialization,
    // there shouldn't be interaction with containerController
    onDemandScanner.scanContainer(corruptData, TEST_SCAN);
    verifyNoInteractions(controller);

=======
>>>>>>> e06c1931
    scanContainer(healthy);
    verifyContainerMarkedUnhealthy(healthy, never());
    scanContainer(corruptData);
    verifyContainerMarkedUnhealthy(corruptData, atLeastOnce());
    scanContainer(openCorruptMetadata);
    verifyContainerMarkedUnhealthy(openCorruptMetadata, atLeastOnce());
    scanContainer(openContainer);
    verifyContainerMarkedUnhealthy(openContainer, never());
    // Deleted containers should not be marked unhealthy
    scanContainer(deletedContainer);
    verifyContainerMarkedUnhealthy(deletedContainer, never());
  }

  /**
   * A datanode will have one on-demand scanner thread for the whole process.
   * When a volume fails, any the containers queued for scanning in that volume
   * should be skipped but the thread will continue to run and accept new
   * containers to scan.
   */
  @Test
  @Override
  public void testWithVolumeFailure() throws Exception {
    when(vol.isFailed()).thenReturn(true);

    OnDemandScannerMetrics metrics = onDemandScanner.getMetrics();

    scanContainer(healthy);
    verifyContainerMarkedUnhealthy(healthy, never());
    scanContainer(corruptData);
    verifyContainerMarkedUnhealthy(corruptData, never());
    scanContainer(openCorruptMetadata);
    verifyContainerMarkedUnhealthy(openCorruptMetadata, never());
    scanContainer(openContainer);
    verifyContainerMarkedUnhealthy(openContainer, never());

    assertEquals(0, metrics.getNumContainersScanned());
    assertEquals(0, metrics.getNumUnHealthyContainers());
  }

  @Test
  @Override
  public void testShutdownDuringScan() throws Exception {
    // Make the on demand scan block until interrupt.
    when(healthy.scanData(any(), any())).then(i -> {
      Thread.sleep(Duration.ofDays(1).toMillis()); return null;
    });

    // Start the blocking scan.
    onDemandScanner.scanContainer(healthy, TEST_SCAN);
    // Shut down the on demand scanner. This will interrupt the blocked scan
    // on the healthy container.
    onDemandScanner.shutdown();
    // Interrupting the healthy container's scan should not mark it unhealthy.
    verifyContainerMarkedUnhealthy(healthy, never());
  }

  @Test
  @Override
  public void testUnhealthyContainerRescanned() throws Exception {
    Container<?> unhealthy = mockKeyValueContainer();
    when(unhealthy.scanMetaData()).thenReturn(getHealthyMetadataScanResult());
    when(unhealthy.scanData(
        any(DataTransferThrottler.class), any(Canceler.class)))
        .thenReturn(getUnhealthyDataScanResult());
    when(controller.markContainerUnhealthy(eq(unhealthy.getContainerData().getContainerID()),
        any())).thenReturn(true);

    // First iteration should find the unhealthy container.
    scanContainer(unhealthy);
    verifyContainerMarkedUnhealthy(unhealthy, atMostOnce());
    OnDemandScannerMetrics metrics = onDemandScanner.getMetrics();
    assertEquals(1, metrics.getNumContainersScanned());
    assertEquals(1, metrics.getNumUnHealthyContainers());

    // The unhealthy container should have been moved to the unhealthy state.
    verify(unhealthy.getContainerData(), atMostOnce())
        .setState(UNHEALTHY);
    // Update the mock to reflect this.
    when(unhealthy.getContainerState()).thenReturn(UNHEALTHY);
    assertTrue(unhealthy.shouldScanData());
    when(controller.markContainerUnhealthy(eq(unhealthy.getContainerData().getContainerID()),
        any())).thenReturn(false);

    // When rescanned the metrics should increase as we scan
    // UNHEALTHY containers as well.
    scanContainer(unhealthy);
    // The invocation of unhealthy on this container will also happen in the
    // next iteration.
    verifyContainerMarkedUnhealthy(unhealthy, atMost(2));
    assertEquals(2, metrics.getNumContainersScanned());
    // numUnHealthyContainers metrics is not incremented in the 2nd iteration.
    assertEquals(1, metrics.getNumUnHealthyContainers());
  }

  @Test
  @Override
  public void testChecksumUpdateFailure() throws Exception {
    doThrow(new IOException("Checksum update error for testing")).when(controller)
        .updateContainerChecksum(anyLong(), any());
    scanContainer(corruptData);
    verifyContainerMarkedUnhealthy(corruptData, atMostOnce());
    verify(corruptData.getContainerData(), atMostOnce()).setState(UNHEALTHY);
  }

  @Test
  public void testMerkleTreeWritten() throws Exception {
    // Merkle trees should not be written for open or deleted containers
    for (Container<ContainerData> container : Arrays.asList(openContainer, openCorruptMetadata, deletedContainer)) {
      scanContainer(container);
      verify(controller, times(0))
          .updateContainerChecksum(eq(container.getContainerData().getContainerID()), any());
    }

    // Merkle trees should be written for all other containers.
    for (Container<ContainerData> container : Arrays.asList(healthy, corruptData)) {
      scanContainer(container);
      verify(controller, times(1))
          .updateContainerChecksum(eq(container.getContainerData().getContainerID()), any());
    }
  }

  @Test
  @Override
  public void testUnhealthyContainersTriggersVolumeScan() throws Exception {
    when(controller.markContainerUnhealthy(anyLong(), any(ScanResult.class))).thenReturn(true);
    LogCapturer logCapturer = LogCapturer.captureLogs(OnDemandContainerScanner.class);
    scanContainer(corruptData);
    verifyContainerMarkedUnhealthy(corruptData, times(1));
    assertTrue(logCapturer.getOutput().contains("Triggering scan of volume"));
  }

  private void scanContainer(Container<?> container) throws Exception {
    Optional<Future<?>> scanFuture = onDemandScanner.scanContainer(container, TEST_SCAN);
    if (scanFuture.isPresent()) {
      scanFuture.get().get();
    }
  }

  private void waitOnScannerToFinish(
      ArrayList<Optional<Future<?>>> resultFutureList)
      throws ExecutionException, InterruptedException {
    for (Optional<Future<?>> future : resultFutureList) {
      if (future.isPresent()) {
        future.get().get();
      }
    }
  }
}<|MERGE_RESOLUTION|>--- conflicted
+++ resolved
@@ -222,14 +222,6 @@
   @Test
   @Override
   public void testUnhealthyContainersDetected() throws Exception {
-<<<<<<< HEAD
-    // Without initialization,
-    // there shouldn't be interaction with containerController
-    onDemandScanner.scanContainer(corruptData, TEST_SCAN);
-    verifyNoInteractions(controller);
-
-=======
->>>>>>> e06c1931
     scanContainer(healthy);
     verifyContainerMarkedUnhealthy(healthy, never());
     scanContainer(corruptData);
