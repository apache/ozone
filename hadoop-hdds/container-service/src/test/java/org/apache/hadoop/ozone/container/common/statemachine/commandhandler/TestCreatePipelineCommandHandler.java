/*
 * Licensed to the Apache Software Foundation (ASF) under one or more
 * contributor license agreements.  See the NOTICE file distributed with this
 * work for additional information regarding copyright ownership.  The ASF
 * licenses this file to you under the Apache License, Version 2.0 (the
 * "License"); you may not use this file except in compliance with the License.
 * You may obtain a copy of the License at
 * <p>
 * http://www.apache.org/licenses/LICENSE-2.0
 * <p>
 * Unless required by applicable law or agreed to in writing, software
 * distributed under the License is distributed on an "AS IS" BASIS, WITHOUT
 * WARRANTIES OR CONDITIONS OF ANY KIND, either express or implied. See the
 * License for the specific language governing permissions and limitations under
 * the License.
 */

package org.apache.hadoop.ozone.container.common.statemachine.commandhandler;

import org.apache.hadoop.hdds.conf.OzoneConfiguration;
import org.apache.hadoop.hdds.protocol.DatanodeDetails;
import org.apache.hadoop.hdds.protocol.MockDatanodeDetails;
import org.apache.hadoop.hdds.protocol.proto.HddsProtos;
import org.apache.hadoop.hdds.protocol.proto
    .StorageContainerDatanodeProtocolProtos.CreatePipelineCommandProto;
import org.apache.hadoop.hdds.scm.pipeline.PipelineID;
import org.apache.hadoop.ozone.container.common.statemachine.DatanodeStateMachine;
import org.apache.hadoop.ozone.container.common.statemachine
    .SCMConnectionManager;
import org.apache.hadoop.ozone.container.common.statemachine.StateContext;
import org.apache.hadoop.ozone.container.common.transport.server
    .XceiverServerSpi;
import org.apache.hadoop.ozone.container.ozoneimpl.OzoneContainer;
import org.apache.hadoop.ozone.protocol.commands.CreatePipelineCommand;
import org.apache.hadoop.ozone.protocol.commands.SCMCommand;
import org.apache.ratis.client.RaftClient;
import org.apache.ratis.client.api.GroupManagementApi;
import org.apache.ratis.conf.RaftProperties;
import org.apache.ratis.protocol.ClientId;
import org.apache.ratis.protocol.RaftGroup;
import org.apache.ratis.protocol.RaftPeerId;
import org.apache.ratis.retry.RetryPolicy;
import org.junit.Before;
import org.junit.Test;
import org.junit.runner.RunWith;
import org.mockito.Mockito;
import org.powermock.api.mockito.PowerMockito;
import org.powermock.core.classloader.annotations.PrepareForTest;
import org.powermock.modules.junit4.PowerMockRunner;

import java.io.IOException;
import java.util.ArrayList;
import java.util.Arrays;
import java.util.Collections;
import java.util.List;

/**
 * Test cases to verify CreatePipelineCommandHandler.
 */
@RunWith(PowerMockRunner.class)
@PrepareForTest(RaftClient.class)
public class TestCreatePipelineCommandHandler {

  private OzoneContainer ozoneContainer;
  private StateContext stateContext;
  private SCMConnectionManager connectionManager;
  private RaftClient raftClient;
  private GroupManagementApi raftClientGroupManager;

  @Before
  public void setup() throws Exception {
    ozoneContainer = Mockito.mock(OzoneContainer.class);
    stateContext = Mockito.mock(StateContext.class);
    connectionManager = Mockito.mock(SCMConnectionManager.class);
    raftClient = Mockito.mock(RaftClient.class);
    raftClientGroupManager = Mockito.mock(GroupManagementApi.class);
    final RaftClient.Builder builder = mockRaftClientBuilder();
    Mockito.when(builder.build()).thenReturn(raftClient);
    Mockito.when(raftClient.getGroupManagementApi(
        Mockito.any(RaftPeerId.class))).thenReturn(raftClientGroupManager);
    PowerMockito.mockStatic(RaftClient.class);
    PowerMockito.when(RaftClient.newBuilder()).thenReturn(builder);
  }

  private RaftClient.Builder mockRaftClientBuilder() {
    final RaftClient.Builder builder = Mockito.mock(RaftClient.Builder.class);
    Mockito.when(builder.setClientId(Mockito.any(ClientId.class)))
        .thenReturn(builder);
    Mockito.when(builder.setRaftGroup(Mockito.any(RaftGroup.class)))
        .thenReturn(builder);
    Mockito.when(builder.setLeaderId(Mockito.any(RaftPeerId.class)))
        .thenReturn(builder);
    Mockito.when(builder.setProperties(Mockito.any(RaftProperties.class)))
        .thenReturn(builder);
    Mockito.when(builder.setRetryPolicy(Mockito.any(RetryPolicy.class)))
        .thenReturn(builder);
    return builder;
  }

  @Test
  public void testPipelineCreation() throws IOException {

    final List<DatanodeDetails> datanodes = getDatanodes();
    final PipelineID pipelineID = PipelineID.randomId();
    final SCMCommand<CreatePipelineCommandProto> command =
        new CreatePipelineCommand(pipelineID, HddsProtos.ReplicationType.RATIS,
            HddsProtos.ReplicationFactor.THREE, datanodes);

    final XceiverServerSpi writeChanel = Mockito.mock(XceiverServerSpi.class);
    final DatanodeStateMachine dnsm = Mockito.mock(DatanodeStateMachine.class);

    Mockito.when(stateContext.getParent()).thenReturn(dnsm);
    Mockito.when(dnsm.getDatanodeDetails()).thenReturn(datanodes.get(0));
    Mockito.when(ozoneContainer.getWriteChannel()).thenReturn(writeChanel);
    Mockito.when(writeChanel.isExist(pipelineID.getProtobuf()))
        .thenReturn(false);

    final CreatePipelineCommandHandler commandHandler =
        new CreatePipelineCommandHandler(new OzoneConfiguration());
    commandHandler.handle(command, ozoneContainer, stateContext,
        connectionManager);

    List<Integer> priorityList =
        new ArrayList<>(Collections.nCopies(datanodes.size(), 0));

    Mockito.verify(writeChanel, Mockito.times(1))
        .addGroup(pipelineID.getProtobuf(), datanodes, priorityList);

<<<<<<< HEAD
    Mockito.verify(raftClient, Mockito.times(2))
        .getGroupManagementApi(Mockito.any(RaftPeerId.class))
=======
    Mockito.verify(raftClientGroupManager, Mockito.times(2))
>>>>>>> bf7624bc
        .add(Mockito.any(RaftGroup.class));
  }

  @Test
  public void testCommandIdempotency() throws IOException {
    final List<DatanodeDetails> datanodes = getDatanodes();
    final PipelineID pipelineID = PipelineID.randomId();
    final SCMCommand<CreatePipelineCommandProto> command =
        new CreatePipelineCommand(pipelineID, HddsProtos.ReplicationType.RATIS,
            HddsProtos.ReplicationFactor.THREE, datanodes);

    final XceiverServerSpi writeChanel = Mockito.mock(XceiverServerSpi.class);
    final DatanodeStateMachine dnsm = Mockito.mock(DatanodeStateMachine.class);

    Mockito.when(stateContext.getParent()).thenReturn(dnsm);
    Mockito.when(dnsm.getDatanodeDetails()).thenReturn(datanodes.get(0));
    Mockito.when(ozoneContainer.getWriteChannel()).thenReturn(writeChanel);
    Mockito.when(writeChanel.isExist(pipelineID.getProtobuf()))
        .thenReturn(true);

    final CreatePipelineCommandHandler commandHandler =
        new CreatePipelineCommandHandler(new OzoneConfiguration());
    commandHandler.handle(command, ozoneContainer, stateContext,
        connectionManager);

    Mockito.verify(writeChanel, Mockito.times(0))
        .addGroup(pipelineID.getProtobuf(), datanodes);

<<<<<<< HEAD
    Mockito.verify(raftClient, Mockito.times(0))
        .getGroupManagementApi(Mockito.any(RaftPeerId.class))
=======
    Mockito.verify(raftClientGroupManager, Mockito.times(0))
>>>>>>> bf7624bc
        .add(Mockito.any(RaftGroup.class));
  }

  private List<DatanodeDetails> getDatanodes() {
    final DatanodeDetails dnOne = MockDatanodeDetails.randomDatanodeDetails();
    final DatanodeDetails dnTwo = MockDatanodeDetails.randomDatanodeDetails();
    final DatanodeDetails dnThree = MockDatanodeDetails.randomDatanodeDetails();
    return Arrays.asList(dnOne, dnTwo, dnThree);
  }

}<|MERGE_RESOLUTION|>--- conflicted
+++ resolved
@@ -126,12 +126,7 @@
     Mockito.verify(writeChanel, Mockito.times(1))
         .addGroup(pipelineID.getProtobuf(), datanodes, priorityList);
 
-<<<<<<< HEAD
-    Mockito.verify(raftClient, Mockito.times(2))
-        .getGroupManagementApi(Mockito.any(RaftPeerId.class))
-=======
     Mockito.verify(raftClientGroupManager, Mockito.times(2))
->>>>>>> bf7624bc
         .add(Mockito.any(RaftGroup.class));
   }
 
@@ -160,12 +155,7 @@
     Mockito.verify(writeChanel, Mockito.times(0))
         .addGroup(pipelineID.getProtobuf(), datanodes);
 
-<<<<<<< HEAD
-    Mockito.verify(raftClient, Mockito.times(0))
-        .getGroupManagementApi(Mockito.any(RaftPeerId.class))
-=======
     Mockito.verify(raftClientGroupManager, Mockito.times(0))
->>>>>>> bf7624bc
         .add(Mockito.any(RaftGroup.class));
   }
 
