--- conflicted
+++ resolved
@@ -25,10 +25,14 @@
 import static org.apache.hadoop.ozone.container.ContainerTestHelper.getDummyCommandRequestProto;
 import static org.junit.jupiter.api.Assertions.assertEquals;
 import static org.junit.jupiter.api.Assertions.assertThrows;
+import static org.mockito.Mockito.mock;
+import static org.mockito.Mockito.mockStatic;
+import static org.mockito.Mockito.when;
 
 import java.io.File;
 import java.io.IOException;
 import java.io.OutputStream;
+import java.net.InetAddress;
 import java.nio.ByteBuffer;
 import java.nio.charset.StandardCharsets;
 import java.nio.file.Files;
@@ -47,28 +51,6 @@
 import org.junit.jupiter.api.io.TempDir;
 import org.mockito.MockedStatic;
 
-<<<<<<< HEAD
-import java.io.File;
-import java.io.FileOutputStream;
-import java.io.IOException;
-import java.net.InetAddress;
-import java.nio.ByteBuffer;
-import java.nio.charset.StandardCharsets;
-
-import static java.nio.charset.StandardCharsets.UTF_8;
-import static org.apache.hadoop.hdds.protocol.MockDatanodeDetails.randomDatanodeDetails;
-import static org.apache.hadoop.hdds.protocol.datanode.proto.ContainerProtos.Type.ReadChunk;
-import static org.apache.hadoop.hdds.scm.protocolPB.ContainerCommandResponseBuilders.getReadChunkResponse;
-import static org.apache.hadoop.hdds.HddsUtils.processForDebug;
-import static org.apache.hadoop.ozone.container.ContainerTestHelper.getDummyCommandRequestProto;
-import static org.junit.jupiter.api.Assertions.assertEquals;
-import static org.junit.jupiter.api.Assertions.assertThrows;
-import static org.mockito.Mockito.mock;
-import static org.mockito.Mockito.mockStatic;
-import static org.mockito.Mockito.when;
-
-=======
->>>>>>> 0dab553d
 /**
  * Test for {@link ContainerUtils}.
  */
@@ -114,7 +96,6 @@
   public void testDatanodeIDPersistent(@TempDir File tempDir) throws Exception {
     // Generate IDs for testing
     DatanodeDetails id1 = randomDatanodeDetails();
-<<<<<<< HEAD
     try (MockedStatic<InetAddress> mockedStaticInetAddress = mockStatic(InetAddress.class)) {
       InetAddress mockedInetAddress = mock(InetAddress.class);
       mockedStaticInetAddress.when(() -> InetAddress.getByName(id1.getHostName()))
@@ -131,35 +112,6 @@
 
       id1.setPort(DatanodeDetails.newStandalonePort(1));
       assertWriteRead(tempDir, id1);
-
-      // Add certificate serial  id.
-      id1.setCertSerialId("" + RandomUtils.nextLong());
-      assertWriteRead(tempDir, id1);
-
-      // Read should return an empty value if file doesn't exist
-      File nonExistFile = new File(tempDir, "non_exist.id");
-      assertThrows(IOException.class,
-          () -> ContainerUtils.readDatanodeDetailsFrom(nonExistFile));
-
-      // Read should fail if the file is malformed
-      File malformedFile = new File(tempDir, "malformed.id");
-      createMalformedIDFile(malformedFile);
-      assertThrows(IOException.class,
-          () -> ContainerUtils.readDatanodeDetailsFrom(malformedFile));
-
-      // Test upgrade scenario - protobuf file instead of yaml
-      File protoFile = new File(tempDir, "valid-proto.id");
-      try (FileOutputStream out = new FileOutputStream(protoFile)) {
-        HddsProtos.DatanodeDetailsProto proto = id1.getProtoBufMessage();
-        proto.writeTo(out);
-      }
-      assertDetailsEquals(id1, ContainerUtils.readDatanodeDetailsFrom(protoFile));
-
-      id1.setInitialVersion(1);
-      assertWriteRead(tempDir, id1);
-=======
-    id1.setPort(DatanodeDetails.newStandalonePort(1));
-    assertWriteRead(tempDir, id1);
 
     // Add certificate serial  id.
     id1.setCertSerialId("" + RandomUtils.nextLong());
@@ -181,8 +133,11 @@
     try (OutputStream out = Files.newOutputStream(protoFile.toPath())) {
       HddsProtos.DatanodeDetailsProto proto = id1.getProtoBufMessage();
       proto.writeTo(out);
->>>>>>> 0dab553d
     }
+    assertDetailsEquals(id1, ContainerUtils.readDatanodeDetailsFrom(protoFile));
+
+    id1.setInitialVersion(1);
+    assertWriteRead(tempDir, id1);
   }
 
   private void assertWriteRead(@TempDir File tempDir,
