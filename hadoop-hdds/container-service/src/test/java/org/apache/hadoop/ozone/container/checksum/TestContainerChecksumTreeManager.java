--- conflicted
+++ resolved
@@ -28,17 +28,11 @@
 import org.slf4j.LoggerFactory;
 
 import java.io.File;
-<<<<<<< HEAD
-import java.io.FileInputStream;
 import java.io.IOException;
-import java.io.UncheckedIOException;
 import java.nio.ByteBuffer;
 import java.nio.file.Files;
 import java.nio.file.StandardOpenOption;
-=======
-import java.nio.ByteBuffer;
 import java.util.ArrayList;
->>>>>>> 98369a83
 import java.util.Arrays;
 import java.util.Collections;
 import java.util.List;
@@ -246,7 +240,7 @@
     assertFalse(tmpFile.exists());
     // The original file should still remain valid.
     assertTrue(finalFile.exists());
-    assertTreesSortedAndMatch(tree.toProto(), readFile().getContainerMerkleTree());
+    assertTreesSortedAndMatch(tree.toProto(), readChecksumFile(container).getContainerMerkleTree());
   }
 
   @Test
@@ -275,14 +269,14 @@
     assertTrue(tmpFile.exists());
     // The original file should still remain valid.
     assertTrue(finalFile.exists());
-    assertTreesSortedAndMatch(tree.toProto(), readFile().getContainerMerkleTree());
+    assertTreesSortedAndMatch(tree.toProto(), readChecksumFile(container).getContainerMerkleTree());
 
     // Writing again after permission is restored should clear the file.
     assertTrue(finalFile.setWritable(true));
     checksumManager.writeContainerDataTree(container, tree);
     assertFalse(tmpFile.exists());
     assertTrue(finalFile.exists());
-    assertTreesSortedAndMatch(tree.toProto(), readFile().getContainerMerkleTree());
+    assertTreesSortedAndMatch(tree.toProto(), readChecksumFile(container).getContainerMerkleTree());
   }
 
   @Test
@@ -298,16 +292,13 @@
     Files.write(finalFile.toPath(), new byte[]{1, 2, 3},
         StandardOpenOption.TRUNCATE_EXISTING, StandardOpenOption.SYNC);
 
-    // direct read should throw to verify the proto is not valid.
-    // TODO need to use new helper method to verify this.
-    assertThrows(IOException.class, this::readFile);
+    // Direct read should throw to verify the proto is not valid.
+    assertThrows(IOException.class, () -> readChecksumFile(container));
 
     // The manager's read/modify/write cycle should account for the corruption and overwrite the entry.
     // No exception should be thrown.
-    // TODO What to do about deleted blocks that are lost?
-    checksumManager.writeContainerDataTree(container, tree);
-    // TODO use the read helper to verify the file is accurate now.
-    assertTreesSortedAndMatch(tree.toProto(), readFile().getContainerMerkleTree());
+    checksumManager.writeContainerDataTree(container, tree);
+    assertTreesSortedAndMatch(tree.toProto(), readChecksumFile(container).getContainerMerkleTree());
   }
 
   @Test
