/*
 * Licensed to the Apache Software Foundation (ASF) under one or more
 * contributor license agreements.  See the NOTICE file distributed with this
 * work for additional information regarding copyright ownership.  The ASF
 * licenses this file to you under the Apache License, Version 2.0 (the
 * "License"); you may not use this file except in compliance with the License.
 * You may obtain a copy of the License at
 *
 * http://www.apache.org/licenses/LICENSE-2.0
 *
 * Unless required by applicable law or agreed to in writing, software
 * distributed under the License is distributed on an "AS IS" BASIS, WITHOUT
 * WARRANTIES OR CONDITIONS OF ANY KIND, either express or implied. See the
 * License for the specific language governing permissions and limitations under
 * the License.
 */

package org.apache.hadoop.ozone.container.common.report;

import com.google.common.util.concurrent.ThreadFactoryBuilder;
import com.google.protobuf.GeneratedMessage;
import java.util.Map;
import java.util.concurrent.ConcurrentHashMap;
import org.apache.hadoop.hdds.conf.ConfigurationSource;
import org.apache.hadoop.hdds.HddsIdFactory;
import org.apache.hadoop.hdds.conf.OzoneConfiguration;
import org.apache.hadoop.hdds.protocol.DatanodeDetails;
import org.apache.hadoop.hdds.protocol.proto.
    StorageContainerDatanodeProtocolProtos.CommandStatus.Status;
import org.apache.hadoop.hdds.protocol.proto.
    StorageContainerDatanodeProtocolProtos.SCMCommandProto.Type;
import org.apache.hadoop.ozone.container.common.statemachine.StateContext;
import org.apache.hadoop.ozone.protocol.commands.CommandStatus;
import org.apache.hadoop.util.concurrent.HadoopExecutors;
import org.junit.Assert;
import org.junit.BeforeClass;
import org.junit.Test;
import org.mockito.Mockito;

import java.util.Random;
import java.util.UUID;
import java.util.concurrent.ScheduledExecutorService;
import java.util.concurrent.TimeUnit;

import static org.mockito.Mockito.times;
import static org.mockito.Mockito.verify;
import static org.mockito.Mockito.when;

/**
 * Test cases to test {@link ReportPublisher}.
 */
public class TestReportPublisher {

  private static ConfigurationSource config;

  @BeforeClass
  public static void setup() {
    config = new OzoneConfiguration();
  }

  /**
   * Dummy report publisher for testing.
   */
  private static class DummyReportPublisher extends ReportPublisher {

    private final long frequency;
    private int getReportCount = 0;

    DummyReportPublisher(long frequency) {
      this.frequency = frequency;
    }

    @Override
    protected long getReportFrequency() {
      return frequency;
    }

    @Override
    protected GeneratedMessage getReport() {
      getReportCount++;
      return null;
    }
  }

  @Test
  public void testReportPublisherInit() {
    ReportPublisher publisher = new DummyReportPublisher(0);
    StateContext dummyContext = Mockito.mock(StateContext.class);
    ScheduledExecutorService dummyExecutorService = Mockito.mock(
        ScheduledExecutorService.class);
    publisher.init(dummyContext, dummyExecutorService);
    verify(dummyExecutorService, times(1)).schedule(publisher,
        0, TimeUnit.MILLISECONDS);
  }

  @Test
  public void testScheduledReport() throws InterruptedException {
    ReportPublisher publisher = new DummyReportPublisher(100);
    StateContext dummyContext = Mockito.mock(StateContext.class);
    ScheduledExecutorService executorService = HadoopExecutors
        .newScheduledThreadPool(1,
            new ThreadFactoryBuilder().setDaemon(true)
                .setNameFormat("Unit test ReportManager Thread - %d").build());
    publisher.init(dummyContext, executorService);
    Thread.sleep(150);
    Assert.assertEquals(1, ((DummyReportPublisher) publisher).getReportCount);
    Thread.sleep(100);
    Assert.assertEquals(2, ((DummyReportPublisher) publisher).getReportCount);
    executorService.shutdown();
    // After executor shutdown, no new reports should be published
    Thread.sleep(100);
    Assert.assertEquals(2, ((DummyReportPublisher) publisher).getReportCount);
  }

  @Test
  public void testPublishReport() throws InterruptedException {
    ReportPublisher publisher = new DummyReportPublisher(100);
    StateContext dummyContext = Mockito.mock(StateContext.class);
    ScheduledExecutorService executorService = HadoopExecutors
        .newScheduledThreadPool(1,
            new ThreadFactoryBuilder().setDaemon(true)
                .setNameFormat("Unit test ReportManager Thread - %d").build());
    publisher.init(dummyContext, executorService);
    Thread.sleep(150);
    executorService.shutdown();
    Assert.assertEquals(1, ((DummyReportPublisher) publisher).getReportCount);
<<<<<<< HEAD
    verify(dummyContext, times(1)).refreshFullReport(null);
=======
    verify(dummyContext, times(1)).addReport(null);
    // After executor shutdown, no new reports should be published
    Thread.sleep(100);
    Assert.assertEquals(1, ((DummyReportPublisher) publisher).getReportCount);
>>>>>>> 85868158
  }

  @Test
  public void testCommandStatusPublisher() throws InterruptedException {
    StateContext dummyContext = Mockito.mock(StateContext.class);
    ReportPublisher publisher = new CommandStatusReportPublisher();
    final Map<Long, CommandStatus> cmdStatusMap = new ConcurrentHashMap<>();
    when(dummyContext.getCommandStatusMap()).thenReturn(cmdStatusMap);
    publisher.setConf(config);

    ScheduledExecutorService executorService = HadoopExecutors
        .newScheduledThreadPool(1,
            new ThreadFactoryBuilder().setDaemon(true)
                .setNameFormat("Unit test ReportManager Thread - %d").build());
    publisher.init(dummyContext, executorService);
    Assert.assertNull(((CommandStatusReportPublisher) publisher).getReport());

    // Insert to status object to state context map and then get the report.
    CommandStatus obj1 = CommandStatus.CommandStatusBuilder.newBuilder()
        .setCmdId(HddsIdFactory.getLongId())
        .setType(Type.deleteBlocksCommand)
        .setStatus(Status.PENDING)
        .build();
    CommandStatus obj2 = CommandStatus.CommandStatusBuilder.newBuilder()
        .setCmdId(HddsIdFactory.getLongId())
        .setType(Type.closeContainerCommand)
        .setStatus(Status.EXECUTED)
        .build();
    cmdStatusMap.put(obj1.getCmdId(), obj1);
    cmdStatusMap.put(obj2.getCmdId(), obj2);
    // We are not sending the commands whose status is PENDING.
    Assert.assertEquals("Should publish report with 2 status objects", 1,
        ((CommandStatusReportPublisher) publisher).getReport()
            .getCmdStatusCount());
    executorService.shutdown();
  }

  /**
   * Get a datanode details.
   *
   * @return DatanodeDetails
   */
  private static DatanodeDetails getDatanodeDetails() {
    Random random = new Random();
    String ipAddress =
        random.nextInt(256) + "." + random.nextInt(256) + "." + random
            .nextInt(256) + "." + random.nextInt(256);

    DatanodeDetails.Port containerPort = DatanodeDetails.newPort(
        DatanodeDetails.Port.Name.STANDALONE, 0);
    DatanodeDetails.Port ratisPort = DatanodeDetails.newPort(
        DatanodeDetails.Port.Name.RATIS, 0);
    DatanodeDetails.Port restPort = DatanodeDetails.newPort(
        DatanodeDetails.Port.Name.REST, 0);
    DatanodeDetails.Builder builder = DatanodeDetails.newBuilder();
    builder.setUuid(UUID.randomUUID())
        .setHostName("localhost")
        .setIpAddress(ipAddress)
        .addPort(containerPort)
        .addPort(ratisPort)
        .addPort(restPort);
    return builder.build();
  }

}<|MERGE_RESOLUTION|>--- conflicted
+++ resolved
@@ -124,14 +124,10 @@
     Thread.sleep(150);
     executorService.shutdown();
     Assert.assertEquals(1, ((DummyReportPublisher) publisher).getReportCount);
-<<<<<<< HEAD
     verify(dummyContext, times(1)).refreshFullReport(null);
-=======
-    verify(dummyContext, times(1)).addReport(null);
     // After executor shutdown, no new reports should be published
     Thread.sleep(100);
     Assert.assertEquals(1, ((DummyReportPublisher) publisher).getReportCount);
->>>>>>> 85868158
   }
 
   @Test
