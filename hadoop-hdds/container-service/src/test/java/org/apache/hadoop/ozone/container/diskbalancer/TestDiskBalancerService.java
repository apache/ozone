--- conflicted
+++ resolved
@@ -21,12 +21,9 @@
 import static org.apache.hadoop.ozone.container.diskbalancer.DiskBalancerVolumeCalculation.getVolumeUsages;
 import static org.junit.jupiter.api.Assertions.assertEquals;
 import static org.junit.jupiter.api.Assertions.assertFalse;
-<<<<<<< HEAD
 import static org.junit.jupiter.api.Assertions.assertNotNull;
 import static org.junit.jupiter.api.Assertions.assertNull;
-=======
 import static org.junit.jupiter.api.Assertions.assertThrows;
->>>>>>> fc16787c
 import static org.junit.jupiter.api.Assertions.assertTrue;
 import static org.mockito.ArgumentMatchers.any;
 import static org.mockito.ArgumentMatchers.anyDouble;
@@ -332,19 +329,53 @@
     ContainerTestVersionInfo.setTestSchemaVersion(schemaVersion, conf);
   }
 
-<<<<<<< HEAD
+  public static Stream<Arguments> thresholdValidationTestCases() {
+    return Stream.of(
+        // Invalid values that should throw IllegalArgumentException
+        Arguments.arguments(0.0, true, null),
+        Arguments.arguments(100.0, true, null),
+        Arguments.arguments(-1.0, true, null),
+        Arguments.arguments(-0.001, true, null),
+        Arguments.arguments(100.001, true, null),
+        // Valid boundary values that should be accepted
+        Arguments.arguments(0.001, false, 0.001),
+        Arguments.arguments(99.999, false, 99.999),
+        // Valid middle values that should be accepted
+        Arguments.arguments(50.5, false, 50.5),
+        Arguments.arguments(99.0, false, 99.0)
+    );
+  }
+
+  @ParameterizedTest
+  @MethodSource("thresholdValidationTestCases")
+  public void testDiskBalancerConfigurationThresholdValidation(double threshold,
+      boolean shouldThrowException, Double expectedThreshold) {
+    DiskBalancerConfiguration config = new DiskBalancerConfiguration();
+
+    if (shouldThrowException) {
+      IllegalArgumentException exception = assertThrows(IllegalArgumentException.class,
+          () -> config.setThreshold(threshold));
+      assertEquals("Threshold must be a percentage(double) in the range 0 to 100 both exclusive.",
+          exception.getMessage());
+    } else {
+      // Valid threshold should be accepted
+      config.setThreshold(threshold);
+      assertEquals(expectedThreshold, config.getThreshold(), 0.0001);
+    }
+  }
+
   @Test
   public void testDiskBalancerTmpDirCreatedAtCorrectLocation() throws Exception {
     // Start volumes to initialize tmp directories
     volumeSet.startAllVolume();
-    
+
     ContainerSet containerSet = ContainerSet.newReadOnlyContainerSet(1000);
     ContainerMetrics metrics = ContainerMetrics.create(conf);
     KeyValueHandler keyValueHandler =
         new KeyValueHandler(conf, datanodeUuid, containerSet, volumeSet,
             metrics, c -> {
         }, new ContainerChecksumTreeManager(conf));
-    
+
     // Use actual DiskBalancerService (not TestImpl) to test the real start() method
     OzoneContainer ozoneContainer = mockDependencies(containerSet, keyValueHandler, null);
     DiskBalancerService svc = new DiskBalancerService(ozoneContainer, 1000, 1000,
@@ -361,24 +392,24 @@
         HddsVolume hddsVolume = (HddsVolume) volume;
         File hddsRootDir = hddsVolume.getHddsRootDir();
         File volumeTmpDir = hddsVolume.getTmpDir();
-        
+
         // Expected correct location: hdds/<cluster-id>/tmp/diskBalancer
         File expectedDiskBalancerTmpDir = new File(volumeTmpDir, DiskBalancerService.DISK_BALANCER_DIR);
-        
+
         // Verify the correct location exists
         assertTrue(expectedDiskBalancerTmpDir.exists());
         assertTrue(expectedDiskBalancerTmpDir.isDirectory());
-        
+
         // Verify it's NOT created at the wrong location: volume-root/tmp/diskBalancer
         File volumeRootDir = new File(hddsVolume.getVolumeRootDir());
-        File wrongLocation = new File(volumeRootDir, "tmp" + File.separator + 
+        File wrongLocation = new File(volumeRootDir, "tmp" + File.separator +
             DiskBalancerService.DISK_BALANCER_DIR);
-        
+
         // The wrong location should NOT exist (unless it's the same as correct location)
         if (!wrongLocation.getAbsolutePath().equals(expectedDiskBalancerTmpDir.getAbsolutePath())) {
           assertFalse(wrongLocation.exists());
         }
-        
+
         // Verify the path structure: should be under hdds/<cluster-id>/tmp/diskBalancer
         String expectedPath = hddsRootDir.getAbsolutePath() + File.separator + scmId +
             File.separator + "tmp" + File.separator + DiskBalancerService.DISK_BALANCER_DIR;
@@ -395,7 +426,7 @@
     // This simulates volumes that are formatted but tmpDir is not initialized
     MutableVolumeSet testVolumeSet = new MutableVolumeSet(datanodeUuid, scmId, conf, null,
         StorageVolume.VolumeType.DATA_VOLUME, null);
-    
+
     // Format volumes and ensure clusterID directory exists, but DON'T create tmp dirs
     // This simulates the scenario where tmpDir is null
     for (StorageVolume volume : testVolumeSet.getVolumesList()) {
@@ -414,19 +445,19 @@
         assertNull(hddsVolume.getTmpDir());
       }
     }
-    
+
     ContainerSet containerSet = ContainerSet.newReadOnlyContainerSet(1000);
     ContainerMetrics metrics = ContainerMetrics.create(conf);
     KeyValueHandler keyValueHandler =
         new KeyValueHandler(conf, datanodeUuid, containerSet, testVolumeSet,
             metrics, c -> {
         }, new ContainerChecksumTreeManager(conf));
-    
+
     // Use actual DiskBalancerService (not TestImpl) to test the real start() method
     OzoneContainer ozoneContainer = mockDependencies(containerSet, keyValueHandler, null);
     // Override getVolumeSet to return our test volume set
     when(ozoneContainer.getVolumeSet()).thenReturn(testVolumeSet);
-    
+
     DiskBalancerService svc = new DiskBalancerService(ozoneContainer, 1000, 1000,
         TimeUnit.MILLISECONDS, 1, conf);
 
@@ -441,22 +472,22 @@
         HddsVolume hddsVolume = (HddsVolume) volume;
         File hddsRootDir = hddsVolume.getHddsRootDir();
         File volumeTmpDir = hddsVolume.getTmpDir();
-        
+
         // Verify tmpDir is now initialized (created by checkTmpDirExists())
         assertNotNull(volumeTmpDir);
         assertTrue(volumeTmpDir.exists());
         assertTrue(volumeTmpDir.isDirectory());
-        
+
         // Verify tmpDir is at the correct location: hdds/<cluster-id>/tmp
         String expectedTmpPath = hddsRootDir.getAbsolutePath() + File.separator + scmId +
             File.separator + "tmp";
         assertEquals(expectedTmpPath, volumeTmpDir.getAbsolutePath());
-        
+
         // Verify diskBalancer directory is created at the correct location
         File expectedDiskBalancerTmpDir = new File(volumeTmpDir, DiskBalancerService.DISK_BALANCER_DIR);
         assertTrue(expectedDiskBalancerTmpDir.exists());
         assertTrue(expectedDiskBalancerTmpDir.isDirectory());
-        
+
         // Verify the complete path structure: hdds/<cluster-id>/tmp/diskBalancer
         String expectedDiskBalancerPath = hddsRootDir.getAbsolutePath() + File.separator + scmId +
             File.separator + "tmp" + File.separator + DiskBalancerService.DISK_BALANCER_DIR;
@@ -466,40 +497,5 @@
 
     svc.shutdown();
     testVolumeSet.shutdown();
-=======
-  public static Stream<Arguments> thresholdValidationTestCases() {
-    return Stream.of(
-        // Invalid values that should throw IllegalArgumentException
-        Arguments.arguments(0.0, true, null),
-        Arguments.arguments(100.0, true, null),
-        Arguments.arguments(-1.0, true, null),
-        Arguments.arguments(-0.001, true, null),
-        Arguments.arguments(100.001, true, null),
-        // Valid boundary values that should be accepted
-        Arguments.arguments(0.001, false, 0.001),
-        Arguments.arguments(99.999, false, 99.999),
-        // Valid middle values that should be accepted
-        Arguments.arguments(50.5, false, 50.5),
-        Arguments.arguments(99.0, false, 99.0)
-    );
-  }
-
-  @ParameterizedTest
-  @MethodSource("thresholdValidationTestCases")
-  public void testDiskBalancerConfigurationThresholdValidation(double threshold,
-      boolean shouldThrowException, Double expectedThreshold) {
-    DiskBalancerConfiguration config = new DiskBalancerConfiguration();
-
-    if (shouldThrowException) {
-      IllegalArgumentException exception = assertThrows(IllegalArgumentException.class,
-          () -> config.setThreshold(threshold));
-      assertEquals("Threshold must be a percentage(double) in the range 0 to 100 both exclusive.",
-          exception.getMessage());
-    } else {
-      // Valid threshold should be accepted
-      config.setThreshold(threshold);
-      assertEquals(expectedThreshold, config.getThreshold(), 0.0001);
-    }
->>>>>>> fc16787c
   }
 }