/*
 * Licensed to the Apache Software Foundation (ASF) under one or more
 * contributor license agreements. See the NOTICE file distributed with
 * this work for additional information regarding copyright ownership.
 * The ASF licenses this file to You under the Apache License, Version 2.0
 * (the "License"); you may not use this file except in compliance with
 * the License. You may obtain a copy of the License at
 *
 *      http://www.apache.org/licenses/LICENSE-2.0
 *
 * Unless required by applicable law or agreed to in writing, software
 * distributed under the License is distributed on an "AS IS" BASIS,
 * WITHOUT WARRANTIES OR CONDITIONS OF ANY KIND, either express or implied.
 * See the License for the specific language governing permissions and
 * limitations under the License.
 */

package org.apache.hadoop.ozone.container.checksum;

import static org.apache.hadoop.ozone.container.checksum.ContainerMerkleTreeTestUtils.assertTreesSortedAndMatch;
import static org.apache.hadoop.ozone.container.checksum.ContainerMerkleTreeTestUtils.buildChunk;
import static org.junit.jupiter.api.Assertions.assertEquals;
import static org.junit.jupiter.api.Assertions.assertNotEquals;

import java.nio.ByteBuffer;
import java.util.Arrays;
import java.util.Collections;
import java.util.List;
import java.util.stream.Collectors;
import org.apache.hadoop.hdds.conf.ConfigurationSource;
import org.apache.hadoop.hdds.conf.OzoneConfiguration;
import org.apache.hadoop.hdds.conf.StorageUnit;
import org.apache.hadoop.hdds.protocol.datanode.proto.ContainerProtos;
import org.apache.hadoop.hdds.scm.ScmConfigKeys;
import org.apache.hadoop.ozone.common.ChecksumByteBuffer;
import org.apache.ratis.thirdparty.com.google.protobuf.ByteString;
import org.junit.jupiter.api.BeforeEach;
import org.junit.jupiter.api.Test;

class TestContainerMerkleTreeWriter {
  private ConfigurationSource config;
  private long chunkSize;

  @BeforeEach
  public void init() {
    config = new OzoneConfiguration();
    chunkSize = (long) config.getStorageSize(
        ScmConfigKeys.OZONE_SCM_CHUNK_SIZE_KEY, ScmConfigKeys.OZONE_SCM_CHUNK_SIZE_DEFAULT, StorageUnit.BYTES);
  }

  @Test
  public void testBuildEmptyTree() {
    ContainerMerkleTreeWriter tree = new ContainerMerkleTreeWriter();
    ContainerProtos.ContainerMerkleTree treeProto = tree.toProto();
    assertEquals(0, treeProto.getDataChecksum());
    assertEquals(0, treeProto.getBlockMerkleTreeCount());
  }

  @Test
  public void testBuildOneChunkTree() {
    // Seed the expected and actual trees with the same chunk.
    final long blockID = 1;
    ContainerProtos.ChunkInfo chunk = buildChunk(config, 0, ByteBuffer.wrap(new byte[]{1, 2, 3}));

    // Build the expected tree proto using the test code.
    ContainerProtos.ChunkMerkleTree chunkTree = buildExpectedChunkTree(chunk);
    ContainerProtos.BlockMerkleTree blockTree = buildExpectedBlockTree(blockID,
        Collections.singletonList(chunkTree));
    ContainerProtos.ContainerMerkleTree expectedTree = buildExpectedContainerTree(Collections.singletonList(blockTree));

    // Use the ContainerMerkleTreeWriter to build the same tree.
    ContainerMerkleTreeWriter actualTree = new ContainerMerkleTreeWriter();
<<<<<<< HEAD
    actualTree.addChunks(blockID, true, chunk);
=======
    actualTree.addChunks(blockID, true, Collections.singletonList(chunk));
>>>>>>> a3556640

    // Ensure the trees match.
    ContainerProtos.ContainerMerkleTree actualTreeProto = actualTree.toProto();
    assertTreesSortedAndMatch(expectedTree, actualTreeProto);

    // Do some manual verification of the generated tree as well.
    assertNotEquals(0, actualTreeProto.getDataChecksum());
    assertEquals(1, actualTreeProto.getBlockMerkleTreeCount());

    ContainerProtos.BlockMerkleTree actualBlockTree = actualTreeProto.getBlockMerkleTree(0);
    assertEquals(1, actualBlockTree.getBlockID());
    assertEquals(1, actualBlockTree.getChunkMerkleTreeCount());
    assertNotEquals(0, actualBlockTree.getDataChecksum());

    ContainerProtos.ChunkMerkleTree actualChunkTree = actualBlockTree.getChunkMerkleTree(0);
    assertEquals(0, actualChunkTree.getOffset());
    assertEquals(chunkSize, actualChunkTree.getLength());
    assertNotEquals(0, actualChunkTree.getDataChecksum());
  }

  @Test
  public void testBuildTreeWithMissingChunks() {
    // These chunks will be used to seed both the expected and actual trees.
    final long blockID = 1;
    ContainerProtos.ChunkInfo chunk1 = buildChunk(config, 0, ByteBuffer.wrap(new byte[]{1, 2, 3}));
    // Chunk 2 is missing.
    ContainerProtos.ChunkInfo chunk3 = buildChunk(config, 2, ByteBuffer.wrap(new byte[]{4, 5, 6}));

    // Build the expected tree proto using the test code.
    ContainerProtos.BlockMerkleTree blockTree = buildExpectedBlockTree(blockID,
        Arrays.asList(buildExpectedChunkTree(chunk1), buildExpectedChunkTree(chunk3)));
    ContainerProtos.ContainerMerkleTree expectedTree = buildExpectedContainerTree(Collections.singletonList(blockTree));

    // Use the ContainerMerkleTree to build the same tree.
    ContainerMerkleTreeWriter actualTree = new ContainerMerkleTreeWriter();
<<<<<<< HEAD
    actualTree.addChunks(blockID, true, chunk1, chunk3);

    // Ensure the trees match.
    ContainerProtos.ContainerMerkleTree actualTreeProto = actualTree.toProto();
    assertTreesSortedAndMatch(expectedTree, actualTreeProto);
  }

  @Test
  public void testBuildTreeWithEmptyBlock() {
    final long blockID = 1;
    ContainerProtos.BlockMerkleTree blockTree = buildExpectedBlockTree(blockID, Collections.emptyList());
    ContainerProtos.ContainerMerkleTree expectedTree = buildExpectedContainerTree(Collections.singletonList(blockTree));

    // Use the ContainerMerkleTree to build the same tree.
    ContainerMerkleTreeWriter actualTree = new ContainerMerkleTreeWriter();
    actualTree.addBlock(blockID);

    // Ensure the trees match.
    ContainerProtos.ContainerMerkleTree actualTreeProto = actualTree.toProto();
    assertTreesSortedAndMatch(expectedTree, actualTreeProto);
  }

  @Test
  public void testAddBlockIdempotent() {
    final long blockID = 1;
    // Build the expected proto.
    ContainerProtos.ChunkInfo chunk1 = buildChunk(config, 0, ByteBuffer.wrap(new byte[]{1, 2, 3}));
    ContainerProtos.BlockMerkleTree blockTree = buildExpectedBlockTree(blockID,
        Collections.singletonList(buildExpectedChunkTree(chunk1)));
    ContainerProtos.ContainerMerkleTree expectedTree = buildExpectedContainerTree(Collections.singletonList(blockTree));

    // Use the ContainerMerkleTree to build the same tree, calling addBlock in between adding chunks.
    ContainerMerkleTreeWriter actualTree = new ContainerMerkleTreeWriter();
    actualTree.addBlock(blockID);
    actualTree.addChunks(blockID, true, chunk1);
    // This should not overwrite the chunk already added to the block.
    actualTree.addBlock(blockID);
=======
    actualTree.addChunks(blockID, true, Arrays.asList(chunk1, chunk3));
>>>>>>> a3556640

    // Ensure the trees match.
    ContainerProtos.ContainerMerkleTree actualTreeProto = actualTree.toProto();
    assertTreesSortedAndMatch(expectedTree, actualTreeProto);
  }

  /**
   * A container is a set of blocks. Make sure the tree implementation is not dependent on continuity of block IDs.
   */
  @Test
  public void testBuildTreeWithNonContiguousBlockIDs() {
    // Seed the expected and actual trees with the same chunks.
    final long blockID1 = 1;
    final long blockID3 = 3;
    ContainerProtos.ChunkInfo b1c1 = buildChunk(config, 0, ByteBuffer.wrap(new byte[]{1, 2, 3}));
    ContainerProtos.ChunkInfo b1c2 = buildChunk(config, 1, ByteBuffer.wrap(new byte[]{1, 2, 3}));
    ContainerProtos.ChunkInfo b3c1 = buildChunk(config, 0, ByteBuffer.wrap(new byte[]{1, 2, 3}));
    ContainerProtos.ChunkInfo b3c2 = buildChunk(config, 1, ByteBuffer.wrap(new byte[]{1, 2, 3}));

    // Build the expected tree proto using the test code.
    ContainerProtos.BlockMerkleTree blockTree1 = buildExpectedBlockTree(blockID1,
        Arrays.asList(buildExpectedChunkTree(b1c1), buildExpectedChunkTree(b1c2)));
    ContainerProtos.BlockMerkleTree blockTree3 = buildExpectedBlockTree(blockID3,
        Arrays.asList(buildExpectedChunkTree(b3c1), buildExpectedChunkTree(b3c2)));
    ContainerProtos.ContainerMerkleTree expectedTree = buildExpectedContainerTree(
        Arrays.asList(blockTree1, blockTree3));

    // Use the ContainerMerkleTree to build the same tree.
    // Add blocks and chunks out of order to test sorting.
    ContainerMerkleTreeWriter actualTree = new ContainerMerkleTreeWriter();
<<<<<<< HEAD
    actualTree.addChunks(blockID3, true, b3c2, b3c1);
    actualTree.addChunks(blockID1, true, b1c1, b1c2);
=======
    actualTree.addChunks(blockID3, true, Arrays.asList(b3c2, b3c1));
    actualTree.addChunks(blockID1, true, Arrays.asList(b1c1, b1c2));
>>>>>>> a3556640

    // Ensure the trees match.
    ContainerProtos.ContainerMerkleTree actualTreeProto = actualTree.toProto();
    assertTreesSortedAndMatch(expectedTree, actualTreeProto);
  }

  @Test
  public void testAppendToBlocksWhileBuilding() throws Exception {
    // Seed the expected and actual trees with the same chunks.
    final long blockID1 = 1;
    final long blockID2 = 2;
    final long blockID3 = 3;
    ContainerProtos.ChunkInfo b1c1 = buildChunk(config, 0, ByteBuffer.wrap(new byte[]{1, 2, 3}));
    ContainerProtos.ChunkInfo b1c2 = buildChunk(config, 1, ByteBuffer.wrap(new byte[]{1, 2}));
    ContainerProtos.ChunkInfo b1c3 = buildChunk(config, 2, ByteBuffer.wrap(new byte[]{1, 2, 3}));
    ContainerProtos.ChunkInfo b2c1 = buildChunk(config, 0, ByteBuffer.wrap(new byte[]{1, 2, 3}));
    ContainerProtos.ChunkInfo b2c2 = buildChunk(config, 1, ByteBuffer.wrap(new byte[]{1, 2, 3}));
    ContainerProtos.ChunkInfo b3c1 = buildChunk(config, 0, ByteBuffer.wrap(new byte[]{1}));
    ContainerProtos.ChunkInfo b3c2 = buildChunk(config, 1, ByteBuffer.wrap(new byte[]{2, 3, 4}));

    // Build the expected tree proto using the test code.
    ContainerProtos.BlockMerkleTree blockTree1 = buildExpectedBlockTree(blockID1,
        Arrays.asList(buildExpectedChunkTree(b1c1), buildExpectedChunkTree(b1c2), buildExpectedChunkTree(b1c3)));
    ContainerProtos.BlockMerkleTree blockTree2 = buildExpectedBlockTree(blockID2,
        Arrays.asList(buildExpectedChunkTree(b2c1), buildExpectedChunkTree(b2c2)));
    ContainerProtos.BlockMerkleTree blockTree3 = buildExpectedBlockTree(blockID3,
        Arrays.asList(buildExpectedChunkTree(b3c1), buildExpectedChunkTree(b3c2)));
    ContainerProtos.ContainerMerkleTree expectedTree = buildExpectedContainerTree(
        Arrays.asList(blockTree1, blockTree2, blockTree3));

    // Use the ContainerMerkleTree to build the same tree.
    // Test building by adding chunks to the blocks individually and out of order.
    ContainerMerkleTreeWriter actualTree = new ContainerMerkleTreeWriter();
    // Add all of block 2 first.
<<<<<<< HEAD
    actualTree.addChunks(blockID2, true, b2c1, b2c2);
    // Then add block 1 in multiple steps wth chunks out of order.
    actualTree.addChunks(blockID1, true, b1c2);
    actualTree.addChunks(blockID1, true, b1c3, b1c1);
    // Add a duplicate chunk to block 3. It should overwrite the existing one.
    actualTree.addChunks(blockID3, true, b3c1, b3c2);
    actualTree.addChunks(blockID3, true, b3c2);
=======
    actualTree.addChunks(blockID2, true, Arrays.asList(b2c1, b2c2));
    // Then add block 1 in multiple steps wth chunks out of order.
    actualTree.addChunks(blockID1, true, Collections.singletonList(b1c2));
    actualTree.addChunks(blockID1, true, Arrays.asList(b1c3, b1c1));
    // Add a duplicate chunk to block 3. It should overwrite the existing one.
    actualTree.addChunks(blockID3, true, Arrays.asList(b3c1, b3c2));
    actualTree.addChunks(blockID3, true, Collections.singletonList(b3c2));
>>>>>>> a3556640

    // Ensure the trees match.
    ContainerProtos.ContainerMerkleTree actualTreeProto = actualTree.toProto();
    assertTreesSortedAndMatch(expectedTree, actualTreeProto);
  }

  /**
   * Test that a {@link ContainerMerkleTreeWriter} built from a {@link ContainerProtos.ContainerMerkleTree} will
   * write produce an identical proto as the input when it is written again.
   */
  @Test
  public void testProtoToWriterConversion() {
    final long blockID1 = 1;
    final long blockID2 = 2;
    final long blockID3 = 3;
    final long blockID4 = 4;
    ContainerProtos.ChunkInfo b1c1 = buildChunk(config, 0, ByteBuffer.wrap(new byte[]{1, 2, 3}));
    ContainerProtos.ChunkInfo b1c2 = buildChunk(config, 1, ByteBuffer.wrap(new byte[]{1, 2}));
    ContainerProtos.ChunkInfo b1c3 = buildChunk(config, 2, ByteBuffer.wrap(new byte[]{1, 2, 3}));
    ContainerProtos.ChunkInfo b2c1 = buildChunk(config, 0, ByteBuffer.wrap(new byte[]{1, 2, 3}));
    ContainerProtos.ChunkInfo b2c2 = buildChunk(config, 1, ByteBuffer.wrap(new byte[]{1, 2, 3}));
    ContainerProtos.BlockMerkleTree blockTree1 = buildExpectedBlockTree(blockID1,
        Arrays.asList(buildExpectedChunkTree(b1c1), buildExpectedChunkTree(b1c2), buildExpectedChunkTree(b1c3)));
    ContainerProtos.BlockMerkleTree blockTree2 = buildExpectedBlockTree(blockID2,
        Arrays.asList(buildExpectedChunkTree(b2c1), buildExpectedChunkTree(b2c2)));
    // Test that an empty block is preserved during tree conversion.
    ContainerProtos.BlockMerkleTree blockTree3 = buildExpectedBlockTree(blockID3, Collections.emptyList());
    ContainerProtos.ContainerMerkleTree expectedTree = buildExpectedContainerTree(
        Arrays.asList(blockTree1, blockTree2, blockTree3));

    ContainerMerkleTreeWriter treeWriter = new ContainerMerkleTreeWriter(expectedTree);
    assertTreesSortedAndMatch(expectedTree, treeWriter.toProto());

    // Modifying the tree writer created from the proto should also succeed.
    ContainerProtos.ChunkInfo b3c1 = buildChunk(config, 0, ByteBuffer.wrap(new byte[]{1}));
    treeWriter.addChunks(blockID3, false, b3c1);
    treeWriter.addBlock(blockID4);

    blockTree3 = buildExpectedBlockTree(blockID3, Collections.singletonList(buildExpectedChunkTree(b3c1, false)));
    ContainerProtos.BlockMerkleTree blockTree4 = buildExpectedBlockTree(blockID4, Collections.emptyList());
    ContainerProtos.ContainerMerkleTree expectedUpdatedTree = buildExpectedContainerTree(
        Arrays.asList(blockTree1, blockTree2, blockTree3, blockTree4));

    assertTreesSortedAndMatch(expectedUpdatedTree, treeWriter.toProto());
  }

  private ContainerProtos.ContainerMerkleTree buildExpectedContainerTree(List<ContainerProtos.BlockMerkleTree> blocks) {
    return ContainerProtos.ContainerMerkleTree.newBuilder()
        .addAllBlockMerkleTree(blocks)
        .setDataChecksum(computeExpectedChecksum(
            blocks.stream()
                .map(ContainerProtos.BlockMerkleTree::getDataChecksum)
                .collect(Collectors.toList())))
        .build();
  }

  private ContainerProtos.BlockMerkleTree buildExpectedBlockTree(long blockID,
      List<ContainerProtos.ChunkMerkleTree> chunks) {
    return ContainerProtos.BlockMerkleTree.newBuilder()
        .setBlockID(blockID)
        .setDataChecksum(computeExpectedChecksum(
            chunks.stream()
                .map(ContainerProtos.ChunkMerkleTree::getDataChecksum)
                .collect(Collectors.toList())))
        .addAllChunkMerkleTree(chunks)
        .build();
  }

  private ContainerProtos.ChunkMerkleTree buildExpectedChunkTree(ContainerProtos.ChunkInfo chunk) {
    return buildExpectedChunkTree(chunk, true);
  }

  private ContainerProtos.ChunkMerkleTree buildExpectedChunkTree(ContainerProtos.ChunkInfo chunk, boolean isHealthy) {
    return ContainerProtos.ChunkMerkleTree.newBuilder()
        .setOffset(chunk.getOffset())
        .setLength(chunk.getLen())
        .setDataChecksum(computeExpectedChunkChecksum(chunk.getChecksumData().getChecksumsList()))
        .setIsHealthy(isHealthy)
        .build();
  }

  private long computeExpectedChecksum(List<Long> checksums) {
    // Use the same checksum implementation as the tree writer under test.
    ChecksumByteBuffer checksumImpl = ContainerMerkleTreeWriter.CHECKSUM_BUFFER_SUPPLIER.get();
    ByteBuffer longBuffer = ByteBuffer.allocate(Long.BYTES * checksums.size());
    checksums.forEach(longBuffer::putLong);
    longBuffer.flip();
    checksumImpl.update(longBuffer);
    return checksumImpl.getValue();
  }

  private long computeExpectedChunkChecksum(List<ByteString> checksums) {
    // Use the same checksum implementation as the tree writer under test.
    ChecksumByteBuffer checksumImpl = ContainerMerkleTreeWriter.CHECKSUM_BUFFER_SUPPLIER.get();
    checksums.forEach(b -> checksumImpl.update(b.asReadOnlyByteBuffer()));
    return checksumImpl.getValue();
  }
}<|MERGE_RESOLUTION|>--- conflicted
+++ resolved
@@ -70,11 +70,7 @@
 
     // Use the ContainerMerkleTreeWriter to build the same tree.
     ContainerMerkleTreeWriter actualTree = new ContainerMerkleTreeWriter();
-<<<<<<< HEAD
     actualTree.addChunks(blockID, true, chunk);
-=======
-    actualTree.addChunks(blockID, true, Collections.singletonList(chunk));
->>>>>>> a3556640
 
     // Ensure the trees match.
     ContainerProtos.ContainerMerkleTree actualTreeProto = actualTree.toProto();
@@ -110,7 +106,6 @@
 
     // Use the ContainerMerkleTree to build the same tree.
     ContainerMerkleTreeWriter actualTree = new ContainerMerkleTreeWriter();
-<<<<<<< HEAD
     actualTree.addChunks(blockID, true, chunk1, chunk3);
 
     // Ensure the trees match.
@@ -148,9 +143,6 @@
     actualTree.addChunks(blockID, true, chunk1);
     // This should not overwrite the chunk already added to the block.
     actualTree.addBlock(blockID);
-=======
-    actualTree.addChunks(blockID, true, Arrays.asList(chunk1, chunk3));
->>>>>>> a3556640
 
     // Ensure the trees match.
     ContainerProtos.ContainerMerkleTree actualTreeProto = actualTree.toProto();
@@ -181,13 +173,8 @@
     // Use the ContainerMerkleTree to build the same tree.
     // Add blocks and chunks out of order to test sorting.
     ContainerMerkleTreeWriter actualTree = new ContainerMerkleTreeWriter();
-<<<<<<< HEAD
     actualTree.addChunks(blockID3, true, b3c2, b3c1);
     actualTree.addChunks(blockID1, true, b1c1, b1c2);
-=======
-    actualTree.addChunks(blockID3, true, Arrays.asList(b3c2, b3c1));
-    actualTree.addChunks(blockID1, true, Arrays.asList(b1c1, b1c2));
->>>>>>> a3556640
 
     // Ensure the trees match.
     ContainerProtos.ContainerMerkleTree actualTreeProto = actualTree.toProto();
@@ -222,7 +209,6 @@
     // Test building by adding chunks to the blocks individually and out of order.
     ContainerMerkleTreeWriter actualTree = new ContainerMerkleTreeWriter();
     // Add all of block 2 first.
-<<<<<<< HEAD
     actualTree.addChunks(blockID2, true, b2c1, b2c2);
     // Then add block 1 in multiple steps wth chunks out of order.
     actualTree.addChunks(blockID1, true, b1c2);
@@ -230,15 +216,6 @@
     // Add a duplicate chunk to block 3. It should overwrite the existing one.
     actualTree.addChunks(blockID3, true, b3c1, b3c2);
     actualTree.addChunks(blockID3, true, b3c2);
-=======
-    actualTree.addChunks(blockID2, true, Arrays.asList(b2c1, b2c2));
-    // Then add block 1 in multiple steps wth chunks out of order.
-    actualTree.addChunks(blockID1, true, Collections.singletonList(b1c2));
-    actualTree.addChunks(blockID1, true, Arrays.asList(b1c3, b1c1));
-    // Add a duplicate chunk to block 3. It should overwrite the existing one.
-    actualTree.addChunks(blockID3, true, Arrays.asList(b3c1, b3c2));
-    actualTree.addChunks(blockID3, true, Collections.singletonList(b3c2));
->>>>>>> a3556640
 
     // Ensure the trees match.
     ContainerProtos.ContainerMerkleTree actualTreeProto = actualTree.toProto();
