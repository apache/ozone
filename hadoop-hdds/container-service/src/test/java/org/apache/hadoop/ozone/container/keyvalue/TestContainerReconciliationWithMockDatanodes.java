/*
 * Licensed to the Apache Software Foundation (ASF) under one or more
 * contributor license agreements. See the NOTICE file distributed with
 * this work for additional information regarding copyright ownership.
 * The ASF licenses this file to You under the Apache License, Version 2.0
 * (the "License"); you may not use this file except in compliance with
 * the License. You may obtain a copy of the License at
 *
 *      http://www.apache.org/licenses/LICENSE-2.0
 *
 * Unless required by applicable law or agreed to in writing, software
 * distributed under the License is distributed on an "AS IS" BASIS,
 * WITHOUT WARRANTIES OR CONDITIONS OF ANY KIND, either express or implied.
 * See the License for the specific language governing permissions and
 * limitations under the License.
 */

package org.apache.hadoop.ozone.container.keyvalue;

import static org.apache.hadoop.hdds.HddsConfigKeys.OZONE_METADATA_DIRS;
import static org.apache.hadoop.hdds.HddsUtils.checksumToString;
import static org.apache.hadoop.hdds.protocol.MockDatanodeDetails.randomDatanodeDetails;
import static org.apache.hadoop.hdds.scm.ScmConfigKeys.HDDS_DATANODE_DIR_KEY;
import static org.apache.hadoop.ozone.container.checksum.ContainerMerkleTreeTestUtils.verifyAllDataChecksumsMatch;
import static org.apache.hadoop.ozone.container.common.ContainerTestUtils.WRITE_STAGE;
import static org.apache.hadoop.ozone.container.common.ContainerTestUtils.createDbInstancesForTestIfNeeded;
import static org.apache.hadoop.ozone.container.common.impl.ContainerImplTestUtils.newContainerSet;
import static org.assertj.core.api.Assertions.assertThat;
import static org.assertj.core.api.Assertions.fail;
import static org.junit.jupiter.api.Assertions.assertEquals;
import static org.junit.jupiter.api.Assertions.assertFalse;
import static org.junit.jupiter.api.Assertions.assertNotEquals;
import static org.junit.jupiter.api.Assertions.assertThrows;
import static org.junit.jupiter.api.Assertions.assertTrue;
import static org.mockito.ArgumentMatchers.any;
import static org.mockito.ArgumentMatchers.anyLong;
import static org.mockito.ArgumentMatchers.anyMap;
import static org.mockito.Mockito.doThrow;
import  static org.mockito.Mockito.spy;

import java.io.File;
import java.io.IOException;
import java.io.UncheckedIOException;
import java.nio.ByteBuffer;
import java.nio.file.Files;
import java.nio.file.Path;
import java.nio.file.Paths;
import java.nio.file.StandardOpenOption;
import java.util.ArrayList;
import java.util.Arrays;
import java.util.Collection;
import java.util.Collections;
import java.util.Comparator;
import java.util.List;
import java.util.Map;
import java.util.Optional;
import java.util.Random;
import java.util.UUID;
import java.util.concurrent.ExecutionException;
import java.util.concurrent.Future;
import java.util.concurrent.TimeoutException;
import java.util.function.Function;
import java.util.stream.Collectors;
import java.util.stream.Stream;
import org.apache.commons.io.IOUtils;
import org.apache.commons.text.RandomStringGenerator;
import org.apache.hadoop.hdds.client.BlockID;
import org.apache.hadoop.hdds.conf.OzoneConfiguration;
import org.apache.hadoop.hdds.protocol.DatanodeDetails;
import org.apache.hadoop.hdds.protocol.datanode.proto.ContainerProtos;
import org.apache.hadoop.hdds.scm.XceiverClientSpi;
import org.apache.hadoop.hdds.scm.pipeline.Pipeline;
import org.apache.hadoop.hdds.scm.storage.ContainerProtocolCalls;
import org.apache.hadoop.hdds.utils.db.BatchOperation;
import org.apache.hadoop.ozone.OzoneConsts;
import org.apache.hadoop.ozone.common.Checksum;
import org.apache.hadoop.ozone.common.ChecksumData;
import org.apache.hadoop.ozone.container.checksum.ContainerChecksumTreeManager;
import org.apache.hadoop.ozone.container.checksum.DNContainerOperationClient;
import org.apache.hadoop.ozone.container.common.ContainerTestUtils;
import org.apache.hadoop.ozone.container.common.helpers.BlockData;
import org.apache.hadoop.ozone.container.common.helpers.ChunkInfo;
import org.apache.hadoop.ozone.container.common.impl.ContainerSet;
import org.apache.hadoop.ozone.container.common.interfaces.DBHandle;
import org.apache.hadoop.ozone.container.common.volume.MutableVolumeSet;
import org.apache.hadoop.ozone.container.common.volume.StorageVolume;
import org.apache.hadoop.ozone.container.keyvalue.helpers.BlockUtils;
import org.apache.hadoop.ozone.container.ozoneimpl.ContainerController;
import org.apache.hadoop.ozone.container.ozoneimpl.ContainerScannerConfiguration;
import org.apache.hadoop.ozone.container.ozoneimpl.OnDemandContainerScanner;
import org.apache.ozone.test.GenericTestUtils;
import org.apache.ratis.thirdparty.com.google.protobuf.ByteString;
import org.junit.jupiter.api.AfterAll;
import org.junit.jupiter.api.AfterEach;
import org.junit.jupiter.api.Assertions;
import org.junit.jupiter.api.BeforeAll;
import org.junit.jupiter.api.Test;
import org.junit.jupiter.api.io.TempDir;
import org.junit.jupiter.params.ParameterizedTest;
import org.junit.jupiter.params.provider.Arguments;
import org.junit.jupiter.params.provider.MethodSource;
import org.mockito.MockedStatic;
import org.mockito.Mockito;
import org.slf4j.Logger;
import org.slf4j.LoggerFactory;

/**
 * This unit test simulates three datanodes with replicas of a container that need to be reconciled.
 * It creates three KeyValueHandler instances to represent each datanode, and each instance is working on a container
 * replica that is stored in a local directory. The reconciliation client is mocked to return the corresponding local
 * container for each datanode peer.
 */
public class TestContainerReconciliationWithMockDatanodes {

  public static final Logger LOG = LoggerFactory.getLogger(TestContainerReconciliationWithMockDatanodes.class);

  // All container replicas will be placed in this directory, and the same replicas will be re-used for each test run.
  @TempDir
  private static Path containerDir;
  private static DNContainerOperationClient dnClient;
  private static MockedStatic<ContainerProtocolCalls> containerProtocolMock;
  private static List<MockDatanode> datanodes;
  private static long healthyDataChecksum;

  private static final String CLUSTER_ID = UUID.randomUUID().toString();
  private static final long CONTAINER_ID = 100L;
  private static final int CHUNK_LEN = 3 * (int) OzoneConsts.KB;
  private static final int CHUNKS_PER_BLOCK = 4;
  private static final int NUM_DATANODES = 3;

  private static final String TEST_SCAN = "Test Scan";

  /**
   * Number of corrupt blocks and chunks.
   *
   * TODO HDDS-11942 support more combinations of corruptions.
   */
  public static Stream<Arguments> corruptionValues() {
    return Stream.of(
        Arguments.of(5, 0),
        Arguments.of(0, 5),
        Arguments.of(0, 10),
        Arguments.of(10, 0),
        Arguments.of(5, 10),
        Arguments.of(10, 5),
        Arguments.of(2, 3),
        Arguments.of(3, 2),
        Arguments.of(4, 6),
        Arguments.of(6, 4),
        Arguments.of(6, 9),
        Arguments.of(9, 6)
    );
  }

  /**
   * Use the same container instances throughout the tests. Each reconciliation should make a full repair, resetting
   * the state for the next test.
   */
  @BeforeAll
  public static void setup() throws Exception {
    LOG.info("Data written to {}", containerDir);
    dnClient = new DNContainerOperationClient(new OzoneConfiguration(), null, null);
    datanodes = new ArrayList<>();

    // Create a container with 15 blocks and 3 replicas.
    for (int i = 0; i < NUM_DATANODES; i++) {
      DatanodeDetails dnDetails = randomDatanodeDetails();
      // Use this fake host name to track the node through the test since it's easier to visualize than a UUID.
      dnDetails.setHostName("dn" + (i + 1));
      MockDatanode dn = new MockDatanode(dnDetails, containerDir);
      // This will close the container and build a data checksum based on the chunk checksums in the metadata.
      dn.addContainerWithBlocks(CONTAINER_ID, 15);
      datanodes.add(dn);
    }
    long dataChecksumFromMetadata = assertUniqueChecksumCount(CONTAINER_ID, datanodes, 1);
    assertNotEquals(0, dataChecksumFromMetadata);

    datanodes.forEach(d -> d.scanContainer(CONTAINER_ID));
    healthyDataChecksum = assertUniqueChecksumCount(CONTAINER_ID, datanodes, 1);
    assertEquals(dataChecksumFromMetadata, healthyDataChecksum);
    // Do not count the initial synchronous scan to build the merkle tree towards the scan count in the tests.
    // This lets each test run start counting the number of scans from zero.
    datanodes.forEach(MockDatanode::resetOnDemandScanCount);

    containerProtocolMock = Mockito.mockStatic(ContainerProtocolCalls.class);
    mockContainerProtocolCalls();
  }

  @AfterEach
  public void reset() {
    datanodes.forEach(MockDatanode::resetOnDemandScanCount);
  }

  @AfterAll
  public static void teardown() {
    if (containerProtocolMock != null) {
      containerProtocolMock.close();
    }
  }

  @ParameterizedTest
  @MethodSource("corruptionValues")
  public void testContainerReconciliation(int numBlocksToDelete, int numChunksToCorrupt) throws Exception {
    LOG.info("Healthy data checksum for container {} in this test is {}", CONTAINER_ID,
        checksumToString(healthyDataChecksum));
    // Introduce corruption in each container on different replicas.
    List<MockDatanode> dnsToCorrupt = datanodes.stream().limit(2).collect(Collectors.toList());

    dnsToCorrupt.get(0).introduceCorruption(CONTAINER_ID, numBlocksToDelete, numChunksToCorrupt, false);
    dnsToCorrupt.get(1).introduceCorruption(CONTAINER_ID, numBlocksToDelete, numChunksToCorrupt, true);
    // Use synchronous on-demand scans to re-build the merkle trees after corruption.
    datanodes.forEach(d -> d.scanContainer(CONTAINER_ID));
    // Without reconciliation, checksums should be different because of the corruption.
    assertUniqueChecksumCount(CONTAINER_ID, datanodes, 3);

    // Each datanode should have had one on-demand scan during test setup, and a second one after corruption was
    // introduced.
    waitForExpectedScanCount(1);

    // Reconcile each datanode with its peers.
    // In a real cluster, SCM will not send a command to reconcile a datanode with itself.
    for (MockDatanode current : datanodes) {
      List<DatanodeDetails> peers = datanodes.stream()
          .map(MockDatanode::getDnDetails)
          .filter(other -> !current.getDnDetails().equals(other))
          .collect(Collectors.toList());
      current.reconcileContainerSuccess(dnClient, peers, CONTAINER_ID);
    }
    // Reconciliation should have triggered a second on-demand scan for each replica. Wait for them to finish before
    // checking the results.
    waitForExpectedScanCount(2);
    // After reconciliation, checksums should be the same for all containers.
    long repairedDataChecksum = assertUniqueChecksumCount(CONTAINER_ID, datanodes, 1);
    assertEquals(healthyDataChecksum, repairedDataChecksum);
  }

  /**
   * Enum to represent different failure modes for container protocol calls.
   */
  public enum FailureLocation {
    GET_CONTAINER_CHECKSUM_INFO("getContainerChecksumInfo"),
    GET_BLOCK("getBlock"),
    READ_CHUNK("readChunk");

    private final String methodName;

    FailureLocation(String methodName) {
      this.methodName = methodName;
    }

    public String getMethodName() {
      return methodName;
    }
  }

  /**
   * Provides test parameters for different failure modes.
   */
  public static Stream<Arguments> failureLocations() {
    return Stream.of(
        Arguments.of(FailureLocation.GET_CONTAINER_CHECKSUM_INFO),
        Arguments.of(FailureLocation.GET_BLOCK),
        Arguments.of(FailureLocation.READ_CHUNK)
    );
  }

  @ParameterizedTest
  @MethodSource("failureLocations")
  public void testContainerReconciliationWithPeerFailure(FailureLocation failureLocation) throws Exception {
    LOG.info("Testing container reconciliation with peer failure in {} for container {}",
        failureLocation.getMethodName(), CONTAINER_ID);

    // Introduce corruption in the first datanode
    MockDatanode corruptedNode = datanodes.get(0);
    MockDatanode healthyNode1 = datanodes.get(1);
    MockDatanode healthyNode2 = datanodes.get(2);
    corruptedNode.introduceCorruption(CONTAINER_ID, 1, 1, false);

    // Use synchronous on-demand scans to re-build the merkle trees after corruption.
    datanodes.forEach(d -> d.scanContainer(CONTAINER_ID));

    // Without reconciliation, checksums should be different.
    assertUniqueChecksumCount(CONTAINER_ID, datanodes, 2);
    waitForExpectedScanCount(1);

    // Create a failing peer - we'll make the second datanode fail during the specified operation
    DatanodeDetails failingPeerDetails = healthyNode1.getDnDetails();
    // Mock the failure for the specific method based on the failure mode
    mockContainerProtocolCalls(failureLocation, failingPeerDetails);

    // Now reconcile the corrupted node with its peers (including the failing one)
    List<DatanodeDetails> peers = Arrays.asList(failingPeerDetails, healthyNode2.getDnDetails());
    corruptedNode.reconcileContainer(dnClient, peers, CONTAINER_ID);

    // Wait for scan to complete - but this time we only expect the corrupted node to have a scan
    // triggered by reconciliation, so we wait specifically for that one
    try {
      GenericTestUtils.waitFor(() -> corruptedNode.getOnDemandScanCount() == 2, 100, 5_000);
    } catch (TimeoutException ex) {
      LOG.warn("Timed out waiting for on-demand scan after reconciliation. Current count: {}",
          corruptedNode.getOnDemandScanCount());
    }

    // The corrupted node should still be repaired because it was able to reconcile with the healthy peer
    // even though one peer failed
    long repairedDataChecksum = assertUniqueChecksumCount(CONTAINER_ID, datanodes, 1);
    assertEquals(healthyDataChecksum, repairedDataChecksum);

    // Restore the original mock behavior for other tests
    mockContainerProtocolCalls();
  }

  @Test
<<<<<<< HEAD
  public void testReconciliationWithPeerDeletedBlocksNotInOurList() throws Exception {
    MockDatanode sourceDatanode = datanodes.get(0);
    MockDatanode peerDatanode = datanodes.get(1);
    // Use a different container ID to avoid conflicts with other tests
    long newContainerID = CONTAINER_ID + 1000;

    // Create containers with different block sets to simulate the scenario:
    // - Source: has blocks 0-6 (will learn about deleted blocks from peer)
    // - Peer: initially has blocks 0-9, then deletes blocks 7-9
    sourceDatanode.addContainerWithBlocks(newContainerID, 7);
    peerDatanode.addContainerWithBlocks(newContainerID, 10);

    // Simulate peer having deleted blocks 7-9
    KeyValueContainer peerContainer = peerDatanode.getContainer(newContainerID);
    List<BlockData> peerDeletedBlocks = new ArrayList<>();
    for (long blockId = 7; blockId < 10; blockId++) {
      BlockData block = peerDatanode.handler.getBlockManager().getBlock(peerContainer,
          new BlockID(newContainerID, blockId));
      peerDeletedBlocks.add(block);
    }

    // Add peer's deleted blocks to its container metadata
    peerDatanode.handler.getChecksumManager().markBlocksAsDeleted(peerContainer.getContainerData(), peerDeletedBlocks);
    long sourceChecksumBefore = sourceDatanode.checkAndGetDataChecksum(newContainerID);
    long peerChecksumBefore = peerDatanode.checkAndGetDataChecksum(newContainerID);
    assertNotEquals(sourceChecksumBefore, peerChecksumBefore, "Checksums should differ before reconciliation");

    // Perform reconciliation - source datanode reconciles with peer
    List<DatanodeDetails> peersForSource = Collections.singletonList(peerDatanode.getDnDetails());
    sourceDatanode.reconcileContainer(dnClient, peersForSource, newContainerID);

    long sourceChecksumAfter = sourceDatanode.checkAndGetDataChecksum(newContainerID);
    long peerChecksumAfter = peerDatanode.checkAndGetDataChecksum(newContainerID);
    assertEquals(sourceChecksumAfter, peerChecksumAfter, "Checksums should match after reconciliation");

    // Verify the source datanode learned about peer's deleted blocks
    ContainerProtos.ContainerChecksumInfo sourceChecksumInfo = sourceDatanode.handler.getChecksumManager()
        .read(sourceDatanode.getContainer(newContainerID).getContainerData());
    List<Long> sourceDeletedBlockIds = sourceChecksumInfo.getDeletedBlocksList().stream()
        .map(ContainerProtos.BlockMerkleTree::getBlockID)
        .collect(Collectors.toList());

    // Verify source now has the peer's deleted blocks in its deleted list
    assertTrue(sourceDeletedBlockIds.contains(7L));
    assertTrue(sourceDeletedBlockIds.contains(8L));
    assertTrue(sourceDeletedBlockIds.contains(9L));
=======
  public void testContainerReconciliationFailureContainerScan()
      throws Exception {
    // Use synchronous on-demand scans to re-build the merkle trees after corruption.
    datanodes.forEach(d -> d.scanContainer(CONTAINER_ID));

    // Each datanode should have had one on-demand scan during test setup, and a second one after corruption was
    // introduced.
    waitForExpectedScanCount(1);

    for (MockDatanode current : datanodes) {
      doThrow(IOException.class).when(current.getHandler().getChecksumManager()).read(any());
      List<DatanodeDetails> peers = datanodes.stream()
          .map(MockDatanode::getDnDetails)
          .filter(other -> !current.getDnDetails().equals(other))
          .collect(Collectors.toList());
      // Reconciliation should fail for each datanode, since the checksum info cannot be retrieved.
      assertThrows(IOException.class, () -> current.reconcileContainer(dnClient, peers, CONTAINER_ID));
      Mockito.reset(current.getHandler().getChecksumManager());
    }
    // Even failure of Reconciliation should have triggered a second on-demand scan for each replica.
    waitForExpectedScanCount(2);
>>>>>>> 3f247a28
  }

  /**
   * Uses the on-demand container scanner metrics to wait for the expected number of on-demand scans to complete on
   * every datanode.
   */
  private void waitForExpectedScanCount(int expectedCountPerDatanode) throws Exception {
    for (MockDatanode datanode: datanodes) {
      try {
        GenericTestUtils.waitFor(() -> datanode.getOnDemandScanCount() == expectedCountPerDatanode, 100, 10_000);
      } catch (TimeoutException ex) {
        LOG.error("Timed out waiting for on-demand scan count {} to reach expected count {} on datanode {}",
            datanode.getOnDemandScanCount(), expectedCountPerDatanode, datanode);
        throw ex;
      }
    }
  }

  /**
   * Checks for the expected number of unique checksums among a container on the provided datanodes.
   * @return The data checksum from one of the nodes. Useful if expectedUniqueChecksums = 1.
   */
  private static long assertUniqueChecksumCount(long containerID, Collection<MockDatanode> nodes,
      long expectedUniqueChecksums) {
    long actualUniqueChecksums = nodes.stream()
        .mapToLong(d -> d.checkAndGetDataChecksum(containerID))
        .distinct()
        .count();
    assertEquals(expectedUniqueChecksums, actualUniqueChecksums);
    return nodes.stream().findAny().get().checkAndGetDataChecksum(containerID);
  }

  private static void mockContainerProtocolCalls() {
    // Mock network calls without injecting failures.
    mockContainerProtocolCalls(null, null);
  }

  private static void mockContainerProtocolCalls(FailureLocation failureLocation, DatanodeDetails failingPeerDetails) {
    Map<DatanodeDetails, MockDatanode> dnMap = datanodes.stream()
        .collect(Collectors.toMap(MockDatanode::getDnDetails, Function.identity()));

    // Mock getContainerChecksumInfo
    containerProtocolMock.when(() -> ContainerProtocolCalls.getContainerChecksumInfo(any(), anyLong(), any()))
        .thenAnswer(inv -> {
          XceiverClientSpi xceiverClientSpi = inv.getArgument(0);
          long containerID = inv.getArgument(1);
          Pipeline pipeline = xceiverClientSpi.getPipeline();
          assertEquals(1, pipeline.size());
          DatanodeDetails dn = pipeline.getFirstNode();

          if (failureLocation == FailureLocation.GET_CONTAINER_CHECKSUM_INFO && dn.equals(failingPeerDetails)) {
            throw new IOException("Simulated peer failure for testing in getContainerChecksumInfo");
          }

          return dnMap.get(dn).getChecksumInfo(containerID);
        });

    // Mock getBlock
    containerProtocolMock.when(() -> ContainerProtocolCalls.getBlock(any(), any(), any(), any(), anyMap()))
        .thenAnswer(inv -> {
          XceiverClientSpi xceiverClientSpi = inv.getArgument(0);
          BlockID blockID = inv.getArgument(2);
          Pipeline pipeline = xceiverClientSpi.getPipeline();
          assertEquals(1, pipeline.size());
          DatanodeDetails dn = pipeline.getFirstNode();

          if (failureLocation == FailureLocation.GET_BLOCK && dn.equals(failingPeerDetails)) {
            throw new IOException("Simulated peer failure for testing in getBlock");
          }

          return dnMap.get(dn).getBlock(blockID);
        });

    // Mock readChunk
    containerProtocolMock.when(() -> ContainerProtocolCalls.readChunk(any(), any(), any(), any(), any()))
        .thenAnswer(inv -> {
          XceiverClientSpi xceiverClientSpi = inv.getArgument(0);
          ContainerProtos.ChunkInfo chunkInfo = inv.getArgument(1);
          ContainerProtos.DatanodeBlockID blockId = inv.getArgument(2);
          List<XceiverClientSpi.Validator> checksumValidators = inv.getArgument(3);
          Pipeline pipeline = xceiverClientSpi.getPipeline();
          assertEquals(1, pipeline.size());
          DatanodeDetails dn = pipeline.getFirstNode();

          if (failureLocation == FailureLocation.READ_CHUNK && dn.equals(failingPeerDetails)) {
            throw new IOException("Simulated peer failure for testing in readChunk");
          }

          return dnMap.get(dn).readChunk(blockId, chunkInfo, checksumValidators);
        });

    containerProtocolMock.when(() -> ContainerProtocolCalls.toValidatorList(any())).thenCallRealMethod();
  }

  /**
   * This class wraps a KeyValueHandler instance with just enough features to test its reconciliation functionality.
   */
  private static class MockDatanode {
    private final KeyValueHandler handler;
    private final DatanodeDetails dnDetails;
    private final OnDemandContainerScanner onDemandScanner;
    private final ContainerSet containerSet;
    private final OzoneConfiguration conf;

    private final Logger log;

    MockDatanode(DatanodeDetails dnDetails, Path tempDir) throws IOException {
      this.dnDetails = dnDetails;
      log = LoggerFactory.getLogger("mock-datanode-" + dnDetails.getHostName());
      Path dataVolume = Paths.get(tempDir.toString(), dnDetails.getHostName(), "data");
      Path metadataVolume = Paths.get(tempDir.toString(), dnDetails.getHostName(), "metadata");

      this.conf = new OzoneConfiguration();
      conf.set(HDDS_DATANODE_DIR_KEY, dataVolume.toString());
      conf.set(OZONE_METADATA_DIRS, metadataVolume.toString());

      containerSet = newContainerSet();
      MutableVolumeSet volumeSet = createVolumeSet();
      handler = ContainerTestUtils.getKeyValueHandler(conf, dnDetails.getUuidString(), containerSet, volumeSet,
          spy(new ContainerChecksumTreeManager(conf)));
      handler.setClusterID(CLUSTER_ID);

      ContainerController controller = new ContainerController(containerSet,
          Collections.singletonMap(ContainerProtos.ContainerType.KeyValueContainer, handler));
      onDemandScanner = new OnDemandContainerScanner(
          conf.getObject(ContainerScannerConfiguration.class), controller);
      // Register the on-demand container scanner with the container set used by the KeyValueHandler.
      containerSet.registerOnDemandScanner(onDemandScanner);
    }

    public DatanodeDetails getDnDetails() {
      return dnDetails;
    }

    public KeyValueHandler getHandler() {
      return handler;
    }

    /**
     * @throws IOException for general IO errors accessing the checksum file
     * @throws java.io.FileNotFoundException When the checksum file does not exist.
     */
    public ContainerProtos.GetContainerChecksumInfoResponseProto getChecksumInfo(long containerID) throws IOException {
      KeyValueContainer container = getContainer(containerID);
      ByteString checksumInfo = handler.getChecksumManager().getContainerChecksumInfo(container.getContainerData());
      return ContainerProtos.GetContainerChecksumInfoResponseProto.newBuilder()
          .setContainerID(containerID)
          .setContainerChecksumInfo(checksumInfo)
          .build();
    }

    /**
     * Verifies that the data checksum on disk matches the one in memory, and returns the data checksum.
     */
    public long checkAndGetDataChecksum(long containerID) {
      KeyValueContainer container = getContainer(containerID);
      KeyValueContainerData containerData = container.getContainerData();
      long dataChecksum = 0;
      try {
        ContainerProtos.ContainerChecksumInfo containerChecksumInfo = handler.getChecksumManager()
            .read(containerData);
        dataChecksum = containerChecksumInfo.getContainerMerkleTree().getDataChecksum();
        verifyAllDataChecksumsMatch(containerData, conf);
      } catch (IOException ex) {
        fail("Failed to read container checksum from disk", ex);
      }
      log.info("Retrieved data checksum {} from container {}", checksumToString(dataChecksum), containerID);
      return dataChecksum;
    }

    public ContainerProtos.GetBlockResponseProto getBlock(BlockID blockID) throws IOException {
      KeyValueContainer container = getContainer(blockID.getContainerID());
      ContainerProtos.BlockData blockData = handler.getBlockManager().getBlock(container, blockID).getProtoBufMessage();
      return ContainerProtos.GetBlockResponseProto.newBuilder()
          .setBlockData(blockData)
          .build();
    }

    public ContainerProtos.ReadChunkResponseProto readChunk(ContainerProtos.DatanodeBlockID blockId,
        ContainerProtos.ChunkInfo chunkInfo, List<XceiverClientSpi.Validator> validators) throws IOException {
      KeyValueContainer container = getContainer(blockId.getContainerID());
      ContainerProtos.ReadChunkResponseProto readChunkResponseProto =
          ContainerProtos.ReadChunkResponseProto.newBuilder()
              .setBlockID(blockId)
              .setChunkData(chunkInfo)
              .setData(handler.getChunkManager().readChunk(container, BlockID.getFromProtobuf(blockId),
                  ChunkInfo.getFromProtoBuf(chunkInfo), null).toByteString())
              .build();
      verifyChecksums(readChunkResponseProto, blockId, chunkInfo, validators);
      return readChunkResponseProto;
    }

    public void verifyChecksums(ContainerProtos.ReadChunkResponseProto readChunkResponseProto,
        ContainerProtos.DatanodeBlockID blockId, ContainerProtos.ChunkInfo chunkInfo,
        List<XceiverClientSpi.Validator> validators) throws IOException {
      assertFalse(validators.isEmpty());
      ContainerProtos.ContainerCommandRequestProto requestProto =
          ContainerProtos.ContainerCommandRequestProto.newBuilder()
              .setCmdType(ContainerProtos.Type.ReadChunk)
              .setContainerID(blockId.getContainerID())
              .setDatanodeUuid(dnDetails.getUuidString())
              .setReadChunk(
                  ContainerProtos.ReadChunkRequestProto.newBuilder()
                      .setBlockID(blockId)
                      .setChunkData(chunkInfo)
                      .build())
              .build();
      ContainerProtos.ContainerCommandResponseProto responseProto =
          ContainerProtos.ContainerCommandResponseProto.newBuilder()
              .setCmdType(ContainerProtos.Type.ReadChunk)
              .setResult(ContainerProtos.Result.SUCCESS)
              .setReadChunk(readChunkResponseProto).build();
      for (XceiverClientSpi.Validator function : validators) {
        function.accept(requestProto, responseProto);
      }
    }

    public KeyValueContainer getContainer(long containerID) {
      return (KeyValueContainer) containerSet.getContainer(containerID);
    }

    /**
     * Triggers a synchronous scan of the container. This method will block until the scan completes.
     */
    public void scanContainer(long containerID) {
      Optional<Future<?>> scanFuture = onDemandScanner.scanContainerWithoutGap(containerSet.getContainer(containerID),
          TEST_SCAN);
      assertTrue(scanFuture.isPresent());

      try {
        scanFuture.get().get();
      } catch (InterruptedException | ExecutionException e) {
        fail("On demand container scan failed", e);
      }
    }

    public int getOnDemandScanCount() {
      return onDemandScanner.getMetrics().getNumContainersScanned();
    }

    public void resetOnDemandScanCount() {
      onDemandScanner.getMetrics().resetNumContainersScanned();
    }

    public void reconcileContainerSuccess(DNContainerOperationClient client, Collection<DatanodeDetails> peers,
        long containerID) {
      try {
        reconcileContainer(client, peers, containerID);
      } catch (IOException ex) {
        fail("Container reconciliation failed", ex);
      }
    }

    public void reconcileContainer(DNContainerOperationClient client, Collection<DatanodeDetails> peers,
        long containerID) throws IOException {
      log.info("Beginning reconciliation on this mock datanode");
      handler.reconcileContainer(client, containerSet.getContainer(containerID), peers);
    }

    /**
     * Create a container with the specified number of blocks. Block data is human-readable so the block files can be
     * inspected when debugging the test.
     */
    public void addContainerWithBlocks(long containerId, int blocks) throws Exception {
      ContainerProtos.CreateContainerRequestProto createRequest =
          ContainerProtos.CreateContainerRequestProto.newBuilder()
              .setContainerType(ContainerProtos.ContainerType.KeyValueContainer)
              .build();
      ContainerProtos.ContainerCommandRequestProto request =
          ContainerProtos.ContainerCommandRequestProto.newBuilder()
              .setCmdType(ContainerProtos.Type.CreateContainer)
              .setCreateContainer(createRequest)
              .setContainerID(containerId)
              .setDatanodeUuid(dnDetails.getUuidString())
              .build();

      handler.handleCreateContainer(request, null);
      KeyValueContainer container = getContainer(containerId);

      // Verify container is initially empty.
      File chunksPath = new File(container.getContainerData().getChunksPath());
      ContainerLayoutTestInfo.FILE_PER_BLOCK.validateFileCount(chunksPath, 0, 0);

      // Create data to put in the container.
      // Seed using the container ID so that all replicas are identical.
      RandomStringGenerator generator = new RandomStringGenerator.Builder()
          .withinRange('a', 'z')
          .usingRandom(new Random(containerId)::nextInt)
          .get();

      // This array will keep getting populated with new bytes for each chunk.
      byte[] chunkData = new byte[CHUNK_LEN];
      int bytesPerChecksum = 2 * (int) OzoneConsts.KB;

      // Add data to the container.
      List<ContainerProtos.ChunkInfo> chunkList = new ArrayList<>();
      for (int i = 0; i < blocks; i++) {
        BlockID blockID = new BlockID(containerId, i);
        BlockData blockData = new BlockData(blockID);

        chunkList.clear();
        for (long chunkCount = 0; chunkCount < CHUNKS_PER_BLOCK; chunkCount++) {
          String chunkName = "chunk" + chunkCount;
          long offset = chunkCount * chunkData.length;
          ChunkInfo info = new ChunkInfo(chunkName, offset, chunkData.length);

          // Generate data for the chunk and compute its checksum.
          // Data is generated as one ascii character per line, so block files are human-readable if further
          // debugging is needed.
          for (int c = 0; c < chunkData.length; c += 2) {
            chunkData[c] = (byte)generator.generate(1).charAt(0);
            chunkData[c + 1] = (byte)'\n';
          }

          Checksum checksum = new Checksum(ContainerProtos.ChecksumType.CRC32, bytesPerChecksum);
          ChecksumData checksumData = checksum.computeChecksum(chunkData);
          info.setChecksumData(checksumData);
          // Write chunk and checksum into the container.
          chunkList.add(info.getProtoBufMessage());
          handler.getChunkManager().writeChunk(container, blockID, info,
              ByteBuffer.wrap(chunkData), WRITE_STAGE);
        }
        handler.getChunkManager().finishWriteChunks(container, blockData);
        blockData.setChunks(chunkList);
        blockData.setBlockCommitSequenceId(i);
        handler.getBlockManager().putBlock(container, blockData);
      }
      ContainerLayoutTestInfo.FILE_PER_BLOCK.validateFileCount(chunksPath, blocks, (long) blocks * CHUNKS_PER_BLOCK);
      container.markContainerForClose();
      handler.closeContainer(container);
    }

    @Override
    public String toString() {
      return dnDetails.toString();
    }

    /**
     * Returns a list of all blocks in the container sorted numerically by blockID.
     * For example, the unsorted list would have the first blocks as 1, 10, 11...
     * The list returned by this method would have the first blocks as 1, 2, 3...
     */
    private List<BlockData> getSortedBlocks(KeyValueContainer container) throws IOException {
      List<BlockData> blockDataList = handler.getBlockManager().listBlock(container, -1, 100);
      blockDataList.sort(Comparator.comparingLong(BlockData::getLocalID));
      return blockDataList;
    }

    /**
     * Introduce corruption in the container.
     * 1. Delete blocks from the container.
     * 2. Corrupt chunks at an offset.
     * If revers is true, the blocks and chunks are deleted in reverse order.
     */
    public void introduceCorruption(long containerID, int numBlocksToDelete, int numChunksToCorrupt, boolean reverse)
        throws IOException {
      KeyValueContainer container = getContainer(containerID);
      KeyValueContainerData containerData = container.getContainerData();
      // Simulate missing blocks
      try (DBHandle handle = BlockUtils.getDB(containerData, conf);
           BatchOperation batch = handle.getStore().getBatchHandler().initBatchOperation()) {
        List<BlockData> blockDataList = getSortedBlocks(container);
        int size = blockDataList.size();
        for (int i = 0; i < numBlocksToDelete; i++) {
          BlockData blockData = reverse ? blockDataList.get(size - 1 - i) : blockDataList.get(i);
          File blockFile = TestContainerCorruptions.getBlock(container, blockData.getBlockID().getLocalID());
          Assertions.assertTrue(blockFile.delete());
          handle.getStore().getBlockDataTable().deleteWithBatch(batch,
              containerData.getBlockKey(blockData.getLocalID()));
          log.info("Deleting block {} from container {}", blockData.getBlockID().getLocalID(), containerID);
        }
        handle.getStore().getBatchHandler().commitBatchOperation(batch);
        // Check that the correct number of blocks were deleted.
        blockDataList = getSortedBlocks(container);
        assertEquals(numBlocksToDelete, size - blockDataList.size());
      }

      // Corrupt chunks at an offset.
      List<BlockData> blockDataList = getSortedBlocks(container);
      int size = blockDataList.size();
      for (int i = 0; i < numChunksToCorrupt; i++) {
        int blockIndex = reverse ? size - 1 - (i % size) : i % size;
        BlockData blockData = blockDataList.get(blockIndex);
        int chunkIndex = i / size;
        File blockFile = TestContainerCorruptions.getBlock(container, blockData.getBlockID().getLocalID());
        List<ContainerProtos.ChunkInfo> chunks = new ArrayList<>(blockData.getChunks());
        ContainerProtos.ChunkInfo chunkInfo = chunks.remove(chunkIndex);
        corruptFileAtOffset(blockFile, chunkInfo.getOffset(), chunkInfo.getLen());
        log.info("Corrupting block {} at offset {} in container {}", blockData.getBlockID().getLocalID(),
            chunkInfo.getOffset(), containerID);
      }
    }

    private MutableVolumeSet createVolumeSet() throws IOException {
      MutableVolumeSet volumeSet = new MutableVolumeSet(dnDetails.getUuidString(), conf, null,
          StorageVolume.VolumeType.DATA_VOLUME, null);
      createDbInstancesForTestIfNeeded(volumeSet, CLUSTER_ID, CLUSTER_ID, conf);
      return volumeSet;
    }

    /**
     * Overwrite the file with random bytes at an offset within the given length.
     */
    private static void corruptFileAtOffset(File file, long offset, long chunkLength) {
      try {
        final int fileLength = (int) file.length();
        assertTrue(fileLength >= offset + chunkLength);
        final int chunkEnd = (int)(offset + chunkLength);

        Path path = file.toPath();
        final byte[] original = IOUtils.readFully(Files.newInputStream(path), fileLength);

        // Corrupt the last byte and middle bytes of the block. The scanner should log this as two errors.
        final byte[] corruptedBytes = Arrays.copyOf(original, fileLength);
        corruptedBytes[chunkEnd - 1] = (byte) (original[chunkEnd - 1] << 1);
        final long chunkMid = offset + (chunkLength - offset) / 2;
        corruptedBytes[(int) (chunkMid / 2)] = (byte) (original[(int) (chunkMid / 2)] << 1);


        Files.write(path, corruptedBytes,
            StandardOpenOption.TRUNCATE_EXISTING, StandardOpenOption.SYNC);

        assertThat(IOUtils.readFully(Files.newInputStream(path), fileLength))
            .isEqualTo(corruptedBytes)
            .isNotEqualTo(original);
      } catch (IOException ex) {
        // Fail the test.
        throw new UncheckedIOException(ex);
      }
    }
  }
}<|MERGE_RESOLUTION|>--- conflicted
+++ resolved
@@ -311,54 +311,6 @@
   }
 
   @Test
-<<<<<<< HEAD
-  public void testReconciliationWithPeerDeletedBlocksNotInOurList() throws Exception {
-    MockDatanode sourceDatanode = datanodes.get(0);
-    MockDatanode peerDatanode = datanodes.get(1);
-    // Use a different container ID to avoid conflicts with other tests
-    long newContainerID = CONTAINER_ID + 1000;
-
-    // Create containers with different block sets to simulate the scenario:
-    // - Source: has blocks 0-6 (will learn about deleted blocks from peer)
-    // - Peer: initially has blocks 0-9, then deletes blocks 7-9
-    sourceDatanode.addContainerWithBlocks(newContainerID, 7);
-    peerDatanode.addContainerWithBlocks(newContainerID, 10);
-
-    // Simulate peer having deleted blocks 7-9
-    KeyValueContainer peerContainer = peerDatanode.getContainer(newContainerID);
-    List<BlockData> peerDeletedBlocks = new ArrayList<>();
-    for (long blockId = 7; blockId < 10; blockId++) {
-      BlockData block = peerDatanode.handler.getBlockManager().getBlock(peerContainer,
-          new BlockID(newContainerID, blockId));
-      peerDeletedBlocks.add(block);
-    }
-
-    // Add peer's deleted blocks to its container metadata
-    peerDatanode.handler.getChecksumManager().markBlocksAsDeleted(peerContainer.getContainerData(), peerDeletedBlocks);
-    long sourceChecksumBefore = sourceDatanode.checkAndGetDataChecksum(newContainerID);
-    long peerChecksumBefore = peerDatanode.checkAndGetDataChecksum(newContainerID);
-    assertNotEquals(sourceChecksumBefore, peerChecksumBefore, "Checksums should differ before reconciliation");
-
-    // Perform reconciliation - source datanode reconciles with peer
-    List<DatanodeDetails> peersForSource = Collections.singletonList(peerDatanode.getDnDetails());
-    sourceDatanode.reconcileContainer(dnClient, peersForSource, newContainerID);
-
-    long sourceChecksumAfter = sourceDatanode.checkAndGetDataChecksum(newContainerID);
-    long peerChecksumAfter = peerDatanode.checkAndGetDataChecksum(newContainerID);
-    assertEquals(sourceChecksumAfter, peerChecksumAfter, "Checksums should match after reconciliation");
-
-    // Verify the source datanode learned about peer's deleted blocks
-    ContainerProtos.ContainerChecksumInfo sourceChecksumInfo = sourceDatanode.handler.getChecksumManager()
-        .read(sourceDatanode.getContainer(newContainerID).getContainerData());
-    List<Long> sourceDeletedBlockIds = sourceChecksumInfo.getDeletedBlocksList().stream()
-        .map(ContainerProtos.BlockMerkleTree::getBlockID)
-        .collect(Collectors.toList());
-
-    // Verify source now has the peer's deleted blocks in its deleted list
-    assertTrue(sourceDeletedBlockIds.contains(7L));
-    assertTrue(sourceDeletedBlockIds.contains(8L));
-    assertTrue(sourceDeletedBlockIds.contains(9L));
-=======
   public void testContainerReconciliationFailureContainerScan()
       throws Exception {
     // Use synchronous on-demand scans to re-build the merkle trees after corruption.
@@ -380,7 +332,55 @@
     }
     // Even failure of Reconciliation should have triggered a second on-demand scan for each replica.
     waitForExpectedScanCount(2);
->>>>>>> 3f247a28
+  }
+
+  @Test
+  public void testReconciliationWithPeerDeletedBlocksNotInOurList() throws Exception {
+    MockDatanode sourceDatanode = datanodes.get(0);
+    MockDatanode peerDatanode = datanodes.get(1);
+    // Use a different container ID to avoid conflicts with other tests
+    long newContainerID = CONTAINER_ID + 1000;
+
+    // Create containers with different block sets to simulate the scenario:
+    // - Source: has blocks 0-6 (will learn about deleted blocks from peer)
+    // - Peer: initially has blocks 0-9, then deletes blocks 7-9
+    sourceDatanode.addContainerWithBlocks(newContainerID, 7);
+    peerDatanode.addContainerWithBlocks(newContainerID, 10);
+
+    // Simulate peer having deleted blocks 7-9
+    KeyValueContainer peerContainer = peerDatanode.getContainer(newContainerID);
+    List<BlockData> peerDeletedBlocks = new ArrayList<>();
+    for (long blockId = 7; blockId < 10; blockId++) {
+      BlockData block = peerDatanode.handler.getBlockManager().getBlock(peerContainer,
+          new BlockID(newContainerID, blockId));
+      peerDeletedBlocks.add(block);
+    }
+
+    // Add peer's deleted blocks to its container metadata
+    peerDatanode.handler.getChecksumManager().markBlocksAsDeleted(peerContainer.getContainerData(), peerDeletedBlocks);
+    long sourceChecksumBefore = sourceDatanode.checkAndGetDataChecksum(newContainerID);
+    long peerChecksumBefore = peerDatanode.checkAndGetDataChecksum(newContainerID);
+    assertNotEquals(sourceChecksumBefore, peerChecksumBefore, "Checksums should differ before reconciliation");
+
+    // Perform reconciliation - source datanode reconciles with peer
+    List<DatanodeDetails> peersForSource = Collections.singletonList(peerDatanode.getDnDetails());
+    sourceDatanode.reconcileContainer(dnClient, peersForSource, newContainerID);
+
+    long sourceChecksumAfter = sourceDatanode.checkAndGetDataChecksum(newContainerID);
+    long peerChecksumAfter = peerDatanode.checkAndGetDataChecksum(newContainerID);
+    assertEquals(sourceChecksumAfter, peerChecksumAfter, "Checksums should match after reconciliation");
+
+    // Verify the source datanode learned about peer's deleted blocks
+    ContainerProtos.ContainerChecksumInfo sourceChecksumInfo = sourceDatanode.handler.getChecksumManager()
+        .read(sourceDatanode.getContainer(newContainerID).getContainerData());
+    List<Long> sourceDeletedBlockIds = sourceChecksumInfo.getDeletedBlocksList().stream()
+        .map(ContainerProtos.BlockMerkleTree::getBlockID)
+        .collect(Collectors.toList());
+
+    // Verify source now has the peer's deleted blocks in its deleted list
+    assertTrue(sourceDeletedBlockIds.contains(7L));
+    assertTrue(sourceDeletedBlockIds.contains(8L));
+    assertTrue(sourceDeletedBlockIds.contains(9L));
   }
 
   /**
