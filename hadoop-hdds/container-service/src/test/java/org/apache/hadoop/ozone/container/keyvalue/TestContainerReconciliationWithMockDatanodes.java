/*
 * Licensed to the Apache Software Foundation (ASF) under one or more
 * contributor license agreements. See the NOTICE file distributed with
 * this work for additional information regarding copyright ownership.
 * The ASF licenses this file to You under the Apache License, Version 2.0
 * (the "License"); you may not use this file except in compliance with
 * the License. You may obtain a copy of the License at
 *
 *      http://www.apache.org/licenses/LICENSE-2.0
 *
 * Unless required by applicable law or agreed to in writing, software
 * distributed under the License is distributed on an "AS IS" BASIS,
 * WITHOUT WARRANTIES OR CONDITIONS OF ANY KIND, either express or implied.
 * See the License for the specific language governing permissions and
 * limitations under the License.
 */

package org.apache.hadoop.ozone.container.keyvalue;

import static org.apache.hadoop.hdds.HddsConfigKeys.OZONE_METADATA_DIRS;
import static org.apache.hadoop.hdds.protocol.MockDatanodeDetails.randomDatanodeDetails;
import static org.apache.hadoop.hdds.scm.ScmConfigKeys.HDDS_DATANODE_DIR_KEY;
import static org.apache.hadoop.ozone.container.checksum.ContainerMerkleTreeTestUtils.verifyAllDataChecksumsMatch;
import static org.apache.hadoop.ozone.container.common.ContainerTestUtils.WRITE_STAGE;
import static org.apache.hadoop.ozone.container.common.ContainerTestUtils.createDbInstancesForTestIfNeeded;
import static org.apache.hadoop.ozone.container.common.impl.ContainerImplTestUtils.newContainerSet;
import static org.assertj.core.api.Assertions.assertThat;
import static org.assertj.core.api.Assertions.fail;
import static org.junit.jupiter.api.Assertions.assertEquals;
import static org.junit.jupiter.api.Assertions.assertFalse;
import static org.junit.jupiter.api.Assertions.assertNotEquals;
import static org.junit.jupiter.api.Assertions.assertTrue;
import static org.mockito.ArgumentMatchers.any;
import static org.mockito.ArgumentMatchers.anyLong;
import static org.mockito.ArgumentMatchers.anyMap;

import java.io.File;
import java.io.IOException;
import java.io.UncheckedIOException;
import java.nio.ByteBuffer;
import java.nio.file.Files;
import java.nio.file.Path;
import java.nio.file.Paths;
import java.nio.file.StandardOpenOption;
import java.util.ArrayList;
import java.util.Arrays;
import java.util.Collection;
import java.util.Collections;
import java.util.Comparator;
import java.util.List;
import java.util.Map;
import java.util.Optional;
import java.util.Random;
import java.util.UUID;
import java.util.concurrent.ExecutionException;
import java.util.concurrent.Future;
import java.util.concurrent.TimeoutException;
import java.util.function.Function;
import java.util.stream.Collectors;
import java.util.stream.Stream;
import org.apache.commons.io.IOUtils;
import org.apache.commons.text.RandomStringGenerator;
import org.apache.hadoop.hdds.HddsUtils;
import org.apache.hadoop.hdds.client.BlockID;
import org.apache.hadoop.hdds.conf.OzoneConfiguration;
import org.apache.hadoop.hdds.protocol.DatanodeDetails;
import org.apache.hadoop.hdds.protocol.datanode.proto.ContainerProtos;
import org.apache.hadoop.hdds.scm.XceiverClientSpi;
import org.apache.hadoop.hdds.scm.pipeline.Pipeline;
import org.apache.hadoop.hdds.scm.storage.ContainerProtocolCalls;
import org.apache.hadoop.hdds.utils.db.BatchOperation;
import org.apache.hadoop.ozone.OzoneConsts;
import org.apache.hadoop.ozone.common.Checksum;
import org.apache.hadoop.ozone.common.ChecksumData;
import org.apache.hadoop.ozone.container.checksum.DNContainerOperationClient;
import org.apache.hadoop.ozone.container.common.ContainerTestUtils;
import org.apache.hadoop.ozone.container.common.helpers.BlockData;
import org.apache.hadoop.ozone.container.common.helpers.ChunkInfo;
import org.apache.hadoop.ozone.container.common.impl.ContainerSet;
import org.apache.hadoop.ozone.container.common.interfaces.DBHandle;
import org.apache.hadoop.ozone.container.common.volume.MutableVolumeSet;
import org.apache.hadoop.ozone.container.common.volume.StorageVolume;
import org.apache.hadoop.ozone.container.keyvalue.helpers.BlockUtils;
import org.apache.hadoop.ozone.container.ozoneimpl.ContainerController;
import org.apache.hadoop.ozone.container.ozoneimpl.ContainerScannerConfiguration;
import org.apache.hadoop.ozone.container.ozoneimpl.OnDemandContainerScanner;
import org.apache.ozone.test.GenericTestUtils;
import org.apache.ratis.thirdparty.com.google.protobuf.ByteString;
import org.junit.jupiter.api.AfterAll;
import org.junit.jupiter.api.AfterEach;
import org.junit.jupiter.api.Assertions;
import org.junit.jupiter.api.BeforeAll;
import org.junit.jupiter.api.io.TempDir;
import org.junit.jupiter.params.ParameterizedTest;
import org.junit.jupiter.params.provider.Arguments;
import org.junit.jupiter.params.provider.MethodSource;
import org.mockito.MockedStatic;
import org.mockito.Mockito;
import org.slf4j.Logger;
import org.slf4j.LoggerFactory;

/**
 * This unit test simulates three datanodes with replicas of a container that need to be reconciled.
 * It creates three KeyValueHandler instances to represent each datanode, and each instance is working on a container
 * replica that is stored in a local directory. The reconciliation client is mocked to return the corresponding local
 * container for each datanode peer.
 */
public class TestContainerReconciliationWithMockDatanodes {

  public static final Logger LOG = LoggerFactory.getLogger(TestContainerReconciliationWithMockDatanodes.class);

  // All container replicas will be placed in this directory, and the same replicas will be re-used for each test run.
  @TempDir
  private static Path containerDir;
  private static DNContainerOperationClient dnClient;
  private static MockedStatic<ContainerProtocolCalls> containerProtocolMock;
  private static List<MockDatanode> datanodes;
  private static long healthyDataChecksum;

  private static final String CLUSTER_ID = UUID.randomUUID().toString();
  private static final long CONTAINER_ID = 100L;
  private static final int CHUNK_LEN = 3 * (int) OzoneConsts.KB;
  private static final int CHUNKS_PER_BLOCK = 4;
  private static final int NUM_DATANODES = 3;

  /**
   * Number of corrupt blocks and chunks.
   *
   * TODO HDDS-11942 support more combinations of corruptions.
   */
  public static Stream<Arguments> corruptionValues() {
    return Stream.of(
        Arguments.of(5, 0),
        Arguments.of(0, 5),
        Arguments.of(0, 10),
        Arguments.of(10, 0),
        Arguments.of(5, 10),
        Arguments.of(10, 5),
        Arguments.of(2, 3),
        Arguments.of(3, 2),
        Arguments.of(4, 6),
        Arguments.of(6, 4),
        Arguments.of(6, 9),
        Arguments.of(9, 6)
    );
  }

  /**
   * Use the same container instances throughout the tests. Each reconciliation should make a full repair, resetting
   * the state for the next test.
   */
  @BeforeAll
  public static void setup() throws Exception {
    LOG.info("Data written to {}", containerDir);
    dnClient = new DNContainerOperationClient(new OzoneConfiguration(), null, null);
    datanodes = new ArrayList<>();

    // Create a container with 15 blocks and 3 replicas.
    for (int i = 0; i < NUM_DATANODES; i++) {
      DatanodeDetails dnDetails = randomDatanodeDetails();
      // Use this fake host name to track the node through the test since it's easier to visualize than a UUID.
      dnDetails.setHostName("dn" + (i + 1));
      MockDatanode dn = new MockDatanode(dnDetails, containerDir);
      // This will close the container and build a data checksum based on the chunk checksums in the metadata.
      dn.addContainerWithBlocks(CONTAINER_ID, 15);
      datanodes.add(dn);
    }
    long dataChecksumFromMetadata = assertUniqueChecksumCount(CONTAINER_ID, datanodes, 1);
    assertNotEquals(0, dataChecksumFromMetadata);

    datanodes.forEach(d -> d.scanContainer(CONTAINER_ID));
    healthyDataChecksum = assertUniqueChecksumCount(CONTAINER_ID, datanodes, 1);
    assertEquals(dataChecksumFromMetadata, healthyDataChecksum);
    // Do not count the initial synchronous scan to build the merkle tree towards the scan count in the tests.
    // This lets each test run start counting the number of scans from zero.
    datanodes.forEach(MockDatanode::resetOnDemandScanCount);

    containerProtocolMock = Mockito.mockStatic(ContainerProtocolCalls.class);
    mockContainerProtocolCalls();
  }

  @AfterEach
  public void reset() {
    datanodes.forEach(MockDatanode::resetOnDemandScanCount);
  }

  @AfterAll
  public static void teardown() {
    if (containerProtocolMock != null) {
      containerProtocolMock.close();
    }
  }

  @ParameterizedTest
  @MethodSource("corruptionValues")
  public void testContainerReconciliation(int numBlocksToDelete, int numChunksToCorrupt) throws Exception {
    LOG.info("Healthy data checksum for container {} in this test is {}", CONTAINER_ID,
        HddsUtils.checksumToString(healthyDataChecksum));
    // Introduce corruption in each container on different replicas.
    List<MockDatanode> dnsToCorrupt = datanodes.stream().limit(2).collect(Collectors.toList());

    dnsToCorrupt.get(0).introduceCorruption(CONTAINER_ID, numBlocksToDelete, numChunksToCorrupt, false);
    dnsToCorrupt.get(1).introduceCorruption(CONTAINER_ID, numBlocksToDelete, numChunksToCorrupt, true);
    // Use synchronous on-demand scans to re-build the merkle trees after corruption.
    datanodes.forEach(d -> d.scanContainer(CONTAINER_ID));
    // Without reconciliation, checksums should be different because of the corruption.
    assertUniqueChecksumCount(CONTAINER_ID, datanodes, 3);

    // Each datanode should have had one on-demand scan during test setup, and a second one after corruption was
    // introduced.
    waitForExpectedScanCount(1);

    // Reconcile each datanode with its peers.
    // In a real cluster, SCM will not send a command to reconcile a datanode with itself.
    for (MockDatanode current : datanodes) {
      List<DatanodeDetails> peers = datanodes.stream()
          .map(MockDatanode::getDnDetails)
          .filter(other -> !current.getDnDetails().equals(other))
          .collect(Collectors.toList());
      current.reconcileContainer(dnClient, peers, CONTAINER_ID);
    }
    // Reconciliation should have triggered a second on-demand scan for each replica. Wait for them to finish before
    // checking the results.
    waitForExpectedScanCount(2);
    // After reconciliation, checksums should be the same for all containers.
    long repairedDataChecksum = assertUniqueChecksumCount(CONTAINER_ID, datanodes, 1);
    assertEquals(healthyDataChecksum, repairedDataChecksum);
  }

  /**
   * Uses the on-demand container scanner metrics to wait for the expected number of on-demand scans to complete on
   * every datanode.
   */
  private void waitForExpectedScanCount(int expectedCountPerDatanode) throws Exception {
    for (MockDatanode datanode: datanodes) {
      try {
        GenericTestUtils.waitFor(() -> datanode.getOnDemandScanCount() == expectedCountPerDatanode, 100, 10_000);
      } catch (TimeoutException ex) {
        LOG.error("Timed out waiting for on-demand scan count {} to reach expected count {} on datanode {}",
            datanode.getOnDemandScanCount(), expectedCountPerDatanode, datanode);
        throw ex;
      }
    }
  }

  /**
   * Checks for the expected number of unique checksums among a container on the provided datanodes.
   * @return The data checksum from one of the nodes. Useful if expectedUniqueChecksums = 1.
   */
  private static long assertUniqueChecksumCount(long containerID, Collection<MockDatanode> nodes,
      long expectedUniqueChecksums) {
    long actualUniqueChecksums = nodes.stream()
        .mapToLong(d -> d.checkAndGetDataChecksum(containerID))
        .distinct()
        .count();
    assertEquals(expectedUniqueChecksums, actualUniqueChecksums);
    return nodes.stream().findAny().get().checkAndGetDataChecksum(containerID);
  }

  private static void mockContainerProtocolCalls() {
    Map<DatanodeDetails, MockDatanode> dnMap = datanodes.stream()
        .collect(Collectors.toMap(MockDatanode::getDnDetails, Function.identity()));

    // Mock getContainerChecksumInfo
    containerProtocolMock.when(() -> ContainerProtocolCalls.getContainerChecksumInfo(any(), anyLong(), any()))
        .thenAnswer(inv -> {
          XceiverClientSpi xceiverClientSpi = inv.getArgument(0);
          long containerID = inv.getArgument(1);
          Pipeline pipeline = xceiverClientSpi.getPipeline();
          assertEquals(1, pipeline.size());
          DatanodeDetails dn = pipeline.getFirstNode();
          return dnMap.get(dn).getChecksumInfo(containerID);
        });

    // Mock getBlock
    containerProtocolMock.when(() -> ContainerProtocolCalls.getBlock(any(), any(), any(), any(), anyMap()))
        .thenAnswer(inv -> {
          XceiverClientSpi xceiverClientSpi = inv.getArgument(0);
          BlockID blockID = inv.getArgument(2);
          Pipeline pipeline = xceiverClientSpi.getPipeline();
          assertEquals(1, pipeline.size());
          DatanodeDetails dn = pipeline.getFirstNode();
          return dnMap.get(dn).getBlock(blockID);
        });

    // Mock readChunk
    containerProtocolMock.when(() -> ContainerProtocolCalls.readChunk(any(), any(), any(), any(), any()))
        .thenAnswer(inv -> {
          XceiverClientSpi xceiverClientSpi = inv.getArgument(0);
          ContainerProtos.ChunkInfo chunkInfo = inv.getArgument(1);
          ContainerProtos.DatanodeBlockID blockId = inv.getArgument(2);
          List<XceiverClientSpi.Validator> checksumValidators = inv.getArgument(3);
          Pipeline pipeline = xceiverClientSpi.getPipeline();
          assertEquals(1, pipeline.size());
          DatanodeDetails dn = pipeline.getFirstNode();
          return dnMap.get(dn).readChunk(blockId, chunkInfo, checksumValidators);
        });

    containerProtocolMock.when(() -> ContainerProtocolCalls.toValidatorList(any())).thenCallRealMethod();
  }

  /**
   * This class wraps a KeyValueHandler instance with just enough features to test its reconciliation functionality.
   */
  private static class MockDatanode {
    private final KeyValueHandler handler;
    private final DatanodeDetails dnDetails;
    private final OnDemandContainerScanner onDemandScanner;
    private final ContainerSet containerSet;
    private final OzoneConfiguration conf;

    private final Logger log;

    MockDatanode(DatanodeDetails dnDetails, Path tempDir) throws IOException {
      this.dnDetails = dnDetails;
      log = LoggerFactory.getLogger("mock-datanode-" + dnDetails.getHostName());
      Path dataVolume = Paths.get(tempDir.toString(), dnDetails.getHostName(), "data");
      Path metadataVolume = Paths.get(tempDir.toString(), dnDetails.getHostName(), "metadata");

      this.conf = new OzoneConfiguration();
      conf.set(HDDS_DATANODE_DIR_KEY, dataVolume.toString());
      conf.set(OZONE_METADATA_DIRS, metadataVolume.toString());

      containerSet = newContainerSet();
      MutableVolumeSet volumeSet = createVolumeSet();
      handler = ContainerTestUtils.getKeyValueHandler(conf, dnDetails.getUuidString(), containerSet, volumeSet);
      handler.setClusterID(CLUSTER_ID);

      ContainerController controller = new ContainerController(containerSet,
          Collections.singletonMap(ContainerProtos.ContainerType.KeyValueContainer, handler));
      onDemandScanner = new OnDemandContainerScanner(
          conf.getObject(ContainerScannerConfiguration.class), controller);
      // Register the on-demand container scanner with the container set used by the KeyValueHandler.
      containerSet.registerOnDemandScanner(onDemandScanner);
    }

    public DatanodeDetails getDnDetails() {
      return dnDetails;
    }

    /**
     * @throws IOException for general IO errors accessing the checksum file
     * @throws java.io.FileNotFoundException When the checksum file does not exist.
     */
    public ContainerProtos.GetContainerChecksumInfoResponseProto getChecksumInfo(long containerID) throws IOException {
      KeyValueContainer container = getContainer(containerID);
      ByteString checksumInfo = handler.getChecksumManager().getContainerChecksumInfo(container.getContainerData());
      return ContainerProtos.GetContainerChecksumInfoResponseProto.newBuilder()
          .setContainerID(containerID)
          .setContainerChecksumInfo(checksumInfo)
          .build();
    }

    /**
     * Verifies that the data checksum on disk matches the one in memory, and returns the data checksum.
     */
    public long checkAndGetDataChecksum(long containerID) {
      KeyValueContainer container = getContainer(containerID);
      KeyValueContainerData containerData = container.getContainerData();
      long dataChecksum = 0;
      try {
<<<<<<< HEAD
        Optional<ContainerProtos.ContainerChecksumInfo> containerChecksumInfo =
            handler.getChecksumManager().read(containerData);
        assertTrue(containerChecksumInfo.isPresent());
        dataChecksum = containerChecksumInfo.get().getContainerMerkleTree().getDataChecksum();
        verifyAllDataChecksumsMatch(containerData, conf);
=======
        ContainerProtos.ContainerChecksumInfo containerChecksumInfo = handler.getChecksumManager()
            .read(container.getContainerData());
        dataChecksum = containerChecksumInfo.getContainerMerkleTree().getDataChecksum();
        assertEquals(container.getContainerData().getDataChecksum(), dataChecksum);
>>>>>>> 1c2c7f34
      } catch (IOException ex) {
        fail("Failed to read container checksum from disk", ex);
      }
      log.info("Retrieved data checksum {} from container {}", HddsUtils.checksumToString(dataChecksum),
          containerID);
      return dataChecksum;
    }

    public ContainerProtos.GetBlockResponseProto getBlock(BlockID blockID) throws IOException {
      KeyValueContainer container = getContainer(blockID.getContainerID());
      ContainerProtos.BlockData blockData = handler.getBlockManager().getBlock(container, blockID).getProtoBufMessage();
      return ContainerProtos.GetBlockResponseProto.newBuilder()
          .setBlockData(blockData)
          .build();
    }

    public ContainerProtos.ReadChunkResponseProto readChunk(ContainerProtos.DatanodeBlockID blockId,
        ContainerProtos.ChunkInfo chunkInfo, List<XceiverClientSpi.Validator> validators) throws IOException {
      KeyValueContainer container = getContainer(blockId.getContainerID());
      ContainerProtos.ReadChunkResponseProto readChunkResponseProto =
          ContainerProtos.ReadChunkResponseProto.newBuilder()
              .setBlockID(blockId)
              .setChunkData(chunkInfo)
              .setData(handler.getChunkManager().readChunk(container, BlockID.getFromProtobuf(blockId),
                  ChunkInfo.getFromProtoBuf(chunkInfo), null).toByteString())
              .build();
      verifyChecksums(readChunkResponseProto, blockId, chunkInfo, validators);
      return readChunkResponseProto;
    }

    public void verifyChecksums(ContainerProtos.ReadChunkResponseProto readChunkResponseProto,
        ContainerProtos.DatanodeBlockID blockId, ContainerProtos.ChunkInfo chunkInfo,
        List<XceiverClientSpi.Validator> validators) throws IOException {
      assertFalse(validators.isEmpty());
      ContainerProtos.ContainerCommandRequestProto requestProto =
          ContainerProtos.ContainerCommandRequestProto.newBuilder()
              .setCmdType(ContainerProtos.Type.ReadChunk)
              .setContainerID(blockId.getContainerID())
              .setDatanodeUuid(dnDetails.getUuidString())
              .setReadChunk(
                  ContainerProtos.ReadChunkRequestProto.newBuilder()
                      .setBlockID(blockId)
                      .setChunkData(chunkInfo)
                      .build())
              .build();
      ContainerProtos.ContainerCommandResponseProto responseProto =
          ContainerProtos.ContainerCommandResponseProto.newBuilder()
              .setCmdType(ContainerProtos.Type.ReadChunk)
              .setResult(ContainerProtos.Result.SUCCESS)
              .setReadChunk(readChunkResponseProto).build();
      for (XceiverClientSpi.Validator function : validators) {
        function.accept(requestProto, responseProto);
      }
    }

    public KeyValueContainer getContainer(long containerID) {
      return (KeyValueContainer) containerSet.getContainer(containerID);
    }

    /**
     * Triggers a synchronous scan of the container. This method will block until the scan completes.
     */
    public void scanContainer(long containerID) {
      Optional<Future<?>> scanFuture = onDemandScanner.scanContainerWithoutGap(containerSet.getContainer(containerID));
      assertTrue(scanFuture.isPresent());

      try {
        scanFuture.get().get();
      } catch (InterruptedException | ExecutionException e) {
        fail("On demand container scan failed", e);
      }
    }

    public int getOnDemandScanCount() {
      return onDemandScanner.getMetrics().getNumContainersScanned();
    }

    public void resetOnDemandScanCount() {
      onDemandScanner.getMetrics().resetNumContainersScanned();
    }

    public void reconcileContainer(DNContainerOperationClient client, Collection<DatanodeDetails> peers,
        long containerID) {
      log.info("Beginning reconciliation on this mock datanode");
      try {
        handler.reconcileContainer(client, containerSet.getContainer(containerID), peers);
      } catch (IOException ex) {
        fail("Container reconciliation failed", ex);
      }
    }

    /**
     * Create a container with the specified number of blocks. Block data is human-readable so the block files can be
     * inspected when debugging the test.
     */
    public void addContainerWithBlocks(long containerId, int blocks) throws Exception {
      ContainerProtos.CreateContainerRequestProto createRequest =
          ContainerProtos.CreateContainerRequestProto.newBuilder()
              .setContainerType(ContainerProtos.ContainerType.KeyValueContainer)
              .build();
      ContainerProtos.ContainerCommandRequestProto request =
          ContainerProtos.ContainerCommandRequestProto.newBuilder()
              .setCmdType(ContainerProtos.Type.CreateContainer)
              .setCreateContainer(createRequest)
              .setContainerID(containerId)
              .setDatanodeUuid(dnDetails.getUuidString())
              .build();

      handler.handleCreateContainer(request, null);
      KeyValueContainer container = getContainer(containerId);

      // Verify container is initially empty.
      File chunksPath = new File(container.getContainerData().getChunksPath());
      ContainerLayoutTestInfo.FILE_PER_BLOCK.validateFileCount(chunksPath, 0, 0);

      // Create data to put in the container.
      // Seed using the container ID so that all replicas are identical.
      RandomStringGenerator generator = new RandomStringGenerator.Builder()
          .withinRange('a', 'z')
          .usingRandom(new Random(containerId)::nextInt)
          .get();

      // This array will keep getting populated with new bytes for each chunk.
      byte[] chunkData = new byte[CHUNK_LEN];
      int bytesPerChecksum = 2 * (int) OzoneConsts.KB;

      // Add data to the container.
      List<ContainerProtos.ChunkInfo> chunkList = new ArrayList<>();
      for (int i = 0; i < blocks; i++) {
        BlockID blockID = new BlockID(containerId, i);
        BlockData blockData = new BlockData(blockID);

        chunkList.clear();
        for (long chunkCount = 0; chunkCount < CHUNKS_PER_BLOCK; chunkCount++) {
          String chunkName = "chunk" + chunkCount;
          long offset = chunkCount * chunkData.length;
          ChunkInfo info = new ChunkInfo(chunkName, offset, chunkData.length);

          // Generate data for the chunk and compute its checksum.
          // Data is generated as one ascii character per line, so block files are human-readable if further
          // debugging is needed.
          for (int c = 0; c < chunkData.length; c += 2) {
            chunkData[c] = (byte)generator.generate(1).charAt(0);
            chunkData[c + 1] = (byte)'\n';
          }

          Checksum checksum = new Checksum(ContainerProtos.ChecksumType.CRC32, bytesPerChecksum);
          ChecksumData checksumData = checksum.computeChecksum(chunkData);
          info.setChecksumData(checksumData);
          // Write chunk and checksum into the container.
          chunkList.add(info.getProtoBufMessage());
          handler.getChunkManager().writeChunk(container, blockID, info,
              ByteBuffer.wrap(chunkData), WRITE_STAGE);
        }
        handler.getChunkManager().finishWriteChunks(container, blockData);
        blockData.setChunks(chunkList);
        blockData.setBlockCommitSequenceId(i);
        handler.getBlockManager().putBlock(container, blockData);
      }
      ContainerLayoutTestInfo.FILE_PER_BLOCK.validateFileCount(chunksPath, blocks, (long) blocks * CHUNKS_PER_BLOCK);
      container.markContainerForClose();
      handler.closeContainer(container);
    }

    @Override
    public String toString() {
      return dnDetails.toString();
    }

    /**
     * Returns a list of all blocks in the container sorted numerically by blockID.
     * For example, the unsorted list would have the first blocks as 1, 10, 11...
     * The list returned by this method would have the first blocks as 1, 2, 3...
     */
    private List<BlockData> getSortedBlocks(KeyValueContainer container) throws IOException {
      List<BlockData> blockDataList = handler.getBlockManager().listBlock(container, -1, 100);
      blockDataList.sort(Comparator.comparingLong(BlockData::getLocalID));
      return blockDataList;
    }

    /**
     * Introduce corruption in the container.
     * 1. Delete blocks from the container.
     * 2. Corrupt chunks at an offset.
     * If revers is true, the blocks and chunks are deleted in reverse order.
     */
    public void introduceCorruption(long containerID, int numBlocksToDelete, int numChunksToCorrupt, boolean reverse)
        throws IOException {
      KeyValueContainer container = getContainer(containerID);
      KeyValueContainerData containerData = container.getContainerData();
      // Simulate missing blocks
      try (DBHandle handle = BlockUtils.getDB(containerData, conf);
           BatchOperation batch = handle.getStore().getBatchHandler().initBatchOperation()) {
        List<BlockData> blockDataList = getSortedBlocks(container);
        int size = blockDataList.size();
        for (int i = 0; i < numBlocksToDelete; i++) {
          BlockData blockData = reverse ? blockDataList.get(size - 1 - i) : blockDataList.get(i);
          File blockFile = TestContainerCorruptions.getBlock(container, blockData.getBlockID().getLocalID());
          Assertions.assertTrue(blockFile.delete());
          handle.getStore().getBlockDataTable().deleteWithBatch(batch,
              containerData.getBlockKey(blockData.getLocalID()));
          log.info("Deleting block {} from container {}", blockData.getBlockID().getLocalID(), containerID);
        }
        handle.getStore().getBatchHandler().commitBatchOperation(batch);
        // Check that the correct number of blocks were deleted.
        blockDataList = getSortedBlocks(container);
        assertEquals(numBlocksToDelete, size - blockDataList.size());
      }

      // Corrupt chunks at an offset.
      List<BlockData> blockDataList = getSortedBlocks(container);
      int size = blockDataList.size();
      for (int i = 0; i < numChunksToCorrupt; i++) {
        int blockIndex = reverse ? size - 1 - (i % size) : i % size;
        BlockData blockData = blockDataList.get(blockIndex);
        int chunkIndex = i / size;
        File blockFile = TestContainerCorruptions.getBlock(container, blockData.getBlockID().getLocalID());
        List<ContainerProtos.ChunkInfo> chunks = new ArrayList<>(blockData.getChunks());
        ContainerProtos.ChunkInfo chunkInfo = chunks.remove(chunkIndex);
        corruptFileAtOffset(blockFile, chunkInfo.getOffset(), chunkInfo.getLen());
        log.info("Corrupting block {} at offset {} in container {}", blockData.getBlockID().getLocalID(),
            chunkInfo.getOffset(), containerID);
      }
    }

    private MutableVolumeSet createVolumeSet() throws IOException {
      MutableVolumeSet volumeSet = new MutableVolumeSet(dnDetails.getUuidString(), conf, null,
          StorageVolume.VolumeType.DATA_VOLUME, null);
      createDbInstancesForTestIfNeeded(volumeSet, CLUSTER_ID, CLUSTER_ID, conf);
      return volumeSet;
    }

    /**
     * Overwrite the file with random bytes at an offset within the given length.
     */
    private static void corruptFileAtOffset(File file, long offset, long chunkLength) {
      try {
        final int fileLength = (int) file.length();
        assertTrue(fileLength >= offset + chunkLength);
        final int chunkEnd = (int)(offset + chunkLength);

        Path path = file.toPath();
        final byte[] original = IOUtils.readFully(Files.newInputStream(path), fileLength);

        // Corrupt the last byte and middle bytes of the block. The scanner should log this as two errors.
        final byte[] corruptedBytes = Arrays.copyOf(original, fileLength);
        corruptedBytes[chunkEnd - 1] = (byte) (original[chunkEnd - 1] << 1);
        final long chunkMid = offset + (chunkLength - offset) / 2;
        corruptedBytes[(int) (chunkMid / 2)] = (byte) (original[(int) (chunkMid / 2)] << 1);


        Files.write(path, corruptedBytes,
            StandardOpenOption.TRUNCATE_EXISTING, StandardOpenOption.SYNC);

        assertThat(IOUtils.readFully(Files.newInputStream(path), fileLength))
            .isEqualTo(corruptedBytes)
            .isNotEqualTo(original);
      } catch (IOException ex) {
        // Fail the test.
        throw new UncheckedIOException(ex);
      }
    }
  }
}<|MERGE_RESOLUTION|>--- conflicted
+++ resolved
@@ -359,18 +359,10 @@
       KeyValueContainerData containerData = container.getContainerData();
       long dataChecksum = 0;
       try {
-<<<<<<< HEAD
-        Optional<ContainerProtos.ContainerChecksumInfo> containerChecksumInfo =
-            handler.getChecksumManager().read(containerData);
-        assertTrue(containerChecksumInfo.isPresent());
-        dataChecksum = containerChecksumInfo.get().getContainerMerkleTree().getDataChecksum();
+        ContainerProtos.ContainerChecksumInfo containerChecksumInfo = handler.getChecksumManager()
+            .read(containerData);
+        dataChecksum = containerChecksumInfo.getContainerMerkleTree().getDataChecksum();
         verifyAllDataChecksumsMatch(containerData, conf);
-=======
-        ContainerProtos.ContainerChecksumInfo containerChecksumInfo = handler.getChecksumManager()
-            .read(container.getContainerData());
-        dataChecksum = containerChecksumInfo.getContainerMerkleTree().getDataChecksum();
-        assertEquals(container.getContainerData().getDataChecksum(), dataChecksum);
->>>>>>> 1c2c7f34
       } catch (IOException ex) {
         fail("Failed to read container checksum from disk", ex);
       }
