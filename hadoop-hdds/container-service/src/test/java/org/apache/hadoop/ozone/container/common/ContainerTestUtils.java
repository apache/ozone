--- conflicted
+++ resolved
@@ -98,8 +98,8 @@
 
   private static final ContainerDispatcher NOOP_CONTAINER_DISPATCHER = new NoopContainerDispatcher();
 
-  private static final ContainerController EMPTY_CONTAINER_CONTROLLER =
-      new ContainerController(new ContainerSet(1000), Collections.emptyMap());
+  private static final ContainerController EMPTY_CONTAINER_CONTROLLER
+      = new ContainerController(ContainerImplTestUtils.newContainerSet(), Collections.emptyMap());
 
   private ContainerTestUtils() {
   }
@@ -337,12 +337,6 @@
     return NOOP_CONTAINER_DISPATCHER;
   }
 
-<<<<<<< HEAD
-=======
-  private static final ContainerController EMPTY_CONTAINER_CONTROLLER
-      = new ContainerController(ContainerImplTestUtils.newContainerSet(), Collections.emptyMap());
-
->>>>>>> 30e4aa44
   public static ContainerController getEmptyContainerController() {
     return EMPTY_CONTAINER_CONTROLLER;
   }
