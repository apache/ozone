/**
 * Licensed to the Apache Software Foundation (ASF) under one or more
 * contributor license agreements.  See the NOTICE file distributed with this
 * work for additional information regarding copyright ownership.  The ASF
 * licenses this file to you under the Apache License, Version 2.0 (the
 * "License"); you may not use this file except in compliance with the License.
 * You may obtain a copy of the License at
 * <p>
 * http://www.apache.org/licenses/LICENSE-2.0
 * <p>
 * Unless required by applicable law or agreed to in writing, software
 * distributed under the License is distributed on an "AS IS" BASIS, WITHOUT
 * WARRANTIES OR CONDITIONS OF ANY KIND, either express or implied. See the
 * License for the specific language governing permissions and limitations under
 * the License.
 */

package org.apache.hadoop.ozone.container.common;

import org.apache.hadoop.conf.Configuration;
import org.apache.hadoop.conf.StorageUnit;
import org.apache.hadoop.hdds.conf.ConfigurationSource;
import org.apache.hadoop.hdds.conf.OzoneConfiguration;
import org.apache.hadoop.hdds.protocol.DatanodeDetails;
import org.apache.hadoop.hdds.protocol.datanode.proto.ContainerProtos;
import org.apache.hadoop.hdds.utils.LegacyHadoopConfigurationSource;
import org.apache.hadoop.hdfs.util.Canceler;
import org.apache.hadoop.hdfs.util.DataTransferThrottler;
import org.apache.hadoop.io.retry.RetryPolicies;
import org.apache.hadoop.ipc.ProtobufRpcEngine;
import org.apache.hadoop.ipc.RPC;
import org.apache.hadoop.net.NetUtils;
import org.apache.hadoop.ozone.container.ContainerTestHelper;
import org.apache.hadoop.ozone.container.common.impl.ContainerData;
import org.apache.hadoop.ozone.container.common.impl.ContainerLayoutVersion;
import org.apache.hadoop.ozone.container.common.interfaces.Container;
import org.apache.hadoop.ozone.container.common.interfaces.VolumeChoosingPolicy;
import org.apache.hadoop.ozone.container.common.statemachine.DatanodeConfiguration;
import org.apache.hadoop.ozone.container.common.statemachine.DatanodeStateMachine;
import org.apache.hadoop.ozone.container.common.statemachine.EndpointStateMachine;
import org.apache.hadoop.ozone.container.common.statemachine.StateContext;
import org.apache.hadoop.ozone.container.common.utils.StorageVolumeUtil;
import org.apache.hadoop.ozone.container.common.volume.HddsVolume;
import org.apache.hadoop.ozone.container.common.volume.MutableVolumeSet;
import org.apache.hadoop.ozone.container.common.volume.RoundRobinVolumeChoosingPolicy;
import org.apache.hadoop.ozone.container.keyvalue.KeyValueContainer;
import org.apache.hadoop.ozone.container.keyvalue.KeyValueContainerData;
import org.apache.hadoop.ozone.container.keyvalue.helpers.KeyValueContainerUtil;
import org.apache.hadoop.ozone.container.ozoneimpl.OzoneContainer;
import org.apache.hadoop.ozone.protocolPB.StorageContainerDatanodeProtocolClientSideTranslatorPB;
import org.apache.hadoop.ozone.protocolPB.StorageContainerDatanodeProtocolPB;
import org.apache.hadoop.security.UserGroupInformation;
import org.mockito.Mockito;

import java.io.IOException;
import java.net.InetSocketAddress;
import java.util.Random;
import java.util.UUID;
import java.util.concurrent.atomic.AtomicLong;

import static org.mockito.ArgumentMatchers.any;
import static org.mockito.Mockito.mock;
import static org.mockito.Mockito.when;

/**
 * Helper utility to test containers.
 */
public final class ContainerTestUtils {

  private ContainerTestUtils() {
  }

  /**
   * Creates an Endpoint class for testing purpose.
   *
   * @param conf - Conf
   * @param address - InetAddres
   * @param rpcTimeout - rpcTimeOut
   * @return EndPoint
   * @throws Exception
   */
  public static EndpointStateMachine createEndpoint(Configuration conf,
      InetSocketAddress address, int rpcTimeout) throws Exception {
    RPC.setProtocolEngine(conf, StorageContainerDatanodeProtocolPB.class,
        ProtobufRpcEngine.class);
    long version =
        RPC.getProtocolVersion(StorageContainerDatanodeProtocolPB.class);

    StorageContainerDatanodeProtocolPB rpcProxy = RPC.getProtocolProxy(
        StorageContainerDatanodeProtocolPB.class, version,
        address, UserGroupInformation.getCurrentUser(), conf,
        NetUtils.getDefaultSocketFactory(conf), rpcTimeout,
        RetryPolicies.TRY_ONCE_THEN_FAIL).getProxy();

    StorageContainerDatanodeProtocolClientSideTranslatorPB rpcClient =
        new StorageContainerDatanodeProtocolClientSideTranslatorPB(rpcProxy);
    return new EndpointStateMachine(address, rpcClient,
        new LegacyHadoopConfigurationSource(conf));
  }

  public static OzoneContainer getOzoneContainer(
      DatanodeDetails datanodeDetails, OzoneConfiguration conf)
      throws IOException {
    DatanodeStateMachine stateMachine =
        Mockito.mock(DatanodeStateMachine.class);
    StateContext context = Mockito.mock(StateContext.class);
    Mockito.when(stateMachine.getDatanodeDetails()).thenReturn(datanodeDetails);
    Mockito.when(context.getParent()).thenReturn(stateMachine);
    return new OzoneContainer(datanodeDetails, conf, context);
  }

  public static DatanodeDetails createDatanodeDetails() {
    Random random = new Random();
    String ipAddress =
        random.nextInt(256) + "." + random.nextInt(256) + "." + random
            .nextInt(256) + "." + random.nextInt(256);

    DatanodeDetails.Port containerPort =
        DatanodeDetails.newPort(DatanodeDetails.Port.Name.STANDALONE, 0);
    DatanodeDetails.Port ratisPort =
        DatanodeDetails.newPort(DatanodeDetails.Port.Name.RATIS, 0);
    DatanodeDetails.Port restPort =
        DatanodeDetails.newPort(DatanodeDetails.Port.Name.REST, 0);
    DatanodeDetails.Builder builder = DatanodeDetails.newBuilder();
    builder.setUuid(UUID.randomUUID())
        .setHostName("localhost")
        .setIpAddress(ipAddress)
        .addPort(containerPort)
        .addPort(ratisPort)
        .addPort(restPort);
    return builder.build();
  }

  public static KeyValueContainer getContainer(long containerId,
      ContainerLayoutVersion layout,
      ContainerProtos.ContainerDataProto.State state) {
    KeyValueContainerData kvData =
        new KeyValueContainerData(containerId,
            layout,
            (long) StorageUnit.GB.toBytes(5),
            UUID.randomUUID().toString(), UUID.randomUUID().toString());
    kvData.setState(state);
    return new KeyValueContainer(kvData, new OzoneConfiguration());
  }

  public static void enableSchemaV3(OzoneConfiguration conf) {
    DatanodeConfiguration dc = conf.getObject(DatanodeConfiguration.class);
    dc.setContainerSchemaV3Enabled(true);
    conf.setFromObject(dc);
  }

  public static void disableSchemaV3(OzoneConfiguration conf) {
    DatanodeConfiguration dc = conf.getObject(DatanodeConfiguration.class);
    dc.setContainerSchemaV3Enabled(false);
    conf.setFromObject(dc);
  }

  public static void createDbInstancesForTestIfNeeded(
      MutableVolumeSet hddsVolumeSet, String scmID, String clusterID,
      ConfigurationSource conf) {
    DatanodeConfiguration dc = conf.getObject(DatanodeConfiguration.class);
    if (!dc.getContainerSchemaV3Enabled()) {
      return;
    }

    for (HddsVolume volume : StorageVolumeUtil.getHddsVolumesList(
        hddsVolumeSet.getVolumesList())) {
      StorageVolumeUtil.checkVolume(volume, scmID, clusterID, conf,
          null, null);
    }
  }

  public static void setupMockContainer(
      Container<ContainerData> c, boolean shouldScanData,
      boolean scanMetaDataSuccess, boolean scanDataSuccess,
      AtomicLong containerIdSeq, HddsVolume vol) {
    ContainerData data = mock(ContainerData.class);
    when(data.getContainerID()).thenReturn(containerIdSeq.getAndIncrement());
    when(c.getContainerData()).thenReturn(data);
    when(c.shouldScanData()).thenReturn(shouldScanData);
<<<<<<< HEAD
=======
    when(c.scanData(any(DataTransferThrottler.class), any(Canceler.class)))
        .thenReturn(scanDataSuccess);
    when(c.shouldScanMetadata()).thenReturn(true);
    Mockito.lenient().when(c.scanMetaData()).thenReturn(scanMetaDataSuccess);
>>>>>>> 45eb9d4b
    when(c.getContainerData().getVolume()).thenReturn(vol);

    try {
      when(c.scanData(any(DataTransferThrottler.class), any(Canceler.class)))
          .thenReturn(scanDataSuccess);
      Mockito.lenient().when(c.scanMetaData()).thenReturn(scanMetaDataSuccess);
    } catch (InterruptedException ex) {
      // Mockito.when invocations will not throw this exception. It is just
      // required for compilation.
    }
  }

  public static KeyValueContainer addContainerToDeletedDir(
      HddsVolume volume, String clusterId,
      OzoneConfiguration conf, String schemaVersion)
      throws IOException {
    VolumeChoosingPolicy volumeChoosingPolicy =
        new RoundRobinVolumeChoosingPolicy();
    long containerId = ContainerTestHelper.getTestContainerID();
    ContainerLayoutVersion layout = ContainerLayoutVersion.FILE_PER_BLOCK;

    KeyValueContainerData keyValueContainerData = new KeyValueContainerData(
        containerId, layout,
        ContainerTestHelper.CONTAINER_MAX_SIZE,
        UUID.randomUUID().toString(),
        UUID.randomUUID().toString());
    keyValueContainerData.setSchemaVersion(schemaVersion);

    KeyValueContainer container =
        new KeyValueContainer(keyValueContainerData, conf);
    container.create(volume.getVolumeSet(), volumeChoosingPolicy, clusterId);

    container.close();

    // For testing, we are moving the container
    // under the tmp directory, in order to delete
    // it from there, during datanode startup or shutdown
    KeyValueContainerUtil
        .moveToDeletedContainerDir(keyValueContainerData, volume);

    return container;
  }
}<|MERGE_RESOLUTION|>--- conflicted
+++ resolved
@@ -178,13 +178,7 @@
     when(data.getContainerID()).thenReturn(containerIdSeq.getAndIncrement());
     when(c.getContainerData()).thenReturn(data);
     when(c.shouldScanData()).thenReturn(shouldScanData);
-<<<<<<< HEAD
-=======
-    when(c.scanData(any(DataTransferThrottler.class), any(Canceler.class)))
-        .thenReturn(scanDataSuccess);
     when(c.shouldScanMetadata()).thenReturn(true);
-    Mockito.lenient().when(c.scanMetaData()).thenReturn(scanMetaDataSuccess);
->>>>>>> 45eb9d4b
     when(c.getContainerData().getVolume()).thenReturn(vol);
 
     try {
