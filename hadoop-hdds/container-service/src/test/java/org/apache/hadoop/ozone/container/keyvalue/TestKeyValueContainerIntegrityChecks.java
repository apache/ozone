/*
 * Licensed to the Apache Software Foundation (ASF) under one
 * or more contributor license agreements.  See the NOTICE file
 * distributed with this work for additional information
 * regarding copyright ownership.  The ASF licenses this file
 * to you under the Apache License, Version 2.0 (the
 * "License"); you may not use this file except in compliance
 * with the License.  You may obtain a copy of the License at
 * <p>
 * http://www.apache.org/licenses/LICENSE-2.0
 * <p>
 * Unless required by applicable law or agreed to in writing, software
 * distributed under the License is distributed on an "AS IS" BASIS,
 * WITHOUT WARRANTIES OR CONDITIONS OF ANY KIND, either express or implied.
 * See the License for the specific language governing permissions and
 * limitations under the License.
 */
package org.apache.hadoop.ozone.container.keyvalue;

import org.apache.commons.lang3.RandomStringUtils;
import org.apache.hadoop.fs.FileUtil;
import org.apache.hadoop.hdds.client.BlockID;
import org.apache.hadoop.hdds.conf.OzoneConfiguration;
import org.apache.hadoop.hdds.protocol.datanode.proto.ContainerProtos;
import org.apache.hadoop.ozone.OzoneConfigKeys;
import org.apache.hadoop.ozone.common.Checksum;
import org.apache.hadoop.ozone.common.ChecksumData;
import org.apache.hadoop.ozone.container.common.helpers.BlockData;
import org.apache.hadoop.ozone.container.common.helpers.ChunkInfo;
import org.apache.hadoop.ozone.container.common.impl.ContainerLayoutVersion;
import org.apache.hadoop.ozone.container.common.interfaces.DBHandle;
import org.apache.hadoop.ozone.container.common.volume.MutableVolumeSet;
import org.apache.hadoop.ozone.container.common.volume.StorageVolume;
import org.apache.hadoop.ozone.container.common.volume.RoundRobinVolumeChoosingPolicy;
import org.apache.hadoop.ozone.container.keyvalue.helpers.BlockUtils;
import org.apache.hadoop.ozone.container.keyvalue.interfaces.ChunkManager;
import org.apache.ozone.test.GenericTestUtils;
import org.junit.After;
import org.junit.Before;
import org.junit.runners.Parameterized;
import org.slf4j.Logger;
import org.slf4j.LoggerFactory;

import java.io.File;
import java.util.ArrayList;
import java.nio.ByteBuffer;
import java.util.List;
import java.util.UUID;

import static java.nio.charset.StandardCharsets.UTF_8;
import static org.apache.hadoop.hdds.scm.ScmConfigKeys.HDDS_DATANODE_DIR_KEY;
import static org.apache.hadoop.ozone.container.common.ContainerTestUtils.COMMIT_STAGE;
import static org.apache.hadoop.ozone.container.common.ContainerTestUtils.WRITE_STAGE;
import static org.apache.hadoop.ozone.container.common.ContainerTestUtils.createDbInstancesForTestIfNeeded;
import static org.junit.Assert.assertNotNull;

/**
 * Base class for tests identifying issues with key value container contents.
 */
public class TestKeyValueContainerIntegrityChecks {

  static final Logger LOG =
      LoggerFactory.getLogger(TestKeyValueContainerIntegrityChecks.class);

  private final ContainerLayoutTestInfo containerLayoutTestInfo;
  private MutableVolumeSet volumeSet;
  private OzoneConfiguration conf;
  private File testRoot;
  private ChunkManager chunkManager;
  private String clusterID = UUID.randomUUID().toString();

  protected static final int UNIT_LEN = 1024;
  protected static final int CHUNK_LEN = 3 * UNIT_LEN;
  protected static final int CHUNKS_PER_BLOCK = 4;

  public TestKeyValueContainerIntegrityChecks(
      ContainerTestVersionInfo versionInfo) {
    LOG.info("new {} for {}", getClass().getSimpleName(), versionInfo);
    this.conf = new OzoneConfiguration();
    ContainerTestVersionInfo.setTestSchemaVersion(
        versionInfo.getSchemaVersion(), conf);
    if (versionInfo.getLayout()
        .equals(ContainerLayoutVersion.FILE_PER_BLOCK)) {
      containerLayoutTestInfo = ContainerLayoutTestInfo.FILE_PER_BLOCK;
    } else {
      containerLayoutTestInfo = ContainerLayoutTestInfo.FILE_PER_CHUNK;
    }
  }

  @Parameterized.Parameters public static Iterable<Object[]> data() {
    return ContainerTestVersionInfo.versionParameters();
  }

  @Before public void setUp() throws Exception {
    LOG.info("Testing  layout:{}", containerLayoutTestInfo.getLayout());
    this.testRoot = GenericTestUtils.getRandomizedTestDir();
    conf.set(HDDS_DATANODE_DIR_KEY, testRoot.getAbsolutePath());
    conf.set(OzoneConfigKeys.OZONE_METADATA_DIRS, testRoot.getAbsolutePath());
    containerLayoutTestInfo.updateConfig(conf);
    volumeSet = new MutableVolumeSet(UUID.randomUUID().toString(), clusterID,
        conf, null, StorageVolume.VolumeType.DATA_VOLUME, null);
    createDbInstancesForTestIfNeeded(volumeSet, clusterID, clusterID, conf);
    chunkManager = containerLayoutTestInfo.createChunkManager(true, null);
  }

  @After public void teardown() {
    BlockUtils.shutdownCache(conf);
    volumeSet.shutdown();
    FileUtil.fullyDelete(testRoot);
  }

  protected ContainerLayoutVersion getChunkLayout() {
    return containerLayoutTestInfo.getLayout();
  }

  protected OzoneConfiguration getConf() {
    return conf;
  }


  /**
   * Creates a container with normal and deleted blocks.
   * First it will insert normal blocks, and then it will insert
   * deleted blocks.
   */
  protected KeyValueContainer createContainerWithBlocks(long containerId,
      int normalBlocks, int deletedBlocks, boolean writeToDisk)
      throws Exception {
    String strBlock = "block";
    String strChunk = "-chunkFile";
    long totalBlocks = normalBlocks + deletedBlocks;
    int bytesPerChecksum = 2 * UNIT_LEN;
    Checksum checksum = new Checksum(ContainerProtos.ChecksumType.SHA256,
        bytesPerChecksum);
    byte[] chunkData = RandomStringUtils.randomAscii(CHUNK_LEN).getBytes(UTF_8);
    ChecksumData checksumData = checksum.computeChecksum(chunkData);

    KeyValueContainerData containerData = new KeyValueContainerData(containerId,
        containerLayoutTestInfo.getLayout(),
        (long) CHUNKS_PER_BLOCK * CHUNK_LEN * totalBlocks,
        UUID.randomUUID().toString(), UUID.randomUUID().toString());
    KeyValueContainer container = new KeyValueContainer(containerData, conf);
    container.create(volumeSet, new RoundRobinVolumeChoosingPolicy(),
        clusterID);
    try (DBHandle metadataStore = BlockUtils.getDB(containerData,
        conf)) {
      assertNotNull(containerData.getChunksPath());
      File chunksPath = new File(containerData.getChunksPath());
      containerLayoutTestInfo.validateFileCount(chunksPath, 0, 0);

      List<ContainerProtos.ChunkInfo> chunkList = new ArrayList<>();
      for (int i = 0; i < totalBlocks; i++) {
        BlockID blockID = new BlockID(containerId, i);
        BlockData blockData = new BlockData(blockID);

        chunkList.clear();
        for (long chunkCount = 0; chunkCount < CHUNKS_PER_BLOCK; chunkCount++) {
          String chunkName = strBlock + i + strChunk + chunkCount;
          long offset = chunkCount * CHUNK_LEN;
          ChunkInfo info = new ChunkInfo(chunkName, offset, CHUNK_LEN);
          info.setChecksumData(checksumData);
          chunkList.add(info.getProtoBufMessage());
<<<<<<< HEAD
          if (writeToDisk) {
            chunkManager.writeChunk(container, blockID, info,
                ByteBuffer.wrap(chunkData), writeStage);
            chunkManager.writeChunk(container, blockID, info,
                ByteBuffer.wrap(chunkData), commitStage);
          }
=======
          chunkManager.writeChunk(container, blockID, info,
              ByteBuffer.wrap(chunkData), WRITE_STAGE);
          chunkManager.writeChunk(container, blockID, info,
              ByteBuffer.wrap(chunkData), COMMIT_STAGE);
>>>>>>> 1789b5d9
        }
        blockData.setChunks(chunkList);

        // normal key
        String key = containerData.getBlockKey(blockID.getLocalID());
        if (i >= normalBlocks) {
          // deleted key
          key = containerData.getDeletingBlockKey(blockID.getLocalID());
        }
        metadataStore.getStore().getBlockDataTable().put(key, blockData);
      }

      if (writeToDisk) {
        containerLayoutTestInfo.validateFileCount(chunksPath, totalBlocks,
            totalBlocks * CHUNKS_PER_BLOCK);
      }
    }

    return container;
  }

}<|MERGE_RESOLUTION|>--- conflicted
+++ resolved
@@ -160,19 +160,12 @@
           ChunkInfo info = new ChunkInfo(chunkName, offset, CHUNK_LEN);
           info.setChecksumData(checksumData);
           chunkList.add(info.getProtoBufMessage());
-<<<<<<< HEAD
           if (writeToDisk) {
             chunkManager.writeChunk(container, blockID, info,
-                ByteBuffer.wrap(chunkData), writeStage);
+                ByteBuffer.wrap(chunkData), WRITE_STAGE);
             chunkManager.writeChunk(container, blockID, info,
-                ByteBuffer.wrap(chunkData), commitStage);
+                ByteBuffer.wrap(chunkData), COMMIT_STAGE);
           }
-=======
-          chunkManager.writeChunk(container, blockID, info,
-              ByteBuffer.wrap(chunkData), WRITE_STAGE);
-          chunkManager.writeChunk(container, blockID, info,
-              ByteBuffer.wrap(chunkData), COMMIT_STAGE);
->>>>>>> 1789b5d9
         }
         blockData.setChunks(chunkList);
 
