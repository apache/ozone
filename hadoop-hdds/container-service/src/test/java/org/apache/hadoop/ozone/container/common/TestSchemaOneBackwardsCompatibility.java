--- conflicted
+++ resolved
@@ -553,13 +553,6 @@
 
   private void runBlockDeletingService(KeyValueHandler keyValueHandler)
       throws Exception {
-<<<<<<< HEAD
-    conf.setInt(OZONE_BLOCK_DELETING_CONTAINER_LIMIT_PER_INTERVAL, 10);
-
-=======
-    conf.setInt(OzoneConfigKeys.OZONE_BLOCK_DELETING_LIMIT_PER_CONTAINER, 2);
->>>>>>> 390ebb9e
-
     OzoneContainer container = makeMockOzoneContainer(keyValueHandler);
 
     BlockDeletingServiceTestImpl service =
