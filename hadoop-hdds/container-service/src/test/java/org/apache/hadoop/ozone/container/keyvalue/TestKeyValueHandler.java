--- conflicted
+++ resolved
@@ -373,18 +373,12 @@
       Mockito.when(volumeSet.getVolumesList())
           .thenReturn(Collections.singletonList(hddsVolume));
 
-<<<<<<< HEAD
       List<HddsVolume> hddsVolumeList = StorageVolumeUtil
           .getHddsVolumesList(volumeSet.getVolumesList());
 
       assertTrue(hddsVolumeList.size() == 1);
 
-      final int[] interval = new int[1];
-      interval[0] = 2;
-      final ContainerMetrics metrics = new ContainerMetrics(interval);
-=======
       final ContainerMetrics metrics = ContainerMetrics.create(conf);
->>>>>>> 3d036f46
 
       final AtomicInteger icrReceived = new AtomicInteger(0);
 
