--- conflicted
+++ resolved
@@ -406,9 +406,10 @@
       Assert.assertEquals(2, icrReceived.get());
       Assert.assertNull(containerSet.getContainer(containerID));
 
-<<<<<<< HEAD
-      assertFalse(KeyValueContainerUtil.ContainerDeleteDirectory
-          .getDeleteLeftovers(hddsVolume).hasNext());
+      File[] deletedContainers =
+          hddsVolume.getDeletedContainerDir().listFiles();
+      assertNotNull(deletedContainers);
+      Assertions.assertEquals(0, deletedContainers.length);
 
       // Case 2 : failed move of container dir to tmp location should trigger
       // a volume scan
@@ -422,9 +423,10 @@
 
       Assert.assertEquals(3, icrReceived.get());
       Assert.assertNotNull(containerSet.getContainer(container2ID));
-      Path tmpDirPath = hddsVolume.getTmpDirPath();
+      File deletedContainerDir = hddsVolume.getDeletedContainerDir();
       // to simulate failed move
-      hddsVolume.setTmpDirPath(Paths.get(DUMMY_PATH));
+      File dummyDir = new File(DUMMY_PATH);
+      hddsVolume.setDeletedContainerDir(dummyDir);
       try {
         kvHandler.deleteContainer(containerSet.getContainer(container2ID),
             true);
@@ -434,7 +436,7 @@
       }
       Mockito.verify(volumeSet).checkVolumeAsync(hddsVolume);
       // cleanup
-      hddsVolume.setTmpDirPath(tmpDirPath);
+      hddsVolume.setDeletedContainerDir(deletedContainerDir);
 
       // Case 3:  Delete Container on a failed volume
       hddsVolume.failVolume();
@@ -445,13 +447,6 @@
           "Delete container issued on containerID 2 which is " +
               "in a failed volume";
       Assert.assertTrue(kvHandlerLogs.getOutput().contains(expectedLog));
-
-=======
-      File[] deletedContainers =
-          hddsVolume.getDeletedContainerDir().listFiles();
-      assertNotNull(deletedContainers);
-      Assertions.assertEquals(0, deletedContainers.length);
->>>>>>> 956385a4
     } finally {
       FileUtils.deleteDirectory(new File(testDir));
     }
