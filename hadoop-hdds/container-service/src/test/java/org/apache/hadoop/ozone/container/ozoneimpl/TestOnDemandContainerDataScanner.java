--- conflicted
+++ resolved
@@ -66,12 +66,8 @@
 @MockitoSettings(strictness = Strictness.LENIENT)
 public class TestOnDemandContainerDataScanner extends
     TestContainerScannersAbstract {
-<<<<<<< HEAD
-  private static final String SCAN_REASON = "TEST";
-=======
-  
+
   private OnDemandContainerDataScanner onDemandScanner;
->>>>>>> 1315df64
 
   @Override
   @BeforeEach
@@ -126,13 +122,7 @@
 
   @Test
   public void testScanTimestampUpdated() throws Exception {
-<<<<<<< HEAD
-    OnDemandContainerDataScanner.init(conf, controller);
-    Optional<Future<?>> scanFuture =
-        OnDemandContainerDataScanner.scanContainer(healthy, SCAN_REASON);
-=======
     Optional<Future<?>> scanFuture = onDemandScanner.scanContainer(healthy);
->>>>>>> 1315df64
     assertTrue(scanFuture.isPresent());
     scanFuture.get().get();
     verify(controller, atLeastOnce())
@@ -140,12 +130,7 @@
             eq(healthy.getContainerData().getContainerID()), any());
 
     // Metrics for deleted container should not be updated.
-<<<<<<< HEAD
-    scanFuture =
-        OnDemandContainerDataScanner.scanContainer(healthy, SCAN_REASON);
-=======
     scanFuture = onDemandScanner.scanContainer(healthy);
->>>>>>> 1315df64
     assertTrue(scanFuture.isPresent());
     scanFuture.get().get();
     verify(controller, never())
@@ -154,21 +139,10 @@
   }
 
   @Test
-<<<<<<< HEAD
-  public void testContainerScannerMultipleInitsAndShutdowns() throws Exception {
-    OnDemandContainerDataScanner.init(conf, controller);
-    OnDemandContainerDataScanner.init(conf, controller);
-    OnDemandContainerDataScanner.shutdown();
-    OnDemandContainerDataScanner.shutdown();
-    //There shouldn't be an interaction after shutdown:
-    OnDemandContainerDataScanner.scanContainer(corruptData, SCAN_REASON);
-    verifyContainerMarkedUnhealthy(corruptData, never());
-=======
   public void testContainerScannerMultipleShutdowns() {
     // No runtime exceptions should be thrown.
     onDemandScanner.shutdown();
     onDemandScanner.shutdown();
->>>>>>> 1315df64
   }
 
   @Test
@@ -182,21 +156,11 @@
           latch.await();
           return getUnhealthyDataScanResult();
         });
-<<<<<<< HEAD
-    Optional<Future<?>> onGoingScan = OnDemandContainerDataScanner
-        .scanContainer(corruptData, SCAN_REASON);
-    assertTrue(onGoingScan.isPresent());
-    assertFalse(onGoingScan.get().isDone());
-    //When scheduling the same container again
-    Optional<Future<?>> secondScan = OnDemandContainerDataScanner
-        .scanContainer(corruptData, SCAN_REASON);
-=======
     Optional<Future<?>> onGoingScan = onDemandScanner.scanContainer(corruptData);
     assertTrue(onGoingScan.isPresent());
     assertFalse(onGoingScan.get().isDone());
     //When scheduling the same container again
     Optional<Future<?>> secondScan = onDemandScanner.scanContainer(corruptData);
->>>>>>> 1315df64
     //Then the second scan is not scheduled and the first scan can still finish
     assertFalse(secondScan.isPresent());
     latch.countDown();
@@ -209,22 +173,12 @@
   @Override
   public void testScannerMetrics() throws Exception {
     ArrayList<Optional<Future<?>>> resultFutureList = Lists.newArrayList();
-<<<<<<< HEAD
-    resultFutureList.add(OnDemandContainerDataScanner.scanContainer(
-        corruptData, SCAN_REASON));
-    resultFutureList.add(
-        OnDemandContainerDataScanner.scanContainer(openContainer, SCAN_REASON));
-    resultFutureList.add(
-        OnDemandContainerDataScanner.scanContainer(openCorruptMetadata, SCAN_REASON));
-    resultFutureList.add(OnDemandContainerDataScanner.scanContainer(healthy, SCAN_REASON));
-=======
     resultFutureList.add(onDemandScanner.scanContainer(corruptData));
     resultFutureList.add(onDemandScanner.scanContainer(openContainer));
     resultFutureList.add(onDemandScanner.scanContainer(openCorruptMetadata));
     resultFutureList.add(onDemandScanner.scanContainer(healthy));
     // Deleted containers will not count towards the scan count metric.
     resultFutureList.add(onDemandScanner.scanContainer(deletedContainer));
->>>>>>> 1315df64
     waitOnScannerToFinish(resultFutureList);
     OnDemandScannerMetrics metrics = onDemandScanner.getMetrics();
     //Containers with shouldScanData = false shouldn't increase
@@ -238,12 +192,7 @@
   public void testScannerMetricsUnregisters() {
     String metricsName = onDemandScanner.getMetrics().getName();
     assertNotNull(DefaultMetricsSystem.instance().getSource(metricsName));
-<<<<<<< HEAD
-    OnDemandContainerDataScanner.shutdown();
-    OnDemandContainerDataScanner.scanContainer(healthy, SCAN_REASON);
-=======
-    onDemandScanner.shutdown();
->>>>>>> 1315df64
+    onDemandScanner.shutdown();
     assertNull(DefaultMetricsSystem.instance().getSource(metricsName));
   }
 
@@ -252,11 +201,7 @@
   public void testUnhealthyContainersDetected() throws Exception {
     // Without initialization,
     // there shouldn't be interaction with containerController
-<<<<<<< HEAD
-    OnDemandContainerDataScanner.scanContainer(corruptData, SCAN_REASON);
-=======
     onDemandScanner.scanContainer(corruptData);
->>>>>>> 1315df64
     verifyNoInteractions(controller);
 
     scanContainer(healthy);
@@ -307,12 +252,7 @@
     });
 
     // Start the blocking scan.
-<<<<<<< HEAD
-    OnDemandContainerDataScanner.init(conf, controller);
-    OnDemandContainerDataScanner.scanContainer(healthy, SCAN_REASON);
-=======
     onDemandScanner.scanContainer(healthy);
->>>>>>> 1315df64
     // Shut down the on demand scanner. This will interrupt the blocked scan
     // on the healthy container.
     onDemandScanner.shutdown();
@@ -386,13 +326,7 @@
   }
 
   private void scanContainer(Container<?> container) throws Exception {
-<<<<<<< HEAD
-    OnDemandContainerDataScanner.init(conf, controller);
-    Optional<Future<?>> scanFuture =
-        OnDemandContainerDataScanner.scanContainer(container, SCAN_REASON);
-=======
     Optional<Future<?>> scanFuture = onDemandScanner.scanContainer(container);
->>>>>>> 1315df64
     if (scanFuture.isPresent()) {
       scanFuture.get().get();
     }
