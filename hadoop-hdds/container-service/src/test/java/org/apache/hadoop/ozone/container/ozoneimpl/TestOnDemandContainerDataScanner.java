/*
 * Licensed to the Apache Software Foundation (ASF) under one or more
 * contributor license agreements. See the NOTICE file distributed with
 * this work for additional information regarding copyright ownership.
 * The ASF licenses this file to You under the Apache License, Version 2.0
 * (the "License"); you may not use this file except in compliance with
 * the License. You may obtain a copy of the License at
 *
 *      http://www.apache.org/licenses/LICENSE-2.0
 *
 * Unless required by applicable law or agreed to in writing, software
 * distributed under the License is distributed on an "AS IS" BASIS,
 * WITHOUT WARRANTIES OR CONDITIONS OF ANY KIND, either express or implied.
 * See the License for the specific language governing permissions and
 * limitations under the License.
 */

package org.apache.hadoop.ozone.container.ozoneimpl;

import static org.apache.hadoop.hdds.protocol.datanode.proto.ContainerProtos.ContainerDataProto.State.UNHEALTHY;
import static org.apache.hadoop.ozone.container.common.ContainerTestUtils.getHealthyMetadataScanResult;
import static org.apache.hadoop.ozone.container.common.ContainerTestUtils.getUnhealthyDataScanResult;
import static org.junit.jupiter.api.Assertions.assertEquals;
import static org.junit.jupiter.api.Assertions.assertFalse;
import static org.junit.jupiter.api.Assertions.assertNotNull;
import static org.junit.jupiter.api.Assertions.assertNull;
import static org.junit.jupiter.api.Assertions.assertTrue;
import static org.mockito.Mockito.any;
import static org.mockito.Mockito.atLeastOnce;
import static org.mockito.Mockito.atMost;
import static org.mockito.Mockito.atMostOnce;
import static org.mockito.Mockito.eq;
import static org.mockito.Mockito.never;
import static org.mockito.Mockito.verify;
import static org.mockito.Mockito.verifyNoInteractions;
import static org.mockito.Mockito.when;

import java.time.Duration;
import java.util.ArrayList;
import java.util.Optional;
import java.util.concurrent.CountDownLatch;
import java.util.concurrent.ExecutionException;
import java.util.concurrent.Future;
import org.apache.commons.compress.utils.Lists;
import org.apache.hadoop.hdfs.util.Canceler;
import org.apache.hadoop.hdfs.util.DataTransferThrottler;
import org.apache.hadoop.metrics2.lib.DefaultMetricsSystem;
import org.apache.hadoop.ozone.container.checksum.ContainerChecksumTreeManager;
import org.apache.hadoop.ozone.container.common.impl.ContainerData;
import org.apache.hadoop.ozone.container.common.interfaces.Container;
import org.apache.hadoop.ozone.container.common.interfaces.ScanResult;
import org.junit.jupiter.api.AfterEach;
import org.junit.jupiter.api.BeforeEach;
import org.junit.jupiter.api.Test;
import org.mockito.junit.jupiter.MockitoSettings;
import org.mockito.quality.Strictness;
import org.mockito.stubbing.Answer;

import java.util.Arrays;
import static org.mockito.Mockito.mock;
import static org.mockito.Mockito.times;

/**
 * Unit tests for the on-demand container scanner.
 */
@MockitoSettings(strictness = Strictness.LENIENT)
public class TestOnDemandContainerDataScanner extends
    TestContainerScannersAbstract {
  
  private OnDemandContainerDataScanner onDemandScanner;

  private ContainerChecksumTreeManager mockChecksumManager;

  @BeforeEach
  public void setup() {
    super.setup();
<<<<<<< HEAD
    mockChecksumManager = mock(ContainerChecksumTreeManager .class);
=======
    onDemandScanner = new OnDemandContainerDataScanner(conf, controller);
>>>>>>> 0bd41270
  }

  @Test
  @Override
  public void testRecentlyScannedContainerIsSkipped() throws Exception {
    setScannedTimestampRecent(healthy);
    scanContainer(healthy);
    verify(healthy, never()).scanData(any(), any());
  }

  @Test
  @Override
  public void testPreviouslyScannedContainerIsScanned() throws Exception {
    // If the last scan time is before than the configured gap, the container
    // should be scanned.
    setScannedTimestampOld(healthy);
    scanContainer(healthy);
    verify(healthy, atLeastOnce()).scanData(any(), any());
  }

  @Test
  @Override
  public void testUnscannedContainerIsScanned() throws Exception {
    // If there is no last scanned time, the container should be scanned.
    when(healthy.getContainerData().lastDataScanTime())
        .thenReturn(Optional.empty());
    scanContainer(healthy);
    verify(healthy, atLeastOnce()).scanData(any(), any());
  }

  @AfterEach
  public void tearDown() {
    onDemandScanner.shutdown();
  }

  @Test
  public void testScanTimestampUpdated() throws Exception {
<<<<<<< HEAD
    OnDemandContainerDataScanner.init(conf, controller, mockChecksumManager);
=======
>>>>>>> 0bd41270
    Optional<Future<?>> scanFuture =
        onDemandScanner.scanContainer(healthy);
    assertTrue(scanFuture.isPresent());
    scanFuture.get().get();
    verify(controller, atLeastOnce())
        .updateDataScanTimestamp(
            eq(healthy.getContainerData().getContainerID()), any());

    // Metrics for deleted container should not be updated.
    scanFuture =
        onDemandScanner.scanContainer(healthy);
    assertTrue(scanFuture.isPresent());
    scanFuture.get().get();
    verify(controller, never())
        .updateDataScanTimestamp(
            eq(deletedContainer.getContainerData().getContainerID()), any());
  }

  @Test
<<<<<<< HEAD
  public void testContainerScannerMultipleInitsAndShutdowns() throws Exception {
    OnDemandContainerDataScanner.init(conf, controller, mockChecksumManager);
    OnDemandContainerDataScanner.init(conf, controller, mockChecksumManager);
    OnDemandContainerDataScanner.shutdown();
    OnDemandContainerDataScanner.shutdown();
    //There shouldn't be an interaction after shutdown:
    OnDemandContainerDataScanner.scanContainer(corruptData);
    verifyContainerMarkedUnhealthy(corruptData, never());
=======
  public void testContainerScannerMultipleShutdowns() {
    // No runtime exceptions should be thrown.
    onDemandScanner.shutdown();
    onDemandScanner.shutdown();
>>>>>>> 0bd41270
  }

  @Test
  public void testSameContainerQueuedMultipleTimes() throws Exception {
<<<<<<< HEAD
    OnDemandContainerDataScanner.init(conf, controller, mockChecksumManager);
=======
>>>>>>> 0bd41270
    //Given a container that has not finished scanning
    CountDownLatch latch = new CountDownLatch(1);
    when(corruptData.scanData(
            any(),
            any()))
        .thenAnswer((Answer<ScanResult>) invocation -> {
          latch.await();
          return getUnhealthyDataScanResult();
        });
    Optional<Future<?>> onGoingScan = onDemandScanner.scanContainer(corruptData);
    assertTrue(onGoingScan.isPresent());
    assertFalse(onGoingScan.get().isDone());
    //When scheduling the same container again
    Optional<Future<?>> secondScan = onDemandScanner.scanContainer(corruptData);
    //Then the second scan is not scheduled and the first scan can still finish
    assertFalse(secondScan.isPresent());
    latch.countDown();
    onGoingScan.get().get();
    verify(controller, atLeastOnce()).markContainerUnhealthy(
        eq(corruptData.getContainerData().getContainerID()), any());
  }

  @Test
  @Override
  public void testScannerMetrics() throws Exception {
<<<<<<< HEAD
    OnDemandContainerDataScanner.init(conf, controller, mockChecksumManager);
=======
>>>>>>> 0bd41270
    ArrayList<Optional<Future<?>>> resultFutureList = Lists.newArrayList();
    resultFutureList.add(onDemandScanner.scanContainer(
        corruptData));
    resultFutureList.add(
        onDemandScanner.scanContainer(openContainer));
    resultFutureList.add(
        onDemandScanner.scanContainer(openCorruptMetadata));
    resultFutureList.add(onDemandScanner.scanContainer(healthy));
    // Deleted containers will not count towards the scan count metric.
    resultFutureList.add(onDemandScanner.scanContainer(deletedContainer));
    waitOnScannerToFinish(resultFutureList);
    OnDemandScannerMetrics metrics = onDemandScanner.getMetrics();
    //Containers with shouldScanData = false shouldn't increase
    // the number of scanned containers
    assertEquals(0, metrics.getNumUnHealthyContainers());
    assertEquals(2, metrics.getNumContainersScanned());
  }

  @Test
  @Override
  public void testScannerMetricsUnregisters() {
<<<<<<< HEAD
    OnDemandContainerDataScanner.init(conf, controller, mockChecksumManager);
    String metricsName = OnDemandContainerDataScanner.getMetrics().getName();
=======
    String metricsName = onDemandScanner.getMetrics().getName();
>>>>>>> 0bd41270
    assertNotNull(DefaultMetricsSystem.instance().getSource(metricsName));
    onDemandScanner.shutdown();
    assertNull(DefaultMetricsSystem.instance().getSource(metricsName));
  }

  @Test
  @Override
  public void testUnhealthyContainersDetected() throws Exception {
    // Without initialization,
    // there shouldn't be interaction with containerController
    onDemandScanner.scanContainer(corruptData);
    verifyNoInteractions(controller);

    scanContainer(healthy);
    verifyContainerMarkedUnhealthy(healthy, never());
    scanContainer(corruptData);
    verifyContainerMarkedUnhealthy(corruptData, atLeastOnce());
    scanContainer(openCorruptMetadata);
    verifyContainerMarkedUnhealthy(openCorruptMetadata, never());
    scanContainer(openContainer);
    verifyContainerMarkedUnhealthy(openContainer, never());
    // Deleted containers should not be marked unhealthy
    scanContainer(deletedContainer);
    verifyContainerMarkedUnhealthy(deletedContainer, never());
  }

  /**
   * A datanode will have one on-demand scanner thread for the whole process.
   * When a volume fails, any the containers queued for scanning in that volume
   * should be skipped but the thread will continue to run and accept new
   * containers to scan.
   */
  @Test
  @Override
  public void testWithVolumeFailure() throws Exception {
    when(vol.isFailed()).thenReturn(true);

<<<<<<< HEAD
    OnDemandContainerDataScanner.init(conf, controller, mockChecksumManager);
    OnDemandScannerMetrics metrics = OnDemandContainerDataScanner.getMetrics();
=======
    OnDemandScannerMetrics metrics = onDemandScanner.getMetrics();
>>>>>>> 0bd41270

    scanContainer(healthy);
    verifyContainerMarkedUnhealthy(healthy, never());
    scanContainer(corruptData);
    verifyContainerMarkedUnhealthy(corruptData, never());
    scanContainer(openCorruptMetadata);
    verifyContainerMarkedUnhealthy(openCorruptMetadata, never());
    scanContainer(openContainer);
    verifyContainerMarkedUnhealthy(openContainer, never());

    assertEquals(0, metrics.getNumContainersScanned());
    assertEquals(0, metrics.getNumUnHealthyContainers());
  }

  @Test
  @Override
  public void testShutdownDuringScan() throws Exception {
    // Make the on demand scan block until interrupt.
    when(healthy.scanData(any(), any())).then(i -> {
      Thread.sleep(Duration.ofDays(1).toMillis()); return null;
    });

    // Start the blocking scan.
<<<<<<< HEAD
    OnDemandContainerDataScanner.init(conf, controller, mockChecksumManager);
    OnDemandContainerDataScanner.scanContainer(healthy);
=======
    onDemandScanner.scanContainer(healthy);
>>>>>>> 0bd41270
    // Shut down the on demand scanner. This will interrupt the blocked scan
    // on the healthy container.
    onDemandScanner.shutdown();
    // Interrupting the healthy container's scan should not mark it unhealthy.
    verifyContainerMarkedUnhealthy(healthy, never());
  }

  @Test
  @Override
  public void testUnhealthyContainerRescanned() throws Exception {
    Container<?> unhealthy = mockKeyValueContainer();
    when(unhealthy.scanMetaData()).thenReturn(getHealthyMetadataScanResult());
    when(unhealthy.scanData(
        any(DataTransferThrottler.class), any(Canceler.class)))
        .thenReturn(getUnhealthyDataScanResult());
    when(controller.markContainerUnhealthy(eq(unhealthy.getContainerData().getContainerID()),
        any())).thenReturn(true);

    // First iteration should find the unhealthy container.
    scanContainer(unhealthy);
    verifyContainerMarkedUnhealthy(unhealthy, atMostOnce());
    OnDemandScannerMetrics metrics = onDemandScanner.getMetrics();
    assertEquals(1, metrics.getNumContainersScanned());
    assertEquals(1, metrics.getNumUnHealthyContainers());

    // The unhealthy container should have been moved to the unhealthy state.
    verify(unhealthy.getContainerData(), atMostOnce())
        .setState(UNHEALTHY);
    // Update the mock to reflect this.
    when(unhealthy.getContainerState()).thenReturn(UNHEALTHY);
    assertTrue(unhealthy.shouldScanData());
    when(controller.markContainerUnhealthy(eq(unhealthy.getContainerData().getContainerID()),
        any())).thenReturn(false);

    // When rescanned the metrics should increase as we scan
    // UNHEALTHY containers as well.
    scanContainer(unhealthy);
    // The invocation of unhealthy on this container will also happen in the
    // next iteration.
    verifyContainerMarkedUnhealthy(unhealthy, atMost(2));
    assertEquals(2, metrics.getNumContainersScanned());
    // numUnHealthyContainers metrics is not incremented in the 2nd iteration.
    assertEquals(1, metrics.getNumUnHealthyContainers());
  }

  @Test
  public void testMerkleTreeWritten() throws Exception {
    // Merkle trees should not be written for open or deleted containers
    for (Container<ContainerData> container : Arrays.asList(openContainer, openCorruptMetadata, deletedContainer)) {
      scanContainer(container);
      verify(mockChecksumManager, times(0))
          .writeContainerDataTree(eq(container.getContainerData()), any());
    }

    // Merkle trees should be written for all other containers.
    for (Container<ContainerData> container : Arrays.asList(healthy, corruptData)) {
      scanContainer(container);
      verify(mockChecksumManager, times(1))
          .writeContainerDataTree(eq(container.getContainerData()), any());
    }
  }

  private void scanContainer(Container<?> container) throws Exception {
<<<<<<< HEAD
    OnDemandContainerDataScanner.init(conf, controller, mockChecksumManager);
=======
>>>>>>> 0bd41270
    Optional<Future<?>> scanFuture =
        onDemandScanner.scanContainer(container);
    if (scanFuture.isPresent()) {
      scanFuture.get().get();
    }
  }

  private void waitOnScannerToFinish(
      ArrayList<Optional<Future<?>>> resultFutureList)
      throws ExecutionException, InterruptedException {
    for (Optional<Future<?>> future : resultFutureList) {
      if (future.isPresent()) {
        future.get().get();
      }
    }
  }
}<|MERGE_RESOLUTION|>--- conflicted
+++ resolved
@@ -74,11 +74,8 @@
   @BeforeEach
   public void setup() {
     super.setup();
-<<<<<<< HEAD
     mockChecksumManager = mock(ContainerChecksumTreeManager .class);
-=======
-    onDemandScanner = new OnDemandContainerDataScanner(conf, controller);
->>>>>>> 0bd41270
+    onDemandScanner = new OnDemandContainerDataScanner(conf, controller, mockChecksumManager);
   }
 
   @Test
@@ -116,10 +113,6 @@
 
   @Test
   public void testScanTimestampUpdated() throws Exception {
-<<<<<<< HEAD
-    OnDemandContainerDataScanner.init(conf, controller, mockChecksumManager);
-=======
->>>>>>> 0bd41270
     Optional<Future<?>> scanFuture =
         onDemandScanner.scanContainer(healthy);
     assertTrue(scanFuture.isPresent());
@@ -139,29 +132,14 @@
   }
 
   @Test
-<<<<<<< HEAD
-  public void testContainerScannerMultipleInitsAndShutdowns() throws Exception {
-    OnDemandContainerDataScanner.init(conf, controller, mockChecksumManager);
-    OnDemandContainerDataScanner.init(conf, controller, mockChecksumManager);
-    OnDemandContainerDataScanner.shutdown();
-    OnDemandContainerDataScanner.shutdown();
-    //There shouldn't be an interaction after shutdown:
-    OnDemandContainerDataScanner.scanContainer(corruptData);
-    verifyContainerMarkedUnhealthy(corruptData, never());
-=======
   public void testContainerScannerMultipleShutdowns() {
     // No runtime exceptions should be thrown.
     onDemandScanner.shutdown();
     onDemandScanner.shutdown();
->>>>>>> 0bd41270
   }
 
   @Test
   public void testSameContainerQueuedMultipleTimes() throws Exception {
-<<<<<<< HEAD
-    OnDemandContainerDataScanner.init(conf, controller, mockChecksumManager);
-=======
->>>>>>> 0bd41270
     //Given a container that has not finished scanning
     CountDownLatch latch = new CountDownLatch(1);
     when(corruptData.scanData(
@@ -187,10 +165,6 @@
   @Test
   @Override
   public void testScannerMetrics() throws Exception {
-<<<<<<< HEAD
-    OnDemandContainerDataScanner.init(conf, controller, mockChecksumManager);
-=======
->>>>>>> 0bd41270
     ArrayList<Optional<Future<?>>> resultFutureList = Lists.newArrayList();
     resultFutureList.add(onDemandScanner.scanContainer(
         corruptData));
@@ -212,12 +186,7 @@
   @Test
   @Override
   public void testScannerMetricsUnregisters() {
-<<<<<<< HEAD
-    OnDemandContainerDataScanner.init(conf, controller, mockChecksumManager);
-    String metricsName = OnDemandContainerDataScanner.getMetrics().getName();
-=======
     String metricsName = onDemandScanner.getMetrics().getName();
->>>>>>> 0bd41270
     assertNotNull(DefaultMetricsSystem.instance().getSource(metricsName));
     onDemandScanner.shutdown();
     assertNull(DefaultMetricsSystem.instance().getSource(metricsName));
@@ -255,12 +224,7 @@
   public void testWithVolumeFailure() throws Exception {
     when(vol.isFailed()).thenReturn(true);
 
-<<<<<<< HEAD
-    OnDemandContainerDataScanner.init(conf, controller, mockChecksumManager);
-    OnDemandScannerMetrics metrics = OnDemandContainerDataScanner.getMetrics();
-=======
     OnDemandScannerMetrics metrics = onDemandScanner.getMetrics();
->>>>>>> 0bd41270
 
     scanContainer(healthy);
     verifyContainerMarkedUnhealthy(healthy, never());
@@ -284,12 +248,7 @@
     });
 
     // Start the blocking scan.
-<<<<<<< HEAD
-    OnDemandContainerDataScanner.init(conf, controller, mockChecksumManager);
-    OnDemandContainerDataScanner.scanContainer(healthy);
-=======
     onDemandScanner.scanContainer(healthy);
->>>>>>> 0bd41270
     // Shut down the on demand scanner. This will interrupt the blocked scan
     // on the healthy container.
     onDemandScanner.shutdown();
@@ -353,10 +312,6 @@
   }
 
   private void scanContainer(Container<?> container) throws Exception {
-<<<<<<< HEAD
-    OnDemandContainerDataScanner.init(conf, controller, mockChecksumManager);
-=======
->>>>>>> 0bd41270
     Optional<Future<?>> scanFuture =
         onDemandScanner.scanContainer(container);
     if (scanFuture.isPresent()) {
