--- conflicted
+++ resolved
@@ -30,12 +30,8 @@
 import java.io.IOException;
 import java.util.UUID;
 
-<<<<<<< HEAD
+import static org.junit.jupiter.api.Assertions.assertEquals;
 import static org.junit.jupiter.api.Assertions.assertNotNull;
-=======
-import static org.junit.Assert.assertNotNull;
->>>>>>> 54a5a3c5
-import static org.junit.jupiter.api.Assertions.assertEquals;
 import static org.junit.jupiter.api.Assertions.assertNull;
 
 /**
@@ -47,15 +43,10 @@
   void testWriteRead(@TempDir File dir) throws IOException {
     DatanodeDetails original = MockDatanodeDetails.randomDatanodeDetails();
     File file = new File(dir, "datanode.yaml");
+
     OzoneConfiguration conf = new OzoneConfiguration();
     conf.set(HddsConfigKeys.OZONE_METADATA_DIRS, dir.toString());
 
-<<<<<<< HEAD
-=======
-    OzoneConfiguration conf = new OzoneConfiguration();
-    conf.set(HddsConfigKeys.OZONE_METADATA_DIRS, dir.toString());
-
->>>>>>> 54a5a3c5
     DatanodeIdYaml.createDatanodeIdFile(original, file, conf);
     DatanodeDetails read = DatanodeIdYaml.readDatanodeIdFile(file);
 
@@ -64,11 +55,7 @@
   }
 
   @Test
-<<<<<<< HEAD
-  void testWriteReadBeforeWebUIPortLayoutVersion(@TempDir File dir)
-=======
   void testWriteReadBeforeRatisDatastreamPortLayoutVersion(@TempDir File dir)
->>>>>>> 54a5a3c5
       throws IOException {
     DatanodeDetails original = MockDatanodeDetails.randomDatanodeDetails();
     File file = new File(dir, "datanode.yaml");
@@ -82,16 +69,6 @@
     DatanodeIdYaml.createDatanodeIdFile(original, file, conf);
     DatanodeDetails read = DatanodeIdYaml.readDatanodeIdFile(file);
 
-<<<<<<< HEAD
-    assertNotNull(original.getPort(DatanodeDetails.Port.Name.HTTP));
-    assertNotNull(original.getPort(DatanodeDetails.Port.Name.HTTPS));
-    assertNull(read.getPort(DatanodeDetails.Port.Name.HTTP));
-    assertNull(read.getPort(DatanodeDetails.Port.Name.HTTPS));
-  }
-
-  @Test
-  void testWriteReadAfterWebUIPortLayoutVersion(@TempDir File dir)
-=======
     assertNotNull(original.getPort(DatanodeDetails.Port.Name.RATIS_DATASTREAM));
     // if no separate admin/server/datastream port, return single Ratis one for
     // compat
@@ -101,7 +78,6 @@
 
   @Test
   void testWriteReadAfterRatisDatastreamPortLayoutVersion(@TempDir File dir)
->>>>>>> 54a5a3c5
       throws IOException {
     DatanodeDetails original = MockDatanodeDetails.randomDatanodeDetails();
     File file = new File(dir, "datanode.yaml");
@@ -109,18 +85,54 @@
     conf.set(HddsConfigKeys.OZONE_METADATA_DIRS, dir.toString());
     DatanodeLayoutStorage layoutStorage = new DatanodeLayoutStorage(conf,
         UUID.randomUUID().toString(),
-<<<<<<< HEAD
-        HDDSLayoutFeature.WEBUI_PORTS_IN_DATANODEDETAILS.layoutVersion());
-=======
         HDDSLayoutFeature.RATIS_DATASTREAM_PORT_IN_DATANODEDETAILS
             .layoutVersion());
->>>>>>> 54a5a3c5
     layoutStorage.initialize();
 
     DatanodeIdYaml.createDatanodeIdFile(original, file, conf);
     DatanodeDetails read = DatanodeIdYaml.readDatanodeIdFile(file);
 
-<<<<<<< HEAD
+    assertNotNull(original.getPort(DatanodeDetails.Port.Name.RATIS_DATASTREAM));
+    assertEquals(original.getPort(DatanodeDetails.Port.Name.RATIS_DATASTREAM),
+        read.getPort(DatanodeDetails.Port.Name.RATIS_DATASTREAM));
+  }
+
+  @Test
+  void testWriteReadBeforeWebUIPortLayoutVersion(@TempDir File dir)
+      throws IOException {
+    DatanodeDetails original = MockDatanodeDetails.randomDatanodeDetails();
+    File file = new File(dir, "datanode.yaml");
+    OzoneConfiguration conf = new OzoneConfiguration();
+    conf.set(HddsConfigKeys.OZONE_METADATA_DIRS, dir.toString());
+    DatanodeLayoutStorage layoutStorage = new DatanodeLayoutStorage(conf,
+        UUID.randomUUID().toString(),
+        HDDSLayoutFeature.DATANODE_SCHEMA_V3.layoutVersion());
+    layoutStorage.initialize();
+
+    DatanodeIdYaml.createDatanodeIdFile(original, file, conf);
+    DatanodeDetails read = DatanodeIdYaml.readDatanodeIdFile(file);
+
+    assertNotNull(original.getPort(DatanodeDetails.Port.Name.HTTP));
+    assertNotNull(original.getPort(DatanodeDetails.Port.Name.HTTPS));
+    assertNull(read.getPort(DatanodeDetails.Port.Name.HTTP));
+    assertNull(read.getPort(DatanodeDetails.Port.Name.HTTPS));
+  }
+
+  @Test
+  void testWriteReadAfterWebUIPortLayoutVersion(@TempDir File dir)
+      throws IOException {
+    DatanodeDetails original = MockDatanodeDetails.randomDatanodeDetails();
+    File file = new File(dir, "datanode.yaml");
+    OzoneConfiguration conf = new OzoneConfiguration();
+    conf.set(HddsConfigKeys.OZONE_METADATA_DIRS, dir.toString());
+    DatanodeLayoutStorage layoutStorage = new DatanodeLayoutStorage(conf,
+        UUID.randomUUID().toString(),
+        HDDSLayoutFeature.WEBUI_PORTS_IN_DATANODEDETAILS.layoutVersion());
+    layoutStorage.initialize();
+
+    DatanodeIdYaml.createDatanodeIdFile(original, file, conf);
+    DatanodeDetails read = DatanodeIdYaml.readDatanodeIdFile(file);
+
     assertNotNull(original.getPort(DatanodeDetails.Port.Name.HTTP));
     assertNotNull(original.getPort(DatanodeDetails.Port.Name.HTTPS));
     assertEquals(original.getPort(DatanodeDetails.Port.Name.HTTP),
@@ -128,11 +140,5 @@
     assertEquals(original.getPort(DatanodeDetails.Port.Name.HTTPS),
         read.getPort(DatanodeDetails.Port.Name.HTTPS));
   }
-=======
-    assertNotNull(original.getPort(DatanodeDetails.Port.Name.RATIS_DATASTREAM));
-    assertEquals(original.getPort(DatanodeDetails.Port.Name.RATIS_DATASTREAM),
-        read.getPort(DatanodeDetails.Port.Name.RATIS_DATASTREAM));
-  }
 
->>>>>>> 54a5a3c5
 }