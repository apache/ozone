/*
 * Licensed to the Apache Software Foundation (ASF) under one or more
 * contributor license agreements. See the NOTICE file distributed with
 * this work for additional information regarding copyright ownership.
 * The ASF licenses this file to You under the Apache License, Version 2.0
 * (the "License"); you may not use this file except in compliance with
 * the License. You may obtain a copy of the License at
 *
 *      http://www.apache.org/licenses/LICENSE-2.0
 *
 * Unless required by applicable law or agreed to in writing, software
 * distributed under the License is distributed on an "AS IS" BASIS,
 * WITHOUT WARRANTIES OR CONDITIONS OF ANY KIND, either express or implied.
 * See the License for the specific language governing permissions and
 * limitations under the License.
 */

package org.apache.hadoop.ozone.container.ozoneimpl;

import static org.apache.hadoop.hdds.protocol.datanode.proto.ContainerProtos.ContainerDataProto.State.DELETED;
import static org.apache.hadoop.hdds.protocol.datanode.proto.ContainerProtos.ContainerDataProto.State.RECOVERING;
import static org.apache.hadoop.hdds.protocol.datanode.proto.ContainerProtos.ContainerDataProto.State.UNHEALTHY;
import static org.apache.hadoop.ozone.container.checksum.ContainerMerkleTreeTestUtils.verifyAllDataChecksumsMatch;
import static org.apache.hadoop.ozone.container.common.ContainerTestUtils.createDbInstancesForTestIfNeeded;
import static org.apache.hadoop.ozone.container.common.ContainerTestUtils.getKeyValueHandler;
import static org.apache.hadoop.ozone.container.common.impl.ContainerImplTestUtils.newContainerSet;
import static org.assertj.core.api.Assertions.assertThat;
import static org.junit.jupiter.api.Assertions.assertEquals;
import static org.junit.jupiter.api.Assertions.assertFalse;
import static org.junit.jupiter.api.Assertions.assertNotNull;
import static org.junit.jupiter.api.Assertions.assertNotSame;
import static org.junit.jupiter.api.Assertions.assertNull;
import static org.junit.jupiter.api.Assertions.assertTrue;
import static org.mockito.Mockito.anyList;
import static org.mockito.Mockito.anyLong;
import static org.mockito.Mockito.mock;
import static org.mockito.Mockito.times;
import static org.mockito.Mockito.verify;
import static org.mockito.Mockito.when;

import java.io.File;
import java.io.IOException;
import java.nio.file.Files;
import java.nio.file.Path;
import java.nio.file.Paths;
import java.util.ArrayList;
import java.util.Arrays;
import java.util.List;
import java.util.UUID;
import java.util.stream.Collectors;
import org.apache.hadoop.conf.StorageUnit;
import org.apache.hadoop.hdds.client.BlockID;
import org.apache.hadoop.hdds.conf.OzoneConfiguration;
import org.apache.hadoop.hdds.protocol.datanode.proto.ContainerProtos;
import org.apache.hadoop.hdds.scm.ScmConfigKeys;
import org.apache.hadoop.hdds.utils.db.Table;
import org.apache.hadoop.ozone.OzoneConfigKeys;
import org.apache.hadoop.ozone.OzoneConsts;
import org.apache.hadoop.ozone.container.checksum.ContainerChecksumTreeManager;
import org.apache.hadoop.ozone.container.checksum.ContainerMerkleTreeTestUtils;
import org.apache.hadoop.ozone.container.checksum.ContainerMerkleTreeWriter;
import org.apache.hadoop.ozone.container.common.helpers.BlockData;
import org.apache.hadoop.ozone.container.common.helpers.ChunkInfo;
import org.apache.hadoop.ozone.container.common.impl.ContainerLayoutVersion;
import org.apache.hadoop.ozone.container.common.impl.ContainerSet;
import org.apache.hadoop.ozone.container.common.interfaces.Container;
import org.apache.hadoop.ozone.container.common.interfaces.DBHandle;
import org.apache.hadoop.ozone.container.common.interfaces.VolumeChoosingPolicy;
import org.apache.hadoop.ozone.container.common.statemachine.DatanodeConfiguration;
import org.apache.hadoop.ozone.container.common.utils.ContainerCache;
import org.apache.hadoop.ozone.container.common.utils.StorageVolumeUtil;
import org.apache.hadoop.ozone.container.common.volume.HddsVolume;
import org.apache.hadoop.ozone.container.common.volume.MutableVolumeSet;
import org.apache.hadoop.ozone.container.common.volume.RoundRobinVolumeChoosingPolicy;
import org.apache.hadoop.ozone.container.common.volume.StorageVolume;
import org.apache.hadoop.ozone.container.common.volume.VolumeSet;
import org.apache.hadoop.ozone.container.keyvalue.ContainerTestVersionInfo;
import org.apache.hadoop.ozone.container.keyvalue.KeyValueContainer;
import org.apache.hadoop.ozone.container.keyvalue.KeyValueContainerData;
import org.apache.hadoop.ozone.container.keyvalue.KeyValueHandler;
import org.apache.hadoop.ozone.container.keyvalue.helpers.BlockUtils;
import org.apache.hadoop.ozone.container.keyvalue.helpers.ContainerCheckService;
import org.apache.hadoop.ozone.container.metadata.DatanodeStoreSchemaThreeImpl;
import org.apache.hadoop.util.Time;
import org.apache.ozone.test.GenericTestUtils.LogCapturer;
import org.apache.ratis.util.FileUtils;
import org.junit.jupiter.api.AfterEach;
import org.junit.jupiter.api.io.TempDir;
import org.mockito.Mockito;

/**
 * Test ContainerReader class which loads containers from disks.
 */
public class TestContainerReader {

  private MutableVolumeSet volumeSet;
  private HddsVolume hddsVolume;
  private ContainerSet containerSet;
  private OzoneConfiguration conf;

  private RoundRobinVolumeChoosingPolicy volumeChoosingPolicy;
  private UUID datanodeId;
  private String clusterId = UUID.randomUUID().toString();
  private int blockCount = 10;
  private long blockLen = 1024;

  private ContainerLayoutVersion layout;
  private String schemaVersion;
  private KeyValueHandler keyValueHandler;

  @TempDir
  private Path tempDir;

  private int setup(ContainerTestVersionInfo versionInfo) throws Exception {
    int countCount = 2;
    setLayoutAndSchemaVersion(versionInfo);
    File volumeDir =
        Files.createDirectory(tempDir.resolve("volumeDir")).toFile();
    this.conf = new OzoneConfiguration();
    DatanodeConfiguration dnConf = conf.getObject(DatanodeConfiguration.class);
    dnConf.setAsyncEmptyContainerCheckEnabled(true);
    conf.setFromObject(dnConf);
    volumeSet = mock(MutableVolumeSet.class);
    containerSet = newContainerSet();

    datanodeId = UUID.randomUUID();
    hddsVolume = new HddsVolume.Builder(volumeDir
        .getAbsolutePath()).conf(conf).datanodeUuid(datanodeId
        .toString()).clusterID(clusterId).build();
    StorageVolumeUtil.checkVolume(hddsVolume, clusterId, clusterId, conf,
        null, null);

    volumeSet = mock(MutableVolumeSet.class);
    volumeChoosingPolicy = mock(RoundRobinVolumeChoosingPolicy.class);
    when(volumeChoosingPolicy.chooseVolume(anyList(), anyLong()))
        .thenReturn(hddsVolume);

    for (int i = 0; i < countCount; i++) {
      KeyValueContainerData keyValueContainerData =
          new KeyValueContainerData(i, layout, (long) StorageUnit.GB.toBytes(5),
              UUID.randomUUID().toString(), datanodeId.toString());

      KeyValueContainer keyValueContainer =
          new KeyValueContainer(keyValueContainerData,
              conf);
      keyValueContainer.create(volumeSet, volumeChoosingPolicy, clusterId);


      List<Long> blkNames;
      if (i % 2 == 0) {
        blkNames = addBlocks(keyValueContainer, true);
        markBlocksForDelete(keyValueContainer, true, blkNames, i);
      } else {
        blkNames = addBlocks(keyValueContainer, false);
        markBlocksForDelete(keyValueContainer, false, blkNames, i);
      }
    }
    // Close the RocksDB instance for this container and remove from the cache
    // so it does not affect the ContainerReader, which avoids using the cache
    // at startup for performance reasons.
    ContainerCache.getInstance(conf).shutdownCache();
<<<<<<< HEAD
    return countCount;
=======
    keyValueHandler = getKeyValueHandler(conf, UUID.randomUUID().toString(), containerSet, volumeSet);
>>>>>>> 0a6eb670
  }

  @AfterEach
  public void cleanup() {
    BlockUtils.shutdownCache(conf);
  }

  private void markBlocksForDelete(KeyValueContainer keyValueContainer,
      boolean setMetaData, List<Long> blockNames, int count) throws Exception {
    KeyValueContainerData cData = keyValueContainer.getContainerData();
    try (DBHandle metadataStore = BlockUtils.getDB(cData, conf)) {

      for (int i = 0; i < count; i++) {
        Table<String, BlockData> blockDataTable =
                metadataStore.getStore().getBlockDataTable();

        Long localID = blockNames.get(i);
        String blk = cData.getBlockKey(localID);
        BlockData blkInfo = blockDataTable.get(blk);

        blockDataTable.delete(blk);
        blockDataTable.put(cData.getDeletingBlockKey(localID), blkInfo);
      }

      if (setMetaData) {
        // Pending delete blocks are still counted towards the block count
        // and bytes used metadata values, so those do not change.
        Table<String, Long> metadataTable =
                metadataStore.getStore().getMetadataTable();
        metadataTable.put(cData.getPendingDeleteBlockCountKey(),
            (long)count);
      }
    }

  }

  private List<Long> addBlocks(KeyValueContainer keyValueContainer,
      boolean setMetaData) throws Exception {
    long containerId = keyValueContainer.getContainerData().getContainerID();
    KeyValueContainerData cData = keyValueContainer.getContainerData();
    List<Long> blkNames = new ArrayList<>();
    try (DBHandle metadataStore = BlockUtils.getDB(cData, conf)) {

      for (int i = 0; i < blockCount; i++) {
        // Creating BlockData
        BlockID blockID = new BlockID(containerId, i);
        BlockData blockData = new BlockData(blockID);
        blockData.addMetadata(OzoneConsts.VOLUME, OzoneConsts.OZONE);
        blockData.addMetadata(OzoneConsts.OWNER,
            OzoneConsts.OZONE_SIMPLE_HDFS_USER);
        List<ContainerProtos.ChunkInfo> chunkList = new ArrayList<>();
        long localBlockID = blockID.getLocalID();
        ChunkInfo info = new ChunkInfo(String.format(
                "%d.data.%d", localBlockID, 0), 0, blockLen);
        chunkList.add(info.getProtoBufMessage());
        blockData.setChunks(chunkList);
        blkNames.add(localBlockID);
        metadataStore.getStore().getBlockDataTable()
                .put(cData.getBlockKey(localBlockID), blockData);
      }

      if (setMetaData) {
        metadataStore.getStore().getMetadataTable()
            .put(cData.getBlockCountKey(), (long) blockCount);
        metadataStore.getStore().getMetadataTable()
            .put(cData.getBytesUsedKey(), blockCount * blockLen);
      }
    }

    return blkNames;
  }

  @ContainerTestVersionInfo.ContainerTest
  public void testContainerReader(ContainerTestVersionInfo versionInfo)
      throws Exception {
    setLayoutAndSchemaVersion(versionInfo);
    setup(versionInfo);

    ContainerReader containerReader = new ContainerReader(volumeSet,
        hddsVolume, containerSet, conf, true);
    Thread thread = new Thread(containerReader);
    thread.start();
    thread.join();
    long originalCommittedBytes = hddsVolume.getCommittedBytes();
    ContainerCache.getInstance(conf).shutdownCache();

    long recoveringContainerId = 10;
    KeyValueContainerData recoveringContainerData = new KeyValueContainerData(
        recoveringContainerId, layout, (long) StorageUnit.GB.toBytes(5),
        UUID.randomUUID().toString(), datanodeId.toString());
    //create a container with recovering state
    recoveringContainerData.setState(RECOVERING);

    KeyValueContainer recoveringKeyValueContainer =
        new KeyValueContainer(recoveringContainerData,
            conf);
    recoveringKeyValueContainer.create(
        volumeSet, volumeChoosingPolicy, clusterId);

    thread = new Thread(containerReader);
    thread.start();
    thread.join();

    // no change, only open containers have committed space
    assertEquals(originalCommittedBytes, hddsVolume.getCommittedBytes());

    // Ratis replicated recovering containers are deleted upon datanode startup
    if (recoveringKeyValueContainer.getContainerData().getReplicaIndex() == 0) {
      assertNull(containerSet.getContainer(recoveringContainerData.getContainerID()));
      assertEquals(2, containerSet.containerCount());
    } else {
      //recovering container should be marked unhealthy, so the count should be 3
      assertEquals(UNHEALTHY, containerSet.getContainer(
          recoveringContainerData.getContainerID()).getContainerState());
      assertEquals(3, containerSet.containerCount());
    }

    for (int i = 0; i < 2; i++) {
      Container keyValueContainer = containerSet.getContainer(i);

      KeyValueContainerData keyValueContainerData = (KeyValueContainerData)
          keyValueContainer.getContainerData();

      // Verify block related metadata.
      assertEquals(blockCount,
          keyValueContainerData.getBlockCount());

      assertEquals(blockCount * blockLen,
          keyValueContainerData.getBytesUsed());

      assertEquals(i,
          keyValueContainerData.getNumPendingDeletionBlocks());

      assertTrue(keyValueContainerData.isCommittedSpace());
    }
  }

  @ContainerTestVersionInfo.ContainerTest
  public void testContainerReaderWithLoadException(
      ContainerTestVersionInfo versionInfo) throws Exception {
    setLayoutAndSchemaVersion(versionInfo);
    setup(versionInfo);
    MutableVolumeSet volumeSet1;
    HddsVolume hddsVolume1;
    ContainerSet containerSet1 = newContainerSet();
    File volumeDir1 =
        Files.createDirectory(tempDir.resolve("volumeDir" + 1)).toFile();
    RoundRobinVolumeChoosingPolicy volumeChoosingPolicy1;

    volumeSet1 = mock(MutableVolumeSet.class);
    UUID datanode = UUID.randomUUID();
    hddsVolume1 = new HddsVolume.Builder(volumeDir1
        .getAbsolutePath()).conf(conf).datanodeUuid(datanode
        .toString()).clusterID(clusterId).build();
    StorageVolumeUtil.checkVolume(hddsVolume1, clusterId, clusterId, conf,
        null, null);
    volumeChoosingPolicy1 = mock(RoundRobinVolumeChoosingPolicy.class);
    when(volumeChoosingPolicy1.chooseVolume(anyList(), anyLong()))
        .thenReturn(hddsVolume1);

    int containerCount = 3;
    for (int i = 0; i < containerCount; i++) {
      KeyValueContainerData keyValueContainerData = new KeyValueContainerData(i,
          layout,
          (long) StorageUnit.GB.toBytes(5), UUID.randomUUID().toString(),
          datanodeId.toString());
      KeyValueContainer keyValueContainer =
          new KeyValueContainer(keyValueContainerData, conf);
      keyValueContainer.create(volumeSet1, volumeChoosingPolicy1, clusterId);

      if (i == 0) {
        // rename first container directory name
        String containerPathStr =
            keyValueContainer.getContainerData().getContainerPath();
        File containerPath = new File(containerPathStr);
        String renamePath = containerPathStr + "-aa";
        assertTrue(containerPath.renameTo(new File(renamePath)));
      }
    }
    ContainerCache.getInstance(conf).shutdownCache();

    ContainerReader containerReader = new ContainerReader(volumeSet1,
        hddsVolume1, containerSet1, conf, true);
    containerReader.readVolume(hddsVolume1.getHddsRootDir());
    assertEquals(containerCount - 1, containerSet1.containerCount());
    for (Container c : containerSet1.getContainerMap().values()) {
      if (c.getContainerData().getContainerID() == 0) {
        assertFalse(c.getContainerData().isCommittedSpace());
      } else {
        assertTrue(c.getContainerData().isCommittedSpace());
      }
    }
    assertEquals(hddsVolume1.getCommittedBytes(), (containerCount - 1) * StorageUnit.GB.toBytes(5));
  }

  @ContainerTestVersionInfo.ContainerTest
  public void testContainerReaderWithInvalidDbPath(
      ContainerTestVersionInfo versionInfo) throws Exception {
    setLayoutAndSchemaVersion(versionInfo);
    setup(versionInfo);
    MutableVolumeSet volumeSet1;
    HddsVolume hddsVolume1;
    ContainerSet containerSet1 = newContainerSet();
    File volumeDir1 =
        Files.createDirectory(tempDir.resolve("volumeDirDbDelete")).toFile();
    RoundRobinVolumeChoosingPolicy volumeChoosingPolicy1;

    volumeSet1 = mock(MutableVolumeSet.class);
    UUID datanode = UUID.randomUUID();
    hddsVolume1 = new HddsVolume.Builder(volumeDir1
        .getAbsolutePath()).conf(conf).datanodeUuid(datanode
        .toString()).clusterID(clusterId).build();
    StorageVolumeUtil.checkVolume(hddsVolume1, clusterId, clusterId, conf,
        null, null);
    volumeChoosingPolicy1 = mock(RoundRobinVolumeChoosingPolicy.class);
    when(volumeChoosingPolicy1.chooseVolume(anyList(), anyLong()))
        .thenReturn(hddsVolume1);

    List<File> dbPathList = new ArrayList<>();
    int containerCount = 3;
    for (int i = 0; i < containerCount; i++) {
      KeyValueContainerData keyValueContainerData = new KeyValueContainerData(i,
          layout,
          (long) StorageUnit.GB.toBytes(5), UUID.randomUUID().toString(),
          datanodeId.toString());
      KeyValueContainer keyValueContainer =
          new KeyValueContainer(keyValueContainerData, conf);
      keyValueContainer.create(volumeSet1, volumeChoosingPolicy1, clusterId);
      dbPathList.add(keyValueContainerData.getDbFile());
    }
    ContainerCache.getInstance(conf).shutdownCache();
    for (File dbPath : dbPathList) {
      FileUtils.deleteFully(dbPath.toPath());
    }

    LogCapturer dnLogs = LogCapturer.captureLogs(ContainerReader.class);
    dnLogs.clearOutput();
    ContainerReader containerReader = new ContainerReader(volumeSet1,
        hddsVolume1, containerSet1, conf, true);
    containerReader.readVolume(hddsVolume1.getHddsRootDir());
    assertEquals(0, containerSet1.containerCount());
    assertEquals(0, hddsVolume1.getCommittedBytes());
    assertThat(dnLogs.getOutput()).contains("Container DB file is missing");
  }

  @ContainerTestVersionInfo.ContainerTest
  public void testMultipleContainerReader(ContainerTestVersionInfo versionInfo)
      throws Exception {
    setLayoutAndSchemaVersion(versionInfo);
    setup(versionInfo);
    final int volumeNum = 10;
    StringBuffer datanodeDirs = new StringBuffer();
    File[] volumeDirs = new File[volumeNum];
    for (int i = 0; i < volumeNum; i++) {
      volumeDirs[i] =
          Files.createDirectory(tempDir.resolve("volumeDir" + i)).toFile();
      datanodeDirs = datanodeDirs.append(volumeDirs[i]).append(',');
    }

    BlockUtils.shutdownCache(conf);
    conf.set(ScmConfigKeys.HDDS_DATANODE_DIR_KEY,
        datanodeDirs.toString());
    conf.set(OzoneConfigKeys.HDDS_CONTAINER_RATIS_DATANODE_STORAGE_DIR,
        datanodeDirs.toString());
    MutableVolumeSet volumeSets =
        new MutableVolumeSet(datanodeId.toString(), clusterId, conf, null,
            StorageVolume.VolumeType.DATA_VOLUME, null);
    for (StorageVolume v : volumeSets.getVolumesList()) {
      StorageVolumeUtil.checkVolume(v, clusterId, clusterId, conf,
          null, null);
    }
    createDbInstancesForTestIfNeeded(volumeSets, clusterId, clusterId, conf);
    ContainerCache cache = ContainerCache.getInstance(conf);
    cache.shutdownCache();

    RoundRobinVolumeChoosingPolicy policy =
        new RoundRobinVolumeChoosingPolicy();

    final int containerCount = 100;
    blockCount = containerCount;

    KeyValueContainer conflict01 = null;
    KeyValueContainer conflict02 = null;
    KeyValueContainer conflict11 = null;
    KeyValueContainer conflict12 = null;
    KeyValueContainer conflict21 = null;
    KeyValueContainer conflict22 = null;
    KeyValueContainer ec1 = null;
    KeyValueContainer ec2 = null;
    long baseBCSID = 10L;

    for (int i = 0; i < containerCount; i++) {
      if (i == 0) {
        // Create a duplicate container with ID 0. Both have the same BSCID
        conflict01 =
            createContainerWithId(0, volumeSets, policy, baseBCSID, 0);
        conflict02 =
            createContainerWithId(0, volumeSets, policy, baseBCSID, 0);
      } else if (i == 1) {
        // Create a duplicate container with ID 1 so that the one has a
        // larger BCSID
        conflict11 =
            createContainerWithId(1, volumeSets, policy, baseBCSID, 0);
        conflict12 = createContainerWithId(
            1, volumeSets, policy, baseBCSID - 1, 0);
      } else if (i == 2) {
        conflict21 =
            createContainerWithId(i, volumeSets, policy, baseBCSID, 0);
        conflict22 =
            createContainerWithId(i, volumeSets, policy, baseBCSID, 0);
        conflict22.close();
      } else if (i == 3) {
        ec1 = createContainerWithId(i, volumeSets, policy, baseBCSID, 1);
        ec2 = createContainerWithId(i, volumeSets, policy, baseBCSID, 1);
      } else {
        createContainerWithId(i, volumeSets, policy, baseBCSID, 0);
      }
    }
    // Close the RocksDB instance for this container and remove from the cache
    // so it does not affect the ContainerReader, which avoids using the cache
    // at startup for performance reasons.
    cache.shutdownCache();

    List<StorageVolume> volumes = volumeSets.getVolumesList();
    ContainerReader[] containerReaders = new ContainerReader[volumeNum];
    Thread[] threads = new Thread[volumeNum];
    for (int i = 0; i < volumeNum; i++) {
      containerReaders[i] = new ContainerReader(volumeSets,
          (HddsVolume) volumes.get(i), containerSet, conf, true);
      threads[i] = new Thread(containerReaders[i]);
    }
    long startTime = Time.monotonicNow();
    for (int i = 0; i < volumeNum; i++) {
      threads[i].start();
    }
    for (int i = 0; i < volumeNum; i++) {
      threads[i].join();
    }
    System.out.println("Open " + volumeNum + " Volume with " + containerCount +
        " costs " + (Time.monotonicNow() - startTime) / 1000 + "s");
    assertEquals(containerCount,
        containerSet.getContainerMap().entrySet().size());
    assertEquals(volumeSet.getFailedVolumesList().size(), 0);

    // One of the conflict01 or conflict02 should have had its container path
    // removed.
    List<Path> paths = new ArrayList<>();
    paths.add(Paths.get(conflict01.getContainerData().getContainerPath()));
    paths.add(Paths.get(conflict02.getContainerData().getContainerPath()));
    int exist = 0;
    for (Path p : paths) {
      if (Files.exists(p)) {
        exist++;
      }
    }
    assertEquals(1, exist);
    assertThat(paths).contains(Paths.get(
        containerSet.getContainer(0).getContainerData().getContainerPath()));

    // For conflict1, the one with the larger BCSID should win, which is
    // conflict11.
    assertFalse(Files.exists(Paths.get(
        conflict12.getContainerData().getContainerPath())));
    assertEquals(conflict11.getContainerData().getContainerPath(),
        containerSet.getContainer(1).getContainerData().getContainerPath());
    assertEquals(baseBCSID, containerSet.getContainer(1)
        .getContainerData().getBlockCommitSequenceId());

    // For conflict2, the closed on (conflict22) should win.
    assertFalse(Files.exists(Paths.get(
        conflict21.getContainerData().getContainerPath())));
    assertEquals(conflict22.getContainerData().getContainerPath(),
        containerSet.getContainer(2).getContainerData().getContainerPath());
    assertEquals(ContainerProtos.ContainerDataProto.State.CLOSED,
        containerSet.getContainer(2).getContainerData().getState());

    // For the EC conflict, both containers should be left on disk
    assertTrue(Files.exists(Paths.get(ec1.getContainerData().getContainerPath())));
    assertTrue(Files.exists(Paths.get(ec2.getContainerData().getContainerPath())));
    assertNotNull(containerSet.getContainer(3));

    // There should be no open containers cached by the ContainerReader as it
    // opens and closed them avoiding the cache.
    assertEquals(0, cache.size());
  }

  private KeyValueContainer createContainerWithId(int id, VolumeSet volSet,
      VolumeChoosingPolicy policy, long bcsid, int replicaIndex)
      throws Exception {
    KeyValueContainerData keyValueContainerData =
        new KeyValueContainerData(id, layout,
            (long) StorageUnit.GB.toBytes(5), UUID.randomUUID().toString(),
            datanodeId.toString());
    keyValueContainerData.setReplicaIndex(replicaIndex);

    KeyValueContainer keyValueContainer =
        new KeyValueContainer(keyValueContainerData,
            conf);
    keyValueContainer.create(volSet, policy, clusterId);

    List<Long> blkNames;
    if (id % 2 == 0) {
      blkNames = addBlocks(keyValueContainer, true);
      markBlocksForDelete(keyValueContainer, true, blkNames, id);
    } else {
      blkNames = addBlocks(keyValueContainer, false);
      markBlocksForDelete(keyValueContainer, false, blkNames, id);
    }
    setBlockCommitSequence(keyValueContainerData, bcsid);
    return keyValueContainer;
  }

  private void setBlockCommitSequence(KeyValueContainerData cData, long val)
      throws IOException {
    try (DBHandle metadataStore = BlockUtils.getDB(cData, conf)) {
      metadataStore.getStore().getMetadataTable()
          .put(cData.getBcsIdKey(), val);
      metadataStore.getStore().flushDB();
    }
    cData.updateBlockCommitSequenceId(val);
  }

  @ContainerTestVersionInfo.ContainerTest
  public void testMarkedDeletedContainerCleared(
      ContainerTestVersionInfo versionInfo) throws Exception {
    setLayoutAndSchemaVersion(versionInfo);
    setup(versionInfo);
    KeyValueContainerData containerData = new KeyValueContainerData(
        101, layout, (long) StorageUnit.GB.toBytes(5),
        UUID.randomUUID().toString(), datanodeId.toString());
    //create a container with deleted state
    containerData.setState(DELETED);

    KeyValueContainer kvContainer =
        new KeyValueContainer(containerData, conf);
    kvContainer.create(
        volumeSet, volumeChoosingPolicy, clusterId);
    long baseCount = 0;
    if (containerData.hasSchema(OzoneConsts.SCHEMA_V3)) {
      // add db entry for the container ID 101 for V3
      baseCount = addDbEntry(containerData);
    }

    // verify container data and perform cleanup
    ContainerReader containerReader = new ContainerReader(volumeSet,
        hddsVolume, containerSet, conf, true);

    containerReader.run();

    // assert that tmp dir is empty
    File[] leftoverContainers =
        hddsVolume.getDeletedContainerDir().listFiles();
    assertNotNull(leftoverContainers);
    assertEquals(0, leftoverContainers.length);

    assertNull(containerSet.getContainer(101));

    if (containerData.hasSchema(OzoneConsts.SCHEMA_V3)) {
      // verify if newly added container is not present as added
      try (DBHandle dbHandle = BlockUtils.getDB(
          kvContainer.getContainerData(), conf)) {
        DatanodeStoreSchemaThreeImpl store = (DatanodeStoreSchemaThreeImpl)
            dbHandle.getStore();
        assertEquals(baseCount, store.getMetadataTable()
            .getEstimatedKeyCount());
      }
    }
  }

  @ContainerTestVersionInfo.ContainerTest
  public void testContainerLoadingWithMerkleTreePresent(ContainerTestVersionInfo versionInfo)
      throws Exception {
    setLayoutAndSchemaVersion(versionInfo);
    setup(versionInfo);

    // Create a container with blocks and write MerkleTree
    KeyValueContainer container = createContainer(10L);
    KeyValueContainerData containerData = container.getContainerData();
    ContainerMerkleTreeWriter treeWriter = ContainerMerkleTreeTestUtils.buildTestTree(conf);
    ContainerChecksumTreeManager checksumManager = keyValueHandler.getChecksumManager();
    List<Long> deletedBlockIds = Arrays.asList(1L, 2L, 3L);
    checksumManager.markBlocksAsDeleted(containerData, deletedBlockIds);
    keyValueHandler.updateContainerChecksum(container, treeWriter);
    long expectedDataChecksum = checksumManager.read(containerData).getContainerMerkleTree().getDataChecksum();

    // Test container loading
    ContainerCache.getInstance(conf).shutdownCache();
    ContainerReader containerReader = new ContainerReader(volumeSet, hddsVolume, containerSet, conf, true);
    containerReader.run();

    // Verify container was loaded successfully and data checksum is set
    Container<?> loadedContainer = containerSet.getContainer(10L);
    assertNotNull(loadedContainer);
    KeyValueContainerData loadedData = (KeyValueContainerData) loadedContainer.getContainerData();
    assertNotSame(containerData, loadedData);
    assertEquals(expectedDataChecksum, loadedData.getDataChecksum());
    ContainerProtos.ContainerChecksumInfo loadedChecksumInfo =
        ContainerChecksumTreeManager.readChecksumInfo(loadedData);
    verifyAllDataChecksumsMatch(loadedData, conf);

    // Verify the deleted block IDs match what we set
    List<Long> loadedDeletedBlockIds = loadedChecksumInfo.getDeletedBlocksList().stream()
        .map(ContainerProtos.BlockMerkleTree::getBlockID)
        .sorted()
        .collect(Collectors.toList());
    assertEquals(3, loadedChecksumInfo.getDeletedBlocksCount());
    assertEquals(deletedBlockIds, loadedDeletedBlockIds);
  }

  @ContainerTestVersionInfo.ContainerTest
  public void testContainerLoadingWithMerkleTreeFallbackToRocksDB(ContainerTestVersionInfo versionInfo)
      throws Exception {
    setLayoutAndSchemaVersion(versionInfo);
    setup(versionInfo);

    KeyValueContainer container = createContainer(11L);
    KeyValueContainerData containerData = container.getContainerData();
    ContainerMerkleTreeWriter treeWriter = ContainerMerkleTreeTestUtils.buildTestTree(conf);
    ContainerChecksumTreeManager checksumManager = new ContainerChecksumTreeManager(conf);
    ContainerProtos.ContainerChecksumInfo checksumInfo =
        checksumManager.writeContainerDataTree(containerData, treeWriter);
    long dataChecksum = checksumInfo.getContainerMerkleTree().getDataChecksum();

    // Verify no checksum in RocksDB initially
    try (DBHandle dbHandle = BlockUtils.getDB(containerData, conf)) {
      Long dbDataChecksum = dbHandle.getStore().getMetadataTable().get(containerData.getContainerDataChecksumKey());
      assertNull(dbDataChecksum);
    }
    ContainerCache.getInstance(conf).shutdownCache();

    // Test container loading - should read from MerkleTree and store in RocksDB
    ContainerReader containerReader = new ContainerReader(volumeSet, hddsVolume, containerSet, conf, true);
    containerReader.run();

    // Verify container uses checksum from MerkleTree
    Container<?> loadedContainer = containerSet.getContainer(11L);
    assertNotNull(loadedContainer);
    KeyValueContainerData loadedData = (KeyValueContainerData) loadedContainer.getContainerData();
    assertNotSame(containerData, loadedData);
    assertEquals(dataChecksum, loadedData.getDataChecksum());

    // Verify checksum was stored in RocksDB as fallback
    verifyAllDataChecksumsMatch(loadedData, conf);
  }

  @ContainerTestVersionInfo.ContainerTest
  public void testContainerLoadingWithNoChecksumAnywhere(ContainerTestVersionInfo versionInfo)
      throws Exception {
    setLayoutAndSchemaVersion(versionInfo);
    setup(versionInfo);

    KeyValueContainer container = createContainer(12L);
    KeyValueContainerData containerData = container.getContainerData();
    // Verify no checksum in RocksDB
    try (DBHandle dbHandle = BlockUtils.getDB(containerData, conf)) {
      Long dbDataChecksum = dbHandle.getStore().getMetadataTable().get(containerData.getContainerDataChecksumKey());
      assertNull(dbDataChecksum);
    }

    File checksumFile = ContainerChecksumTreeManager.getContainerChecksumFile(containerData);
    assertFalse(checksumFile.exists());

    // Test container loading - should default to 0
    ContainerCache.getInstance(conf).shutdownCache();
    ContainerReader containerReader = new ContainerReader(volumeSet, hddsVolume, containerSet, conf, true);
    containerReader.run();

    // Verify container loads with default checksum of 0
    Container<?> loadedContainer = containerSet.getContainer(12L);
    assertNotNull(loadedContainer);
    KeyValueContainerData loadedData = (KeyValueContainerData) loadedContainer.getContainerData();
    assertNotSame(containerData, loadedData);
    assertEquals(0L, loadedData.getDataChecksum());

    // The checksum is not stored in rocksDB as the checksum file doesn't exist.
    verifyAllDataChecksumsMatch(loadedData, conf);
  }

  @ContainerTestVersionInfo.ContainerTest
  public void testContainerLoadingWithoutMerkleTree(ContainerTestVersionInfo versionInfo)
      throws Exception {
    setLayoutAndSchemaVersion(versionInfo);
    setup(versionInfo);

    KeyValueContainer container = createContainer(13L);
    KeyValueContainerData containerData = container.getContainerData();
    ContainerMerkleTreeWriter treeWriter = new ContainerMerkleTreeWriter();
    keyValueHandler.updateContainerChecksum(container, treeWriter);
    // Create an empty checksum file that exists but has no valid merkle tree
    assertTrue(ContainerChecksumTreeManager.getContainerChecksumFile(containerData).exists());
    
    // Verify no checksum in RocksDB initially
    try (DBHandle dbHandle = BlockUtils.getDB(containerData, conf)) {
      Long dbDataChecksum = dbHandle.getStore().getMetadataTable().get(containerData.getContainerDataChecksumKey());
      assertNull(dbDataChecksum);
    }
    
    ContainerCache.getInstance(conf).shutdownCache();

    // Test container loading - should handle when checksum file is present without the container merkle tree and
    // default to 0.
    ContainerReader containerReader = new ContainerReader(volumeSet, hddsVolume, containerSet, conf, true);
    containerReader.run();

    // Verify container loads with default checksum of 0 when checksum file doesn't have merkle tree
    Container<?> loadedContainer = containerSet.getContainer(13L);
    assertNotNull(loadedContainer);
    KeyValueContainerData loadedData = (KeyValueContainerData) loadedContainer.getContainerData();
    assertNotSame(containerData, loadedData);
    assertEquals(0L, loadedData.getDataChecksum());
    verifyAllDataChecksumsMatch(loadedData, conf);
  }

  private KeyValueContainer createContainer(long containerId) throws Exception {
    KeyValueContainerData containerData = new KeyValueContainerData(containerId, layout,
        (long) StorageUnit.GB.toBytes(5), UUID.randomUUID().toString(), datanodeId.toString());
    containerData.setState(ContainerProtos.ContainerDataProto.State.CLOSED);
    KeyValueContainer container = new KeyValueContainer(containerData, conf);
    container.create(volumeSet, volumeChoosingPolicy, clusterId);
    return container;
  }

  private long addDbEntry(KeyValueContainerData containerData)
      throws Exception {
    try (DBHandle dbHandle = BlockUtils.getDB(containerData, conf)) {
      DatanodeStoreSchemaThreeImpl store = (DatanodeStoreSchemaThreeImpl)
          dbHandle.getStore();
      Table<String, Long> metadataTable = store.getMetadataTable();
      long baseSize = metadataTable.getEstimatedKeyCount();
      metadataTable.put(containerData.getBytesUsedKey(), 0L);
      metadataTable.put(containerData.getBlockCountKey(), 0L);
      metadataTable.put(containerData.getPendingDeleteBlockCountKey(), 0L);

      // The new keys should have been added in the MetadataTable
      assertEquals(baseSize + 3,
          metadataTable.getEstimatedKeyCount());
      return baseSize;
    }
  }

  private void setLayoutAndSchemaVersion(
      ContainerTestVersionInfo versionInfo) {
    layout = versionInfo.getLayout();
    schemaVersion = versionInfo.getSchemaVersion();
    conf = new OzoneConfiguration();
    ContainerTestVersionInfo.setTestSchemaVersion(schemaVersion, conf);
  }

  @ContainerTestVersionInfo.ContainerTest
  public void testContainerReaderWithAsyncCheckService(ContainerTestVersionInfo info)
      throws Exception {
    int countCount = setup(info);
    ContainerCheckService mockCheckService = mock(ContainerCheckService.class);

    ContainerReader containerReader = new ContainerReader(volumeSet,
        hddsVolume, containerSet, conf, true, mockCheckService);

    Thread thread = new Thread(containerReader);
    thread.start();
    thread.join();
    // Asset submits an async task for echo container
    assertEquals(countCount, containerSet.containerCount());
    verify(mockCheckService, times(countCount))
        .checkAsync(Mockito.eq(hddsVolume), Mockito.any(Runnable.class));
  }
}<|MERGE_RESOLUTION|>--- conflicted
+++ resolved
@@ -159,11 +159,8 @@
     // so it does not affect the ContainerReader, which avoids using the cache
     // at startup for performance reasons.
     ContainerCache.getInstance(conf).shutdownCache();
-<<<<<<< HEAD
+    keyValueHandler = getKeyValueHandler(conf, UUID.randomUUID().toString(), containerSet, volumeSet);
     return countCount;
-=======
-    keyValueHandler = getKeyValueHandler(conf, UUID.randomUUID().toString(), containerSet, volumeSet);
->>>>>>> 0a6eb670
   }
 
   @AfterEach
