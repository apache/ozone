--- conflicted
+++ resolved
@@ -199,29 +199,21 @@
   public void testKeyValueBlockIteratorWithFilter() throws Exception {
     long containerId = 103L;
     int normalBlocks = 5;
-<<<<<<< HEAD
-    int deletedBlocks = 5;
-    createContainerWithBlocks(containerId, normalBlocks, deletedBlocks);
-=======
     int deletingBlocks = 5;
     createContainerWithBlocks(containerId, normalBlocks, deletingBlocks);
->>>>>>> 5e7f2e46
     String containerPath = new File(containerData.getMetadataPath())
         .getParent();
     try(KeyValueBlockIterator keyValueBlockIterator = new KeyValueBlockIterator(
         containerId, new File(containerPath), MetadataKeyFilters
-        .getDeletedKeyFilter())) {
+        .getDeletingKeyFilter())) {
 
       int counter = normalBlocks;
       while (keyValueBlockIterator.hasNext()) {
         BlockData blockData = keyValueBlockIterator.nextBlock();
         assertEquals(blockData.getLocalID(), counter++);
       }
-<<<<<<< HEAD
-      assertEquals(normalBlocks + deletedBlocks, counter);
-=======
+
       assertEquals(normalBlocks + deletingBlocks, counter);
->>>>>>> 5e7f2e46
     }
   }
 
@@ -246,11 +238,7 @@
    * used. Keys of the same prefix are grouped
    * together. This method runs the same set of tests on the iterator first
    * positively filtering deleting keys, and then positively filtering
-<<<<<<< HEAD
-   * deleted keys. If the sets of keys with deleting prefixes, deleted
-=======
    * BCSID keys. If the sets of keys with deleting prefixes, BCSID
->>>>>>> 5e7f2e46
    * prefixes, and no prefixes are not empty, it follows that the filter will
    * encounter both of the following cases:
    *
@@ -269,41 +257,19 @@
     // IDs 3 - 5
     int deletingBlocks = 3;
     // IDs 6 - 8
-<<<<<<< HEAD
-    int deletedBlocks = 3;
-    createContainerWithBlocks(containerId, normalBlocks, deletingBlocks,
-            deletedBlocks);
-=======
     int bcsIDBlocks = 3;
     createContainerWithBlocks(containerId, normalBlocks, deletingBlocks,
             bcsIDBlocks);
->>>>>>> 5e7f2e46
     String containerPath = new File(containerData.getMetadataPath())
             .getParent();
 
     // Test deleting filter.
-<<<<<<< HEAD
-    final boolean negativeFilter = false;
-    MetadataKeyFilters.KeyPrefixFilter deletingOnly =
-            new MetadataKeyFilters.KeyPrefixFilter(true);
-    deletingOnly.addFilter(OzoneConsts.DELETING_KEY_PREFIX, negativeFilter);
-
-    testWithFilter(containerPath, deletingOnly, Arrays.asList(3L, 4L, 5L));
-
-    // Test deleted filter.
-    MetadataKeyFilters.KeyPrefixFilter deletedOnly =
-            new MetadataKeyFilters.KeyPrefixFilter(true);
-    deletedOnly.addFilter(OzoneConsts.DELETED_KEY_PREFIX, negativeFilter);
-
-    testWithFilter(containerPath, deletedOnly, Arrays.asList(6L, 7L, 8L));
-=======
     testWithFilter(containerPath, MetadataKeyFilters.getDeletingKeyFilter(),
             Arrays.asList(3L, 4L, 5L));
 
     // Test BCSID filter.
     testWithFilter(containerPath, MetadataKeyFilters.getBCSIDFilter(),
             Arrays.asList(6L, 7L, 8L));
->>>>>>> 5e7f2e46
   }
 
   /**
@@ -341,9 +307,6 @@
   }
 
   /**
-<<<<<<< HEAD
-   * Creates a container with specified number of normal blocks and deleted
-=======
    * Creates a container with specified number of unprefixed (normal)
    * blocks.
    * @param containerId
@@ -354,24 +317,6 @@
           throws Exception {
 
     createContainerWithBlocks(containerId, normalBlocks, 0);
-  }
-
-  /**
-   * Creates a container with specified number of normal blocks and deleting
->>>>>>> 5e7f2e46
-   * blocks. First it will insert normal blocks, and then it will insert
-   * deleting blocks.
-   * @param containerId
-   * @param normalBlocks
-   * @param deletingBlocks
-   * @throws Exception
-   */
-  private void createContainerWithBlocks(long containerId, int
-<<<<<<< HEAD
-          normalBlocks, int deletedBlocks) throws
-          Exception {
-
-    createContainerWithBlocks(containerId, normalBlocks, 0, deletedBlocks);
   }
 
   /**
@@ -381,13 +326,10 @@
    * @param containerId
    * @param normalBlocks
    * @param deletingBlocks
-   * @param deletedBlocks
    * @throws Exception
    */
-  private void createContainerWithBlocks(long containerId, int
-      normalBlocks, int deletingBlocks, int deletedBlocks) throws
-=======
-          normalBlocks, int deletingBlocks) throws Exception {
+  private void createContainerWithBlocks(long containerId, int normalBlocks,
+          int deletingBlocks) throws Exception {
 
     createContainerWithBlocks(containerId, normalBlocks,
             deletingBlocks, 0);
@@ -404,10 +346,8 @@
    * @param bcsIDBlocks
    * @throws Exception
    */
-  private void createContainerWithBlocks(long containerId, int
-      normalBlocks, int deletingBlocks, int bcsIDBlocks) throws
->>>>>>> 5e7f2e46
-      Exception {
+  private void createContainerWithBlocks(long containerId, int normalBlocks,
+          int deletingBlocks, int bcsIDBlocks) throws Exception {
     containerData = new KeyValueContainerData(containerId,
         layout,
         (long) StorageUnit.GB.toBytes(1), UUID.randomUUID().toString(),
@@ -422,17 +362,10 @@
       ChunkInfo info = new ChunkInfo("chunkfile", 0, 1024);
       chunkList.add(info.getProtoBufMessage());
 
-<<<<<<< HEAD
       int blockIndex = 0;
       Table<String, BlockData> blockDataTable =
               metadataStore.getStore().getBlockDataTable();
 
-=======
-      Table<String, BlockData> blockDataTable =
-              metadataStore.getStore().getBlockDataTable();
-
-      int blockIndex = 0;
->>>>>>> 5e7f2e46
       for (int i = 0; i < normalBlocks; i++) {
         BlockID blockID = new BlockID(containerId, blockIndex);
         blockIndex++;
@@ -450,21 +383,13 @@
         blockDataTable.put(localID, blockData);
       }
 
-<<<<<<< HEAD
-      for (int i = 0; i < deletedBlocks; i++) {
-=======
       for (int i = 0; i < bcsIDBlocks; i++) {
->>>>>>> 5e7f2e46
         BlockID blockID = new BlockID(containerId, blockIndex);
         blockIndex++;
         BlockData blockData = new BlockData(blockID);
         blockData.setChunks(chunkList);
-<<<<<<< HEAD
-        String localID = OzoneConsts.DELETED_KEY_PREFIX + blockID.getLocalID();
-=======
         String localID = OzoneConsts.BLOCK_COMMIT_SEQUENCE_ID_PREFIX +
                 blockID.getLocalID();
->>>>>>> 5e7f2e46
         blockDataTable.put(localID, blockData);
       }
     }
