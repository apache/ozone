/**
 * Licensed to the Apache Software Foundation (ASF) under one
 * or more contributor license agreements.  See the NOTICE file
 * distributed with this work for additional information
 * regarding copyright ownership.  The ASF licenses this file
 * to you under the Apache License, Version 2.0 (the
 * "License"); you may not use this file except in compliance
 *  with the License.  You may obtain a copy of the License at
 *
 *      http://www.apache.org/licenses/LICENSE-2.0
 *
 *  Unless required by applicable law or agreed to in writing, software
 *  distributed under the License is distributed on an "AS IS" BASIS,
 *  WITHOUT WARRANTIES OR CONDITIONS OF ANY KIND, either express or implied.
 *  See the License for the specific language governing permissions and
 *  limitations under the License.
 */

package org.apache.hadoop.ozone.container.keyvalue;

import java.io.File;
import java.util.ArrayList;
import java.util.Arrays;
import java.util.Collection;
import java.util.List;
import java.util.NoSuchElementException;
import java.util.UUID;

import org.apache.hadoop.conf.StorageUnit;
import org.apache.hadoop.fs.FileUtil;
import org.apache.hadoop.hdds.StringUtils;
import org.apache.hadoop.hdds.client.BlockID;
import org.apache.hadoop.hdds.conf.OzoneConfiguration;
import org.apache.hadoop.hdds.protocol.datanode.proto.ContainerProtos;
import org.apache.hadoop.hdds.utils.MetadataKeyFilters;
import org.apache.hadoop.hdds.utils.db.Table;
import org.apache.hadoop.ozone.OzoneConsts;
import org.apache.hadoop.ozone.container.common.helpers.BlockData;
import org.apache.hadoop.ozone.container.common.helpers.ChunkInfo;
import org.apache.hadoop.ozone.container.common.impl.ChunkLayOutVersion;
import org.apache.hadoop.ozone.container.common.utils.ReferenceCountedDB;
import org.apache.hadoop.ozone.container.common.volume.MutableVolumeSet;
import org.apache.hadoop.ozone.container.common.volume.RoundRobinVolumeChoosingPolicy;
import org.apache.hadoop.ozone.container.keyvalue.helpers.BlockUtils;
import org.apache.hadoop.test.GenericTestUtils;

import com.google.common.primitives.Longs;
import static org.apache.hadoop.hdds.scm.ScmConfigKeys.HDDS_DATANODE_DIR_KEY;
import static org.apache.hadoop.ozone.container.common.impl.ChunkLayOutVersion.FILE_PER_BLOCK;
import static org.apache.hadoop.ozone.container.common.impl.ChunkLayOutVersion.FILE_PER_CHUNK;
import org.junit.After;
import static org.junit.Assert.assertEquals;
import static org.junit.Assert.assertFalse;
import static org.junit.Assert.assertTrue;
import org.junit.Before;
import org.junit.Test;
import org.junit.runner.RunWith;
import org.junit.runners.Parameterized;

/**
 * This class is used to test KeyValue container block iterator.
 */
@RunWith(Parameterized.class)
public class TestKeyValueBlockIterator {

  private KeyValueContainer container;
  private KeyValueContainerData containerData;
  private MutableVolumeSet volumeSet;
  private OzoneConfiguration conf;
  private File testRoot;

  private final ChunkLayOutVersion layout;

  public TestKeyValueBlockIterator(ChunkLayOutVersion layout) {
    this.layout = layout;
  }

  @Parameterized.Parameters
  public static Collection<Object[]> data() {
    return Arrays.asList(new Object[][] {
        {FILE_PER_CHUNK},
        {FILE_PER_BLOCK}
    });
  }

  @Before
  public void setUp() throws Exception {
    testRoot = GenericTestUtils.getRandomizedTestDir();
    conf = new OzoneConfiguration();
    conf.set(HDDS_DATANODE_DIR_KEY, testRoot.getAbsolutePath());
    volumeSet = new MutableVolumeSet(UUID.randomUUID().toString(), conf);
  }


  @After
  public void tearDown() {
    volumeSet.shutdown();
    FileUtil.fullyDelete(testRoot);
  }

  @Test
  public void testKeyValueBlockIteratorWithMixedBlocks() throws Exception {

    long containerID = 100L;
    int deletedBlocks = 5;
    int normalBlocks = 5;
    createContainerWithBlocks(containerID, normalBlocks, deletedBlocks);
    String containerPath = new File(containerData.getMetadataPath())
        .getParent();
    try(KeyValueBlockIterator keyValueBlockIterator = new KeyValueBlockIterator(
        containerID, new File(containerPath))) {

      int counter = 0;
      while (keyValueBlockIterator.hasNext()) {
        BlockData blockData = keyValueBlockIterator.nextBlock();
        assertEquals(blockData.getLocalID(), counter++);
      }

      assertFalse(keyValueBlockIterator.hasNext());

      keyValueBlockIterator.seekToFirst();
      counter = 0;
      while (keyValueBlockIterator.hasNext()) {
        BlockData blockData = keyValueBlockIterator.nextBlock();
        assertEquals(blockData.getLocalID(), counter++);
      }
      assertFalse(keyValueBlockIterator.hasNext());

      try {
        keyValueBlockIterator.nextBlock();
      } catch (NoSuchElementException ex) {
        GenericTestUtils.assertExceptionContains("Block Iterator reached end " +
            "for ContainerID " + containerID, ex);
      }
    }
  }

  @Test
  public void testKeyValueBlockIteratorWithNextBlock() throws Exception {
    long containerID = 101L;
    createContainerWithBlocks(containerID, 2, 0);
    String containerPath = new File(containerData.getMetadataPath())
        .getParent();
    try(KeyValueBlockIterator keyValueBlockIterator = new KeyValueBlockIterator(
        containerID, new File(containerPath))) {
      long blockID = 0L;
      assertEquals(blockID++, keyValueBlockIterator.nextBlock().getLocalID());
      assertEquals(blockID, keyValueBlockIterator.nextBlock().getLocalID());

      try {
        keyValueBlockIterator.nextBlock();
      } catch (NoSuchElementException ex) {
        GenericTestUtils.assertExceptionContains("Block Iterator reached end " +
            "for ContainerID " + containerID, ex);
      }
    }
  }

  @Test
  public void testKeyValueBlockIteratorWithHasNext() throws Exception {
    long containerID = 102L;
    createContainerWithBlocks(containerID, 2, 0);
    String containerPath = new File(containerData.getMetadataPath())
        .getParent();
    try(KeyValueBlockIterator keyValueBlockIterator = new KeyValueBlockIterator(
        containerID, new File(containerPath))) {
      long blockID = 0L;

      // Even calling multiple times hasNext() should not move entry forward.
      assertTrue(keyValueBlockIterator.hasNext());
      assertTrue(keyValueBlockIterator.hasNext());
      assertTrue(keyValueBlockIterator.hasNext());
      assertTrue(keyValueBlockIterator.hasNext());
      assertTrue(keyValueBlockIterator.hasNext());
      assertEquals(blockID++, keyValueBlockIterator.nextBlock().getLocalID());

      assertTrue(keyValueBlockIterator.hasNext());
      assertTrue(keyValueBlockIterator.hasNext());
      assertTrue(keyValueBlockIterator.hasNext());
      assertTrue(keyValueBlockIterator.hasNext());
      assertTrue(keyValueBlockIterator.hasNext());
      assertEquals(blockID, keyValueBlockIterator.nextBlock().getLocalID());

      keyValueBlockIterator.seekToFirst();
      blockID = 0L;
      assertEquals(blockID++, keyValueBlockIterator.nextBlock().getLocalID());
      assertEquals(blockID, keyValueBlockIterator.nextBlock().getLocalID());

      try {
        keyValueBlockIterator.nextBlock();
      } catch (NoSuchElementException ex) {
        GenericTestUtils.assertExceptionContains("Block Iterator reached end " +
            "for ContainerID " + containerID, ex);
      }
    }
  }

  @Test
  public void testKeyValueBlockIteratorWithFilter() throws Exception {
    long containerId = 103L;
    int normalBlocks = 5;
    int deletedBlocks = 5;
    createContainerWithBlocks(containerId, normalBlocks, deletedBlocks);
    String containerPath = new File(containerData.getMetadataPath())
        .getParent();
    try(KeyValueBlockIterator keyValueBlockIterator = new KeyValueBlockIterator(
        containerId, new File(containerPath), MetadataKeyFilters
        .getDeletedKeyFilter())) {

      int counter = normalBlocks;
      while (keyValueBlockIterator.hasNext()) {
        BlockData blockData = keyValueBlockIterator.nextBlock();
        assertEquals(blockData.getLocalID(), counter++);
      }
      assertEquals(normalBlocks + deletedBlocks, counter);
    }
  }

  @Test
  public void testKeyValueBlockIteratorWithOnlyDeletedBlocks() throws
      Exception {
    long containerId = 104L;
    createContainerWithBlocks(containerId, 0, 5);
    String containerPath = new File(containerData.getMetadataPath())
        .getParent();
    try(KeyValueBlockIterator keyValueBlockIterator = new KeyValueBlockIterator(
        containerId, new File(containerPath))) {
      //As all blocks are deleted blocks, blocks does not match with normal key
      // filter.
      assertFalse(keyValueBlockIterator.hasNext());
    }
  }

  /**
   * Due to RocksDB internals, prefixed keys may be grouped all at the
   * beginning or end of the key iteration, depending on the serialization
   * used. Keys of the same prefix are grouped
   * together. This method runs the same set of tests on the iterator first
   * positively filtering deleting keys, and then positively filtering
   * deleted keys. If the sets of keys with deleting prefixes, deleted
   * prefixes, and no prefixes are not empty, it follows that the filter will
   * encounter both of the following cases:
   *
   * 1. A failing key followed by a passing key.
   * 2. A passing key followed by a failing key.
   *
   * @throws Exception
   */
  @Test
  public void testKeyValueBlockIteratorWithAdvancedFilter() throws
          Exception {
    long containerId = 105L;

    // IDs 0 - 2
    int normalBlocks = 3;
    // IDs 3 - 5
    int deletingBlocks = 3;
    // IDs 6 - 8
    int deletedBlocks = 3;
    createContainerWithBlocks(containerId, normalBlocks, deletingBlocks,
            deletedBlocks);
    String containerPath = new File(containerData.getMetadataPath())
            .getParent();

    // Test deleting filter.
    final boolean negativeFilter = false;
    MetadataKeyFilters.KeyPrefixFilter deletingOnly =
            new MetadataKeyFilters.KeyPrefixFilter(true);
    deletingOnly.addFilter(OzoneConsts.DELETING_KEY_PREFIX, negativeFilter);

    testWithFilter(containerPath, deletingOnly, Arrays.asList(3L, 4L, 5L));

    // Test deleted filter.
    MetadataKeyFilters.KeyPrefixFilter deletedOnly =
            new MetadataKeyFilters.KeyPrefixFilter(true);
    deletedOnly.addFilter(OzoneConsts.DELETED_KEY_PREFIX, negativeFilter);

    testWithFilter(containerPath, deletedOnly, Arrays.asList(6L, 7L, 8L));
  }

  /**
   * Helper method to run some iterator tests with a provided filter.
   */
  private void testWithFilter(String containerPath,
                              MetadataKeyFilters.KeyPrefixFilter filter,
                              List<Long> expectedIDs) throws Exception {
    long containerId = 105L;

    try (KeyValueBlockIterator iterator = new KeyValueBlockIterator(
            containerId, new File(containerPath), filter)) {

      // Test seek.
      iterator.seekToFirst();
      long firstID = iterator.nextBlock().getLocalID();
      assertEquals(expectedIDs.get(0).longValue(), firstID);
      assertTrue(iterator.hasNext());

      // Test atypical iteration use.
      iterator.seekToFirst();
      int numIDsSeen = 0;
      for (long id: expectedIDs) {
        assertEquals(iterator.nextBlock().getLocalID(), id);
        numIDsSeen++;

        // Test that iterator can handle sporadic hasNext() calls.
        if (id % 2 == 0 && numIDsSeen < expectedIDs.size()) {
          assertTrue(iterator.hasNext());
        }
      }

      assertFalse(iterator.hasNext());
    }
  }

  /**
   * Creates a container with specified number of normal blocks and deleted
   * blocks. First it will insert normal blocks, and then it will insert
   * deleted blocks.
   * @param containerId
   * @param normalBlocks
   * @param deletedBlocks
   * @throws Exception
   */
  private void createContainerWithBlocks(long containerId, int
          normalBlocks, int deletedBlocks) throws
          Exception {

    createContainerWithBlocks(containerId, normalBlocks, 0, deletedBlocks);
  }

  /**
   * Creates a container with specified number of normal blocks and deleted
   * blocks. First it will insert normal blocks, then it will insert
   * deleting blocks, then it will insert deleted blocks.
   * @param containerId
   * @param normalBlocks
   * @param deletingBlocks
   * @param deletedBlocks
   * @throws Exception
   */
  private void createContainerWithBlocks(long containerId, int
      normalBlocks, int deletingBlocks, int deletedBlocks) throws
      Exception {
    containerData = new KeyValueContainerData(containerId,
        layout,
        (long) StorageUnit.GB.toBytes(1), UUID.randomUUID().toString(),
        UUID.randomUUID().toString());
    container = new KeyValueContainer(containerData, conf);
    container.create(volumeSet, new RoundRobinVolumeChoosingPolicy(), UUID
        .randomUUID().toString());
    try(ReferenceCountedDB metadataStore = BlockUtils.getDB(containerData,
        conf)) {

      List<ContainerProtos.ChunkInfo> chunkList = new ArrayList<>();
      ChunkInfo info = new ChunkInfo("chunkfile", 0, 1024);
      chunkList.add(info.getProtoBufMessage());

<<<<<<< HEAD
      Table<String, BlockData> blockDataTable = metadataStore.getStore().getBlockDataTable();

=======
      int blockIndex = 0;
>>>>>>> 28dbbfe4
      for (int i = 0; i < normalBlocks; i++) {
        BlockID blockID = new BlockID(containerId, blockIndex);
        blockIndex++;
        BlockData blockData = new BlockData(blockID);
        blockData.setChunks(chunkList);
        blockDataTable.put(Long.toString(blockID.getLocalID()), blockData);
      }

      for (int i = 0; i < deletingBlocks; i++) {
        BlockID blockID = new BlockID(containerId, blockIndex);
        blockIndex++;
        BlockData blockData = new BlockData(blockID);
        blockData.setChunks(chunkList);
        String localID = OzoneConsts.DELETING_KEY_PREFIX + blockID.getLocalID();
        blockDataTable.put(localID, blockData);
      }

      for (int i = 0; i < deletedBlocks; i++) {
        BlockID blockID = new BlockID(containerId, blockIndex);
        blockIndex++;
        BlockData blockData = new BlockData(blockID);
        blockData.setChunks(chunkList);
        metadataStore.getStore().put(StringUtils.string2Bytes(OzoneConsts
                .DELETED_KEY_PREFIX + blockID.getLocalID()), blockData
                .getProtoBufMessage().toByteArray());
      }
    }
  }
}<|MERGE_RESOLUTION|>--- conflicted
+++ resolved
@@ -355,12 +355,9 @@
       ChunkInfo info = new ChunkInfo("chunkfile", 0, 1024);
       chunkList.add(info.getProtoBufMessage());
 
-<<<<<<< HEAD
       Table<String, BlockData> blockDataTable = metadataStore.getStore().getBlockDataTable();
 
-=======
       int blockIndex = 0;
->>>>>>> 28dbbfe4
       for (int i = 0; i < normalBlocks; i++) {
         BlockID blockID = new BlockID(containerId, blockIndex);
         blockIndex++;
