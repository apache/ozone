/**
 * Licensed to the Apache Software Foundation (ASF) under one
 * or more contributor license agreements.  See the NOTICE file
 * distributed with this work for additional information
 * regarding copyright ownership.  The ASF licenses this file
 * to you under the Apache License, Version 2.0 (the
 * "License"); you may not use this file except in compliance
 *  with the License.  You may obtain a copy of the License at
 *
 *      http://www.apache.org/licenses/LICENSE-2.0
 *
 *  Unless required by applicable law or agreed to in writing, software
 *  distributed under the License is distributed on an "AS IS" BASIS,
 *  WITHOUT WARRANTIES OR CONDITIONS OF ANY KIND, either express or implied.
 *  See the License for the specific language governing permissions and
 *  limitations under the License.
 */

package org.apache.hadoop.ozone.container.keyvalue;

import java.io.File;
import java.util.ArrayList;
import java.util.Arrays;
import java.util.Collection;
import java.util.List;
import java.util.NoSuchElementException;
import java.util.UUID;

import org.apache.hadoop.conf.StorageUnit;
import org.apache.hadoop.fs.FileUtil;
import org.apache.hadoop.hdds.StringUtils;
import org.apache.hadoop.hdds.client.BlockID;
import org.apache.hadoop.hdds.conf.OzoneConfiguration;
import org.apache.hadoop.hdds.protocol.datanode.proto.ContainerProtos;
import org.apache.hadoop.hdds.utils.MetadataKeyFilters;
import org.apache.hadoop.hdds.utils.db.Table;
import org.apache.hadoop.ozone.OzoneConsts;
import org.apache.hadoop.ozone.container.common.helpers.BlockData;
import org.apache.hadoop.ozone.container.common.helpers.ChunkInfo;
import org.apache.hadoop.ozone.container.common.impl.ChunkLayOutVersion;
import org.apache.hadoop.ozone.container.common.utils.ReferenceCountedDB;
import org.apache.hadoop.ozone.container.common.volume.MutableVolumeSet;
import org.apache.hadoop.ozone.container.common.volume.RoundRobinVolumeChoosingPolicy;
import org.apache.hadoop.ozone.container.keyvalue.helpers.BlockUtils;
import org.apache.hadoop.test.GenericTestUtils;

import com.google.common.primitives.Longs;
import static org.apache.hadoop.hdds.scm.ScmConfigKeys.HDDS_DATANODE_DIR_KEY;
import static org.apache.hadoop.ozone.container.common.impl.ChunkLayOutVersion.FILE_PER_BLOCK;
import static org.apache.hadoop.ozone.container.common.impl.ChunkLayOutVersion.FILE_PER_CHUNK;
import org.junit.After;
import static org.junit.Assert.assertEquals;
import static org.junit.Assert.assertFalse;
import static org.junit.Assert.assertTrue;
import org.junit.Before;
import org.junit.Test;
import org.junit.runner.RunWith;
import org.junit.runners.Parameterized;

/**
 * This class is used to test KeyValue container block iterator.
 */
@RunWith(Parameterized.class)
public class TestKeyValueBlockIterator {

  private KeyValueContainer container;
  private KeyValueContainerData containerData;
  private MutableVolumeSet volumeSet;
  private OzoneConfiguration conf;
  private File testRoot;

  private final ChunkLayOutVersion layout;

  public TestKeyValueBlockIterator(ChunkLayOutVersion layout) {
    this.layout = layout;
  }

  @Parameterized.Parameters
  public static Collection<Object[]> data() {
    return Arrays.asList(new Object[][] {
        {FILE_PER_CHUNK},
        {FILE_PER_BLOCK}
    });
  }

  @Before
  public void setUp() throws Exception {
    testRoot = GenericTestUtils.getRandomizedTestDir();
    conf = new OzoneConfiguration();
    conf.set(HDDS_DATANODE_DIR_KEY, testRoot.getAbsolutePath());
    volumeSet = new MutableVolumeSet(UUID.randomUUID().toString(), conf);
  }


  @After
  public void tearDown() {
    volumeSet.shutdown();
    FileUtil.fullyDelete(testRoot);
  }

  @Test
  public void testKeyValueBlockIteratorWithMixedBlocks() throws Exception {

    long containerID = 100L;
    int deletedBlocks = 5;
    int normalBlocks = 5;
    createContainerWithBlocks(containerID, normalBlocks, deletedBlocks);
    String containerPath = new File(containerData.getMetadataPath())
        .getParent();
    try(KeyValueBlockIterator keyValueBlockIterator = new KeyValueBlockIterator(
        containerID, new File(containerPath))) {

      int counter = 0;
      while (keyValueBlockIterator.hasNext()) {
        BlockData blockData = keyValueBlockIterator.nextBlock();
        assertEquals(blockData.getLocalID(), counter++);
      }

      assertFalse(keyValueBlockIterator.hasNext());

      keyValueBlockIterator.seekToFirst();
      counter = 0;
      while (keyValueBlockIterator.hasNext()) {
        BlockData blockData = keyValueBlockIterator.nextBlock();
        assertEquals(blockData.getLocalID(), counter++);
      }
      assertFalse(keyValueBlockIterator.hasNext());

      try {
        keyValueBlockIterator.nextBlock();
      } catch (NoSuchElementException ex) {
        GenericTestUtils.assertExceptionContains("Block Iterator reached end " +
            "for ContainerID " + containerID, ex);
      }
    }
  }

  @Test
  public void testKeyValueBlockIteratorWithNextBlock() throws Exception {
    long containerID = 101L;
    createContainerWithBlocks(containerID, 2, 0);
    String containerPath = new File(containerData.getMetadataPath())
        .getParent();
    try(KeyValueBlockIterator keyValueBlockIterator = new KeyValueBlockIterator(
        containerID, new File(containerPath))) {
      long blockID = 0L;
      assertEquals(blockID++, keyValueBlockIterator.nextBlock().getLocalID());
      assertEquals(blockID, keyValueBlockIterator.nextBlock().getLocalID());

      try {
        keyValueBlockIterator.nextBlock();
      } catch (NoSuchElementException ex) {
        GenericTestUtils.assertExceptionContains("Block Iterator reached end " +
            "for ContainerID " + containerID, ex);
      }
    }
  }

  @Test
  public void testKeyValueBlockIteratorWithHasNext() throws Exception {
    long containerID = 102L;
    createContainerWithBlocks(containerID, 2, 0);
    String containerPath = new File(containerData.getMetadataPath())
        .getParent();
    try(KeyValueBlockIterator keyValueBlockIterator = new KeyValueBlockIterator(
        containerID, new File(containerPath))) {
      long blockID = 0L;

      // Even calling multiple times hasNext() should not move entry forward.
      assertTrue(keyValueBlockIterator.hasNext());
      assertTrue(keyValueBlockIterator.hasNext());
      assertTrue(keyValueBlockIterator.hasNext());
      assertTrue(keyValueBlockIterator.hasNext());
      assertTrue(keyValueBlockIterator.hasNext());
      assertEquals(blockID++, keyValueBlockIterator.nextBlock().getLocalID());

      assertTrue(keyValueBlockIterator.hasNext());
      assertTrue(keyValueBlockIterator.hasNext());
      assertTrue(keyValueBlockIterator.hasNext());
      assertTrue(keyValueBlockIterator.hasNext());
      assertTrue(keyValueBlockIterator.hasNext());
      assertEquals(blockID, keyValueBlockIterator.nextBlock().getLocalID());

      keyValueBlockIterator.seekToFirst();
      blockID = 0L;
      assertEquals(blockID++, keyValueBlockIterator.nextBlock().getLocalID());
      assertEquals(blockID, keyValueBlockIterator.nextBlock().getLocalID());

      try {
        keyValueBlockIterator.nextBlock();
      } catch (NoSuchElementException ex) {
        GenericTestUtils.assertExceptionContains("Block Iterator reached end " +
            "for ContainerID " + containerID, ex);
      }
    }
  }

  @Test
  public void testKeyValueBlockIteratorWithFilter() throws Exception {
    long containerId = 103L;
    int normalBlocks = 5;
    int deletedBlocks = 5;
    createContainerWithBlocks(containerId, normalBlocks, deletedBlocks);
    String containerPath = new File(containerData.getMetadataPath())
        .getParent();
    try(KeyValueBlockIterator keyValueBlockIterator = new KeyValueBlockIterator(
        containerId, new File(containerPath), MetadataKeyFilters
        .getDeletedKeyFilter())) {

      int counter = normalBlocks;
      while (keyValueBlockIterator.hasNext()) {
        BlockData blockData = keyValueBlockIterator.nextBlock();
        assertEquals(blockData.getLocalID(), counter++);
      }
      assertEquals(normalBlocks + deletedBlocks, counter);
    }
  }

  @Test
  public void testKeyValueBlockIteratorWithOnlyDeletedBlocks() throws
      Exception {
    long containerId = 104L;
    createContainerWithBlocks(containerId, 0, 5);
    String containerPath = new File(containerData.getMetadataPath())
        .getParent();
    try(KeyValueBlockIterator keyValueBlockIterator = new KeyValueBlockIterator(
        containerId, new File(containerPath))) {
      //As all blocks are deleted blocks, blocks does not match with normal key
      // filter.
      assertFalse(keyValueBlockIterator.hasNext());
    }
  }

  /**
   * Due to RocksDB internals, prefixed keys may be grouped all at the
   * beginning or end of the key iteration, depending on the serialization
   * used. Keys of the same prefix are grouped
   * together. This method runs the same set of tests on the iterator first
   * positively filtering deleting keys, and then positively filtering
   * deleted keys. If the sets of keys with deleting prefixes, deleted
   * prefixes, and no prefixes are not empty, it follows that the filter will
   * encounter both of the following cases:
   *
   * 1. A failing key followed by a passing key.
   * 2. A passing key followed by a failing key.
   *
   * @throws Exception
   */
  @Test
  public void testKeyValueBlockIteratorWithAdvancedFilter() throws
          Exception {
    long containerId = 105L;

    // IDs 0 - 2
    int normalBlocks = 3;
    // IDs 3 - 5
    int deletingBlocks = 3;
    // IDs 6 - 8
    int deletedBlocks = 3;
    createContainerWithBlocks(containerId, normalBlocks, deletingBlocks,
            deletedBlocks);
    String containerPath = new File(containerData.getMetadataPath())
            .getParent();

    // Test deleting filter.
    final boolean negativeFilter = false;
    MetadataKeyFilters.KeyPrefixFilter deletingOnly =
            new MetadataKeyFilters.KeyPrefixFilter(true);
    deletingOnly.addFilter(OzoneConsts.DELETING_KEY_PREFIX, negativeFilter);

    testWithFilter(containerPath, deletingOnly, Arrays.asList(3L, 4L, 5L));

    // Test deleted filter.
    MetadataKeyFilters.KeyPrefixFilter deletedOnly =
            new MetadataKeyFilters.KeyPrefixFilter(true);
    deletedOnly.addFilter(OzoneConsts.DELETED_KEY_PREFIX, negativeFilter);

    testWithFilter(containerPath, deletedOnly, Arrays.asList(6L, 7L, 8L));
  }

  /**
   * Helper method to run some iterator tests with a provided filter.
   */
  private void testWithFilter(String containerPath,
                              MetadataKeyFilters.KeyPrefixFilter filter,
                              List<Long> expectedIDs) throws Exception {
    long containerId = 105L;

    try (KeyValueBlockIterator iterator = new KeyValueBlockIterator(
            containerId, new File(containerPath), filter)) {

      // Test seek.
      iterator.seekToFirst();
      long firstID = iterator.nextBlock().getLocalID();
      assertEquals(expectedIDs.get(0).longValue(), firstID);
      assertTrue(iterator.hasNext());

      // Test atypical iteration use.
      iterator.seekToFirst();
      int numIDsSeen = 0;
      for (long id: expectedIDs) {
        assertEquals(iterator.nextBlock().getLocalID(), id);
        numIDsSeen++;

        // Test that iterator can handle sporadic hasNext() calls.
        if (id % 2 == 0 && numIDsSeen < expectedIDs.size()) {
          assertTrue(iterator.hasNext());
        }
      }

      assertFalse(iterator.hasNext());
    }
  }

  /**
   * Creates a container with specified number of normal blocks and deleted
   * blocks. First it will insert normal blocks, and then it will insert
   * deleted blocks.
   * @param containerId
   * @param normalBlocks
   * @param deletedBlocks
   * @throws Exception
   */
  private void createContainerWithBlocks(long containerId, int
          normalBlocks, int deletedBlocks) throws
          Exception {

    createContainerWithBlocks(containerId, normalBlocks, 0, deletedBlocks);
  }

  /**
   * Creates a container with specified number of normal blocks and deleted
   * blocks. First it will insert normal blocks, then it will insert
   * deleting blocks, then it will insert deleted blocks.
   * @param containerId
   * @param normalBlocks
   * @param deletingBlocks
   * @param deletedBlocks
   * @throws Exception
   */
  private void createContainerWithBlocks(long containerId, int
      normalBlocks, int deletingBlocks, int deletedBlocks) throws
      Exception {
    containerData = new KeyValueContainerData(containerId,
        layout,
        (long) StorageUnit.GB.toBytes(1), UUID.randomUUID().toString(),
        UUID.randomUUID().toString());
    container = new KeyValueContainer(containerData, conf);
    container.create(volumeSet, new RoundRobinVolumeChoosingPolicy(), UUID
        .randomUUID().toString());
    try(ReferenceCountedDB metadataStore = BlockUtils.getDB(containerData,
        conf)) {

      List<ContainerProtos.ChunkInfo> chunkList = new ArrayList<>();
      ChunkInfo info = new ChunkInfo("chunkfile", 0, 1024);
      chunkList.add(info.getProtoBufMessage());

<<<<<<< HEAD
=======
      Table<String, BlockData> blockDataTable =
              metadataStore.getStore().getBlockDataTable();

>>>>>>> 257ee9ee
      int blockIndex = 0;
      for (int i = 0; i < normalBlocks; i++) {
        BlockID blockID = new BlockID(containerId, blockIndex);
        blockIndex++;
        BlockData blockData = new BlockData(blockID);
        blockData.setChunks(chunkList);
        blockDataTable.put(Long.toString(blockID.getLocalID()), blockData);
      }

      for (int i = 0; i < deletingBlocks; i++) {
        BlockID blockID = new BlockID(containerId, blockIndex);
        blockIndex++;
        BlockData blockData = new BlockData(blockID);
        blockData.setChunks(chunkList);
        String localID = OzoneConsts.DELETING_KEY_PREFIX + blockID.getLocalID();
        blockDataTable.put(localID, blockData);
      }

      for (int i = 0; i < deletedBlocks; i++) {
        BlockID blockID = new BlockID(containerId, blockIndex);
        blockIndex++;
        BlockData blockData = new BlockData(blockID);
        blockData.setChunks(chunkList);
        String localID = OzoneConsts.DELETED_KEY_PREFIX + blockID.getLocalID();
        blockDataTable.put(localID, blockData);
      }

      for (int i = 0; i < deletedBlocks; i++) {
        BlockID blockID = new BlockID(containerId, blockIndex);
        blockIndex++;
        BlockData blockData = new BlockData(blockID);
        blockData.setChunks(chunkList);
        metadataStore.getStore().put(StringUtils.string2Bytes(OzoneConsts
                .DELETED_KEY_PREFIX + blockID.getLocalID()), blockData
                .getProtoBufMessage().toByteArray());
      }
    }
  }
}<|MERGE_RESOLUTION|>--- conflicted
+++ resolved
@@ -355,12 +355,9 @@
       ChunkInfo info = new ChunkInfo("chunkfile", 0, 1024);
       chunkList.add(info.getProtoBufMessage());
 
-<<<<<<< HEAD
-=======
       Table<String, BlockData> blockDataTable =
               metadataStore.getStore().getBlockDataTable();
 
->>>>>>> 257ee9ee
       int blockIndex = 0;
       for (int i = 0; i < normalBlocks; i++) {
         BlockID blockID = new BlockID(containerId, blockIndex);
@@ -387,16 +384,6 @@
         String localID = OzoneConsts.DELETED_KEY_PREFIX + blockID.getLocalID();
         blockDataTable.put(localID, blockData);
       }
-
-      for (int i = 0; i < deletedBlocks; i++) {
-        BlockID blockID = new BlockID(containerId, blockIndex);
-        blockIndex++;
-        BlockData blockData = new BlockData(blockID);
-        blockData.setChunks(chunkList);
-        metadataStore.getStore().put(StringUtils.string2Bytes(OzoneConsts
-                .DELETED_KEY_PREFIX + blockID.getLocalID()), blockData
-                .getProtoBufMessage().toByteArray());
-      }
     }
   }
 }