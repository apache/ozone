--- conflicted
+++ resolved
@@ -789,11 +789,7 @@
   }
 
   @ContainerLayoutTestInfo.ContainerTest
-<<<<<<< HEAD
-  public void testReconcileContainerCommandDeduplication() {
-=======
   public void testReconcileContainerCommandDeduplication() throws Exception {
->>>>>>> c6c4279f
     ReplicationSupervisor supervisor = ReplicationSupervisor.newBuilder()
         .stateContext(context)
         .build();
@@ -804,16 +800,6 @@
       // Create reconcile commands with the same container ID but different peers
       ReconcileContainerCommand command1 = new ReconcileContainerCommand(containerID, Collections.singleton(
           MockDatanodeDetails.randomDatanodeDetails()));
-<<<<<<< HEAD
-      ReconcileContainerCommand command2 = new ReconcileContainerCommand(containerID, Collections.singleton(
-          MockDatanodeDetails.randomDatanodeDetails()));
-      assertEquals(command1, command2);
-      ReconcileContainerTask task1 = new ReconcileContainerTask(
-          mock(ContainerController.class),
-          mock(DNContainerOperationClient.class),
-          command1);
-      ReconcileContainerTask task2 = new ReconcileContainerTask(
-=======
       command1.setTerm(1);
       ReconcileContainerCommand command2 = new ReconcileContainerCommand(containerID, Collections.singleton(
           MockDatanodeDetails.randomDatanodeDetails()));
@@ -834,7 +820,6 @@
           command1);
       ReconcileContainerTask task2 = new ReconcileContainerTask(
           // The second task should be discarded as a duplicate. It does not need to block.
->>>>>>> c6c4279f
           mock(ContainerController.class),
           mock(DNContainerOperationClient.class),
           command2);
@@ -848,14 +833,11 @@
       supervisor.addTask(task2);
       assertEquals(1, supervisor.getTotalInFlightReplications());
       assertEquals(1, supervisor.getReplicationQueuedCount());
-<<<<<<< HEAD
-=======
 
       // Now the task has been unblocked. The supervisor should finish execution of the one blocked task.
       latch.countDown();
       GenericTestUtils.waitFor(() ->
           supervisor.getTotalInFlightReplications() == 0 && supervisor.getReplicationQueuedCount() == 0, 500, 5000);
->>>>>>> c6c4279f
     } finally {
       supervisor.stop();
     }
