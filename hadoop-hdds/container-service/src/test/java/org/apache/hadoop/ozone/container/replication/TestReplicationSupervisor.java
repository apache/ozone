/*
 * Licensed to the Apache Software Foundation (ASF) under one
 * or more contributor license agreements.  See the NOTICE file
 * distributed with this work for additional information
 * regarding copyright ownership.  The ASF licenses this file
 * to you under the Apache License, Version 2.0 (the
 * "License"); you may not use this file except in compliance
 *  with the License.  You may obtain a copy of the License at
 *
 *      http://www.apache.org/licenses/LICENSE-2.0
 *
 *  Unless required by applicable law or agreed to in writing, software
 *  distributed under the License is distributed on an "AS IS" BASIS,
 *  WITHOUT WARRANTIES OR CONDITIONS OF ANY KIND, either express or implied.
 *  See the License for the specific language governing permissions and
 *  limitations under the License.
 */

package org.apache.hadoop.ozone.container.replication;

import org.apache.hadoop.hdds.conf.OzoneConfiguration;
import org.apache.hadoop.ozone.container.common.impl.ChunkLayOutVersion;
import org.apache.hadoop.ozone.container.common.impl.ContainerSet;
import org.apache.hadoop.ozone.container.keyvalue.ChunkLayoutTestInfo;
import org.apache.hadoop.ozone.container.keyvalue.KeyValueContainer;
import org.apache.hadoop.ozone.container.keyvalue.KeyValueContainerData;
import org.apache.ozone.test.GenericTestUtils;
import org.junit.After;
import org.junit.Assert;
import org.junit.Before;
import org.junit.Test;
import org.junit.runner.RunWith;
import org.junit.runners.Parameterized;

import javax.annotation.Nonnull;
import java.nio.file.Path;
import java.nio.file.Paths;
import java.util.List;
import java.util.UUID;
import java.util.concurrent.AbstractExecutorService;
import java.util.concurrent.CompletableFuture;
import java.util.concurrent.ExecutorService;
import java.util.concurrent.TimeUnit;
import java.util.concurrent.atomic.AtomicReference;
import java.util.function.Function;

import static com.google.common.util.concurrent.MoreExecutors.newDirectExecutorService;
import static java.util.Collections.emptyList;

/**
 * Test the replication supervisor.
 */
@RunWith(Parameterized.class)
public class TestReplicationSupervisor {

  private ContainerSet set;

  private final ChunkLayOutVersion layout;

  public TestReplicationSupervisor(ChunkLayOutVersion layout) {
    this.layout = layout;
  }

  @Parameterized.Parameters
  public static Iterable<Object[]> parameters() {
    return ChunkLayoutTestInfo.chunkLayoutParameters();
  }

  @Before
  public void setUp() throws Exception {
    set = new ContainerSet();
  }


  @Test
  public void normal() {
    // GIVEN
    ReplicationSupervisor supervisor = new ReplicationSupervisor(set,
        new FakeReplicator(),
        newDirectExecutorService());

    try {
      //WHEN
      supervisor.addTask(new ReplicationTask(1L, emptyList()));
      supervisor.addTask(new ReplicationTask(2L, emptyList()));
      supervisor.addTask(new ReplicationTask(5L, emptyList()));

      Assert.assertEquals(3, supervisor.getReplicationRequestCount());
      Assert.assertEquals(3, supervisor.getReplicationSuccessCount());
      Assert.assertEquals(0, supervisor.getReplicationFailureCount());
      Assert.assertEquals(0, supervisor.getInFlightReplications());
      Assert.assertEquals(3, set.containerCount());
    } finally {
      supervisor.stop();
    }
  }

  @Test
  public void duplicateMessage() {
    // GIVEN
    ReplicationSupervisor supervisor = new ReplicationSupervisor(set,
        new FakeReplicator(),
        newDirectExecutorService());

    try {
      //WHEN
      supervisor.addTask(new ReplicationTask(6L, emptyList()));
      supervisor.addTask(new ReplicationTask(6L, emptyList()));
      supervisor.addTask(new ReplicationTask(6L, emptyList()));
      supervisor.addTask(new ReplicationTask(6L, emptyList()));

      //THEN
      Assert.assertEquals(4, supervisor.getReplicationRequestCount());
      Assert.assertEquals(1, supervisor.getReplicationSuccessCount());
      Assert.assertEquals(0, supervisor.getReplicationFailureCount());
      Assert.assertEquals(0, supervisor.getInFlightReplications());
      Assert.assertEquals(1, set.containerCount());
    } finally {
      supervisor.stop();
    }
  }

  @Test
  public void failureHandling() {
    // GIVEN
    ReplicationSupervisor supervisor = new ReplicationSupervisor(set,
        task -> {
          throw new RuntimeException();
        },
        newDirectExecutorService());
    try {
      //WHEN
      ReplicationTask task = new ReplicationTask(1L, emptyList());
      supervisor.addTask(task);

      //THEN
      Assert.assertEquals(1, supervisor.getReplicationRequestCount());
      Assert.assertEquals(0, supervisor.getReplicationSuccessCount());
      Assert.assertEquals(1, supervisor.getReplicationFailureCount());
      Assert.assertEquals(0, supervisor.getInFlightReplications());
      Assert.assertEquals(0, set.containerCount());
      Assert.assertEquals(ReplicationTask.Status.FAILED, task.getStatus());
    } finally {
      supervisor.stop();
    }
  }

  @Test
  public void stalledDownload() {
    // GIVEN
    ReplicationSupervisor supervisor = new ReplicationSupervisor(set,
        task -> {

        },
        new DiscardingExecutorService());

    try {
      //WHEN
      supervisor.addTask(new ReplicationTask(1L, emptyList()));
      supervisor.addTask(new ReplicationTask(2L, emptyList()));
      supervisor.addTask(new ReplicationTask(3L, emptyList()));

      //THEN
      Assert.assertEquals(0, supervisor.getReplicationRequestCount());
      Assert.assertEquals(0, supervisor.getReplicationSuccessCount());
      Assert.assertEquals(0, supervisor.getReplicationFailureCount());
      Assert.assertEquals(3, supervisor.getInFlightReplications());
      Assert.assertEquals(0, set.containerCount());
    } finally {
      supervisor.stop();
    }
  }
<<<<<<< HEAD
  
=======

  @Test
  public void testDownloadAndImportReplicatorFailure() {
    ReplicationSupervisor supervisor =
        new ReplicationSupervisor(set, null, mutableReplicator,
            newDirectExecutorService());

    // Mock to fetch an exception in the importContainer method.
    SimpleContainerDownloader moc =
        Mockito.mock(SimpleContainerDownloader.class);
    CompletableFuture<Path> res = new CompletableFuture<>();
    res.complete(Paths.get("file:/tmp/no-such-file"));
    Mockito.when(
        moc.getContainerDataFromReplicas(Mockito.anyLong(), Mockito.anyList()))
        .thenReturn(res);

    ContainerReplicator replicatorFactory =
        new DownloadAndImportReplicator(set, null, moc, null);

    replicatorRef.set(replicatorFactory);

    GenericTestUtils.LogCapturer logCapturer = GenericTestUtils.LogCapturer
        .captureLogs(DownloadAndImportReplicator.LOG);

    supervisor.addTask(new ReplicationTask(1L, emptyList()));
    Assert.assertEquals(1, supervisor.getReplicationFailureCount());
    Assert.assertEquals(0, supervisor.getReplicationSuccessCount());
    Assert.assertTrue(logCapturer.getOutput()
        .contains("Container 1 replication was unsuccessful."));
  }

  private ReplicationSupervisor supervisorWithSuccessfulReplicator() {
    return supervisorWith(FakeReplicator::new, newDirectExecutorService());
  }

  private ReplicationSupervisor supervisorWith(
      Function<ReplicationSupervisor, ContainerReplicator> replicatorFactory,
      ExecutorService executor) {
    ReplicationSupervisor supervisor =
        new ReplicationSupervisor(set, null, mutableReplicator, executor);
    replicatorRef.set(replicatorFactory.apply(supervisor));
    return supervisor;
  }
>>>>>>> 1414bc35

  /**
   * A fake replicator that simulates successful download of containers.
   */
  private class FakeReplicator implements ContainerReplicator {

    private final OzoneConfiguration conf = new OzoneConfiguration();

    @Override
    public void replicate(ReplicationTask task) {
      Assert.assertNull(set.getContainer(task.getContainerId()));

      KeyValueContainerData kvcd =
          new KeyValueContainerData(task.getContainerId(),
              layout, 100L,
              UUID.randomUUID().toString(), UUID.randomUUID().toString());
      KeyValueContainer kvc =
          new KeyValueContainer(kvcd, conf);

      try {
        set.addContainer(kvc);
        task.setStatus(ReplicationTask.Status.DONE);
      } catch (Exception e) {
        Assert.fail("Unexpected error: " + e.getMessage());
      }
    }
  }

  /**
   * Discards all tasks.
   */
  private static class DiscardingExecutorService
      extends AbstractExecutorService {

    @Override
    public void shutdown() {
      // no-op
    }

    @Override
    public @Nonnull List<Runnable> shutdownNow() {
      return emptyList();
    }

    @Override
    public boolean isShutdown() {
      return false;
    }

    @Override
    public boolean isTerminated() {
      return false;
    }

    @Override
    public boolean awaitTermination(long timeout, @Nonnull TimeUnit unit) {
      return false;
    }

    @Override
    public void execute(@Nonnull Runnable command) {
      // ignore all tasks
    }
  }
}<|MERGE_RESOLUTION|>--- conflicted
+++ resolved
@@ -170,53 +170,6 @@
       supervisor.stop();
     }
   }
-<<<<<<< HEAD
-  
-=======
-
-  @Test
-  public void testDownloadAndImportReplicatorFailure() {
-    ReplicationSupervisor supervisor =
-        new ReplicationSupervisor(set, null, mutableReplicator,
-            newDirectExecutorService());
-
-    // Mock to fetch an exception in the importContainer method.
-    SimpleContainerDownloader moc =
-        Mockito.mock(SimpleContainerDownloader.class);
-    CompletableFuture<Path> res = new CompletableFuture<>();
-    res.complete(Paths.get("file:/tmp/no-such-file"));
-    Mockito.when(
-        moc.getContainerDataFromReplicas(Mockito.anyLong(), Mockito.anyList()))
-        .thenReturn(res);
-
-    ContainerReplicator replicatorFactory =
-        new DownloadAndImportReplicator(set, null, moc, null);
-
-    replicatorRef.set(replicatorFactory);
-
-    GenericTestUtils.LogCapturer logCapturer = GenericTestUtils.LogCapturer
-        .captureLogs(DownloadAndImportReplicator.LOG);
-
-    supervisor.addTask(new ReplicationTask(1L, emptyList()));
-    Assert.assertEquals(1, supervisor.getReplicationFailureCount());
-    Assert.assertEquals(0, supervisor.getReplicationSuccessCount());
-    Assert.assertTrue(logCapturer.getOutput()
-        .contains("Container 1 replication was unsuccessful."));
-  }
-
-  private ReplicationSupervisor supervisorWithSuccessfulReplicator() {
-    return supervisorWith(FakeReplicator::new, newDirectExecutorService());
-  }
-
-  private ReplicationSupervisor supervisorWith(
-      Function<ReplicationSupervisor, ContainerReplicator> replicatorFactory,
-      ExecutorService executor) {
-    ReplicationSupervisor supervisor =
-        new ReplicationSupervisor(set, null, mutableReplicator, executor);
-    replicatorRef.set(replicatorFactory.apply(supervisor));
-    return supervisor;
-  }
->>>>>>> 1414bc35
 
   /**
    * A fake replicator that simulates successful download of containers.
