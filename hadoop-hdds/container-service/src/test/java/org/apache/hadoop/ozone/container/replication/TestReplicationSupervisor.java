/*
 * Licensed to the Apache Software Foundation (ASF) under one or more
 * contributor license agreements. See the NOTICE file distributed with
 * this work for additional information regarding copyright ownership.
 * The ASF licenses this file to You under the Apache License, Version 2.0
 * (the "License"); you may not use this file except in compliance with
 * the License. You may obtain a copy of the License at
 *
 *      http://www.apache.org/licenses/LICENSE-2.0
 *
 * Unless required by applicable law or agreed to in writing, software
 * distributed under the License is distributed on an "AS IS" BASIS,
 * WITHOUT WARRANTIES OR CONDITIONS OF ANY KIND, either express or implied.
 * See the License for the specific language governing permissions and
 * limitations under the License.
 */

package org.apache.hadoop.ozone.container.replication;

import static com.google.common.util.concurrent.MoreExecutors.newDirectExecutorService;
import static java.util.Collections.emptyList;
import static java.util.Collections.singletonList;
import static org.apache.hadoop.hdds.protocol.proto.HddsProtos.NodeOperationalState.ENTERING_MAINTENANCE;
import static org.apache.hadoop.hdds.protocol.proto.HddsProtos.NodeOperationalState.IN_MAINTENANCE;
import static org.apache.hadoop.hdds.protocol.proto.HddsProtos.NodeOperationalState.IN_SERVICE;
import static org.apache.hadoop.hdds.protocol.proto.StorageContainerDatanodeProtocolProtos.ReplicationCommandPriority.LOW;
import static org.apache.hadoop.hdds.protocol.proto.StorageContainerDatanodeProtocolProtos.ReplicationCommandPriority.NORMAL;
import static org.apache.hadoop.ozone.container.common.impl.ContainerImplTestUtils.newContainerSet;
import static org.apache.hadoop.ozone.container.replication.AbstractReplicationTask.Status.DONE;
import static org.apache.hadoop.ozone.protocol.commands.ReplicateContainerCommand.fromSources;
import static org.assertj.core.api.Assertions.assertThat;
import static org.junit.jupiter.api.Assertions.assertDoesNotThrow;
import static org.junit.jupiter.api.Assertions.assertEquals;
import static org.junit.jupiter.api.Assertions.assertTrue;
import static org.mockito.Mockito.any;
import static org.mockito.Mockito.anyList;
import static org.mockito.Mockito.anyLong;
import static org.mockito.Mockito.mock;
import static org.mockito.Mockito.when;

import com.google.protobuf.Proto2Utils;
import jakarta.annotation.Nonnull;
import java.io.File;
import java.io.IOException;
import java.io.InputStream;
import java.io.OutputStream;
import java.nio.file.Files;
import java.nio.file.Path;
import java.nio.file.Paths;
import java.time.Clock;
import java.time.Instant;
import java.time.ZoneId;
import java.util.ArrayList;
import java.util.List;
import java.util.SortedMap;
import java.util.UUID;
import java.util.concurrent.AbstractExecutorService;
import java.util.concurrent.CompletableFuture;
import java.util.concurrent.CountDownLatch;
import java.util.concurrent.ExecutorService;
import java.util.concurrent.LinkedBlockingQueue;
import java.util.concurrent.Semaphore;
import java.util.concurrent.ThreadPoolExecutor;
import java.util.concurrent.TimeUnit;
import java.util.concurrent.TimeoutException;
import java.util.concurrent.atomic.AtomicInteger;
import java.util.concurrent.atomic.AtomicReference;
import java.util.function.Function;
import org.apache.commons.compress.archivers.ArchiveOutputStream;
import org.apache.commons.compress.archivers.tar.TarArchiveEntry;
import org.apache.commons.compress.archivers.tar.TarArchiveOutputStream;
import org.apache.commons.io.IOUtils;
import org.apache.hadoop.hdds.client.ECReplicationConfig;
import org.apache.hadoop.hdds.conf.ConfigurationSource;
import org.apache.hadoop.hdds.conf.OzoneConfiguration;
import org.apache.hadoop.hdds.conf.StorageUnit;
import org.apache.hadoop.hdds.protocol.DatanodeDetails;
import org.apache.hadoop.hdds.protocol.MockDatanodeDetails;
import org.apache.hadoop.hdds.protocol.proto.HddsProtos;
import org.apache.hadoop.hdds.protocol.proto.StorageContainerDatanodeProtocolProtos.ReplicationCommandPriority;
import org.apache.hadoop.hdds.scm.ScmConfigKeys;
import org.apache.hadoop.hdds.security.symmetric.SecretKeySignerClient;
import org.apache.hadoop.hdds.security.x509.certificate.client.CertificateClient;
import org.apache.hadoop.metrics2.impl.MetricsCollectorImpl;
import org.apache.hadoop.ozone.container.common.helpers.ContainerUtils;
import org.apache.hadoop.ozone.container.common.impl.ContainerData;
import org.apache.hadoop.ozone.container.common.impl.ContainerDataYaml;
import org.apache.hadoop.ozone.container.common.impl.ContainerLayoutVersion;
import org.apache.hadoop.ozone.container.common.impl.ContainerSet;
import org.apache.hadoop.ozone.container.common.interfaces.VolumeChoosingPolicy;
import org.apache.hadoop.ozone.container.common.statemachine.DatanodeConfiguration;
import org.apache.hadoop.ozone.container.common.statemachine.DatanodeStateMachine;
import org.apache.hadoop.ozone.container.common.statemachine.StateContext;
import org.apache.hadoop.ozone.container.common.volume.HddsVolume;
import org.apache.hadoop.ozone.container.common.volume.MutableVolumeSet;
import org.apache.hadoop.ozone.container.common.volume.StorageVolume;
import org.apache.hadoop.ozone.container.common.volume.VolumeChoosingPolicyFactory;
import org.apache.hadoop.ozone.container.ec.reconstruction.ECReconstructionCommandInfo;
import org.apache.hadoop.ozone.container.ec.reconstruction.ECReconstructionCoordinator;
import org.apache.hadoop.ozone.container.ec.reconstruction.ECReconstructionCoordinatorTask;
import org.apache.hadoop.ozone.container.ec.reconstruction.ECReconstructionMetrics;
import org.apache.hadoop.ozone.container.keyvalue.ContainerLayoutTestInfo;
import org.apache.hadoop.ozone.container.keyvalue.KeyValueContainer;
import org.apache.hadoop.ozone.container.keyvalue.KeyValueContainerData;
import org.apache.hadoop.ozone.container.ozoneimpl.ContainerController;
import org.apache.hadoop.ozone.protocol.commands.ReconstructECContainersCommand;
import org.apache.hadoop.ozone.protocol.commands.ReplicateContainerCommand;
import org.apache.ozone.test.GenericTestUtils;
import org.apache.ozone.test.GenericTestUtils.LogCapturer;
import org.apache.ozone.test.TestClock;
import org.junit.jupiter.api.AfterEach;
import org.junit.jupiter.api.BeforeEach;
import org.junit.jupiter.api.io.TempDir;

/**
 * Test the replication supervisor.
 */
public class TestReplicationSupervisor {

  private static final long CURRENT_TERM = 1;

  @TempDir
  private File tempDir;

  private final ContainerReplicator noopReplicator = task -> { };
  private final ContainerReplicator throwingReplicator = task -> {
    throw new RuntimeException("testing replication failure");
  };
  private final ContainerReplicator slowReplicator = task -> {
    try {
      Thread.sleep(1000);
    } catch (InterruptedException e) {
    }
  };
  private final AtomicReference<ContainerReplicator> replicatorRef =
      new AtomicReference<>();
  private final AtomicReference<ECReconstructionCoordinator> ecReplicatorRef =
      new AtomicReference<>();

  private ContainerSet set;

  private ContainerLayoutVersion layoutVersion;

  private StateContext context;
  private TestClock clock;
  private DatanodeDetails datanode;

  private VolumeChoosingPolicy volumeChoosingPolicy;

  @BeforeEach
  public void setUp() throws Exception {
    clock = new TestClock(Instant.now(), ZoneId.systemDefault());
    set = newContainerSet();
    DatanodeStateMachine stateMachine = mock(DatanodeStateMachine.class);
    context = new StateContext(
        new OzoneConfiguration(),
        DatanodeStateMachine.DatanodeStates.getInitState(),
        stateMachine, "");
    context.setTermOfLeaderSCM(CURRENT_TERM);
    datanode = MockDatanodeDetails.randomDatanodeDetails();
    when(stateMachine.getDatanodeDetails()).thenReturn(datanode);
    volumeChoosingPolicy = VolumeChoosingPolicyFactory.getPolicy(new OzoneConfiguration());
  }

  @AfterEach
  public void cleanup() {
    replicatorRef.set(null);
    ecReplicatorRef.set(null);
  }

  @ContainerLayoutTestInfo.ContainerTest
  public void normal(ContainerLayoutVersion layout) {
    this.layoutVersion = layout;
    // GIVEN
    ReplicationSupervisor supervisor =
        supervisorWithReplicator(FakeReplicator::new);
    ReplicationSupervisorMetrics metrics =
        ReplicationSupervisorMetrics.create(supervisor);

    try {
      //WHEN
      supervisor.addTask(createTask(1L));
      supervisor.addTask(createTask(2L));
      supervisor.addTask(createTask(5L));

      assertEquals(3, supervisor.getReplicationRequestCount());
      assertEquals(3, supervisor.getReplicationSuccessCount());
      assertEquals(0, supervisor.getReplicationFailureCount());
      assertEquals(0, supervisor.getTotalInFlightReplications());
      assertEquals(0, supervisor.getQueueSize());
      assertEquals(3, set.containerCount());

      MetricsCollectorImpl metricsCollector = new MetricsCollectorImpl();
      metrics.getMetrics(metricsCollector, true);
      assertEquals(1, metricsCollector.getRecords().size());
    } finally {
      metrics.unRegister();
      supervisor.stop();
    }
  }

  @ContainerLayoutTestInfo.ContainerTest
  public void duplicateMessage(ContainerLayoutVersion layout) {
    this.layoutVersion = layout;
    // GIVEN
    ReplicationSupervisor supervisor = supervisorWithReplicator(
        FakeReplicator::new);

    try {
      //WHEN
      supervisor.addTask(createTask(6L));
      supervisor.addTask(createTask(6L));
      supervisor.addTask(createTask(6L));
      supervisor.addTask(createTask(6L));

      //THEN
      assertEquals(4, supervisor.getReplicationRequestCount());
      assertEquals(1, supervisor.getReplicationSuccessCount());
      assertEquals(0, supervisor.getReplicationFailureCount());
      assertEquals(3, supervisor.getReplicationSkippedCount());
      assertEquals(0, supervisor.getTotalInFlightReplications());
      assertEquals(0, supervisor.getQueueSize());
      assertEquals(1, set.containerCount());
    } finally {
      supervisor.stop();
    }
  }

  @ContainerLayoutTestInfo.ContainerTest
  public void failureHandling(ContainerLayoutVersion layout) {
    this.layoutVersion = layout;
    // GIVEN
    ReplicationSupervisor supervisor = supervisorWith(
        __ -> throwingReplicator, newDirectExecutorService());

    try {
      //WHEN
      ReplicationTask task = createTask(1L);
      supervisor.addTask(task);

      //THEN
      assertEquals(1, supervisor.getReplicationRequestCount());
      assertEquals(0, supervisor.getReplicationSuccessCount());
      assertEquals(1, supervisor.getReplicationFailureCount());
      assertEquals(0, supervisor.getTotalInFlightReplications());
      assertEquals(0, supervisor.getQueueSize());
      assertEquals(0, set.containerCount());
      assertEquals(ReplicationTask.Status.FAILED, task.getStatus());
    } finally {
      supervisor.stop();
    }
  }

  @ContainerLayoutTestInfo.ContainerTest
  public void stalledDownload() {
    // GIVEN
    ReplicationSupervisor supervisor = supervisorWith(__ -> noopReplicator,
        new DiscardingExecutorService());

    try {
      //WHEN
      supervisor.addTask(createTask(1L));
      supervisor.addTask(createTask(2L));
      supervisor.addTask(createTask(3L));
      supervisor.addTask(createECTask(4L));
      supervisor.addTask(createECTask(5L));

      //THEN
      assertEquals(0, supervisor.getReplicationRequestCount());
      assertEquals(0, supervisor.getReplicationSuccessCount());
      assertEquals(0, supervisor.getReplicationFailureCount());
      assertEquals(5, supervisor.getTotalInFlightReplications());
      assertEquals(3, supervisor.getInFlightReplications(
          ReplicationTask.class));
      assertEquals(2, supervisor.getInFlightReplications(
          ECReconstructionCoordinatorTask.class));
      assertEquals(0, supervisor.getQueueSize());
      assertEquals(0, set.containerCount());
    } finally {
      supervisor.stop();
    }
  }

  @ContainerLayoutTestInfo.ContainerTest
  public void slowDownload() {
    // GIVEN
    ReplicationSupervisor supervisor = supervisorWith(__ -> slowReplicator,
        new ThreadPoolExecutor(1, 1, 60, TimeUnit.SECONDS,
            new LinkedBlockingQueue<>()));

    try {
      //WHEN
      supervisor.addTask(createTask(1L));
      supervisor.addTask(createTask(2L));
      supervisor.addTask(createTask(3L));

      //THEN
      assertEquals(3, supervisor.getTotalInFlightReplications());
      assertEquals(2, supervisor.getQueueSize());
      // Sleep 4s, wait all tasks processed
      try {
        Thread.sleep(4000);
      } catch (InterruptedException e) {
      }
      assertEquals(0, supervisor.getTotalInFlightReplications());
      assertEquals(0, supervisor.getQueueSize());
    } finally {
      supervisor.stop();
    }
  }

  @ContainerLayoutTestInfo.ContainerTest
  public void testDownloadAndImportReplicatorFailure(ContainerLayoutVersion layout,
      @TempDir File tempFile) throws IOException {
    OzoneConfiguration conf = new OzoneConfiguration();

    ReplicationSupervisor supervisor = ReplicationSupervisor.newBuilder()
        .stateContext(context)
        .executor(newDirectExecutorService())
        .clock(clock)
        .build();

    // Mock to fetch an exception in the importContainer method.
    SimpleContainerDownloader moc =
        mock(SimpleContainerDownloader.class);
    Path res = Paths.get("file:/tmp/no-such-file");
    when(
        moc.getContainerDataFromReplicas(anyLong(), anyList(),
            any(Path.class), any()))
        .thenReturn(res);

    final String testDir = tempFile.getPath();
    MutableVolumeSet volumeSet = mock(MutableVolumeSet.class);
    when(volumeSet.getVolumesList())
        .thenReturn(singletonList(
            new HddsVolume.Builder(testDir).conf(conf).build()));
    ContainerController mockedCC =
        mock(ContainerController.class);
    ContainerImporter importer =
        new ContainerImporter(conf, set, mockedCC, volumeSet, volumeChoosingPolicy);
    ContainerReplicator replicator =
        new DownloadAndImportReplicator(conf, set, importer, moc);

    replicatorRef.set(replicator);

    LogCapturer logCapturer = LogCapturer.captureLogs(DownloadAndImportReplicator.class);

    supervisor.addTask(createTask(1L));
    assertEquals(1, supervisor.getReplicationFailureCount());
    assertEquals(0, supervisor.getReplicationSuccessCount());
    assertThat(logCapturer.getOutput())
        .contains("Container 1 replication was unsuccessful.");
  }

  @ContainerLayoutTestInfo.ContainerTest
  public void testReplicationImportReserveSpace(ContainerLayoutVersion layout)
      throws IOException, InterruptedException, TimeoutException {
    final long containerUsedSize = 100;
    this.layoutVersion = layout;
    OzoneConfiguration conf = new OzoneConfiguration();
    conf.set(ScmConfigKeys.HDDS_DATANODE_DIR_KEY, tempDir.getAbsolutePath());

    long containerMaxSize = (long) conf.getStorageSize(
        ScmConfigKeys.OZONE_SCM_CONTAINER_SIZE,
        ScmConfigKeys.OZONE_SCM_CONTAINER_SIZE_DEFAULT, StorageUnit.BYTES);

    ReplicationSupervisor supervisor = ReplicationSupervisor.newBuilder()
        .stateContext(context)
        .executor(newDirectExecutorService())
        .clock(clock)
        .build();

    MutableVolumeSet volumeSet = new MutableVolumeSet(datanode.getUuidString(), conf, null,
        StorageVolume.VolumeType.DATA_VOLUME, null);

    long containerId = 1;
    // create container
    KeyValueContainerData containerData = new KeyValueContainerData(containerId,
<<<<<<< HEAD
        ContainerLayoutVersion.FILE_PER_BLOCK, 100, "test", "test");
    HddsVolume vol = mock(HddsVolume.class);
    containerData.setVolume(vol);
    containerData.getStatistics().updateWrite(100, false);
=======
        ContainerLayoutVersion.FILE_PER_BLOCK, containerMaxSize, "test", "test");
    HddsVolume vol1 = (HddsVolume) volumeSet.getVolumesList().get(0);
    containerData.setVolume(vol1);
    containerData.incrBytesUsed(containerUsedSize);
>>>>>>> 81fc4c4f
    KeyValueContainer container = new KeyValueContainer(containerData, conf);
    ContainerController controllerMock = mock(ContainerController.class);
    Semaphore semaphore = new Semaphore(1);
    when(controllerMock.importContainer(any(), any(), any()))
        .thenAnswer((invocation) -> {
          semaphore.acquire();
          return container;
        });
    
    File tarFile = containerTarFile(containerId, containerData);

    SimpleContainerDownloader moc =
        mock(SimpleContainerDownloader.class);
    when(
        moc.getContainerDataFromReplicas(anyLong(), anyList(),
            any(Path.class), any()))
        .thenReturn(tarFile.toPath());

    ContainerImporter importer =
        new ContainerImporter(conf, set, controllerMock, volumeSet, volumeChoosingPolicy);

    // Initially volume has 0 commit space
    assertEquals(0, vol1.getCommittedBytes());
    long usedSpace = vol1.getCurrentUsage().getUsedSpace();
    // Initially volume has 0 used space
    assertEquals(0, usedSpace);
    // Increase committed bytes so that volume has only remaining 3 times container size space
    long minFreeSpace =
        conf.getObject(DatanodeConfiguration.class).getMinFreeSpace(vol1.getCurrentUsage().getCapacity());
    long initialCommittedBytes = vol1.getCurrentUsage().getCapacity() - containerMaxSize * 3 - minFreeSpace;
    vol1.incCommittedBytes(initialCommittedBytes);
    ContainerReplicator replicator =
        new DownloadAndImportReplicator(conf, set, importer, moc);
    replicatorRef.set(replicator);

    LogCapturer logCapturer = LogCapturer.captureLogs(DownloadAndImportReplicator.class);

    // Acquire semaphore so that container import will pause after reserving space.
    semaphore.acquire();
    CompletableFuture.runAsync(() -> {
      try {
        supervisor.addTask(createTask(containerId));
      } catch (Exception ex) {
      }
    });

    // Wait such that first container import reserve space
    GenericTestUtils.waitFor(() ->
        vol1.getCommittedBytes() > initialCommittedBytes,
        1000, 50000);

    // Volume has reserved space of 2 * containerSize
    assertEquals(vol1.getCommittedBytes(), initialCommittedBytes + 2 * containerMaxSize);
    // Container 2 import will fail as container 1 has reserved space and no space left to import new container
    // New container import requires at least (2 * container size)
    long containerId2 = 2;
    supervisor.addTask(createTask(containerId2));
    GenericTestUtils.waitFor(() -> 1 == supervisor.getReplicationFailureCount(),
        1000, 50000);
    assertThat(logCapturer.getOutput()).contains("No volumes have enough space for a new container");
    // Release semaphore so that first container import will pass
    semaphore.release();
    GenericTestUtils.waitFor(() ->
        1 == supervisor.getReplicationSuccessCount(), 1000, 50000);

    usedSpace = vol1.getCurrentUsage().getUsedSpace();
    // After replication, volume used space should be increased by container used bytes
    assertEquals(containerUsedSize, usedSpace);

    // Volume committed bytes used for replication has been released, no need to reserve space for imported container
    // only closed container gets replicated, so no new data will be written it
    assertEquals(vol1.getCommittedBytes(), initialCommittedBytes);

  }

  private File containerTarFile(
      long containerId, ContainerData containerData) throws IOException {
    File yamlFile = new File(tempDir, "container.yaml");
    ContainerDataYaml.createContainerFile(containerData,
        yamlFile);
    File tarFile = new File(tempDir,
        ContainerUtils.getContainerTarName(containerId));
    try (OutputStream output = Files.newOutputStream(tarFile.toPath())) {
      ArchiveOutputStream<TarArchiveEntry> archive = new TarArchiveOutputStream(output);
      TarArchiveEntry entry = archive.createArchiveEntry(yamlFile,
          "container.yaml");
      archive.putArchiveEntry(entry);
      try (InputStream input = Files.newInputStream(yamlFile.toPath())) {
        IOUtils.copy(input, archive);
      }
      archive.closeArchiveEntry();
    }
    return tarFile;
  }

  @ContainerLayoutTestInfo.ContainerTest
  public void testTaskBeyondDeadline(ContainerLayoutVersion layout) {
    this.layoutVersion = layout;
    ReplicationSupervisor supervisor =
        supervisorWithReplicator(FakeReplicator::new);

    ReplicateContainerCommand cmd = createCommand(1);
    cmd.setDeadline(clock.millis() + 10000);
    ReplicationTask task1 = new ReplicationTask(cmd, replicatorRef.get());
    cmd = createCommand(2);
    cmd.setDeadline(clock.millis() + 20000);
    ReplicationTask task2 = new ReplicationTask(cmd, replicatorRef.get());
    cmd = createCommand(3);
    // No deadline set
    ReplicationTask task3 = new ReplicationTask(cmd, replicatorRef.get());
    // no deadline set

    clock.fastForward(15000);

    supervisor.addTask(task1);
    supervisor.addTask(task2);
    supervisor.addTask(task3);

    assertEquals(3, supervisor.getReplicationRequestCount());
    assertEquals(2, supervisor.getReplicationSuccessCount());
    assertEquals(0, supervisor.getReplicationFailureCount());
    assertEquals(0, supervisor.getTotalInFlightReplications());
    assertEquals(0, supervisor.getQueueSize());
    assertEquals(1, supervisor.getReplicationTimeoutCount());
    assertEquals(2, set.containerCount());

  }

  @ContainerLayoutTestInfo.ContainerTest
  public void testDatanodeOutOfService(ContainerLayoutVersion layout) {
    this.layoutVersion = layout;
    ReplicationSupervisor supervisor =
        supervisorWithReplicator(FakeReplicator::new);
    datanode.setPersistedOpState(
        HddsProtos.NodeOperationalState.DECOMMISSIONING);

    ReplicateContainerCommand pushCmd = ReplicateContainerCommand.toTarget(
        1, MockDatanodeDetails.randomDatanodeDetails());
    pushCmd.setTerm(CURRENT_TERM);
    ReplicateContainerCommand pullCmd = createCommand(2);

    supervisor.addTask(new ReplicationTask(pushCmd, replicatorRef.get()));
    supervisor.addTask(new ReplicationTask(pullCmd, replicatorRef.get()));

    assertEquals(2, supervisor.getReplicationRequestCount());
    assertEquals(1, supervisor.getReplicationSuccessCount());
    assertEquals(0, supervisor.getReplicationFailureCount());
    assertEquals(0, supervisor.getTotalInFlightReplications());
    assertEquals(0, supervisor.getQueueSize());
    assertEquals(0, supervisor.getReplicationTimeoutCount());
    assertEquals(1, set.containerCount());
  }

  @ContainerLayoutTestInfo.ContainerTest
  public void taskWithObsoleteTermIsDropped(ContainerLayoutVersion layout) {
    this.layoutVersion = layout;
    final long newTerm = 2;
    ReplicationSupervisor supervisor =
        supervisorWithReplicator(FakeReplicator::new);

    context.setTermOfLeaderSCM(newTerm);
    supervisor.addTask(createTask(1L));

    assertEquals(1, supervisor.getReplicationRequestCount());
    assertEquals(0, supervisor.getReplicationSuccessCount());
  }

  @ContainerLayoutTestInfo.ContainerTest
  public void testMultipleReplication(ContainerLayoutVersion layout,
      @TempDir File tempFile) throws IOException {
    this.layoutVersion = layout;
    OzoneConfiguration conf = new OzoneConfiguration();
    // GIVEN
    ReplicationSupervisor replicationSupervisor =
        supervisorWithReplicator(FakeReplicator::new);
    ReplicationSupervisor ecReconstructionSupervisor = supervisorWithECReconstruction();
    ReplicationSupervisorMetrics replicationMetrics =
        ReplicationSupervisorMetrics.create(replicationSupervisor);
    ReplicationSupervisorMetrics ecReconstructionMetrics =
        ReplicationSupervisorMetrics.create(ecReconstructionSupervisor);
    try {
      //WHEN
      replicationSupervisor.addTask(createTask(1L));
      ecReconstructionSupervisor.addTask(createECTaskWithCoordinator(2L));
      replicationSupervisor.addTask(createTask(1L));
      replicationSupervisor.addTask(createTask(3L));
      ecReconstructionSupervisor.addTask(createECTaskWithCoordinator(4L));

      SimpleContainerDownloader moc = mock(SimpleContainerDownloader.class);
      Path res = Paths.get("file:/tmp/no-such-file");
      when(moc.getContainerDataFromReplicas(anyLong(), anyList(),
          any(Path.class), any())).thenReturn(res);

      final String testDir = tempFile.getPath();
      MutableVolumeSet volumeSet = mock(MutableVolumeSet.class);
      when(volumeSet.getVolumesList()).thenReturn(singletonList(
          new HddsVolume.Builder(testDir).conf(conf).build()));
      ContainerController mockedCC = mock(ContainerController.class);
      ContainerImporter importer = new ContainerImporter(conf, set, mockedCC, volumeSet, volumeChoosingPolicy);
      ContainerReplicator replicator = new DownloadAndImportReplicator(
          conf, set, importer, moc);
      replicatorRef.set(replicator);
      replicationSupervisor.addTask(createTask(5L));

      ReplicateContainerCommand cmd1 = createCommand(6L);
      cmd1.setDeadline(clock.millis() + 10000);
      ReplicationTask task1 = new ReplicationTask(cmd1, replicatorRef.get());
      clock.fastForward(15000);
      replicationSupervisor.addTask(task1);

      ReconstructECContainersCommand cmd2 = createReconstructionCmd(7L);
      cmd2.setDeadline(clock.millis() + 10000);
      ECReconstructionCoordinatorTask task2 = new ECReconstructionCoordinatorTask(
          ecReplicatorRef.get(), new ECReconstructionCommandInfo(cmd2));
      clock.fastForward(15000);
      ecReconstructionSupervisor.addTask(task2);
      ecReconstructionSupervisor.addTask(createECTask(8L));
      ecReconstructionSupervisor.addTask(createECTask(9L));

      //THEN
      assertEquals(2, replicationSupervisor.getReplicationSuccessCount());
      assertEquals(2, replicationSupervisor.getReplicationSuccessCount(
          task1.getMetricName()));
      assertEquals(1, replicationSupervisor.getReplicationFailureCount());
      assertEquals(1, replicationSupervisor.getReplicationFailureCount(
          task1.getMetricName()));
      assertEquals(1, replicationSupervisor.getReplicationSkippedCount());
      assertEquals(1, replicationSupervisor.getReplicationSkippedCount(
          task1.getMetricName()));
      assertEquals(1, replicationSupervisor.getReplicationTimeoutCount());
      assertEquals(1, replicationSupervisor.getReplicationTimeoutCount(
          task1.getMetricName()));
      assertEquals(5, replicationSupervisor.getReplicationRequestCount());
      assertEquals(5, replicationSupervisor.getReplicationRequestCount(
          task1.getMetricName()));
      assertEquals(0, replicationSupervisor.getReplicationRequestCount(
          task2.getMetricName()));

      assertEquals(2, ecReconstructionSupervisor.getReplicationSuccessCount());
      assertEquals(2, ecReconstructionSupervisor.getReplicationSuccessCount(
          task2.getMetricName()));
      assertEquals(1, ecReconstructionSupervisor.getReplicationTimeoutCount());
      assertEquals(1, ecReconstructionSupervisor.getReplicationTimeoutCount(
          task2.getMetricName()));
      assertEquals(2, ecReconstructionSupervisor.getReplicationFailureCount());
      assertEquals(2, ecReconstructionSupervisor.getReplicationFailureCount(
          task2.getMetricName()));
      assertEquals(5, ecReconstructionSupervisor.getReplicationRequestCount());
      assertEquals(5, ecReconstructionSupervisor.getReplicationRequestCount(
          task2.getMetricName()));
      assertEquals(0, ecReconstructionSupervisor.getReplicationRequestCount(
          task1.getMetricName()));

      assertTrue(replicationSupervisor.getReplicationRequestTotalTime(
          task1.getMetricName()) > 0);
      assertTrue(ecReconstructionSupervisor.getReplicationRequestTotalTime(
          task2.getMetricName()) > 0);
      assertTrue(replicationSupervisor.getReplicationRequestAvgTime(
          task1.getMetricName()) > 0);
      assertTrue(ecReconstructionSupervisor.getReplicationRequestAvgTime(
          task2.getMetricName()) > 0);

      MetricsCollectorImpl replicationMetricsCollector = new MetricsCollectorImpl();
      replicationMetrics.getMetrics(replicationMetricsCollector, true);
      assertEquals(1, replicationMetricsCollector.getRecords().size());

      MetricsCollectorImpl ecReconstructionMetricsCollector = new MetricsCollectorImpl();
      ecReconstructionMetrics.getMetrics(ecReconstructionMetricsCollector, true);
      assertEquals(1, ecReconstructionMetricsCollector.getRecords().size());
    } finally {
      replicationMetrics.unRegister();
      ecReconstructionMetrics.unRegister();
      replicationSupervisor.stop();
      ecReconstructionSupervisor.stop();
    }
  }

  @ContainerLayoutTestInfo.ContainerTest
  public void testPriorityOrdering(ContainerLayoutVersion layout)
      throws InterruptedException {
    this.layoutVersion = layout;
    long deadline = clock.millis() + 1000;
    long containerId = 1;
    long term = 1;
    OzoneConfiguration conf = new OzoneConfiguration();
    ReplicationServer.ReplicationConfig repConf =
        conf.getObject(ReplicationServer.ReplicationConfig.class);
    repConf.setReplicationMaxStreams(1);
    ReplicationSupervisor supervisor = ReplicationSupervisor.newBuilder()
        .replicationConfig(repConf)
        .clock(clock)
        .build();

    final CountDownLatch indicateRunning = new CountDownLatch(1);
    final CountDownLatch completeRunning = new CountDownLatch(1);
    // Going to create 5 tasks below, so this counter needs to be set to 5.
    final CountDownLatch tasksCompleteLatch = new CountDownLatch(5);

    supervisor.addTask(new BlockingTask(containerId, deadline, term,
        indicateRunning, completeRunning));
    // Wait for the first task to block the single threaded executor
    indicateRunning.await();

    List<String> completionOrder = new ArrayList<>();
    // Now load some tasks out of order.
    clock.fastForward(10);
    supervisor.addTask(new OrderedTask(containerId, deadline, term, clock,
        LOW, "LOW_10", completionOrder, tasksCompleteLatch));
    clock.rewind(5);
    supervisor.addTask(new OrderedTask(containerId, deadline, term, clock,
        LOW, "LOW_5", completionOrder, tasksCompleteLatch));

    supervisor.addTask(new OrderedTask(containerId, deadline, term, clock,
        NORMAL, "HIGH_5", completionOrder, tasksCompleteLatch));
    clock.rewind(4);
    supervisor.addTask(new OrderedTask(containerId, deadline, term, clock,
        NORMAL, "HIGH_1", completionOrder, tasksCompleteLatch));
    clock.fastForward(10);
    supervisor.addTask(new OrderedTask(containerId, deadline, term, clock,
        NORMAL, "HIGH_11", completionOrder, tasksCompleteLatch));

    List<String> expectedOrder = new ArrayList<>();
    expectedOrder.add("HIGH_1");
    expectedOrder.add("HIGH_5");
    expectedOrder.add("HIGH_11");
    expectedOrder.add("LOW_5");
    expectedOrder.add("LOW_10");

    // Before unblocking the queue, check the queue count for the OrderedTask.
    // We loaded 3 High / normal priority and 2 low. The counter should not
    // include the low counts.
    assertEquals(3,
        supervisor.getInFlightReplications(OrderedTask.class));
    assertEquals(1,
        supervisor.getInFlightReplications(BlockingTask.class));

    // Unblock the queue
    completeRunning.countDown();
    // Wait for all tasks to complete
    tasksCompleteLatch.await();
    assertEquals(expectedOrder, completionOrder);
    assertEquals(0,
        supervisor.getInFlightReplications(OrderedTask.class));
    assertEquals(0,
        supervisor.getInFlightReplications(BlockingTask.class));
  }

  private static class BlockingTask extends AbstractReplicationTask {

    private final CountDownLatch runningLatch;
    private final CountDownLatch waitForCompleteLatch;

    BlockingTask(long containerId, long deadlineEpochMs, long term,
        CountDownLatch running, CountDownLatch waitForCompletion) {
      super(containerId, deadlineEpochMs, term);
      this.runningLatch = running;
      this.waitForCompleteLatch = waitForCompletion;
    }

    @Override
    protected String getMetricName() {
      return "Blockings";
    }

    @Override
    protected String getMetricDescriptionSegment() {
      return "blockings";
    }

    @Override
    public void runTask() {
      runningLatch.countDown();
      assertDoesNotThrow(() -> waitForCompleteLatch.await(),
          "Interrupted waiting for the completion latch to be released");
      setStatus(DONE);
    }
  }

  private static class OrderedTask extends  AbstractReplicationTask {

    private final String name;
    private final List<String> completeList;
    private final CountDownLatch completeLatch;

    @SuppressWarnings("checkstyle:parameterNumber")
    OrderedTask(long containerId, long deadlineEpochMs, long term,
        Clock clock, ReplicationCommandPriority priority,
        String name, List<String> completeList, CountDownLatch completeLatch) {
      super(containerId, deadlineEpochMs, term, clock);
      this.completeList = completeList;
      this.name = name;
      this.completeLatch = completeLatch;
      setPriority(priority);
    }

    @Override
    protected String getMetricName() {
      return "Ordereds";
    }

    @Override
    protected String getMetricDescriptionSegment() {
      return "ordereds";
    }

    @Override
    public void runTask() {
      completeList.add(name);
      setStatus(DONE);
      completeLatch.countDown();
    }
  }

  private ReplicationSupervisor supervisorWithReplicator(
      Function<ReplicationSupervisor, ContainerReplicator> replicatorFactory) {
    return supervisorWith(replicatorFactory, newDirectExecutorService());
  }

  private ReplicationSupervisor supervisorWith(
      Function<ReplicationSupervisor, ContainerReplicator> replicatorFactory,
      ExecutorService executor) {
    ConfigurationSource conf = new OzoneConfiguration();
    ReplicationServer.ReplicationConfig repConf =
        conf.getObject(ReplicationServer.ReplicationConfig.class);
    ReplicationSupervisor supervisor = ReplicationSupervisor.newBuilder()
        .stateContext(context)
        .replicationConfig(repConf)
        .executor(executor)
        .clock(clock)
        .build();
    replicatorRef.set(replicatorFactory.apply(supervisor));
    return supervisor;
  }

  private ReplicationSupervisor supervisorWithECReconstruction() throws IOException {
    ConfigurationSource conf = new OzoneConfiguration();
    ExecutorService executor = newDirectExecutorService();
    ReplicationServer.ReplicationConfig repConf =
        conf.getObject(ReplicationServer.ReplicationConfig.class);
    ReplicationSupervisor supervisor = ReplicationSupervisor.newBuilder()
        .stateContext(context).replicationConfig(repConf).executor(executor)
        .clock(clock).build();

    FakeECReconstructionCoordinator coordinator = new FakeECReconstructionCoordinator(
        new OzoneConfiguration(), null, null, context,
        ECReconstructionMetrics.create(), "", supervisor);
    ecReplicatorRef.set(coordinator);
    return supervisor;
  }

  private ReplicationTask createTask(long containerId) {
    ReplicateContainerCommand cmd = createCommand(containerId);
    return new ReplicationTask(cmd, replicatorRef.get());
  }

  private ECReconstructionCoordinatorTask createECTask(long containerId) {
    return new ECReconstructionCoordinatorTask(null,
        createReconstructionCmdInfo(containerId));
  }

  private ECReconstructionCoordinatorTask createECTaskWithCoordinator(long containerId) {
    ECReconstructionCommandInfo ecReconstructionCommandInfo = createReconstructionCmdInfo(containerId);
    return new ECReconstructionCoordinatorTask(ecReplicatorRef.get(),
        ecReconstructionCommandInfo);
  }

  private static ReplicateContainerCommand createCommand(long containerId) {
    ReplicateContainerCommand cmd =
        ReplicateContainerCommand.forTest(containerId);
    cmd.setTerm(CURRENT_TERM);
    return cmd;
  }

  private static ECReconstructionCommandInfo createReconstructionCmdInfo(
      long containerId) {
    return new ECReconstructionCommandInfo(createReconstructionCmd(containerId));
  }

  private static ReconstructECContainersCommand createReconstructionCmd(
      long containerId) {
    List<ReconstructECContainersCommand.DatanodeDetailsAndReplicaIndex> sources =
        new ArrayList<>();
    sources.add(new ReconstructECContainersCommand.DatanodeDetailsAndReplicaIndex(
        MockDatanodeDetails.randomDatanodeDetails(), 1));
    sources.add(new ReconstructECContainersCommand.DatanodeDetailsAndReplicaIndex(
        MockDatanodeDetails.randomDatanodeDetails(), 2));
    sources.add(new ReconstructECContainersCommand.DatanodeDetailsAndReplicaIndex(
        MockDatanodeDetails.randomDatanodeDetails(), 3));

    byte[] missingIndexes = new byte[1];
    missingIndexes[0] = 4;

    List<DatanodeDetails> target = singletonList(
        MockDatanodeDetails.randomDatanodeDetails());
    ReconstructECContainersCommand cmd = new ReconstructECContainersCommand(containerId, sources, target,
        Proto2Utils.unsafeByteString(missingIndexes),
        new ECReplicationConfig(3, 2));
    cmd.setTerm(CURRENT_TERM);
    return cmd;
  }

  /**
   * A fake coordinator that simulates successful reconstruction of ec containers.
   */
  private class FakeECReconstructionCoordinator extends ECReconstructionCoordinator {

    private final OzoneConfiguration conf = new OzoneConfiguration();
    private final ReplicationSupervisor supervisor;

    FakeECReconstructionCoordinator(ConfigurationSource conf,
        CertificateClient certificateClient, SecretKeySignerClient secretKeyClient,
        StateContext context, ECReconstructionMetrics metrics, String threadNamePrefix,
        ReplicationSupervisor supervisor)
            throws IOException {
      super(conf, certificateClient, secretKeyClient, context, metrics, threadNamePrefix);
      this.supervisor = supervisor;
    }

    @Override
    public void reconstructECContainerGroup(long containerID,
        ECReplicationConfig repConfig, SortedMap<Integer, DatanodeDetails> sourceNodeMap,
        SortedMap<Integer, DatanodeDetails> targetNodeMap) {
      assertEquals(1, supervisor.getTotalInFlightReplications());

      KeyValueContainerData kvcd = new KeyValueContainerData(
          containerID, layoutVersion, 100L,
          UUID.randomUUID().toString(), UUID.randomUUID().toString());
      KeyValueContainer kvc = new KeyValueContainer(kvcd, conf);
      assertDoesNotThrow(() -> {
        set.addContainer(kvc);
      });
    }
  }

  /**
   * A fake replicator that simulates successful download of containers.
   */
  private class FakeReplicator implements ContainerReplicator {

    private final OzoneConfiguration conf = new OzoneConfiguration();
    private final ReplicationSupervisor supervisor;

    FakeReplicator(ReplicationSupervisor supervisor) {
      this.supervisor = supervisor;
    }

    @Override
    public void replicate(ReplicationTask task) {
      if (set.getContainer(task.getContainerId()) != null) {
        task.setStatus(AbstractReplicationTask.Status.SKIPPED);
        return;
      }

      // assumes same-thread execution
      assertEquals(1, supervisor.getTotalInFlightReplications());

      KeyValueContainerData kvcd =
          new KeyValueContainerData(task.getContainerId(),
              layoutVersion, 100L,
              UUID.randomUUID().toString(), UUID.randomUUID().toString());
      KeyValueContainer kvc =
          new KeyValueContainer(kvcd, conf);
      assertDoesNotThrow(() -> {
        set.addContainer(kvc);
        task.setStatus(DONE);
      });
    }
  }

  /**
   * Discards all tasks.
   */
  private static class DiscardingExecutorService
      extends AbstractExecutorService {

    @Override
    public void shutdown() {
      // no-op
    }

    @Override
    public @Nonnull List<Runnable> shutdownNow() {
      return emptyList();
    }

    @Override
    public boolean isShutdown() {
      return false;
    }

    @Override
    public boolean isTerminated() {
      return false;
    }

    @Override
    public boolean awaitTermination(long timeout, @Nonnull TimeUnit unit) {
      return false;
    }

    @Override
    public void execute(@Nonnull Runnable command) {
      // ignore all tasks
    }
  }

  @ContainerLayoutTestInfo.ContainerTest
  public void poolSizeCanBeIncreased() {
    datanode.setPersistedOpState(IN_SERVICE);
    ReplicationSupervisor subject = ReplicationSupervisor.newBuilder()
        .stateContext(context)
        .build();

    try {
      subject.nodeStateUpdated(ENTERING_MAINTENANCE);
    } finally {
      subject.stop();
    }
  }

  @ContainerLayoutTestInfo.ContainerTest
  public void poolSizeCanBeDecreased() {
    datanode.setPersistedOpState(IN_MAINTENANCE);
    ReplicationSupervisor subject = ReplicationSupervisor.newBuilder()
        .stateContext(context)
        .build();

    try {
      subject.nodeStateUpdated(IN_SERVICE);
    } finally {
      subject.stop();
    }
  }

  @ContainerLayoutTestInfo.ContainerTest
  public void testMaxQueueSize() {
    List<DatanodeDetails> datanodes = new ArrayList<>();
    datanodes.add(MockDatanodeDetails.randomDatanodeDetails());
    datanodes.add(MockDatanodeDetails.randomDatanodeDetails());

    final int maxQueueSize = 2;
    DatanodeConfiguration datanodeConfig = new DatanodeConfiguration();
    datanodeConfig.setCommandQueueLimit(maxQueueSize);

    final int replicationMaxStreams = 5;
    ReplicationServer.ReplicationConfig repConf =
        new ReplicationServer.ReplicationConfig();
    repConf.setReplicationMaxStreams(replicationMaxStreams);

    AtomicInteger threadPoolSize = new AtomicInteger();

    ReplicationSupervisor rs = ReplicationSupervisor.newBuilder()
        .executor(new DiscardingExecutorService())
        .executorThreadUpdater(threadPoolSize::set)
        .datanodeConfig(datanodeConfig)
        .replicationConfig(repConf)
        .build();

    scheduleTasks(datanodes, rs);

    // in progress task will be limited by max. queue size,
    // since all tasks are discarded by the executor, none of them complete
    assertEquals(maxQueueSize, rs.getTotalInFlightReplications());

    // queue size is doubled
    rs.nodeStateUpdated(HddsProtos.NodeOperationalState.DECOMMISSIONING);
    assertEquals(2 * maxQueueSize, rs.getMaxQueueSize());
    assertEquals(2 * replicationMaxStreams, threadPoolSize.get());

    // can schedule more tasks
    scheduleTasks(datanodes, rs);
    assertEquals(
        2 * maxQueueSize, rs.getTotalInFlightReplications());

    // queue size is restored
    rs.nodeStateUpdated(IN_SERVICE);
    assertEquals(maxQueueSize, rs.getMaxQueueSize());
    assertEquals(replicationMaxStreams, threadPoolSize.get());
  }

  //schedule 10 container replication
  private void scheduleTasks(
      List<DatanodeDetails> datanodes, ReplicationSupervisor rs) {
    for (int i = 0; i < 10; i++) {
      List<DatanodeDetails> sources =
          singletonList(datanodes.get(i % datanodes.size()));
      rs.addTask(new ReplicationTask(fromSources(i, sources), noopReplicator));
    }
  }
}<|MERGE_RESOLUTION|>--- conflicted
+++ resolved
@@ -376,17 +376,10 @@
     long containerId = 1;
     // create container
     KeyValueContainerData containerData = new KeyValueContainerData(containerId,
-<<<<<<< HEAD
-        ContainerLayoutVersion.FILE_PER_BLOCK, 100, "test", "test");
-    HddsVolume vol = mock(HddsVolume.class);
-    containerData.setVolume(vol);
-    containerData.getStatistics().updateWrite(100, false);
-=======
         ContainerLayoutVersion.FILE_PER_BLOCK, containerMaxSize, "test", "test");
     HddsVolume vol1 = (HddsVolume) volumeSet.getVolumesList().get(0);
     containerData.setVolume(vol1);
-    containerData.incrBytesUsed(containerUsedSize);
->>>>>>> 81fc4c4f
+    containerData.updateWriteStats(100, false);
     KeyValueContainer container = new KeyValueContainer(containerData, conf);
     ContainerController controllerMock = mock(ContainerController.class);
     Semaphore semaphore = new Semaphore(1);
