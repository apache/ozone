--- conflicted
+++ resolved
@@ -151,10 +151,6 @@
         tree.addChunks(blockIndex, true,
             buildChunk(conf, chunkIndex, ByteBuffer.wrap(new byte[]{byteValue++, byteValue++, byteValue++})));
       }
-<<<<<<< HEAD
-=======
-      tree.addChunks(blockIndex, true, chunks);
->>>>>>> a3556640
     }
     return tree;
   }
