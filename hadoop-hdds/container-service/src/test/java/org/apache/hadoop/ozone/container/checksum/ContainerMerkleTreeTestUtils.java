/*
 * Licensed to the Apache Software Foundation (ASF) under one or more
 * contributor license agreements. See the NOTICE file distributed with
 * this work for additional information regarding copyright ownership.
 * The ASF licenses this file to You under the Apache License, Version 2.0
 * (the "License"); you may not use this file except in compliance with
 * the License. You may obtain a copy of the License at
 *
 *      http://www.apache.org/licenses/LICENSE-2.0
 *
 * Unless required by applicable law or agreed to in writing, software
 * distributed under the License is distributed on an "AS IS" BASIS,
 * WITHOUT WARRANTIES OR CONDITIONS OF ANY KIND, either express or implied.
 * See the License for the specific language governing permissions and
 * limitations under the License.
 */

package org.apache.hadoop.ozone.container.checksum;

import static org.apache.hadoop.ozone.container.checksum.ContainerChecksumTreeManager.getContainerChecksumFile;
import static org.assertj.core.api.Assertions.assertThat;
import static org.junit.jupiter.api.Assertions.assertEquals;
import static org.junit.jupiter.api.Assertions.assertNotNull;
import static org.junit.jupiter.api.Assertions.assertTrue;

import java.io.File;
import java.io.IOException;
import java.io.InputStream;
import java.io.OutputStream;
import java.nio.ByteBuffer;
import java.nio.file.Files;
import java.util.ArrayList;
import java.util.Arrays;
import java.util.Collections;
import java.util.Comparator;
import java.util.List;
import java.util.Map;
import java.util.Random;
import java.util.stream.Collectors;
import org.apache.commons.lang3.tuple.Pair;
import org.apache.hadoop.hdds.conf.ConfigurationSource;
import org.apache.hadoop.hdds.conf.OzoneConfiguration;
import org.apache.hadoop.hdds.conf.StorageUnit;
import org.apache.hadoop.hdds.protocol.datanode.proto.ContainerProtos;
import org.apache.hadoop.hdds.scm.OzoneClientConfig;
import org.apache.hadoop.hdds.scm.ScmConfigKeys;
import org.apache.hadoop.ozone.HddsDatanodeService;
import org.apache.hadoop.ozone.container.common.impl.ContainerData;
import org.apache.hadoop.ozone.container.common.interfaces.Container;
import org.apache.hadoop.ozone.container.common.interfaces.DBHandle;
import org.apache.hadoop.ozone.container.keyvalue.KeyValueContainerData;
import org.apache.hadoop.ozone.container.keyvalue.helpers.BlockUtils;
import org.apache.hadoop.ozone.container.ozoneimpl.OzoneContainer;
import org.apache.ratis.thirdparty.com.google.protobuf.ByteString;

/**
 * Helper methods for testing container checksum tree files and container reconciliation.
 */
public final class ContainerMerkleTreeTestUtils {
  private ContainerMerkleTreeTestUtils() {
  }

  public static void assertTreesSortedAndMatch(ContainerProtos.ContainerMerkleTree expectedTree,
                                               ContainerProtos.ContainerMerkleTree actualTree) {
    assertEquals(expectedTree.getDataChecksum(), actualTree.getDataChecksum());
    assertEquals(expectedTree.getBlockMerkleTreeCount(), actualTree.getBlockMerkleTreeCount());

    long prevBlockID = -1;
    for (int blockIndex = 0; blockIndex < expectedTree.getBlockMerkleTreeCount(); blockIndex++) {
      ContainerProtos.BlockMerkleTree expectedBlockTree = expectedTree.getBlockMerkleTree(blockIndex);
      ContainerProtos.BlockMerkleTree actualBlockTree = actualTree.getBlockMerkleTree(blockIndex);

      // Blocks should be sorted by block ID.
      long currentBlockID = actualBlockTree.getBlockID();
      assertTrue(prevBlockID < currentBlockID);
      prevBlockID = currentBlockID;

      assertEquals(expectedBlockTree.getBlockID(), actualBlockTree.getBlockID());
      assertEquals(expectedBlockTree.getDataChecksum(), actualBlockTree.getDataChecksum());

      long prevChunkOffset = -1;
      for (int chunkIndex = 0; chunkIndex < expectedBlockTree.getChunkMerkleTreeCount(); chunkIndex++) {
        ContainerProtos.ChunkMerkleTree expectedChunkTree = expectedBlockTree.getChunkMerkleTree(chunkIndex);
        ContainerProtos.ChunkMerkleTree actualChunkTree = actualBlockTree.getChunkMerkleTree(chunkIndex);

        // Chunks should be sorted by offset.
        long currentChunkOffset = actualChunkTree.getOffset();
        assertTrue(prevChunkOffset < currentChunkOffset);
        prevChunkOffset = currentChunkOffset;

        assertEquals(expectedChunkTree.getOffset(), actualChunkTree.getOffset());
        assertEquals(expectedChunkTree.getLength(), actualChunkTree.getLength());
        assertEquals(expectedChunkTree.getDataChecksum(), actualChunkTree.getDataChecksum());
        assertEquals(expectedChunkTree.getChecksumMatches(), actualChunkTree.getChecksumMatches());
      }
    }
  }

  /**
   * Builds a ChunkInfo object using the provided information. No new checksums are calculated, so this can be used
   * as either the leaves of pre-computed merkle trees that serve as expected values, or as building blocks to pass
   * to ContainerMerkleTree to have it build the whole tree from this information.
   *
   * @param indexInBlock   Which chunk number within a block this is. The chunk's offset is automatically calculated
   *                       from this based on a fixed length.
   * @param chunkChecksums The checksums within the chunk. Each is assumed to apply to a fixed value
   *                       "bytesPerChecksum" amount of data and are assumed to be contiguous.
   * @return The ChunkInfo proto object built from this information.
   */
  public static ContainerProtos.ChunkInfo buildChunk(ConfigurationSource config, int indexInBlock,
                                                     ByteBuffer... chunkChecksums) {
    final long chunkSize = (long) config.getStorageSize(
        ScmConfigKeys.OZONE_SCM_CHUNK_SIZE_KEY, ScmConfigKeys.OZONE_SCM_CHUNK_SIZE_DEFAULT, StorageUnit.BYTES);
    final int bytesPerChecksum = config.getObject(OzoneClientConfig.class).getBytesPerChecksum();

    // Each chunk checksum is added under the same ChecksumData object.
    ContainerProtos.ChecksumData checksumData = ContainerProtos.ChecksumData.newBuilder()
        .setType(ContainerProtos.ChecksumType.CRC32)
        .setBytesPerChecksum(bytesPerChecksum)
        .addAllChecksums(Arrays.stream(chunkChecksums)
            .map(ByteString::copyFrom)
            .collect(Collectors.toList()))
        .build();

    return ContainerProtos.ChunkInfo.newBuilder()
        .setChecksumData(checksumData)
        .setChunkName("chunk")
        .setOffset(indexInBlock)
        .setLen(chunkSize)
        .build();
  }

  /**
   * This reads the checksum file for a container from the disk without synchronization/coordination between readers
   * and writers within a datanode.
   */
  public static ContainerProtos.ContainerChecksumInfo readChecksumFile(ContainerData data) throws IOException {
    try (InputStream inStream = Files.newInputStream(getContainerChecksumFile(data).toPath())) {
      return ContainerProtos.ContainerChecksumInfo.parseFrom(inStream);
    }
  }

  /**
   * Builds a {@link ContainerMerkleTreeWriter} representing arbitrary data. This can be used to test that the same
   * structure is preserved throughout serialization, deserialization, and API calls.
   */
  public static ContainerMerkleTreeWriter buildTestTree(ConfigurationSource conf) {
    return buildTestTree(conf, 5);
  }

  public static ContainerMerkleTreeWriter buildTestTree(ConfigurationSource conf, int numBlocks) {
    ContainerMerkleTreeWriter tree = new ContainerMerkleTreeWriter();
    byte byteValue = 1;
    for (int blockIndex = 1; blockIndex <= numBlocks; blockIndex++) {
      for (int chunkIndex = 0; chunkIndex < 4; chunkIndex++) {
        tree.addChunks(blockIndex, true,
            buildChunk(conf, chunkIndex, ByteBuffer.wrap(new byte[]{byteValue++, byteValue++, byteValue++})));
      }
    }
    return tree;
  }

  /**
   * Returns a Pair of merkle tree and the expected container diff for that merkle tree.
   */
  public static Pair<ContainerProtos.ContainerMerkleTree, ContainerDiffReport>
      buildTestTreeWithMismatches(ContainerMerkleTreeWriter originalTree, int numMissingBlocks, int numMissingChunks,
                                  int numCorruptChunks) {

    ContainerProtos.ContainerMerkleTree.Builder treeBuilder = originalTree.toProto(Collections.emptyList()).toBuilder();
    ContainerDiffReport diff = new ContainerDiffReport(1);

    introduceMissingBlocks(treeBuilder, numMissingBlocks, diff);
    introduceMissingChunks(treeBuilder, numMissingChunks, diff);
    introduceCorruptChunks(treeBuilder, numCorruptChunks, diff);
    ContainerProtos.ContainerMerkleTree build = treeBuilder.build();
    return Pair.of(build, diff);
  }

  /**
   * Introduces missing blocks by removing blocks sequentially from the tree.
   */
  private static void introduceMissingBlocks(ContainerProtos.ContainerMerkleTree.Builder treeBuilder,
      int numMissingBlocks, ContainerDiffReport diff) {
    Random random = new Random();
    for (int blockIndex = 0; blockIndex < numMissingBlocks; blockIndex++) {
      ContainerProtos.BlockMerkleTree blockMerkleTree = treeBuilder.getBlockMerkleTree(blockIndex);
      diff.addMissingBlock(blockMerkleTree);
      treeBuilder.removeBlockMerkleTree(blockIndex);
      treeBuilder.setDataChecksum(random.nextLong());
    }
  }

  /**
   * Introduces missing chunks by removing the first chunk from each block. If more chunks must be removed,
   * it will resume removing the next chunk from each block until numMissingChunks have been removed.
   */
  private static void introduceMissingChunks(ContainerProtos.ContainerMerkleTree.Builder treeBuilder,
       int numMissingChunks, ContainerDiffReport diff) {
    Random random = new Random();

    int numChunksRemoved = 0;
    boolean hasChunks = true;
    while (numChunksRemoved < numMissingChunks && hasChunks) {
      hasChunks = false;
      for (int blockIndex = 0; blockIndex < treeBuilder.getBlockMerkleTreeCount() &&
          numChunksRemoved < numMissingChunks; blockIndex++) {
        ContainerProtos.BlockMerkleTree.Builder blockBuilder = treeBuilder.getBlockMerkleTreeBuilder(blockIndex);
        if (blockBuilder.getChunkMerkleTreeCount() > 0) {
          ContainerProtos.ChunkMerkleTree chunkMerkleTree = blockBuilder.getChunkMerkleTree(0);
          diff.addMissingChunk(blockBuilder.getBlockID(), chunkMerkleTree);
          blockBuilder.removeChunkMerkleTree(0);
          blockBuilder.setDataChecksum(random.nextLong());
          treeBuilder.setDataChecksum(random.nextLong());
          hasChunks = true;
          numChunksRemoved++;
        }
      }
    }
    // Make sure we removed the expected number of chunks.
    assertTrue(hasChunks);
  }

  /**
   * Introduces corrupt chunks by corrupting the first chunk from each block. If more chunks must be corrupted,
   * it will resume corrupting the next chunk from each block until numCorruptChunks have been corrupted.
   */
  private static void introduceCorruptChunks(ContainerProtos.ContainerMerkleTree.Builder treeBuilder,
      int numCorruptChunks, ContainerDiffReport diff) {
    Random random = new Random();
    boolean hasChunks = true;
    int numChunksCorrupted = 0;
    int chunkIndex = 0;

    while (numChunksCorrupted < numCorruptChunks && hasChunks) {
      hasChunks = false;
      for (int blockIndex = 0; blockIndex < treeBuilder.getBlockMerkleTreeCount() &&
          numChunksCorrupted < numCorruptChunks; blockIndex++) {
        ContainerProtos.BlockMerkleTree.Builder blockBuilder = treeBuilder.getBlockMerkleTreeBuilder(blockIndex);
        if (chunkIndex < blockBuilder.getChunkMerkleTreeCount()) {
          ContainerProtos.ChunkMerkleTree.Builder chunkBuilder = blockBuilder.getChunkMerkleTreeBuilder(chunkIndex);
          diff.addCorruptChunk(blockBuilder.getBlockID(), chunkBuilder.build());
          chunkBuilder.setDataChecksum(random.nextLong());
          chunkBuilder.setChecksumMatches(false);
          blockBuilder.setDataChecksum(random.nextLong());
          treeBuilder.setDataChecksum(random.nextLong());
          hasChunks = true;
          numChunksCorrupted++;
        }
      }
      chunkIndex++;
    }
    // Make sure we corrupted the expected number of chunks.
    assertTrue(hasChunks);
  }

  public static void assertContainerDiffMatch(ContainerDiffReport expectedDiff,
                                              ContainerDiffReport actualDiff) {
    assertNotNull(expectedDiff, "Expected diff is null");
    assertNotNull(actualDiff, "Actual diff is null");
    assertEquals(expectedDiff.getMissingBlocks().size(), actualDiff.getMissingBlocks().size(),
        "Mismatch in number of missing blocks");
    assertEquals(expectedDiff.getMissingChunks().size(), actualDiff.getMissingChunks().size(),
        "Mismatch in number of missing chunks");
    assertEquals(expectedDiff.getCorruptChunks().size(), actualDiff.getCorruptChunks().size(),
        "Mismatch in number of corrupt chunks");

    List<ContainerProtos.BlockMerkleTree> expectedMissingBlocks = expectedDiff.getMissingBlocks().stream().sorted(
        Comparator.comparing(ContainerProtos.BlockMerkleTree::getBlockID)).collect(Collectors.toList());
    List<ContainerProtos.BlockMerkleTree> actualMissingBlocks = actualDiff.getMissingBlocks().stream().sorted(
        Comparator.comparing(ContainerProtos.BlockMerkleTree::getBlockID)).collect(Collectors.toList());
    for (int i = 0; i < expectedMissingBlocks.size(); i++) {
      ContainerProtos.BlockMerkleTree expectedBlockMerkleTree = expectedMissingBlocks.get(i);
      ContainerProtos.BlockMerkleTree actualBlockMerkleTree = actualMissingBlocks.get(i);
      assertEquals(expectedBlockMerkleTree.getBlockID(), actualBlockMerkleTree.getBlockID());
      assertEquals(expectedBlockMerkleTree.getChunkMerkleTreeCount(),
          actualBlockMerkleTree.getChunkMerkleTreeCount());
      assertEquals(expectedBlockMerkleTree.getDataChecksum(), actualBlockMerkleTree.getDataChecksum());
      assertEqualsChunkMerkleTree(expectedBlockMerkleTree.getChunkMerkleTreeList(),
          actualBlockMerkleTree.getChunkMerkleTreeList(), expectedBlockMerkleTree.getBlockID());
    }

    // Check missing chunks
    Map<Long, List<ContainerProtos.ChunkMerkleTree>> expectedMissingChunks = expectedDiff.getMissingChunks();
    Map<Long, List<ContainerProtos.ChunkMerkleTree>> actualMissingChunks = actualDiff.getMissingChunks();

    for (Map.Entry<Long, List<ContainerProtos.ChunkMerkleTree>> entry : expectedMissingChunks.entrySet()) {
      Long blockId = entry.getKey();
      List<ContainerProtos.ChunkMerkleTree> expectedChunks = entry.getValue().stream().sorted(
          Comparator.comparing(ContainerProtos.ChunkMerkleTree::getOffset)).collect(Collectors.toList());
      List<ContainerProtos.ChunkMerkleTree> actualChunks = actualMissingChunks.get(blockId).stream().sorted(
          Comparator.comparing(ContainerProtos.ChunkMerkleTree::getOffset)).collect(Collectors.toList());

      assertNotNull(actualChunks, "Missing chunks for block " + blockId + " not found in actual diff");
      assertEquals(expectedChunks.size(), actualChunks.size(),
          "Mismatch in number of missing chunks for block " + blockId);
      assertEqualsChunkMerkleTree(expectedChunks, actualChunks, blockId);
    }

    // Check corrupt chunks
    Map<Long, List<ContainerProtos.ChunkMerkleTree>> expectedCorruptChunks = expectedDiff.getCorruptChunks();
    Map<Long, List<ContainerProtos.ChunkMerkleTree>> actualCorruptChunks = actualDiff.getCorruptChunks();

    for (Map.Entry<Long, List<ContainerProtos.ChunkMerkleTree>> entry : expectedCorruptChunks.entrySet()) {
      Long blockId = entry.getKey();
      List<ContainerProtos.ChunkMerkleTree> expectedChunks = entry.getValue().stream().sorted(
          Comparator.comparing(ContainerProtos.ChunkMerkleTree::getOffset)).collect(Collectors.toList());
      List<ContainerProtos.ChunkMerkleTree> actualChunks = actualCorruptChunks.get(blockId).stream().sorted(
          Comparator.comparing(ContainerProtos.ChunkMerkleTree::getOffset)).collect(Collectors.toList());

      assertNotNull(actualChunks, "Corrupt chunks for block " + blockId + " not found in actual diff");
      assertEquals(expectedChunks.size(), actualChunks.size(),
          "Mismatch in number of corrupt chunks for block " + blockId);
      assertEqualsChunkMerkleTree(expectedChunks, actualChunks, blockId);
    }
  }

  private static void assertEqualsChunkMerkleTree(List<ContainerProtos.ChunkMerkleTree> expectedChunkMerkleTreeList,
                                                  List<ContainerProtos.ChunkMerkleTree> actualChunkMerkleTreeList,
                                                  Long blockId) {
    assertEquals(expectedChunkMerkleTreeList.size(), actualChunkMerkleTreeList.size());
    for (int j = 0; j < expectedChunkMerkleTreeList.size(); j++) {
      ContainerProtos.ChunkMerkleTree expectedChunk = expectedChunkMerkleTreeList.get(j);
      ContainerProtos.ChunkMerkleTree actualChunk = actualChunkMerkleTreeList.get(j);
      assertEquals(expectedChunk.getOffset(), actualChunk.getOffset(), "Mismatch in chunk offset for block "
          + blockId);
      assertEquals(expectedChunk.getDataChecksum(), actualChunk.getDataChecksum(),
          "Mismatch in chunk checksum for block " + blockId);
    }
  }

  /**
   * This function checks whether the container checksum file exists for a container in a given datanode.
   */
  public static boolean containerChecksumFileExists(HddsDatanodeService hddsDatanode, long containerID) {
    OzoneContainer ozoneContainer = hddsDatanode.getDatanodeStateMachine().getContainer();
    Container<?> container = ozoneContainer.getController().getContainer(containerID);
    return getContainerChecksumFile(container.getContainerData()).exists();
  }

  public static void writeContainerDataTreeProto(ContainerData data, ContainerProtos.ContainerMerkleTree tree)
      throws IOException {
    ContainerProtos.ContainerChecksumInfo checksumInfo = ContainerProtos.ContainerChecksumInfo.newBuilder()
        .setContainerID(data.getContainerID())
        .setContainerMerkleTree(tree).build();
    File checksumFile = getContainerChecksumFile(data);

    try (OutputStream outputStream = Files.newOutputStream(checksumFile.toPath())) {
      checksumInfo.writeTo(outputStream);
    } catch (IOException ex) {
      throw new IOException("Error occurred when writing container merkle tree for containerID "
          + data.getContainerID(), ex);
    }
    data.setDataChecksum(checksumInfo.getContainerMerkleTree().getDataChecksum());
  }

<<<<<<< HEAD
  public static List<ContainerProtos.BlockMerkleTree> createBlockMerkleTreesFromIds(List<Long> blockIDs) {
    List<ContainerProtos.BlockMerkleTree> blockMerkleTrees = new ArrayList<>();
    for (Long blockID : blockIDs) {
      ContainerProtos.BlockMerkleTree blockMerkleTree = ContainerProtos.BlockMerkleTree.newBuilder().setBlockID(blockID)
          .setDataChecksum(0).build();
      blockMerkleTrees.add(blockMerkleTree);
    }
    return blockMerkleTrees;
=======
  /**
   * This function verifies that the in-memory data checksum matches the one stored in the container data and
   * the RocksDB.
   *
   * @param containerData The container data to verify.
   * @param conf          The Ozone configuration.
   * @throws IOException If an error occurs while reading the checksum info or RocksDB.
   */
  public static void verifyAllDataChecksumsMatch(KeyValueContainerData containerData, OzoneConfiguration conf)
      throws IOException {
    assertNotNull(containerData, "Container data should not be null");
    ContainerProtos.ContainerChecksumInfo containerChecksumInfo = ContainerChecksumTreeManager
        .readChecksumInfo(containerData);
    assertNotNull(containerChecksumInfo);
    long dataChecksum = containerChecksumInfo.getContainerMerkleTree().getDataChecksum();
    Long dbDataChecksum;
    try (DBHandle dbHandle = BlockUtils.getDB(containerData, conf)) {
      dbDataChecksum = dbHandle.getStore().getMetadataTable().get(containerData.getContainerDataChecksumKey());
    }

    if (containerData.getDataChecksum() == 0) {
      assertEquals(containerData.getDataChecksum(), dataChecksum);
      // RocksDB checksum can be null if the file doesn't exist or when the file is created by
      // the block deleting service. 0 checksum will be stored when the container is loaded without
      // merkle tree.
      assertThat(dbDataChecksum).isIn(0L, null);
    } else {
      // In-Memory, Container Merkle Tree file, RocksDB checksum should be equal
      assertEquals(containerData.getDataChecksum(), dataChecksum, "In-memory data checksum should match " +
          "the one in the checksum file.");
      assertEquals(dbDataChecksum, dataChecksum);
    }
>>>>>>> 54f26492
  }
}<|MERGE_RESOLUTION|>--- conflicted
+++ resolved
@@ -354,7 +354,6 @@
     data.setDataChecksum(checksumInfo.getContainerMerkleTree().getDataChecksum());
   }
 
-<<<<<<< HEAD
   public static List<ContainerProtos.BlockMerkleTree> createBlockMerkleTreesFromIds(List<Long> blockIDs) {
     List<ContainerProtos.BlockMerkleTree> blockMerkleTrees = new ArrayList<>();
     for (Long blockID : blockIDs) {
@@ -363,7 +362,8 @@
       blockMerkleTrees.add(blockMerkleTree);
     }
     return blockMerkleTrees;
-=======
+  }
+
   /**
    * This function verifies that the in-memory data checksum matches the one stored in the container data and
    * the RocksDB.
@@ -396,6 +396,5 @@
           "the one in the checksum file.");
       assertEquals(dbDataChecksum, dataChecksum);
     }
->>>>>>> 54f26492
   }
 }