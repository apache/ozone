/*
 * Licensed to the Apache Software Foundation (ASF) under one
 * or more contributor license agreements.  See the NOTICE file
 * distributed with this work for additional information
 * regarding copyright ownership.  The ASF licenses this file
 * to you under the Apache License, Version 2.0 (the
 * "License"); you may not use this file except in compliance
 * with the License.  You may obtain a copy of the License at
 * <p>
 * http://www.apache.org/licenses/LICENSE-2.0
 * <p>
 * Unless required by applicable law or agreed to in writing, software
 * distributed under the License is distributed on an "AS IS" BASIS,
 * WITHOUT WARRANTIES OR CONDITIONS OF ANY KIND, either express or implied.
 * See the License for the specific language governing permissions and
 * limitations under the License.
 */
package org.apache.hadoop.ozone.container.checksum;

import org.apache.hadoop.hdds.conf.ConfigurationSource;
import org.apache.hadoop.hdds.conf.StorageUnit;
import org.apache.hadoop.hdds.protocol.datanode.proto.ContainerProtos;
import org.apache.hadoop.hdds.scm.OzoneClientConfig;
import org.apache.hadoop.hdds.scm.ScmConfigKeys;
import org.apache.hadoop.hdds.scm.container.ContainerInfo;
import org.apache.hadoop.ozone.HddsDatanodeService;
import org.apache.hadoop.ozone.container.common.impl.ContainerData;
import org.apache.hadoop.ozone.container.common.interfaces.Container;
import org.apache.hadoop.ozone.container.ozoneimpl.OzoneContainer;
import org.apache.ratis.thirdparty.com.google.protobuf.ByteString;

import java.io.FileInputStream;
import java.io.IOException;
import java.nio.ByteBuffer;
import java.util.Arrays;
import java.util.stream.Collectors;

import static org.junit.jupiter.api.Assertions.assertEquals;
import static org.junit.jupiter.api.Assertions.assertTrue;

/**
 * Helper methods for testing container checksum tree files and container reconciliation.
 */
public final class ContainerMerkleTreeTestUtils {
  private ContainerMerkleTreeTestUtils() { }

  public static void assertTreesSortedAndMatch(ContainerProtos.ContainerMerkleTree expectedTree,
                                               ContainerProtos.ContainerMerkleTree actualTree) {
    assertEquals(expectedTree.getDataChecksum(), actualTree.getDataChecksum());
    assertEquals(expectedTree.getBlockMerkleTreeCount(), actualTree.getBlockMerkleTreeCount());

    long prevBlockID = -1;
    for (int blockIndex = 0; blockIndex < expectedTree.getBlockMerkleTreeCount(); blockIndex++) {
      ContainerProtos.BlockMerkleTree expectedBlockTree = expectedTree.getBlockMerkleTree(blockIndex);
      ContainerProtos.BlockMerkleTree actualBlockTree = actualTree.getBlockMerkleTree(blockIndex);

      // Blocks should be sorted by block ID.
      long currentBlockID = actualBlockTree.getBlockID();
      assertTrue(prevBlockID < currentBlockID);
      prevBlockID = currentBlockID;

      assertEquals(expectedBlockTree.getBlockID(), actualBlockTree.getBlockID());
      assertEquals(expectedBlockTree.getBlockChecksum(), actualBlockTree.getBlockChecksum());

      long prevChunkOffset = -1;
      for (int chunkIndex = 0; chunkIndex < expectedBlockTree.getChunkMerkleTreeCount(); chunkIndex++) {
        ContainerProtos.ChunkMerkleTree expectedChunkTree = expectedBlockTree.getChunkMerkleTree(chunkIndex);
        ContainerProtos.ChunkMerkleTree actualChunkTree = actualBlockTree.getChunkMerkleTree(chunkIndex);

        // Chunks should be sorted by offset.
        long currentChunkOffset = actualChunkTree.getOffset();
        assertTrue(prevChunkOffset < currentChunkOffset);
        prevChunkOffset = currentChunkOffset;

        assertEquals(expectedChunkTree.getOffset(), actualChunkTree.getOffset());
        assertEquals(expectedChunkTree.getLength(), actualChunkTree.getLength());
        assertEquals(expectedChunkTree.getChunkChecksum(), actualChunkTree.getChunkChecksum());
      }
    }
  }

  /**
   * Builds a ChunkInfo object using the provided information. No new checksums are calculated, so this can be used
   * as either the leaves of pre-computed merkle trees that serve as expected values, or as building blocks to pass
   * to ContainerMerkleTree to have it build the whole tree from this information.
   *
   * @param indexInBlock Which chunk number within a block this is. The chunk's offset is automatically calculated
   *     from this based on a fixed length.
   * @param chunkChecksums The checksums within the chunk. Each is assumed to apply to a fixed value
   *     "bytesPerChecksum" amount of data and are assumed to be contiguous.
   * @return The ChunkInfo proto object built from this information.
   */
  public static ContainerProtos.ChunkInfo buildChunk(ConfigurationSource config, int indexInBlock,
                                                     ByteBuffer... chunkChecksums) {
    final long chunkSize = (long) config.getStorageSize(
        ScmConfigKeys.OZONE_SCM_CHUNK_SIZE_KEY, ScmConfigKeys.OZONE_SCM_CHUNK_SIZE_DEFAULT, StorageUnit.BYTES);
    final int bytesPerChecksum = config.getObject(OzoneClientConfig.class).getBytesPerChecksum();

    // Each chunk checksum is added under the same ChecksumData object.
    ContainerProtos.ChecksumData checksumData = ContainerProtos.ChecksumData.newBuilder()
        .setType(ContainerProtos.ChecksumType.CRC32)
        .setBytesPerChecksum(bytesPerChecksum)
        .addAllChecksums(Arrays.stream(chunkChecksums)
            .map(ByteString::copyFrom)
            .collect(Collectors.toList()))
        .build();

    return ContainerProtos.ChunkInfo.newBuilder()
            .setChecksumData(checksumData)
            .setChunkName("chunk")
            .setOffset(indexInBlock * chunkSize)
            .setLen(chunkSize)
            .build();
  }

  /**
   * This reads the checksum file for a container from the disk without synchronization/coordination between readers
   * and writers within a datanode.
   */
  public static ContainerProtos.ContainerChecksumInfo readChecksumFile(ContainerData data) throws IOException {
    try (FileInputStream inStream = new FileInputStream(ContainerChecksumTreeManager.getContainerChecksumFile(data))) {
      return ContainerProtos.ContainerChecksumInfo.parseFrom(inStream);
    }
  }

  /**
<<<<<<< HEAD
   * Builds a {@link ContainerMerkleTree} representing arbitrary data. This can be used to test that the same
   * structure is preserved throughout serialization, deserialization, and API calls.
   */
  public static ContainerMerkleTree buildTestTree(ConfigurationSource conf) throws Exception {
    ChunkInfo b1c1 = buildChunk(conf, 0, ByteBuffer.wrap(new byte[]{1, 2, 3}));
    ChunkInfo b1c2 = buildChunk(conf, 1, ByteBuffer.wrap(new byte[]{4, 5, 6}));
    ChunkInfo b2c1 = buildChunk(conf, 0, ByteBuffer.wrap(new byte[]{7, 8, 9}));
    ChunkInfo b2c2 = buildChunk(conf, 1, ByteBuffer.wrap(new byte[]{12, 11, 10}));
    ChunkInfo b3c1 = buildChunk(conf, 0, ByteBuffer.wrap(new byte[]{13, 14, 15}));
    ChunkInfo b3c2 = buildChunk(conf, 1, ByteBuffer.wrap(new byte[]{16, 17, 18}));

    ContainerMerkleTree tree = new ContainerMerkleTree();
    tree.addChunks(1, Arrays.asList(b1c1, b1c2));
    tree.addChunks(2, Arrays.asList(b2c1, b2c2));
    tree.addChunks(3, Arrays.asList(b3c1, b3c2));

    return tree;
=======
   * This function checks whether the container checksum file exists.
   */
  public static boolean containerChecksumFileExists(HddsDatanodeService hddsDatanode,
                                                    ContainerInfo containerInfo) {
    OzoneContainer ozoneContainer = hddsDatanode.getDatanodeStateMachine().getContainer();
    Container container = ozoneContainer.getController().getContainer(containerInfo.getContainerID());
    return ContainerChecksumTreeManager.checksumFileExist(container);
>>>>>>> c6860db5
  }
}<|MERGE_RESOLUTION|>--- conflicted
+++ resolved
@@ -124,25 +124,29 @@
   }
 
   /**
-<<<<<<< HEAD
    * Builds a {@link ContainerMerkleTree} representing arbitrary data. This can be used to test that the same
    * structure is preserved throughout serialization, deserialization, and API calls.
    */
-  public static ContainerMerkleTree buildTestTree(ConfigurationSource conf) throws Exception {
-    ChunkInfo b1c1 = buildChunk(conf, 0, ByteBuffer.wrap(new byte[]{1, 2, 3}));
-    ChunkInfo b1c2 = buildChunk(conf, 1, ByteBuffer.wrap(new byte[]{4, 5, 6}));
-    ChunkInfo b2c1 = buildChunk(conf, 0, ByteBuffer.wrap(new byte[]{7, 8, 9}));
-    ChunkInfo b2c2 = buildChunk(conf, 1, ByteBuffer.wrap(new byte[]{12, 11, 10}));
-    ChunkInfo b3c1 = buildChunk(conf, 0, ByteBuffer.wrap(new byte[]{13, 14, 15}));
-    ChunkInfo b3c2 = buildChunk(conf, 1, ByteBuffer.wrap(new byte[]{16, 17, 18}));
+  public static ContainerMerkleTree buildTestTree(ConfigurationSource conf) {
+    final long blockID1 = 1;
+    final long blockID2 = 2;
+    final long blockID3 = 3;
+    ContainerProtos.ChunkInfo b1c1 = buildChunk(conf, 0, ByteBuffer.wrap(new byte[]{1, 2, 3}));
+    ContainerProtos.ChunkInfo b1c2 = buildChunk(conf, 1, ByteBuffer.wrap(new byte[]{4, 5, 6}));
+    ContainerProtos.ChunkInfo b2c1 = buildChunk(conf, 0, ByteBuffer.wrap(new byte[]{7, 8, 9}));
+    ContainerProtos.ChunkInfo b2c2 = buildChunk(conf, 1, ByteBuffer.wrap(new byte[]{12, 11, 10}));
+    ContainerProtos.ChunkInfo b3c1 = buildChunk(conf, 0, ByteBuffer.wrap(new byte[]{13, 14, 15}));
+    ContainerProtos.ChunkInfo b3c2 = buildChunk(conf, 1, ByteBuffer.wrap(new byte[]{16, 17, 18}));
 
     ContainerMerkleTree tree = new ContainerMerkleTree();
-    tree.addChunks(1, Arrays.asList(b1c1, b1c2));
-    tree.addChunks(2, Arrays.asList(b2c1, b2c2));
-    tree.addChunks(3, Arrays.asList(b3c1, b3c2));
+    tree.addChunks(blockID1, Arrays.asList(b1c1, b1c2));
+    tree.addChunks(blockID2, Arrays.asList(b2c1, b2c2));
+    tree.addChunks(blockID3, Arrays.asList(b3c1, b3c2));
 
     return tree;
-=======
+  }
+
+  /**
    * This function checks whether the container checksum file exists.
    */
   public static boolean containerChecksumFileExists(HddsDatanodeService hddsDatanode,
@@ -150,6 +154,5 @@
     OzoneContainer ozoneContainer = hddsDatanode.getDatanodeStateMachine().getContainer();
     Container container = ozoneContainer.getController().getContainer(containerInfo.getContainerID());
     return ContainerChecksumTreeManager.checksumFileExist(container);
->>>>>>> c6860db5
   }
 }