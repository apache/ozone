/*
 * Licensed to the Apache Software Foundation (ASF) under one or more
 * contributor license agreements. See the NOTICE file distributed with
 * this work for additional information regarding copyright ownership.
 * The ASF licenses this file to You under the Apache License, Version 2.0
 * (the "License"); you may not use this file except in compliance with
 * the License. You may obtain a copy of the License at
 *
 *      http://www.apache.org/licenses/LICENSE-2.0
 *
 * Unless required by applicable law or agreed to in writing, software
 * distributed under the License is distributed on an "AS IS" BASIS,
 * WITHOUT WARRANTIES OR CONDITIONS OF ANY KIND, either express or implied.
 * See the License for the specific language governing permissions and
 * limitations under the License.
 */

package org.apache.hadoop.ozone.container.checksum;

import static org.apache.hadoop.ozone.container.checksum.ContainerChecksumTreeManager.getContainerChecksumFile;
import static org.junit.jupiter.api.Assertions.assertEquals;
import static org.junit.jupiter.api.Assertions.assertNotNull;
import static org.junit.jupiter.api.Assertions.assertTrue;

import java.io.File;
import java.io.IOException;
import java.io.InputStream;
import java.io.OutputStream;
import java.nio.ByteBuffer;
import java.nio.file.Files;
import java.util.Arrays;
import java.util.Comparator;
import java.util.List;
import java.util.Map;
import java.util.Random;
import java.util.stream.Collectors;
import org.apache.commons.lang3.tuple.Pair;
import org.apache.hadoop.hdds.conf.ConfigurationSource;
import org.apache.hadoop.hdds.conf.StorageUnit;
import org.apache.hadoop.hdds.protocol.datanode.proto.ContainerProtos;
import org.apache.hadoop.hdds.scm.OzoneClientConfig;
import org.apache.hadoop.hdds.scm.ScmConfigKeys;
import org.apache.hadoop.ozone.HddsDatanodeService;
import org.apache.hadoop.ozone.container.common.impl.ContainerData;
import org.apache.hadoop.ozone.container.common.interfaces.Container;
import org.apache.hadoop.ozone.container.ozoneimpl.OzoneContainer;
import org.apache.ratis.thirdparty.com.google.protobuf.ByteString;

/**
 * Helper methods for testing container checksum tree files and container reconciliation.
 */
public final class ContainerMerkleTreeTestUtils {
  private ContainerMerkleTreeTestUtils() {
  }

  public static void assertTreesSortedAndMatch(ContainerProtos.ContainerMerkleTree expectedTree,
                                               ContainerProtos.ContainerMerkleTree actualTree) {
    assertEquals(expectedTree.getDataChecksum(), actualTree.getDataChecksum());
    assertEquals(expectedTree.getBlockMerkleTreeCount(), actualTree.getBlockMerkleTreeCount());

    long prevBlockID = -1;
    for (int blockIndex = 0; blockIndex < expectedTree.getBlockMerkleTreeCount(); blockIndex++) {
      ContainerProtos.BlockMerkleTree expectedBlockTree = expectedTree.getBlockMerkleTree(blockIndex);
      ContainerProtos.BlockMerkleTree actualBlockTree = actualTree.getBlockMerkleTree(blockIndex);

      // Blocks should be sorted by block ID.
      long currentBlockID = actualBlockTree.getBlockID();
      assertTrue(prevBlockID < currentBlockID);
      prevBlockID = currentBlockID;

      assertEquals(expectedBlockTree.getBlockID(), actualBlockTree.getBlockID());
      assertEquals(expectedBlockTree.getDataChecksum(), actualBlockTree.getDataChecksum());

      long prevChunkOffset = -1;
      for (int chunkIndex = 0; chunkIndex < expectedBlockTree.getChunkMerkleTreeCount(); chunkIndex++) {
        ContainerProtos.ChunkMerkleTree expectedChunkTree = expectedBlockTree.getChunkMerkleTree(chunkIndex);
        ContainerProtos.ChunkMerkleTree actualChunkTree = actualBlockTree.getChunkMerkleTree(chunkIndex);

        // Chunks should be sorted by offset.
        long currentChunkOffset = actualChunkTree.getOffset();
        assertTrue(prevChunkOffset < currentChunkOffset);
        prevChunkOffset = currentChunkOffset;

        assertEquals(expectedChunkTree.getOffset(), actualChunkTree.getOffset());
        assertEquals(expectedChunkTree.getLength(), actualChunkTree.getLength());
        assertEquals(expectedChunkTree.getDataChecksum(), actualChunkTree.getDataChecksum());
        assertEquals(expectedChunkTree.getChecksumMatches(), actualChunkTree.getChecksumMatches());
      }
    }
  }

  /**
   * Builds a ChunkInfo object using the provided information. No new checksums are calculated, so this can be used
   * as either the leaves of pre-computed merkle trees that serve as expected values, or as building blocks to pass
   * to ContainerMerkleTree to have it build the whole tree from this information.
   *
   * @param indexInBlock   Which chunk number within a block this is. The chunk's offset is automatically calculated
   *                       from this based on a fixed length.
   * @param chunkChecksums The checksums within the chunk. Each is assumed to apply to a fixed value
   *                       "bytesPerChecksum" amount of data and are assumed to be contiguous.
   * @return The ChunkInfo proto object built from this information.
   */
  public static ContainerProtos.ChunkInfo buildChunk(ConfigurationSource config, int indexInBlock,
                                                     ByteBuffer... chunkChecksums) {
    final long chunkSize = (long) config.getStorageSize(
        ScmConfigKeys.OZONE_SCM_CHUNK_SIZE_KEY, ScmConfigKeys.OZONE_SCM_CHUNK_SIZE_DEFAULT, StorageUnit.BYTES);
    final int bytesPerChecksum = config.getObject(OzoneClientConfig.class).getBytesPerChecksum();

    // Each chunk checksum is added under the same ChecksumData object.
    ContainerProtos.ChecksumData checksumData = ContainerProtos.ChecksumData.newBuilder()
        .setType(ContainerProtos.ChecksumType.CRC32)
        .setBytesPerChecksum(bytesPerChecksum)
        .addAllChecksums(Arrays.stream(chunkChecksums)
            .map(ByteString::copyFrom)
            .collect(Collectors.toList()))
        .build();

    return ContainerProtos.ChunkInfo.newBuilder()
        .setChecksumData(checksumData)
        .setChunkName("chunk")
        .setOffset(indexInBlock)
        .setLen(chunkSize)
        .build();
  }

  /**
   * This reads the checksum file for a container from the disk without synchronization/coordination between readers
   * and writers within a datanode.
   */
  public static ContainerProtos.ContainerChecksumInfo readChecksumFile(ContainerData data) throws IOException {
    try (InputStream inStream = Files.newInputStream(getContainerChecksumFile(data).toPath())) {
      return ContainerProtos.ContainerChecksumInfo.parseFrom(inStream);
    }
  }

  /**
   * Builds a {@link ContainerMerkleTreeWriter} representing arbitrary data. This can be used to test that the same
   * structure is preserved throughout serialization, deserialization, and API calls.
   */
  public static ContainerMerkleTreeWriter buildTestTree(ConfigurationSource conf) {
    return buildTestTree(conf, 5);
  }

  public static ContainerMerkleTreeWriter buildTestTree(ConfigurationSource conf, int numBlocks) {
    ContainerMerkleTreeWriter tree = new ContainerMerkleTreeWriter();
    byte byteValue = 1;
    for (int blockIndex = 1; blockIndex <= numBlocks; blockIndex++) {
      for (int chunkIndex = 0; chunkIndex < 4; chunkIndex++) {
        tree.addChunks(blockIndex, true,
            buildChunk(conf, chunkIndex, ByteBuffer.wrap(new byte[]{byteValue++, byteValue++, byteValue++})));
      }
    }
    return tree;
  }

  /**
   * Returns a Pair of merkle tree and the expected container diff for that merkle tree.
   */
  public static Pair<ContainerProtos.ContainerMerkleTree, ContainerDiffReport>
      buildTestTreeWithMismatches(ContainerMerkleTreeWriter originalTree, int numMissingBlocks, int numMissingChunks,
                                  int numCorruptChunks) {

    ContainerProtos.ContainerMerkleTree.Builder treeBuilder = originalTree.toProto().toBuilder();
    ContainerDiffReport diff = new ContainerDiffReport();

    introduceMissingBlocks(treeBuilder, numMissingBlocks, diff);
    introduceMissingChunks(treeBuilder, numMissingChunks, diff);
    introduceCorruptChunks(treeBuilder, numCorruptChunks, diff);
    ContainerProtos.ContainerMerkleTree build = treeBuilder.build();
    return Pair.of(build, diff);
  }

  /**
   * Introduces missing blocks by removing blocks sequentially from the tree.
   */
  private static void introduceMissingBlocks(ContainerProtos.ContainerMerkleTree.Builder treeBuilder,
      int numMissingBlocks, ContainerDiffReport diff) {
    Random random = new Random();
    for (int blockIndex = 0; blockIndex < numMissingBlocks; blockIndex++) {
      ContainerProtos.BlockMerkleTree blockMerkleTree = treeBuilder.getBlockMerkleTree(blockIndex);
      diff.addMissingBlock(blockMerkleTree);
      treeBuilder.removeBlockMerkleTree(blockIndex);
      treeBuilder.setDataChecksum(random.nextLong());
    }
  }

  /**
   * Introduces missing chunks by removing the first chunk from each block. If more chunks must be removed,
   * it will resume removing the next chunk from each block until numMissingChunks have been removed.
   */
  private static void introduceMissingChunks(ContainerProtos.ContainerMerkleTree.Builder treeBuilder,
       int numMissingChunks, ContainerDiffReport diff) {
    Random random = new Random();

    int numChunksRemoved = 0;
    boolean hasChunks = true;
    while (numChunksRemoved < numMissingChunks && hasChunks) {
      hasChunks = false;
      for (int blockIndex = 0; blockIndex < treeBuilder.getBlockMerkleTreeCount() &&
          numChunksRemoved < numMissingChunks; blockIndex++) {
        ContainerProtos.BlockMerkleTree.Builder blockBuilder = treeBuilder.getBlockMerkleTreeBuilder(blockIndex);
        if (blockBuilder.getChunkMerkleTreeCount() > 0) {
          ContainerProtos.ChunkMerkleTree chunkMerkleTree = blockBuilder.getChunkMerkleTree(0);
          diff.addMissingChunk(blockBuilder.getBlockID(), chunkMerkleTree);
          blockBuilder.removeChunkMerkleTree(0);
          blockBuilder.setDataChecksum(random.nextLong());
          treeBuilder.setDataChecksum(random.nextLong());
          hasChunks = true;
          numChunksRemoved++;
        }
      }
    }
    // Make sure we removed the expected number of chunks.
    assertTrue(hasChunks);
  }

  /**
   * Introduces corrupt chunks by corrupting the first chunk from each block. If more chunks must be corrupted,
   * it will resume corrupting the next chunk from each block until numCorruptChunks have been corrupted.
   */
  private static void introduceCorruptChunks(ContainerProtos.ContainerMerkleTree.Builder treeBuilder,
      int numCorruptChunks, ContainerDiffReport diff) {
    Random random = new Random();
<<<<<<< HEAD
    boolean hasChunks = true;
    int numChunksCorrupted = 0;
    int chunkIndex = 0;

    while (numChunksCorrupted < numCorruptChunks && hasChunks) {
      hasChunks = false;
      for (int blockIndex = 0; blockIndex < treeBuilder.getBlockMerkleTreeCount() &&
          numChunksCorrupted < numCorruptChunks; blockIndex++) {
        ContainerProtos.BlockMerkleTree.Builder blockBuilder = treeBuilder.getBlockMerkleTreeBuilder(blockIndex);
        if (chunkIndex < blockBuilder.getChunkMerkleTreeCount()) {
          ContainerProtos.ChunkMerkleTree.Builder chunkBuilder = blockBuilder.getChunkMerkleTreeBuilder(chunkIndex);
          diff.addCorruptChunk(blockBuilder.getBlockID(), chunkBuilder.build());
          chunkBuilder.setDataChecksum(random.nextLong());
          chunkBuilder.setIsHealthy(false);
          blockBuilder.setDataChecksum(random.nextLong());
          treeBuilder.setDataChecksum(random.nextLong());
          hasChunks = true;
          numChunksCorrupted++;
        }
=======

    for (int i = 0; i < numCorruptChunks; i++) {
      // Select a random block
      int randomBlockIndex = random.nextInt(treeBuilder.getBlockMerkleTreeCount());
      ContainerProtos.BlockMerkleTree.Builder blockBuilder = treeBuilder.getBlockMerkleTreeBuilder(randomBlockIndex);

      // Ensure each chunk in the block is only corrupted once
      Set<Integer> corruptedChunks = corruptedChunksByBlock.computeIfAbsent(randomBlockIndex, k -> new HashSet<>());
      if (corruptedChunks.size() < blockBuilder.getChunkMerkleTreeCount()) {
        int randomChunkIndex;
        do {
          randomChunkIndex = random.nextInt(blockBuilder.getChunkMerkleTreeCount());
        } while (corruptedChunks.contains(randomChunkIndex));
        corruptedChunks.add(randomChunkIndex);

        // Corrupt the selected chunk
        ContainerProtos.ChunkMerkleTree.Builder chunkBuilder = blockBuilder.getChunkMerkleTreeBuilder(randomChunkIndex);
        diff.addCorruptChunk(blockBuilder.getBlockID(), chunkBuilder.build());
        chunkBuilder.setDataChecksum(chunkBuilder.getDataChecksum() + random.nextInt(1000) + 1);
        chunkBuilder.setChecksumMatches(false);
        blockBuilder.setDataChecksum(random.nextLong());
        treeBuilder.setDataChecksum(random.nextLong());
>>>>>>> 7a237fe7
      }
      chunkIndex++;
    }
    // Make sure we corrupted the expected number of chunks.
    assertTrue(hasChunks);
  }

  public static void assertContainerDiffMatch(ContainerDiffReport expectedDiff,
                                              ContainerDiffReport actualDiff) {
    assertNotNull(expectedDiff, "Expected diff is null");
    assertNotNull(actualDiff, "Actual diff is null");
    assertEquals(expectedDiff.getMissingBlocks().size(), actualDiff.getMissingBlocks().size(),
        "Mismatch in number of missing blocks");
    assertEquals(expectedDiff.getMissingChunks().size(), actualDiff.getMissingChunks().size(),
        "Mismatch in number of missing chunks");
    assertEquals(expectedDiff.getCorruptChunks().size(), actualDiff.getCorruptChunks().size(),
        "Mismatch in number of corrupt chunks");

    List<ContainerProtos.BlockMerkleTree> expectedMissingBlocks = expectedDiff.getMissingBlocks().stream().sorted(
        Comparator.comparing(ContainerProtos.BlockMerkleTree::getBlockID)).collect(Collectors.toList());
    List<ContainerProtos.BlockMerkleTree> actualMissingBlocks = actualDiff.getMissingBlocks().stream().sorted(
        Comparator.comparing(ContainerProtos.BlockMerkleTree::getBlockID)).collect(Collectors.toList());
    for (int i = 0; i < expectedMissingBlocks.size(); i++) {
      ContainerProtos.BlockMerkleTree expectedBlockMerkleTree = expectedMissingBlocks.get(i);
      ContainerProtos.BlockMerkleTree actualBlockMerkleTree = actualMissingBlocks.get(i);
      assertEquals(expectedBlockMerkleTree.getBlockID(), actualBlockMerkleTree.getBlockID());
      assertEquals(expectedBlockMerkleTree.getChunkMerkleTreeCount(),
          actualBlockMerkleTree.getChunkMerkleTreeCount());
      assertEquals(expectedBlockMerkleTree.getDataChecksum(), actualBlockMerkleTree.getDataChecksum());
      assertEqualsChunkMerkleTree(expectedBlockMerkleTree.getChunkMerkleTreeList(),
          actualBlockMerkleTree.getChunkMerkleTreeList(), expectedBlockMerkleTree.getBlockID());
    }

    // Check missing chunks
    Map<Long, List<ContainerProtos.ChunkMerkleTree>> expectedMissingChunks = expectedDiff.getMissingChunks();
    Map<Long, List<ContainerProtos.ChunkMerkleTree>> actualMissingChunks = actualDiff.getMissingChunks();

    for (Map.Entry<Long, List<ContainerProtos.ChunkMerkleTree>> entry : expectedMissingChunks.entrySet()) {
      Long blockId = entry.getKey();
      List<ContainerProtos.ChunkMerkleTree> expectedChunks = entry.getValue().stream().sorted(
          Comparator.comparing(ContainerProtos.ChunkMerkleTree::getOffset)).collect(Collectors.toList());
      List<ContainerProtos.ChunkMerkleTree> actualChunks = actualMissingChunks.get(blockId).stream().sorted(
          Comparator.comparing(ContainerProtos.ChunkMerkleTree::getOffset)).collect(Collectors.toList());

      assertNotNull(actualChunks, "Missing chunks for block " + blockId + " not found in actual diff");
      assertEquals(expectedChunks.size(), actualChunks.size(),
          "Mismatch in number of missing chunks for block " + blockId);
      assertEqualsChunkMerkleTree(expectedChunks, actualChunks, blockId);
    }

    // Check corrupt chunks
    Map<Long, List<ContainerProtos.ChunkMerkleTree>> expectedCorruptChunks = expectedDiff.getCorruptChunks();
    Map<Long, List<ContainerProtos.ChunkMerkleTree>> actualCorruptChunks = actualDiff.getCorruptChunks();

    for (Map.Entry<Long, List<ContainerProtos.ChunkMerkleTree>> entry : expectedCorruptChunks.entrySet()) {
      Long blockId = entry.getKey();
      List<ContainerProtos.ChunkMerkleTree> expectedChunks = entry.getValue().stream().sorted(
          Comparator.comparing(ContainerProtos.ChunkMerkleTree::getOffset)).collect(Collectors.toList());
      List<ContainerProtos.ChunkMerkleTree> actualChunks = actualCorruptChunks.get(blockId).stream().sorted(
          Comparator.comparing(ContainerProtos.ChunkMerkleTree::getOffset)).collect(Collectors.toList());

      assertNotNull(actualChunks, "Corrupt chunks for block " + blockId + " not found in actual diff");
      assertEquals(expectedChunks.size(), actualChunks.size(),
          "Mismatch in number of corrupt chunks for block " + blockId);
      assertEqualsChunkMerkleTree(expectedChunks, actualChunks, blockId);
    }
  }

  private static void assertEqualsChunkMerkleTree(List<ContainerProtos.ChunkMerkleTree> expectedChunkMerkleTreeList,
                                                  List<ContainerProtos.ChunkMerkleTree> actualChunkMerkleTreeList,
                                                  Long blockId) {
    assertEquals(expectedChunkMerkleTreeList.size(), actualChunkMerkleTreeList.size());
    for (int j = 0; j < expectedChunkMerkleTreeList.size(); j++) {
      ContainerProtos.ChunkMerkleTree expectedChunk = expectedChunkMerkleTreeList.get(j);
      ContainerProtos.ChunkMerkleTree actualChunk = actualChunkMerkleTreeList.get(j);
      assertEquals(expectedChunk.getOffset(), actualChunk.getOffset(), "Mismatch in chunk offset for block "
          + blockId);
      assertEquals(expectedChunk.getDataChecksum(), actualChunk.getDataChecksum(),
          "Mismatch in chunk checksum for block " + blockId);
    }
  }

  /**
   * This function checks whether the container checksum file exists.
   */
  public static boolean containerChecksumFileExists(HddsDatanodeService hddsDatanode, long containerID) {
    OzoneContainer ozoneContainer = hddsDatanode.getDatanodeStateMachine().getContainer();
    Container<?> container = ozoneContainer.getController().getContainer(containerID);
    return ContainerChecksumTreeManager.checksumFileExist(container);
  }

  public static void writeContainerDataTreeProto(ContainerData data, ContainerProtos.ContainerMerkleTree tree)
      throws IOException {
    ContainerProtos.ContainerChecksumInfo checksumInfo = ContainerProtos.ContainerChecksumInfo.newBuilder()
        .setContainerID(data.getContainerID())
        .setContainerMerkleTree(tree).build();
    File checksumFile = getContainerChecksumFile(data);

    try (OutputStream outputStream = Files.newOutputStream(checksumFile.toPath())) {
      checksumInfo.writeTo(outputStream);
    } catch (IOException ex) {
      throw new IOException("Error occurred when writing container merkle tree for containerID "
          + data.getContainerID(), ex);
    }
    data.setDataChecksum(checksumInfo.getContainerMerkleTree().getDataChecksum());
  }
}<|MERGE_RESOLUTION|>--- conflicted
+++ resolved
@@ -221,7 +221,6 @@
   private static void introduceCorruptChunks(ContainerProtos.ContainerMerkleTree.Builder treeBuilder,
       int numCorruptChunks, ContainerDiffReport diff) {
     Random random = new Random();
-<<<<<<< HEAD
     boolean hasChunks = true;
     int numChunksCorrupted = 0;
     int chunkIndex = 0;
@@ -235,36 +234,12 @@
           ContainerProtos.ChunkMerkleTree.Builder chunkBuilder = blockBuilder.getChunkMerkleTreeBuilder(chunkIndex);
           diff.addCorruptChunk(blockBuilder.getBlockID(), chunkBuilder.build());
           chunkBuilder.setDataChecksum(random.nextLong());
-          chunkBuilder.setIsHealthy(false);
+          chunkBuilder.setChecksumMatches(false);
           blockBuilder.setDataChecksum(random.nextLong());
           treeBuilder.setDataChecksum(random.nextLong());
           hasChunks = true;
           numChunksCorrupted++;
         }
-=======
-
-    for (int i = 0; i < numCorruptChunks; i++) {
-      // Select a random block
-      int randomBlockIndex = random.nextInt(treeBuilder.getBlockMerkleTreeCount());
-      ContainerProtos.BlockMerkleTree.Builder blockBuilder = treeBuilder.getBlockMerkleTreeBuilder(randomBlockIndex);
-
-      // Ensure each chunk in the block is only corrupted once
-      Set<Integer> corruptedChunks = corruptedChunksByBlock.computeIfAbsent(randomBlockIndex, k -> new HashSet<>());
-      if (corruptedChunks.size() < blockBuilder.getChunkMerkleTreeCount()) {
-        int randomChunkIndex;
-        do {
-          randomChunkIndex = random.nextInt(blockBuilder.getChunkMerkleTreeCount());
-        } while (corruptedChunks.contains(randomChunkIndex));
-        corruptedChunks.add(randomChunkIndex);
-
-        // Corrupt the selected chunk
-        ContainerProtos.ChunkMerkleTree.Builder chunkBuilder = blockBuilder.getChunkMerkleTreeBuilder(randomChunkIndex);
-        diff.addCorruptChunk(blockBuilder.getBlockID(), chunkBuilder.build());
-        chunkBuilder.setDataChecksum(chunkBuilder.getDataChecksum() + random.nextInt(1000) + 1);
-        chunkBuilder.setChecksumMatches(false);
-        blockBuilder.setDataChecksum(random.nextLong());
-        treeBuilder.setDataChecksum(random.nextLong());
->>>>>>> 7a237fe7
       }
       chunkIndex++;
     }
