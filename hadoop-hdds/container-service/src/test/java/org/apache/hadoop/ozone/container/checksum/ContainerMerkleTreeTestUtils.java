/*
 * Licensed to the Apache Software Foundation (ASF) under one or more
 * contributor license agreements. See the NOTICE file distributed with
 * this work for additional information regarding copyright ownership.
 * The ASF licenses this file to You under the Apache License, Version 2.0
 * (the "License"); you may not use this file except in compliance with
 * the License. You may obtain a copy of the License at
 *
 *      http://www.apache.org/licenses/LICENSE-2.0
 *
 * Unless required by applicable law or agreed to in writing, software
 * distributed under the License is distributed on an "AS IS" BASIS,
 * WITHOUT WARRANTIES OR CONDITIONS OF ANY KIND, either express or implied.
 * See the License for the specific language governing permissions and
 * limitations under the License.
 */

package org.apache.hadoop.ozone.container.checksum;

import static org.apache.hadoop.ozone.container.checksum.ContainerChecksumTreeManager.getContainerChecksumFile;
import static org.assertj.core.api.Assertions.assertThat;
import static org.junit.jupiter.api.Assertions.assertEquals;
import static org.junit.jupiter.api.Assertions.assertNotNull;
import static org.junit.jupiter.api.Assertions.assertTrue;

import java.io.File;
import java.io.IOException;
import java.io.InputStream;
import java.io.OutputStream;
import java.nio.ByteBuffer;
import java.nio.file.Files;
import java.util.ArrayList;
import java.util.Arrays;
import java.util.Comparator;
import java.util.List;
import java.util.Map;
import java.util.Random;
import java.util.stream.Collectors;
import org.apache.commons.lang3.tuple.Pair;
import org.apache.hadoop.hdds.client.BlockID;
import org.apache.hadoop.hdds.conf.ConfigurationSource;
import org.apache.hadoop.hdds.conf.OzoneConfiguration;
import org.apache.hadoop.hdds.conf.StorageUnit;
import org.apache.hadoop.hdds.protocol.datanode.proto.ContainerProtos;
import org.apache.hadoop.hdds.scm.OzoneClientConfig;
import org.apache.hadoop.hdds.scm.ScmConfigKeys;
import org.apache.hadoop.ozone.HddsDatanodeService;
import org.apache.hadoop.ozone.container.common.helpers.BlockData;
import org.apache.hadoop.ozone.container.common.impl.ContainerData;
import org.apache.hadoop.ozone.container.common.interfaces.Container;
import org.apache.hadoop.ozone.container.common.interfaces.DBHandle;
import org.apache.hadoop.ozone.container.keyvalue.KeyValueContainerData;
import org.apache.hadoop.ozone.container.keyvalue.helpers.BlockUtils;
import org.apache.hadoop.ozone.container.ozoneimpl.OzoneContainer;
import org.apache.ratis.thirdparty.com.google.protobuf.ByteString;

/**
 * Helper methods for testing container checksum tree files and container reconciliation.
 */
public final class ContainerMerkleTreeTestUtils {
  private ContainerMerkleTreeTestUtils() {
  }

  public static void assertTreesSortedAndMatch(ContainerProtos.ContainerMerkleTree expectedTree,
                                               ContainerProtos.ContainerMerkleTree actualTree) {
    assertEquals(expectedTree.getDataChecksum(), actualTree.getDataChecksum());
    assertEquals(expectedTree.getBlockMerkleTreeCount(), actualTree.getBlockMerkleTreeCount());

    long prevBlockID = -1;
    for (int blockIndex = 0; blockIndex < expectedTree.getBlockMerkleTreeCount(); blockIndex++) {
      ContainerProtos.BlockMerkleTree expectedBlockTree = expectedTree.getBlockMerkleTree(blockIndex);
      ContainerProtos.BlockMerkleTree actualBlockTree = actualTree.getBlockMerkleTree(blockIndex);

      // Blocks should be sorted by block ID.
      long currentBlockID = actualBlockTree.getBlockID();
      assertTrue(prevBlockID < currentBlockID);
      prevBlockID = currentBlockID;

      assertEquals(expectedBlockTree.getBlockID(), actualBlockTree.getBlockID());
      assertEquals(expectedBlockTree.getDataChecksum(), actualBlockTree.getDataChecksum());
      assertEquals(expectedBlockTree.getDeleted(), actualBlockTree.getDeleted());

      long prevChunkOffset = -1;
      for (int chunkIndex = 0; chunkIndex < expectedBlockTree.getChunkMerkleTreeCount(); chunkIndex++) {
        ContainerProtos.ChunkMerkleTree expectedChunkTree = expectedBlockTree.getChunkMerkleTree(chunkIndex);
        ContainerProtos.ChunkMerkleTree actualChunkTree = actualBlockTree.getChunkMerkleTree(chunkIndex);

        // Chunks should be sorted by offset.
        long currentChunkOffset = actualChunkTree.getOffset();
        assertTrue(prevChunkOffset < currentChunkOffset);
        prevChunkOffset = currentChunkOffset;

        assertEquals(expectedChunkTree.getOffset(), actualChunkTree.getOffset());
        assertEquals(expectedChunkTree.getLength(), actualChunkTree.getLength());
        assertEquals(expectedChunkTree.getDataChecksum(), actualChunkTree.getDataChecksum());
        assertEquals(expectedChunkTree.getChecksumMatches(), actualChunkTree.getChecksumMatches());
      }
    }
  }

  /**
   * Builds a ChunkInfo object using the provided information. No new checksums are calculated, so this can be used
   * as either the leaves of pre-computed merkle trees that serve as expected values, or as building blocks to pass
   * to ContainerMerkleTree to have it build the whole tree from this information.
   *
   * @param indexInBlock   Which chunk number within a block this is. The chunk's offset is automatically calculated
   *                       from this based on a fixed length.
   * @param chunkChecksums The checksums within the chunk. Each is assumed to apply to a fixed value
   *                       "bytesPerChecksum" amount of data and are assumed to be contiguous.
   * @return The ChunkInfo proto object built from this information.
   */
  public static ContainerProtos.ChunkInfo buildChunk(ConfigurationSource config, int indexInBlock,
                                                     ByteBuffer... chunkChecksums) {
    final long chunkSize = (long) config.getStorageSize(
        ScmConfigKeys.OZONE_SCM_CHUNK_SIZE_KEY, ScmConfigKeys.OZONE_SCM_CHUNK_SIZE_DEFAULT, StorageUnit.BYTES);
    final int bytesPerChecksum = config.getObject(OzoneClientConfig.class).getBytesPerChecksum();

    // Each chunk checksum is added under the same ChecksumData object.
    ContainerProtos.ChecksumData checksumData = ContainerProtos.ChecksumData.newBuilder()
        .setType(ContainerProtos.ChecksumType.CRC32)
        .setBytesPerChecksum(bytesPerChecksum)
        .addAllChecksums(Arrays.stream(chunkChecksums)
            .map(ByteString::copyFrom)
            .collect(Collectors.toList()))
        .build();

    return ContainerProtos.ChunkInfo.newBuilder()
        .setChecksumData(checksumData)
        .setChunkName("chunk")
        .setOffset(indexInBlock)
        .setLen(chunkSize)
        .build();
  }

  /**
   * This reads the checksum file for a container from the disk without synchronization/coordination between readers
   * and writers within a datanode.
   */
  public static ContainerProtos.ContainerChecksumInfo readChecksumFile(ContainerData data) throws IOException {
    try (InputStream inStream = Files.newInputStream(getContainerChecksumFile(data).toPath())) {
      return ContainerProtos.ContainerChecksumInfo.parseFrom(inStream);
    }
  }

  /**
   * Builds a {@link ContainerMerkleTreeWriter} representing arbitrary data. This can be used to test that the same
   * structure is preserved throughout serialization, deserialization, and API calls.
   */
  public static ContainerMerkleTreeWriter buildTestTree(ConfigurationSource conf) {
    return buildTestTree(conf, 5);
  }

  public static ContainerMerkleTreeWriter buildTestTree(ConfigurationSource conf, int numBlocks) {
    ContainerMerkleTreeWriter tree = new ContainerMerkleTreeWriter();

    byte byteValue = 1;
<<<<<<< HEAD
    for (int blockIndex = 1; blockIndex <= numBlocks; blockIndex++) {
      tree.addBlock(blockIndex, 0);
=======
    for (int i = 0; i < numBlocks; i++) {
      long blockID = i + 1;
>>>>>>> b1ccf488
      for (int chunkIndex = 0; chunkIndex < 4; chunkIndex++) {
        tree.addChunks(blockID, true,
            buildChunk(conf, chunkIndex, ByteBuffer.wrap(new byte[]{byteValue++, byteValue++, byteValue++})));
      }
    }
    return tree;
  }

  /**
   * Builds a tree with continuous block IDs from 1 to numLiveBlocks, then writes marks the specified IDs within that
   * set of blocks as deleted.
   */
  public static ContainerProtos.ContainerMerkleTree buildTestTree(ConfigurationSource conf, int numLiveBlocks,
                                                        long... deletedBlockIDs) {

    ContainerMerkleTreeWriter treeWriter = buildTestTree(conf, numLiveBlocks);
    return treeWriter.addDeletedBlocks(getDeletedBlockData(conf, deletedBlockIDs), true);
  }

  public static List<BlockData> getDeletedBlockData(ConfigurationSource conf, long... blockIDs) {
    List<BlockData> deletedBlockData = new ArrayList<>();
    // Container ID within the block is not used in these tests.
    Arrays.stream(blockIDs).forEach(id -> deletedBlockData.add(buildBlockData(conf, 1, id)));
    return deletedBlockData;
  }

  /**
   * Returns a Pair of merkle tree and the expected container diff for that merkle tree.
   */
  public static Pair<ContainerProtos.ContainerMerkleTree, ContainerDiffReport>
      buildTestTreeWithMismatches(ContainerMerkleTreeWriter originalTree, int numMissingBlocks, int numMissingChunks,
                                  int numCorruptChunks) {

    ContainerProtos.ContainerMerkleTree.Builder treeBuilder = originalTree.toProto().toBuilder();
    ContainerDiffReport diff = new ContainerDiffReport(1);

    introduceMissingBlocks(treeBuilder, numMissingBlocks, diff);
    introduceMissingChunks(treeBuilder, numMissingChunks, diff);
    introduceCorruptChunks(treeBuilder, numCorruptChunks, diff);
    ContainerProtos.ContainerMerkleTree build = treeBuilder.build();
    return Pair.of(build, diff);
  }

  /**
   * Writes a ContainerMerkleTree proto directly into a container without using a ContainerMerkleTreeWriter.
   */
  public static void updateTreeProto(ContainerData data, ContainerProtos.ContainerMerkleTree tree)
      throws IOException {
    ContainerProtos.ContainerChecksumInfo checksumInfo = ContainerProtos.ContainerChecksumInfo.newBuilder()
        .setContainerID(data.getContainerID())
        .setContainerMerkleTree(tree).build();
    File checksumFile = getContainerChecksumFile(data);

    try (OutputStream outputStream = Files.newOutputStream(checksumFile.toPath())) {
      checksumInfo.writeTo(outputStream);
    } catch (IOException ex) {
      throw new IOException("Error occurred when writing container merkle tree for containerID "
          + data.getContainerID(), ex);
    }
    data.setDataChecksum(checksumInfo.getContainerMerkleTree().getDataChecksum());
  }

  /**
   * Introduces missing blocks by removing blocks sequentially from the tree.
   */
  private static void introduceMissingBlocks(ContainerProtos.ContainerMerkleTree.Builder treeBuilder,
      int numMissingBlocks, ContainerDiffReport diff) {
    Random random = new Random();
    for (int blockIndex = 0; blockIndex < numMissingBlocks; blockIndex++) {
      ContainerProtos.BlockMerkleTree blockMerkleTree = treeBuilder.getBlockMerkleTree(blockIndex);
      diff.addMissingBlock(blockMerkleTree);
      treeBuilder.removeBlockMerkleTree(blockIndex);
      treeBuilder.setDataChecksum(random.nextLong());
    }
  }

  /**
   * Introduces missing chunks by removing the first chunk from each block. If more chunks must be removed,
   * it will resume removing the next chunk from each block until numMissingChunks have been removed.
   */
  private static void introduceMissingChunks(ContainerProtos.ContainerMerkleTree.Builder treeBuilder,
       int numMissingChunks, ContainerDiffReport diff) {
    Random random = new Random();

    int numChunksRemoved = 0;
    boolean hasChunks = true;
    while (numChunksRemoved < numMissingChunks && hasChunks) {
      hasChunks = false;
      for (int blockIndex = 0; blockIndex < treeBuilder.getBlockMerkleTreeCount() &&
          numChunksRemoved < numMissingChunks; blockIndex++) {
        ContainerProtos.BlockMerkleTree.Builder blockBuilder = treeBuilder.getBlockMerkleTreeBuilder(blockIndex);
        if (blockBuilder.getChunkMerkleTreeCount() > 0) {
          ContainerProtos.ChunkMerkleTree chunkMerkleTree = blockBuilder.getChunkMerkleTree(0);
          diff.addMissingChunk(blockBuilder.getBlockID(), chunkMerkleTree);
          blockBuilder.removeChunkMerkleTree(0);
          blockBuilder.setDataChecksum(random.nextLong());
          treeBuilder.setDataChecksum(random.nextLong());
          hasChunks = true;
          numChunksRemoved++;
        }
      }
    }
    // Make sure we removed the expected number of chunks.
    assertTrue(hasChunks);
  }

  /**
   * Introduces corrupt chunks by corrupting the first chunk from each block. If more chunks must be corrupted,
   * it will resume corrupting the next chunk from each block until numCorruptChunks have been corrupted.
   */
  private static void introduceCorruptChunks(ContainerProtos.ContainerMerkleTree.Builder treeBuilder,
      int numCorruptChunks, ContainerDiffReport diff) {
    Random random = new Random();
    boolean hasChunks = true;
    int numChunksCorrupted = 0;
    int chunkIndex = 0;

    while (numChunksCorrupted < numCorruptChunks && hasChunks) {
      hasChunks = false;
      for (int blockIndex = 0; blockIndex < treeBuilder.getBlockMerkleTreeCount() &&
          numChunksCorrupted < numCorruptChunks; blockIndex++) {
        ContainerProtos.BlockMerkleTree.Builder blockBuilder = treeBuilder.getBlockMerkleTreeBuilder(blockIndex);
        if (chunkIndex < blockBuilder.getChunkMerkleTreeCount()) {
          ContainerProtos.ChunkMerkleTree.Builder chunkBuilder = blockBuilder.getChunkMerkleTreeBuilder(chunkIndex);
          diff.addCorruptChunk(blockBuilder.getBlockID(), chunkBuilder.build());
          chunkBuilder.setDataChecksum(random.nextLong());
          chunkBuilder.setChecksumMatches(false);
          blockBuilder.setDataChecksum(random.nextLong());
          treeBuilder.setDataChecksum(random.nextLong());
          hasChunks = true;
          numChunksCorrupted++;
        }
      }
      chunkIndex++;
    }
    // Make sure we corrupted the expected number of chunks.
    assertTrue(hasChunks);
  }

  public static void assertContainerDiffMatch(ContainerDiffReport expectedDiff,
                                              ContainerDiffReport actualDiff) {
    assertNotNull(expectedDiff, "Expected diff is null");
    assertNotNull(actualDiff, "Actual diff is null");
    assertEquals(expectedDiff.getMissingBlocks().size(), actualDiff.getMissingBlocks().size(),
        "Mismatch in number of missing blocks");
    assertEquals(expectedDiff.getMissingChunks().size(), actualDiff.getMissingChunks().size(),
        "Mismatch in number of missing chunks");
    assertEquals(expectedDiff.getCorruptChunks().size(), actualDiff.getCorruptChunks().size(),
        "Mismatch in number of corrupt chunks");

    List<ContainerProtos.BlockMerkleTree> expectedMissingBlocks = expectedDiff.getMissingBlocks().stream().sorted(
        Comparator.comparing(ContainerProtos.BlockMerkleTree::getBlockID)).collect(Collectors.toList());
    List<ContainerProtos.BlockMerkleTree> actualMissingBlocks = actualDiff.getMissingBlocks().stream().sorted(
        Comparator.comparing(ContainerProtos.BlockMerkleTree::getBlockID)).collect(Collectors.toList());
    for (int i = 0; i < expectedMissingBlocks.size(); i++) {
      ContainerProtos.BlockMerkleTree expectedBlockMerkleTree = expectedMissingBlocks.get(i);
      ContainerProtos.BlockMerkleTree actualBlockMerkleTree = actualMissingBlocks.get(i);
      assertEquals(expectedBlockMerkleTree.getBlockID(), actualBlockMerkleTree.getBlockID());
      assertEquals(expectedBlockMerkleTree.getChunkMerkleTreeCount(),
          actualBlockMerkleTree.getChunkMerkleTreeCount());
      assertEquals(expectedBlockMerkleTree.getDataChecksum(), actualBlockMerkleTree.getDataChecksum());
      assertEqualsChunkMerkleTree(expectedBlockMerkleTree.getChunkMerkleTreeList(),
          actualBlockMerkleTree.getChunkMerkleTreeList(), expectedBlockMerkleTree.getBlockID());
    }

    // Check missing chunks
    Map<Long, List<ContainerProtos.ChunkMerkleTree>> expectedMissingChunks = expectedDiff.getMissingChunks();
    Map<Long, List<ContainerProtos.ChunkMerkleTree>> actualMissingChunks = actualDiff.getMissingChunks();

    for (Map.Entry<Long, List<ContainerProtos.ChunkMerkleTree>> entry : expectedMissingChunks.entrySet()) {
      Long blockId = entry.getKey();
      List<ContainerProtos.ChunkMerkleTree> expectedChunks = entry.getValue().stream().sorted(
          Comparator.comparing(ContainerProtos.ChunkMerkleTree::getOffset)).collect(Collectors.toList());
      List<ContainerProtos.ChunkMerkleTree> actualChunks = actualMissingChunks.get(blockId).stream().sorted(
          Comparator.comparing(ContainerProtos.ChunkMerkleTree::getOffset)).collect(Collectors.toList());

      assertNotNull(actualChunks, "Missing chunks for block " + blockId + " not found in actual diff");
      assertEquals(expectedChunks.size(), actualChunks.size(),
          "Mismatch in number of missing chunks for block " + blockId);
      assertEqualsChunkMerkleTree(expectedChunks, actualChunks, blockId);
    }

    // Check corrupt chunks
    Map<Long, List<ContainerProtos.ChunkMerkleTree>> expectedCorruptChunks = expectedDiff.getCorruptChunks();
    Map<Long, List<ContainerProtos.ChunkMerkleTree>> actualCorruptChunks = actualDiff.getCorruptChunks();

    for (Map.Entry<Long, List<ContainerProtos.ChunkMerkleTree>> entry : expectedCorruptChunks.entrySet()) {
      Long blockId = entry.getKey();
      List<ContainerProtos.ChunkMerkleTree> expectedChunks = entry.getValue().stream().sorted(
          Comparator.comparing(ContainerProtos.ChunkMerkleTree::getOffset)).collect(Collectors.toList());
      List<ContainerProtos.ChunkMerkleTree> actualChunks = actualCorruptChunks.get(blockId).stream().sorted(
          Comparator.comparing(ContainerProtos.ChunkMerkleTree::getOffset)).collect(Collectors.toList());

      assertNotNull(actualChunks, "Corrupt chunks for block " + blockId + " not found in actual diff");
      assertEquals(expectedChunks.size(), actualChunks.size(),
          "Mismatch in number of corrupt chunks for block " + blockId);
      assertEqualsChunkMerkleTree(expectedChunks, actualChunks, blockId);
    }
  }

  private static void assertEqualsChunkMerkleTree(List<ContainerProtos.ChunkMerkleTree> expectedChunkMerkleTreeList,
                                                  List<ContainerProtos.ChunkMerkleTree> actualChunkMerkleTreeList,
                                                  Long blockId) {
    assertEquals(expectedChunkMerkleTreeList.size(), actualChunkMerkleTreeList.size());
    for (int j = 0; j < expectedChunkMerkleTreeList.size(); j++) {
      ContainerProtos.ChunkMerkleTree expectedChunk = expectedChunkMerkleTreeList.get(j);
      ContainerProtos.ChunkMerkleTree actualChunk = actualChunkMerkleTreeList.get(j);
      assertEquals(expectedChunk.getOffset(), actualChunk.getOffset(), "Mismatch in chunk offset for block "
          + blockId);
      assertEquals(expectedChunk.getDataChecksum(), actualChunk.getDataChecksum(),
          "Mismatch in chunk checksum for block " + blockId);
    }
  }

  /**
   * This function checks whether the container checksum file exists for a container in a given datanode.
   */
  public static boolean containerChecksumFileExists(HddsDatanodeService hddsDatanode, long containerID) {
    OzoneContainer ozoneContainer = hddsDatanode.getDatanodeStateMachine().getContainer();
    Container<?> container = ozoneContainer.getController().getContainer(containerID);
    return getContainerChecksumFile(container.getContainerData()).exists();
  }

  /**
   * This function verifies that the in-memory data checksum matches the one stored in the container data and
   * the RocksDB.
   *
   * @param containerData The container data to verify.
   * @param conf          The Ozone configuration.
   * @throws IOException If an error occurs while reading the checksum info or RocksDB.
   */
  public static void verifyAllDataChecksumsMatch(KeyValueContainerData containerData, OzoneConfiguration conf)
      throws IOException {
    assertNotNull(containerData, "Container data should not be null");
    ContainerProtos.ContainerChecksumInfo containerChecksumInfo = ContainerChecksumTreeManager
        .readChecksumInfo(containerData);
    assertNotNull(containerChecksumInfo);
    long dataChecksum = containerChecksumInfo.getContainerMerkleTree().getDataChecksum();
    Long dbDataChecksum;
    try (DBHandle dbHandle = BlockUtils.getDB(containerData, conf)) {
      dbDataChecksum = dbHandle.getStore().getMetadataTable().get(containerData.getContainerDataChecksumKey());
    }

    if (containerData.getDataChecksum() == 0) {
      assertEquals(containerData.getDataChecksum(), dataChecksum);
      // RocksDB checksum can be null if the file doesn't exist or when the file is created by
      // the block deleting service. 0 checksum will be stored when the container is loaded without
      // merkle tree.
      assertThat(dbDataChecksum).isIn(0L, null);
    } else {
      // In-Memory, Container Merkle Tree file, RocksDB checksum should be equal
      assertEquals(containerData.getDataChecksum(), dataChecksum, "In-memory data checksum should match " +
          "the one in the checksum file.");
      assertEquals(dbDataChecksum, dataChecksum);
    }
  }

  public static BlockData buildBlockData(ConfigurationSource config, long containerID, long blockID) {
    BlockData blockData = new BlockData(new BlockID(containerID, blockID));
    byte byteValue = 0;
    blockData.addChunk(buildChunk(config, 0, ByteBuffer.wrap(new byte[]{byteValue++, byteValue++, byteValue++})));
    blockData.addChunk(buildChunk(config, 1, ByteBuffer.wrap(new byte[]{byteValue++, byteValue++, byteValue++})));
    blockData.addChunk(buildChunk(config, 2, ByteBuffer.wrap(new byte[]{byteValue++, byteValue++, byteValue++})));
    return blockData;
  }
}<|MERGE_RESOLUTION|>--- conflicted
+++ resolved
@@ -154,13 +154,8 @@
     ContainerMerkleTreeWriter tree = new ContainerMerkleTreeWriter();
 
     byte byteValue = 1;
-<<<<<<< HEAD
-    for (int blockIndex = 1; blockIndex <= numBlocks; blockIndex++) {
-      tree.addBlock(blockIndex, 0);
-=======
     for (int i = 0; i < numBlocks; i++) {
       long blockID = i + 1;
->>>>>>> b1ccf488
       for (int chunkIndex = 0; chunkIndex < 4; chunkIndex++) {
         tree.addChunks(blockID, true,
             buildChunk(conf, chunkIndex, ByteBuffer.wrap(new byte[]{byteValue++, byteValue++, byteValue++})));
