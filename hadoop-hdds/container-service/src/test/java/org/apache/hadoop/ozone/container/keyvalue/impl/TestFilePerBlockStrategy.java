/*
 * Licensed to the Apache Software Foundation (ASF) under one or more
 * contributor license agreements. See the NOTICE file distributed with
 * this work for additional information regarding copyright ownership.
 * The ASF licenses this file to You under the Apache License, Version 2.0
 * (the "License"); you may not use this file except in compliance with
 * the License. You may obtain a copy of the License at
 *
 *      http://www.apache.org/licenses/LICENSE-2.0
 *
 * Unless required by applicable law or agreed to in writing, software
 * distributed under the License is distributed on an "AS IS" BASIS,
 * WITHOUT WARRANTIES OR CONDITIONS OF ANY KIND, either express or implied.
 * See the License for the specific language governing permissions and
 * limitations under the License.
 */

package org.apache.hadoop.ozone.container.keyvalue.impl;

import static java.nio.charset.StandardCharsets.UTF_8;
import static org.apache.hadoop.ozone.container.ContainerTestHelper.getChunk;
import static org.apache.hadoop.ozone.container.ContainerTestHelper.setDataChecksum;
import static org.apache.hadoop.ozone.container.common.ContainerTestUtils.WRITE_STAGE;
import static org.junit.jupiter.api.Assertions.assertEquals;
import static org.junit.jupiter.api.Assertions.assertThrows;

import java.io.IOException;
import java.nio.ByteBuffer;
import java.security.MessageDigest;
import java.util.ArrayList;
import java.util.List;
import java.util.Objects;
import java.util.UUID;
import java.util.stream.Stream;
import org.apache.commons.codec.binary.Hex;
import org.apache.hadoop.hdds.client.BlockID;
import org.apache.hadoop.hdds.conf.OzoneConfiguration;
import org.apache.hadoop.hdds.protocol.datanode.proto.ContainerProtos;
import org.apache.hadoop.hdds.scm.container.common.helpers.StorageContainerException;
import org.apache.hadoop.ozone.OzoneConsts;
import org.apache.hadoop.ozone.common.ChunkBuffer;
import org.apache.hadoop.ozone.common.ChunkBufferToByteString;
import org.apache.hadoop.ozone.container.ContainerTestHelper;
import org.apache.hadoop.ozone.container.common.ContainerTestUtils;
import org.apache.hadoop.ozone.container.common.helpers.BlockData;
import org.apache.hadoop.ozone.container.common.helpers.ChunkInfo;
import org.apache.hadoop.ozone.container.common.impl.ContainerSet;
import org.apache.hadoop.ozone.container.common.interfaces.DBHandle;
import org.apache.hadoop.ozone.container.common.volume.MutableVolumeSet;
import org.apache.hadoop.ozone.container.common.volume.StorageVolume;
import org.apache.hadoop.ozone.container.keyvalue.ContainerLayoutTestInfo;
import org.apache.hadoop.ozone.container.keyvalue.KeyValueContainer;
import org.apache.hadoop.ozone.container.keyvalue.KeyValueContainerData;
import org.apache.hadoop.ozone.container.keyvalue.KeyValueHandler;
import org.apache.hadoop.ozone.container.keyvalue.helpers.BlockUtils;
import org.apache.hadoop.ozone.container.keyvalue.interfaces.ChunkManager;
import org.junit.jupiter.api.Assertions;
import org.junit.jupiter.api.Test;
import org.junit.jupiter.params.ParameterizedTest;
import org.junit.jupiter.params.provider.Arguments;
import org.junit.jupiter.params.provider.MethodSource;

/**
 * Test for FilePerBlockStrategy.
 */
public class TestFilePerBlockStrategy extends CommonChunkManagerTestCases {

  @Test
  public void testDeletePartialChunkWithOffsetUnsupportedRequest() {
    // GIVEN
    ChunkManager chunkManager = createTestSubject();
    StorageContainerException e = assertThrows(StorageContainerException.class, () -> {
      KeyValueContainer container = getKeyValueContainer();
      BlockID blockID = getBlockID();
      chunkManager.writeChunk(container, blockID,
          getChunkInfo(), getData(), WRITE_STAGE);
      ChunkInfo chunkInfo = new ChunkInfo(String.format("%d.data.%d",
          blockID.getLocalID(), 0), 123, getChunkInfo().getLen());

      // WHEN
      chunkManager.deleteChunk(container, blockID, chunkInfo);
    });
    assertEquals(ContainerProtos.Result.UNSUPPORTED_REQUEST, e.getResult());
  }

  /**
   * This test writes data as many small writes and tries to read back the data
   * in a single large read.
   */
  @Test
  public void testMultipleWriteSingleRead() throws Exception {
    final int datalen = 1024;
    final int chunkCount = 1024;

    KeyValueContainer container = getKeyValueContainer();
    BlockID blockID = getBlockID();
    MessageDigest oldSha = MessageDigest.getInstance(OzoneConsts.FILE_HASH);
    ChunkManager subject = createTestSubject();

    for (int x = 0; x < chunkCount; x++) {
      // we are writing to the same chunk file but at different offsets.
      long offset = x * datalen;
      ChunkInfo info = getChunk(
          blockID.getLocalID(), 0, offset, datalen);
      ChunkBuffer data = ContainerTestHelper.getData(datalen);
      oldSha.update(data.toByteString().asReadOnlyByteBuffer());
      data.rewind();
      setDataChecksum(info, data);
      subject.writeChunk(container, blockID, info, data,
          WRITE_STAGE);
    }

    // Request to read the whole data in a single go.
    ChunkInfo largeChunk = getChunk(blockID.getLocalID(), 0, 0,
        datalen * chunkCount);
    final ChunkBufferToByteString chunk =
        subject.readChunk(container, blockID, largeChunk,
            null);
    ByteBuffer newdata = chunk.toByteString().asReadOnlyByteBuffer();
    MessageDigest newSha = MessageDigest.getInstance(OzoneConsts.FILE_HASH);
    newSha.update(newdata);
    assertEquals(Hex.encodeHexString(oldSha.digest()),
        Hex.encodeHexString(newSha.digest()));
  }

  /**
   * Test partial within a single chunk.
   */
  @Test
  public void testPartialRead() throws Exception {
    final int datalen = 1024;
    final int start = datalen / 4;
    final int length = datalen / 2;

    KeyValueContainer container = getKeyValueContainer();
    BlockID blockID = getBlockID();
    ChunkInfo info = getChunk(blockID.getLocalID(), 0, 0, datalen);
    ChunkBuffer data = ContainerTestHelper.getData(datalen);
    setDataChecksum(info, data);
    ChunkManager subject = createTestSubject();
    subject.writeChunk(container, blockID, info, data, WRITE_STAGE);

    final ChunkBufferToByteString readData = subject.readChunk(container, blockID, info, null);
    // data will be ChunkBufferImplWithByteBuffer and readData will return
    // ChunkBufferImplWithByteBufferList. Hence, convert both ByteStrings
    // before comparing.
    assertEquals(data.rewind().toByteString(), readData.toByteString());

    ChunkInfo info2 = getChunk(blockID.getLocalID(), 0, start, length);
    final ChunkBufferToByteString readData2 = subject.readChunk(container, blockID, info2, null);
    assertEquals(length, info2.getLen());
    assertEquals(data.rewind().toByteString().substring(start, start + length), readData2.toByteString());
  }

  @ParameterizedTest
  @MethodSource("getNonClosedStates")
  public void testWriteChunkAndPutBlockFailureForNonClosedContainer(
      ContainerProtos.ContainerDataProto.State state) throws IOException {
    KeyValueContainer keyValueContainer = getKeyValueContainer();
    keyValueContainer.getContainerData().setState(state);
    ContainerSet containerSet = new ContainerSet(100);
    containerSet.addContainer(keyValueContainer);
    KeyValueHandler keyValueHandler = createKeyValueHandler(containerSet);
    ChunkBuffer.wrap(getData());
    Assertions.assertThrows(IOException.class, () -> keyValueHandler.writeChunkForClosedContainer(
        getChunkInfo(), getBlockID(), ChunkBuffer.wrap(getData()), keyValueContainer));
    Assertions.assertThrows(IOException.class, () -> keyValueHandler.putBlockForClosedContainer(keyValueContainer,
            new BlockData(getBlockID()), 0L, true));
  }

  @Test
  public void testWriteChunkForClosedContainer()
      throws IOException {
    ChunkBuffer writeChunkData = ChunkBuffer.wrap(getData());
    KeyValueContainer kvContainer = getKeyValueContainer();
    KeyValueContainerData containerData = kvContainer.getContainerData();
    closedKeyValueContainer();
    ContainerSet containerSet = new ContainerSet(100);
    containerSet.addContainer(kvContainer);
    KeyValueHandler keyValueHandler = createKeyValueHandler(containerSet);
    keyValueHandler.writeChunkForClosedContainer(getChunkInfo(), getBlockID(), writeChunkData, kvContainer);
    ChunkBufferToByteString readChunkData = keyValueHandler.getChunkManager().readChunk(kvContainer,
        getBlockID(), getChunkInfo(), WRITE_STAGE);
    rewindBufferToDataStart();
    Assertions.assertEquals(writeChunkData, readChunkData);
    Assertions.assertEquals(containerData.getWriteBytes(), writeChunkData.remaining());
    Assertions.assertEquals(containerData.getBytesUsed(), writeChunkData.remaining());

    // Test Overwrite
    keyValueHandler.writeChunkForClosedContainer(getChunkInfo(), getBlockID(),
        writeChunkData, kvContainer);
    readChunkData = keyValueHandler.getChunkManager().readChunk(kvContainer,
        getBlockID(), getChunkInfo(), WRITE_STAGE);
    rewindBufferToDataStart();
    Assertions.assertEquals(writeChunkData, readChunkData);
    Assertions.assertEquals(containerData.getWriteBytes(), 2L * writeChunkData.remaining());
    // Overwrites won't increase the bytesUsed of a Container
    Assertions.assertEquals(containerData.getBytesUsed(), writeChunkData.remaining());

    // Test new write chunk after overwrite
    byte[] bytes = "testing write chunks with after overwrite".getBytes(UTF_8);
    ChunkBuffer newWriteChunkData = ChunkBuffer.allocate(bytes.length).put(bytes);
    newWriteChunkData.rewind();

    // Write chunk after the previous overwrite chunk.
    ChunkInfo newChunkInfo = new ChunkInfo(String.format("%d.data.%d", getBlockID()
        .getLocalID(), writeChunkData.remaining()), writeChunkData.remaining(), bytes.length);
    keyValueHandler.writeChunkForClosedContainer(newChunkInfo, getBlockID(),
        newWriteChunkData, kvContainer);
    readChunkData = keyValueHandler.getChunkManager().readChunk(kvContainer,
        getBlockID(), newChunkInfo, WRITE_STAGE);
    newWriteChunkData.rewind();
    Assertions.assertEquals(newWriteChunkData, readChunkData);
    Assertions.assertEquals(containerData.getWriteBytes(), 2L * writeChunkData.remaining()
        + newWriteChunkData.remaining());
    Assertions.assertEquals(containerData.getBytesUsed(), writeChunkData.remaining() + newWriteChunkData.remaining());
  }

  @Test
  public void testPutBlockForClosedContainer() throws IOException {
    KeyValueContainer kvContainer = getKeyValueContainer();
    KeyValueContainerData containerData = kvContainer.getContainerData();
    closedKeyValueContainer();
    ContainerSet containerSet = new ContainerSet(100);
    containerSet.addContainer(kvContainer);
    KeyValueHandler keyValueHandler = createKeyValueHandler(containerSet);
    List<ContainerProtos.ChunkInfo> chunkInfoList = new ArrayList<>();
    ChunkInfo info = new ChunkInfo(String.format("%d.data.%d", getBlockID().getLocalID(), 0), 0L, 20L);

    chunkInfoList.add(info.getProtoBufMessage());
    BlockData putBlockData = new BlockData(getBlockID());
    putBlockData.setChunks(chunkInfoList);
<<<<<<< HEAD
    keyValueHandler.putBlockForClosedContainer(kvContainer, putBlockData, 1L, true);
    Assertions.assertEquals(containerData.getBlockCommitSequenceId(), 1L);
    Assertions.assertEquals(containerData.getBlockCount(), 1L);
=======

    ChunkBuffer chunkData = ContainerTestHelper.getData(20);
    keyValueHandler.writeChunkForClosedContainer(info, getBlockID(), chunkData, kvContainer);
    keyValueHandler.putBlockForClosedContainer(kvContainer, putBlockData, 1L, true);
    assertEquals(1L, containerData.getBlockCommitSequenceId());
    assertEquals(1L, containerData.getBlockCount());
    assertEquals(20L, containerData.getBytesUsed());
>>>>>>> be53ed71

    try (DBHandle dbHandle = BlockUtils.getDB(containerData, new OzoneConfiguration())) {
      long localID = putBlockData.getLocalID();
      BlockData getBlockData = dbHandle.getStore().getBlockDataTable()
          .get(containerData.getBlockKey(localID));
      Assertions.assertTrue(blockDataEquals(putBlockData, getBlockData));
      assertEquals(20L, dbHandle.getStore().getMetadataTable().get(containerData.getBytesUsedKey()));
    }

    // Add another chunk and check the put block data
    ChunkInfo newChunkInfo = new ChunkInfo(String.format("%d.data.%d", getBlockID().getLocalID(), 1L), 20L, 20L);
    chunkInfoList.add(newChunkInfo.getProtoBufMessage());
    putBlockData.setChunks(chunkInfoList);

    chunkData = ContainerTestHelper.getData(20);
    keyValueHandler.writeChunkForClosedContainer(newChunkInfo, getBlockID(), chunkData, kvContainer);
    keyValueHandler.putBlockForClosedContainer(kvContainer, putBlockData, 2L, true);
    assertEquals(2L, containerData.getBlockCommitSequenceId());
    assertEquals(1L, containerData.getBlockCount());
    assertEquals(40L, containerData.getBytesUsed());

    try (DBHandle dbHandle = BlockUtils.getDB(containerData, new OzoneConfiguration())) {
      long localID = putBlockData.getLocalID();
      BlockData getBlockData = dbHandle.getStore().getBlockDataTable()
          .get(containerData.getBlockKey(localID));
      Assertions.assertTrue(blockDataEquals(putBlockData, getBlockData));
      assertEquals(40L, dbHandle.getStore().getMetadataTable().get(containerData.getBytesUsedKey()));
    }

    // Replace the last chunk with a chunk of greater size, This should only update the bytesUsed with
    // difference in length between the old last chunk and new last chunk
    newChunkInfo = new ChunkInfo(String.format("%d.data.%d", getBlockID().getLocalID(), 1L), 20L, 30L);
    chunkInfoList.remove(chunkInfoList.size() - 1);
    chunkInfoList.add(newChunkInfo.getProtoBufMessage());
    putBlockData.setChunks(chunkInfoList);
<<<<<<< HEAD
    keyValueHandler.putBlockForClosedContainer(kvContainer, putBlockData, 2L, true);
    Assertions.assertEquals(containerData.getBlockCommitSequenceId(), 2L);
    Assertions.assertEquals(containerData.getBlockCount(), 1L);
=======

    chunkData = ContainerTestHelper.getData(30);
    keyValueHandler.writeChunkForClosedContainer(newChunkInfo, getBlockID(), chunkData, kvContainer);
    keyValueHandler.putBlockForClosedContainer(kvContainer, putBlockData, 2L, true);
    assertEquals(2L, containerData.getBlockCommitSequenceId());
    assertEquals(1L, containerData.getBlockCount());
    // Old chunk size 20, new chunk size 30, difference 10. So bytesUsed should be 40 + 10 = 50
    assertEquals(50L, containerData.getBytesUsed());
>>>>>>> be53ed71

    try (DBHandle dbHandle = BlockUtils.getDB(containerData, new OzoneConfiguration())) {
      long localID = putBlockData.getLocalID();
      BlockData getBlockData = dbHandle.getStore().getBlockDataTable()
          .get(containerData.getBlockKey(localID));
      Assertions.assertTrue(blockDataEquals(putBlockData, getBlockData));
      assertEquals(50L, dbHandle.getStore().getMetadataTable().get(containerData.getBytesUsedKey()));
    }

    keyValueHandler.putBlockForClosedContainer(kvContainer, putBlockData, 2L, true);
<<<<<<< HEAD
    Assertions.assertEquals(containerData.getBlockCommitSequenceId(), 2L);
=======
    assertEquals(2L, containerData.getBlockCommitSequenceId());
>>>>>>> be53ed71
  }

  private boolean blockDataEquals(BlockData putBlockData, BlockData getBlockData) {
    return getBlockData.getSize() == putBlockData.getSize() &&
        Objects.equals(getBlockData.getBlockID(), putBlockData.getBlockID()) &&
        Objects.equals(getBlockData.getMetadata(), putBlockData.getMetadata()) &&
        Objects.equals(getBlockData.getChunks(), putBlockData.getChunks());
  }


  private static Stream<Arguments> getNonClosedStates() {
    return Stream.of(
        Arguments.of(ContainerProtos.ContainerDataProto.State.OPEN),
        Arguments.of(ContainerProtos.ContainerDataProto.State.RECOVERING),
        Arguments.of(ContainerProtos.ContainerDataProto.State.CLOSING),
        Arguments.of(ContainerProtos.ContainerDataProto.State.INVALID));
  }

  public KeyValueHandler createKeyValueHandler(ContainerSet containerSet)
      throws IOException {
    OzoneConfiguration conf = new OzoneConfiguration();
    String dnUuid = UUID.randomUUID().toString();
    MutableVolumeSet volumeSet = new MutableVolumeSet(dnUuid, conf,
        null, StorageVolume.VolumeType.DATA_VOLUME, null);
    return ContainerTestUtils.getKeyValueHandler(conf, dnUuid, containerSet, volumeSet);
  }

  public void closedKeyValueContainer() {
    getKeyValueContainer().getContainerData().setState(ContainerProtos.ContainerDataProto.State.CLOSED);
  }

  @Override
  protected ContainerLayoutTestInfo getStrategy() {
    return ContainerLayoutTestInfo.FILE_PER_BLOCK;
  }
}<|MERGE_RESOLUTION|>--- conflicted
+++ resolved
@@ -230,11 +230,6 @@
     chunkInfoList.add(info.getProtoBufMessage());
     BlockData putBlockData = new BlockData(getBlockID());
     putBlockData.setChunks(chunkInfoList);
-<<<<<<< HEAD
-    keyValueHandler.putBlockForClosedContainer(kvContainer, putBlockData, 1L, true);
-    Assertions.assertEquals(containerData.getBlockCommitSequenceId(), 1L);
-    Assertions.assertEquals(containerData.getBlockCount(), 1L);
-=======
 
     ChunkBuffer chunkData = ContainerTestHelper.getData(20);
     keyValueHandler.writeChunkForClosedContainer(info, getBlockID(), chunkData, kvContainer);
@@ -242,7 +237,6 @@
     assertEquals(1L, containerData.getBlockCommitSequenceId());
     assertEquals(1L, containerData.getBlockCount());
     assertEquals(20L, containerData.getBytesUsed());
->>>>>>> be53ed71
 
     try (DBHandle dbHandle = BlockUtils.getDB(containerData, new OzoneConfiguration())) {
       long localID = putBlockData.getLocalID();
@@ -278,11 +272,6 @@
     chunkInfoList.remove(chunkInfoList.size() - 1);
     chunkInfoList.add(newChunkInfo.getProtoBufMessage());
     putBlockData.setChunks(chunkInfoList);
-<<<<<<< HEAD
-    keyValueHandler.putBlockForClosedContainer(kvContainer, putBlockData, 2L, true);
-    Assertions.assertEquals(containerData.getBlockCommitSequenceId(), 2L);
-    Assertions.assertEquals(containerData.getBlockCount(), 1L);
-=======
 
     chunkData = ContainerTestHelper.getData(30);
     keyValueHandler.writeChunkForClosedContainer(newChunkInfo, getBlockID(), chunkData, kvContainer);
@@ -291,7 +280,6 @@
     assertEquals(1L, containerData.getBlockCount());
     // Old chunk size 20, new chunk size 30, difference 10. So bytesUsed should be 40 + 10 = 50
     assertEquals(50L, containerData.getBytesUsed());
->>>>>>> be53ed71
 
     try (DBHandle dbHandle = BlockUtils.getDB(containerData, new OzoneConfiguration())) {
       long localID = putBlockData.getLocalID();
@@ -302,11 +290,7 @@
     }
 
     keyValueHandler.putBlockForClosedContainer(kvContainer, putBlockData, 2L, true);
-<<<<<<< HEAD
-    Assertions.assertEquals(containerData.getBlockCommitSequenceId(), 2L);
-=======
     assertEquals(2L, containerData.getBlockCommitSequenceId());
->>>>>>> be53ed71
   }
 
   private boolean blockDataEquals(BlockData putBlockData, BlockData getBlockData) {
