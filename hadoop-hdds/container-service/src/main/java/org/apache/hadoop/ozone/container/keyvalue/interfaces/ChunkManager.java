--- conflicted
+++ resolved
@@ -17,6 +17,9 @@
 
 package org.apache.hadoop.ozone.container.keyvalue.interfaces;
 
+import static org.apache.hadoop.hdds.protocol.datanode.proto.ContainerProtos.Result.UNSUPPORTED_REQUEST;
+
+import java.io.FileDescriptor;
 import java.io.IOException;
 import java.nio.ByteBuffer;
 import org.apache.hadoop.hdds.client.BlockID;
@@ -33,15 +36,6 @@
 import org.apache.hadoop.ozone.container.keyvalue.KeyValueContainer;
 import org.apache.ratis.statemachine.StateMachine;
 
-<<<<<<< HEAD
-import java.io.FileInputStream;
-import java.io.IOException;
-import java.nio.ByteBuffer;
-
-import static org.apache.hadoop.hdds.protocol.datanode.proto.ContainerProtos.Result.UNSUPPORTED_REQUEST;
-
-=======
->>>>>>> 102ae3fd
 /**
  * Chunk Manager allows read, write, delete and listing of chunks in a container.
  */
@@ -85,14 +79,14 @@
       DispatcherContext dispatcherContext) throws StorageContainerException;
 
   /**
-   * Get the FileInputStream of a given chunk, to share with client for short circuit read.
+   * Get the FileDescriptor of a given chunk, to share with client for short circuit read.
    *
    * @param container - Container for the chunk
    * @param blockID - ID of the block.
-   * @return FileInputStream  - input stream of block file
+   * @return FileDescriptor  - input file descriptor of block file
    * @throws StorageContainerException
    */
-  default FileInputStream getShortCircuitFd(Container container, BlockID blockID)
+  default FileDescriptor getShortCircuitFd(Container container, BlockID blockID)
       throws StorageContainerException {
     throw new StorageContainerException("Operation is not supported for " + this.getClass().getSimpleName(),
         UNSUPPORTED_REQUEST);
