--- conflicted
+++ resolved
@@ -131,24 +131,6 @@
     datanodeDetails = dd;
     this.port = port;
     RaftProperties serverProperties = newRaftProperties();
-<<<<<<< HEAD
-=======
-    final int numWriteChunkThreads = conf.getInt(
-        OzoneConfigKeys.DFS_CONTAINER_RATIS_NUM_WRITE_CHUNK_THREADS_KEY,
-        OzoneConfigKeys.DFS_CONTAINER_RATIS_NUM_WRITE_CHUNK_THREADS_DEFAULT);
-    final int queueLimit = OzoneConfiguration.of(conf)
-        .getObject(DatanodeRatisServerConfig.class)
-        .getLeaderNumPendingRequests();
-    chunkExecutor =
-        new ThreadPoolExecutor(numWriteChunkThreads, numWriteChunkThreads,
-            100, TimeUnit.SECONDS,
-            new ArrayBlockingQueue<>(queueLimit),
-            new ThreadFactoryBuilder()
-                .setDaemon(true)
-                .setNameFormat("ChunkWriter-%d")
-                .build(),
-            new ThreadPoolExecutor.CallerRunsPolicy());
->>>>>>> 980b7cfb
     this.context = context;
     this.dispatcher = dispatcher;
     this.containerController = containerController;
@@ -781,7 +763,8 @@
     ThreadPoolExecutor[] executors = new ThreadPoolExecutor[threadCount];
     for (int i = 0; i < executors.length; i++) {
       ThreadFactory threadFactory = new ThreadFactoryBuilder()
-          .setNameFormat("ChunkExecutor-" + i + "-%s")
+          .setDaemon(true)
+          .setNameFormat("ChunkWriter-" + i + "-%d")
           .build();
       BlockingQueue<Runnable> workQueue = new LinkedBlockingDeque<>();
       executors[i] = new ThreadPoolExecutor(1, 1,
