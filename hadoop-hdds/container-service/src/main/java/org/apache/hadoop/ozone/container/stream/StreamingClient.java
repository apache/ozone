/*
 * Licensed to the Apache Software Foundation (ASF) under one
 * or more contributor license agreements.  See the NOTICE file
 * distributed with this work for additional information
 * regarding copyright ownership.  The ASF licenses this file
 * to you under the Apache License, Version 2.0 (the
 * "License"); you may not use this file except in compliance
 * with the License.  You may obtain a copy of the License at
 * <p>
 * http://www.apache.org/licenses/LICENSE-2.0
 * <p>
 * Unless required by applicable law or agreed to in writing, software
 * distributed under the License is distributed on an "AS IS" BASIS,
 * WITHOUT WARRANTIES OR CONDITIONS OF ANY KIND, either express or implied.
 * See the License for the specific language governing permissions and
 * limitations under the License.
 */
package org.apache.hadoop.ozone.container.stream;

import io.netty.bootstrap.Bootstrap;
import io.netty.channel.Channel;
import io.netty.channel.ChannelInitializer;
import io.netty.channel.ChannelOption;
import io.netty.channel.ChannelPipeline;
import io.netty.channel.EventLoopGroup;
import io.netty.channel.nio.NioEventLoopGroup;
import io.netty.channel.socket.SocketChannel;
import io.netty.channel.socket.nio.NioSocketChannel;
import io.netty.handler.codec.string.StringEncoder;
import io.netty.handler.ssl.SslContext;
import io.netty.util.CharsetUtil;

import java.util.concurrent.TimeUnit;

/**
 * Client to stream huge binaries from a streamling server.
 */
public class StreamingClient implements AutoCloseable {

  private final Bootstrap bootstrap;
  private final DirstreamClientHandler dirstreamClientHandler;
  private EventLoopGroup group;
  private int port;
  private String host;

  public StreamingClient(
      String host,
      int port,
      StreamingDestination streamingDestination
<<<<<<< HEAD
  ) throws InterruptedException {
=======
  ) {
>>>>>>> c0eb347f
    this(host, port, streamingDestination, null);
  }

  public StreamingClient(
      String host,
      int port,
      StreamingDestination streamingDestination,
      SslContext sslContext
<<<<<<< HEAD
  ) throws InterruptedException {
=======
  ) {
>>>>>>> c0eb347f
    this.port = port;
    this.host = host;

    group = new NioEventLoopGroup(100);
    dirstreamClientHandler = new DirstreamClientHandler(streamingDestination);
    bootstrap = new Bootstrap();
    bootstrap.group(group)
        .channel(NioSocketChannel.class)
        .option(ChannelOption.SO_RCVBUF, 1024 * 1024)
        .option(ChannelOption.SO_KEEPALIVE, true)
        .handler(new ChannelInitializer<SocketChannel>() {
          @Override
          public void initChannel(SocketChannel ch) throws Exception {
            ChannelPipeline p = ch.pipeline();
            if (sslContext != null) {
              p.addLast(sslContext.newHandler(ch.alloc(), host, port));
            }
            p.addLast(
                new StringEncoder(CharsetUtil.UTF_8),
                dirstreamClientHandler
            );
          }
        });
  }

  public void stream(String id) {
    stream(id, 200L, TimeUnit.SECONDS);
  }

  public void stream(String id, long timeout, TimeUnit unit) {
    try {
      Channel channel = bootstrap.connect(host, port).sync().channel();
      channel.writeAndFlush(id + "\n")
          .await(timeout, unit);
      channel.closeFuture().await(timeout, unit);
      if (!dirstreamClientHandler.isAtTheEnd()) {
<<<<<<< HEAD
        throw new RuntimeException("Streaming is failed. Not all files " +
=======
        throw new StreamingException("Streaming is failed. Not all files " +
>>>>>>> c0eb347f
            "are streamed. Please check the log of the server." +
            " Last (partial?) streamed file: "
            + dirstreamClientHandler.getCurrentFileName());
      }
    } catch (InterruptedException e) {
      throw new StreamingException(e);
    }
  }


  @Override
  public void close() {
    group.shutdownGracefully();
  }
}<|MERGE_RESOLUTION|>--- conflicted
+++ resolved
@@ -47,11 +47,7 @@
       String host,
       int port,
       StreamingDestination streamingDestination
-<<<<<<< HEAD
   ) throws InterruptedException {
-=======
-  ) {
->>>>>>> c0eb347f
     this(host, port, streamingDestination, null);
   }
 
@@ -60,11 +56,7 @@
       int port,
       StreamingDestination streamingDestination,
       SslContext sslContext
-<<<<<<< HEAD
   ) throws InterruptedException {
-=======
-  ) {
->>>>>>> c0eb347f
     this.port = port;
     this.host = host;
 
@@ -101,11 +93,7 @@
           .await(timeout, unit);
       channel.closeFuture().await(timeout, unit);
       if (!dirstreamClientHandler.isAtTheEnd()) {
-<<<<<<< HEAD
         throw new RuntimeException("Streaming is failed. Not all files " +
-=======
-        throw new StreamingException("Streaming is failed. Not all files " +
->>>>>>> c0eb347f
             "are streamed. Please check the log of the server." +
             " Last (partial?) streamed file: "
             + dirstreamClientHandler.getCurrentFileName());
