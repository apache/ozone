/*
 * Licensed to the Apache Software Foundation (ASF) under one
 * or more contributor license agreements.  See the NOTICE file
 * distributed with this work for additional information
 * regarding copyright ownership.  The ASF licenses this file
 * to you under the Apache License, Version 2.0 (the
 * "License"); you may not use this file except in compliance
 *  with the License.  You may obtain a copy of the License at
 *
 *      http://www.apache.org/licenses/LICENSE-2.0
 *
 *  Unless required by applicable law or agreed to in writing, software
 *  distributed under the License is distributed on an "AS IS" BASIS,
 *  WITHOUT WARRANTIES OR CONDITIONS OF ANY KIND, either express or implied.
 *  See the License for the specific language governing permissions and
 *  limitations under the License.
 */

package org.apache.hadoop.ozone.container.keyvalue.impl;

import com.google.common.base.Preconditions;

import com.google.common.collect.Lists;
import org.apache.hadoop.fs.FileUtil;
import org.apache.hadoop.hdds.client.BlockID;
import org.apache.hadoop.hdds.protocol.datanode.proto.ContainerProtos;
import org.apache.hadoop.hdds.scm.container.common.helpers.StorageContainerException;
import org.apache.hadoop.ozone.OzoneConsts;
import org.apache.hadoop.ozone.common.ChunkBuffer;
import org.apache.hadoop.ozone.common.utils.BufferUtils;
import org.apache.hadoop.ozone.container.common.helpers.BlockData;
import org.apache.hadoop.ozone.container.common.helpers.ChunkInfo;
import org.apache.hadoop.ozone.container.common.transport.server.ratis.DispatcherContext;
import org.apache.hadoop.ozone.container.common.volume.VolumeSet;
import org.apache.hadoop.ozone.container.keyvalue.KeyValueContainer;
import org.apache.hadoop.ozone.container.keyvalue.KeyValueContainerData;
import org.apache.hadoop.ozone.container.common.volume.HddsVolume;
import org.apache.hadoop.ozone.container.keyvalue.helpers.ChunkUtils;
import org.apache.hadoop.ozone.container.keyvalue.interfaces.BlockManager;
import org.apache.hadoop.ozone.container.keyvalue.interfaces.ChunkManager;
import org.apache.hadoop.ozone.container.common.interfaces.Container;

import static org.apache.hadoop.hdds.protocol.datanode.proto.ContainerProtos.Result.IO_EXCEPTION;
import static org.apache.hadoop.hdds.protocol.datanode.proto.ContainerProtos.Result.UNABLE_TO_FIND_CHUNK;

import org.slf4j.Logger;
import org.slf4j.LoggerFactory;

import java.io.File;
import java.io.IOException;
import java.nio.ByteBuffer;
import java.nio.file.Files;
import java.nio.file.StandardCopyOption;
import java.util.ArrayList;
import java.util.List;

import static org.apache.hadoop.hdds.protocol.datanode.proto.ContainerProtos.Result.UNSUPPORTED_REQUEST;
import static org.apache.hadoop.ozone.container.common.impl.ContainerLayoutVersion.FILE_PER_CHUNK;
import static org.apache.hadoop.ozone.container.keyvalue.helpers.ChunkUtils.limitReadSize;

/**
 * This class is for performing chunk related operations.
 */
public class FilePerChunkStrategy implements ChunkManager {

  private static final Logger LOG =
      LoggerFactory.getLogger(FilePerChunkStrategy.class);

  private final boolean doSyncWrite;
  private final BlockManager blockManager;
  private final int defaultReadBufferCapacity;
  private final VolumeSet volumeSet;

  public FilePerChunkStrategy(boolean sync, BlockManager manager,
                              VolumeSet volSet) {
    doSyncWrite = sync;
    blockManager = manager;
    this.defaultReadBufferCapacity = manager == null ? 0 :
        manager.getDefaultReadBufferCapacity();
    this.volumeSet = volSet;
  }

  private static void checkLayoutVersion(Container container) {
    Preconditions.checkArgument(
        container.getContainerData().getLayoutVersion() == FILE_PER_CHUNK);
  }

  /**
   * writes a given chunk.
   *
   * @param container - Container for the chunk
   * @param blockID - ID of the block
   * @param info - ChunkInfo
   * @param data - data of the chunk
   * @param dispatcherContext - dispatcherContextInfo
   * @throws StorageContainerException
   */
  @Override
  public void writeChunk(Container container, BlockID blockID, ChunkInfo info,
      ChunkBuffer data, DispatcherContext dispatcherContext)
      throws StorageContainerException {

    checkLayoutVersion(container);

    Preconditions.checkNotNull(dispatcherContext);
    DispatcherContext.WriteChunkStage stage = dispatcherContext.getStage();
    try {
      KeyValueContainer kvContainer = (KeyValueContainer) container;
      KeyValueContainerData containerData = kvContainer.getContainerData();
      HddsVolume volume = containerData.getVolume();

      File chunkFile = getChunkFile(kvContainer, blockID, info);

      boolean isOverwrite = ChunkUtils.validateChunkForOverwrite(
          chunkFile, info);
      File tmpChunkFile = getTmpChunkFile(chunkFile, dispatcherContext);
      if (LOG.isDebugEnabled()) {
        LOG.debug(
            "writing chunk:{} chunk stage:{} chunk file:{} tmp chunk file:{}",
            info.getChunkName(), stage, chunkFile, tmpChunkFile);
      }

      long len = info.getLen();
      long offset = 0; // ignore offset in chunk info
      switch (stage) {
      case WRITE_DATA:
        if (isOverwrite) {
          // if the actual chunk file already exists here while writing the temp
          // chunk file, then it means the same ozone client request has
          // generated two raft log entries. This can happen either because
          // retryCache expired in Ratis (or log index mismatch/corruption in
          // Ratis). This can be solved by two approaches as of now:
          // 1. Read the complete data in the actual chunk file ,
          //    verify the data integrity and in case it mismatches , either
          // 2. Delete the chunk File and write the chunk again. For now,
          //    let's rewrite the chunk file
          // TODO: once the checksum support for write chunks gets plugged in,
          // the checksum needs to be verified for the actual chunk file and
          // the data to be written here which should be efficient and
          // it matches we can safely return without rewriting.
          LOG.warn("ChunkFile already exists {}. Deleting it.", chunkFile);
          FileUtil.fullyDelete(chunkFile);
        }
        if (tmpChunkFile.exists()) {
          // If the tmp chunk file already exists it means the raft log got
          // appended, but later on the log entry got truncated in Ratis leaving
          // behind garbage.
          // TODO: once the checksum support for data chunks gets plugged in,
          // instead of rewriting the chunk here, let's compare the checkSums
          LOG.warn("tmpChunkFile already exists {}. Overwriting it.",
                  tmpChunkFile);
        }
        // Initially writes to temporary chunk file.
        ChunkUtils.writeData(tmpChunkFile, data, offset, len, volume,
            doSyncWrite);
        // No need to increment container stats here, as still data is not
        // committed here.
        break;
      case COMMIT_DATA:
        // commit the data, means move chunk data from temporary chunk file
        // to actual chunk file.
        if (isOverwrite) {
          // if the actual chunk file already exists , it implies the write
          // chunk transaction in the containerStateMachine is getting
          // reapplied. This can happen when a node restarts.
          // TODO: verify the checkSums for the existing chunkFile and the
          // chunkInfo to be committed here
          LOG.warn("ChunkFile already exists {}", chunkFile);
          return;
        }
        // While committing a chunk , just rename the tmp chunk file which has
        // the same term and log index appended as the current transaction
        commitChunk(tmpChunkFile, chunkFile);
        // Increment container stats here, as we commit the data.
        containerData.updateWriteStats(len, isOverwrite);
        break;
      case COMBINED:
        // directly write to the chunk file
        ChunkUtils.writeData(chunkFile, data, offset, len, volume,
            doSyncWrite);
        containerData.updateWriteStats(len, isOverwrite);
        break;
      default:
        throw new IOException("Can not identify write operation.");
      }
    } catch (StorageContainerException ex) {
      throw ex;
    } catch (IOException ex) {
      throw new StorageContainerException("Internal error: ", ex,
          IO_EXCEPTION);
    }
  }

  /**
   * reads the data defined by a chunk.
   *
   * @param container - Container for the chunk
   * @param blockID - ID of the block.
   * @param info - ChunkInfo.
   * @param dispatcherContext dispatcher context info.
   * @return byte array
   * @throws StorageContainerException
   * TODO: Right now we do not support partial reads and writes of chunks.
   * TODO: Explore if we need to do that for ozone.
   */
  @Override
  public ChunkBuffer readChunk(Container container, BlockID blockID,
      ChunkInfo info, DispatcherContext dispatcherContext)
      throws StorageContainerException {

    checkLayoutVersion(container);
    limitReadSize(info.getLen());

    KeyValueContainer kvContainer = (KeyValueContainer) container;
    KeyValueContainerData containerData = kvContainer.getContainerData();

    HddsVolume volume = containerData.getVolume();

    // In version1, we verify checksum if it is available and return data
    // of the chunk file.
    File finalChunkFile = getChunkFile(kvContainer, blockID, info);

    List<File> possibleFiles = new ArrayList<>();
    possibleFiles.add(finalChunkFile);
    if (dispatcherContext != null && dispatcherContext.isReadFromTmpFile()) {
      possibleFiles.add(getTmpChunkFile(finalChunkFile, dispatcherContext));
      // HDDS-2372. Read finalChunkFile after tmpChunkFile to solve race
      // condition between read and commit.
      possibleFiles.add(finalChunkFile);
    }

<<<<<<< HEAD
    long len = info.getLen();
    final int bufferCapacity = ChunkManager.getBufferCapacityForChunkRead(info,
=======
    int len = (int) info.getLen();
    int bufferCapacity = ChunkManager.getBufferCapacityForChunkRead(info,
>>>>>>> 08131b9a
        defaultReadBufferCapacity);

    ByteBuffer[] dataBuffers = BufferUtils.assignByteBuffers(len,
        bufferCapacity);

    long chunkFileOffset = 0;
    if (info.getOffset() != 0) {
      try {
        BlockData blockData = blockManager.getBlock(kvContainer, blockID);
        List<ContainerProtos.ChunkInfo> chunks = blockData.getChunks();
        String chunkName = info.getChunkName();
        boolean found = false;
        for (ContainerProtos.ChunkInfo chunk : chunks) {
          if (chunk.getChunkName().equals(chunkName)) {
            chunkFileOffset = chunk.getOffset();
            found = true;
            break;
          }
        }
        if (!found) {
          throw new StorageContainerException(
              "Cannot find chunk " + chunkName + " in block " +
                  blockID.toString(), UNABLE_TO_FIND_CHUNK);
        }
      } catch (IOException e) {
        throw new StorageContainerException(
            "Cannot find block " + blockID.toString() + " for chunk " +
                info.getChunkName(), UNABLE_TO_FIND_CHUNK);
      }
    }

    for (File file : possibleFiles) {
      try {
        if (file.exists()) {
          long offset = info.getOffset() - chunkFileOffset;
          Preconditions.checkState(offset >= 0);
          ChunkUtils.readData(file, dataBuffers, offset, len, volume);
          return ChunkBuffer.wrap(Lists.newArrayList(dataBuffers));
        }
      } catch (StorageContainerException ex) {
        //UNABLE TO FIND chunk is not a problem as we will try with the
        //next possible location
        if (ex.getResult() != UNABLE_TO_FIND_CHUNK) {
          throw ex;
        }
        BufferUtils.clearBuffers(dataBuffers);
      }
    }
    throw new StorageContainerException(
        "Chunk file can't be found " + possibleFiles.toString(),
        UNABLE_TO_FIND_CHUNK);
  }

  /**
   * Deletes a given chunk.
   *
   * @param container - Container for the chunk
   * @param blockID - ID of the block
   * @param info - Chunk Info
   * @throws StorageContainerException
   */
  @Override
  public void deleteChunk(Container container, BlockID blockID, ChunkInfo info)
      throws StorageContainerException {

    checkLayoutVersion(container);

    Preconditions.checkNotNull(blockID, "Block ID cannot be null.");
    KeyValueContainer kvContainer = (KeyValueContainer) container;

    // In version1, we have only chunk file.
    File chunkFile = getChunkFile(kvContainer, blockID, info);

    // if the chunk file does not exist, it might have already been deleted.
    // The call might be because of reapply of transactions on datanode
    // restart.
    if (!chunkFile.exists()) {
      LOG.warn("Chunk file not found for chunk {}", info);
      return;
    }

    long chunkFileSize = chunkFile.length();
    boolean allowed = info.getLen() == chunkFileSize
        // chunk written by new client to old datanode, expected
        // file length is offset + real chunk length; see HDDS-3644
        || info.getLen() + info.getOffset() == chunkFileSize;
    if (allowed) {
      FileUtil.fullyDelete(chunkFile);
      LOG.info("Deleted chunk file {} (size {}) for chunk {}",
          chunkFile, chunkFileSize, info);
    } else {
      LOG.error("Not Supported Operation. Trying to delete a " +
          "chunk that is in shared file. chunk info : {}", info);
      throw new StorageContainerException("Not Supported Operation. " +
          "Trying to delete a chunk that is in shared file. chunk info : "
          + info, UNSUPPORTED_REQUEST);
    }
  }

  @Override
  public void deleteChunks(Container container, BlockData blockData)
      throws StorageContainerException {
    for (ContainerProtos.ChunkInfo chunk : blockData.getChunks()) {
      try {
        ChunkInfo chunkInfo = ChunkInfo.getFromProtoBuf(chunk);
        deleteChunk(container, blockData.getBlockID(), chunkInfo);
      } catch (IOException e) {
        throw new StorageContainerException(
            e, ContainerProtos.Result.INVALID_ARGUMENT);
      }
    }
  }

  private static File getChunkFile(KeyValueContainer container, BlockID blockID,
      ChunkInfo info) throws StorageContainerException {
    return FILE_PER_CHUNK.getChunkFile(container.getContainerData(), blockID,
        info);
  }

  /**
   * Returns the temporary chunkFile path.
   * @param chunkFile chunkFileName
   * @param dispatcherContext dispatcher context info
   * @return temporary chunkFile path
   * @throws StorageContainerException
   */
  private File getTmpChunkFile(File chunkFile,
      DispatcherContext dispatcherContext)  {
    return new File(chunkFile.getParent(),
        chunkFile.getName() +
            OzoneConsts.CONTAINER_CHUNK_NAME_DELIMITER +
            OzoneConsts.CONTAINER_TEMPORARY_CHUNK_PREFIX +
            OzoneConsts.CONTAINER_CHUNK_NAME_DELIMITER +
            dispatcherContext.getTerm() +
            OzoneConsts.CONTAINER_CHUNK_NAME_DELIMITER +
            dispatcherContext.getLogIndex());
  }

  /**
   * Commit the chunk by renaming the temporary chunk file to chunk file.
   * @param tmpChunkFile
   * @param chunkFile
   * @throws IOException
   */
  private void commitChunk(File tmpChunkFile, File chunkFile) throws
      IOException {
    Files.move(tmpChunkFile.toPath(), chunkFile.toPath(),
        StandardCopyOption.REPLACE_EXISTING);
  }

}<|MERGE_RESOLUTION|>--- conflicted
+++ resolved
@@ -229,13 +229,8 @@
       possibleFiles.add(finalChunkFile);
     }
 
-<<<<<<< HEAD
-    long len = info.getLen();
-    final int bufferCapacity = ChunkManager.getBufferCapacityForChunkRead(info,
-=======
     int len = (int) info.getLen();
     int bufferCapacity = ChunkManager.getBufferCapacityForChunkRead(info,
->>>>>>> 08131b9a
         defaultReadBufferCapacity);
 
     ByteBuffer[] dataBuffers = BufferUtils.assignByteBuffers(len,
