/*
 * Licensed to the Apache Software Foundation (ASF) under one
 * or more contributor license agreements.  See the NOTICE file
 * distributed with this work for additional information
 * regarding copyright ownership.  The ASF licenses this file
 * to you under the Apache License, Version 2.0 (the
 * "License"); you may not use this file except in compliance
 *  with the License.  You may obtain a copy of the License at
 *
 *      http://www.apache.org/licenses/LICENSE-2.0
 *
 *  Unless required by applicable law or agreed to in writing, software
 *  distributed under the License is distributed on an "AS IS" BASIS,
 *  WITHOUT WARRANTIES OR CONDITIONS OF ANY KIND, either express or implied.
 *  See the License for the specific language governing permissions and
 *  limitations under the License.
 */

package org.apache.hadoop.ozone.container.keyvalue;

import com.google.common.annotations.VisibleForTesting;
import com.google.common.base.Preconditions;
import org.apache.hadoop.hdds.StringUtils;
import org.apache.hadoop.hdds.conf.ConfigurationSource;
import org.apache.hadoop.hdds.protocol.datanode.proto.ContainerProtos;
import org.apache.hadoop.hdds.scm.container.common.helpers.StorageContainerException;
import org.apache.hadoop.hdfs.util.Canceler;
import org.apache.hadoop.hdfs.util.DataTransferThrottler;
import org.apache.hadoop.ozone.OzoneConsts;
import org.apache.hadoop.ozone.common.Checksum;
import org.apache.hadoop.ozone.common.ChecksumData;
import org.apache.hadoop.ozone.common.OzoneChecksumException;
import org.apache.hadoop.ozone.container.checksum.ContainerMerkleTree;
import org.apache.hadoop.ozone.container.common.helpers.BlockData;
import org.apache.hadoop.ozone.container.common.helpers.ChunkInfo;
import org.apache.hadoop.ozone.container.common.helpers.ContainerUtils;
import org.apache.hadoop.ozone.container.common.impl.ContainerLayoutVersion;
import org.apache.hadoop.ozone.container.common.impl.ContainerDataYaml;
import org.apache.hadoop.ozone.container.common.interfaces.BlockIterator;
import org.apache.hadoop.ozone.container.common.interfaces.ScanResult;
import org.apache.hadoop.ozone.container.common.interfaces.DBHandle;
import org.apache.hadoop.ozone.container.common.volume.HddsVolume;
import org.apache.hadoop.ozone.container.keyvalue.helpers.BlockUtils;
import org.apache.hadoop.ozone.container.keyvalue.helpers.ChunkUtils;
import org.apache.hadoop.ozone.container.keyvalue.helpers.KeyValueContainerLocationUtil;

import java.io.File;
import java.io.FileNotFoundException;
import java.io.IOException;
import java.nio.ByteBuffer;
import java.nio.channels.FileChannel;
<<<<<<< HEAD
import java.util.ArrayList;
import java.util.Iterator;
import java.util.List;

import org.apache.hadoop.ozone.container.ozoneimpl.ContainerScanError;
import org.apache.hadoop.ozone.container.ozoneimpl.ContainerScanError.FailureType;
import org.apache.hadoop.ozone.container.ozoneimpl.DataScanResult;
import org.apache.hadoop.ozone.container.ozoneimpl.MetadataScanResult;
=======

import org.apache.hadoop.util.DirectBufferPool;
>>>>>>> 5cd6a072
import org.apache.ratis.thirdparty.com.google.protobuf.ByteString;
import org.slf4j.Logger;
import org.slf4j.LoggerFactory;

import static org.apache.hadoop.ozone.OzoneConsts.CONTAINER_DB_TYPE_ROCKSDB;

/**
 * Class to run integrity checks on Datanode Containers.
 * Provide infra for Data Scrubbing
 */

public class KeyValueContainerCheck {

  private static final Logger LOG =
      LoggerFactory.getLogger(KeyValueContainerCheck.class);

  private long containerID;
  private KeyValueContainerData onDiskContainerData; //loaded from fs/disk
  private ConfigurationSource checkConfig;

  private String metadataPath;
  private HddsVolume volume;
  private KeyValueContainer container;
  private static final DirectBufferPool BUFFER_POOL = new DirectBufferPool();

  public KeyValueContainerCheck(String metadataPath, ConfigurationSource conf,
      long containerID, HddsVolume volume, KeyValueContainer container) {
    Preconditions.checkArgument(metadataPath != null);

    this.checkConfig = conf;
    this.containerID = containerID;
    this.onDiskContainerData = null;
    this.metadataPath = metadataPath;
    this.volume = volume;
    this.container = container;
  }

  /**
   * Run basic integrity checks on container metadata.
   * These checks do not look inside the metadata files.
   * Applicable for OPEN containers.
   *
   * @return true : integrity checks pass, false : otherwise.
   */
  public MetadataScanResult fastCheck() throws InterruptedException {
    LOG.debug("Running metadata checks for container {}", containerID);
    List<ContainerScanError> metadataErrors = new ArrayList<>();

    try {
      // Container directory should exist.
      // If it does not, we cannot continue the scan.
      File containerDir = new File(metadataPath).getParentFile();
      if (!containerDir.exists()) {
        metadataErrors.add(new ContainerScanError(FailureType.MISSING_CONTAINER_DIR,
            containerDir, new FileNotFoundException("Container directory " + containerDir + " not found.")));
        return MetadataScanResult.fromErrors(metadataErrors);
      }

      // Chunks directory should exist.
      // The metadata scan can continue even if this fails, since it does not look at the data inside the chunks
      // directory.
      File chunksDir = new File(onDiskContainerData.getChunksPath());
      if (!chunksDir.exists()) {
        metadataErrors.add(new ContainerScanError(FailureType.MISSING_CHUNKS_DIR, chunksDir,
            new FileNotFoundException("Chunks directory " + chunksDir + " not found.")));
      }

      // Metadata directory within the container directory should exist.
      // If it does not, no further scanning can be done.
      File metadataDir = new File(metadataPath);
      if (!metadataDir.exists()) {
        metadataErrors.add(new ContainerScanError(FailureType.MISSING_METADATA_DIR, metadataDir,
            new FileNotFoundException("Metadata directory " + metadataDir + " not found.")));
        return MetadataScanResult.fromErrors(metadataErrors);
      }

      // Container file should be valid.
      // If it does not, no further scanning can be done.
      File containerFile = KeyValueContainer.getContainerFile(metadataPath, containerID);
      try {
        loadContainerData(containerFile);
      } catch (FileNotFoundException ex) {
        metadataErrors.add(new ContainerScanError(FailureType.MISSING_CONTAINER_FILE, containerFile, ex));
        return MetadataScanResult.fromErrors(metadataErrors);
      } catch (IOException ex) {
        metadataErrors.add(new ContainerScanError(FailureType.CORRUPT_CONTAINER_FILE, containerFile, ex));
        return MetadataScanResult.fromErrors(metadataErrors);
      }

      metadataErrors.addAll(checkContainerFile(containerFile));

      try (DBHandle db = BlockUtils.getDB(onDiskContainerData, checkConfig)) {
        if (containerIsDeleted(db)) {
          return MetadataScanResult.deleted();
        }
      } catch (IOException ex) {
        metadataErrors.add(new ContainerScanError(FailureType.INACCESSIBLE_DB, onDiskContainerData.getDbFile(), ex));
      }
      return MetadataScanResult.fromErrors(metadataErrors);
    } finally {
      if (Thread.currentThread().isInterrupted()) {
        throw new InterruptedException("Metadata scan of container " +
            containerID + " interrupted.");
      }
    }
  }

  /**
   * full checks comprise scanning all metadata inside the container.
   * Including the KV database. These checks are intrusive, consume more
   * resources compared to fast checks and should only be done on Closed
   * or Quasi-closed Containers. Concurrency being limited to delete
   * workflows.
   * <p>
   * fullCheck is a superset of fastCheck
   *
   * @return true : integrity checks pass, false : otherwise.
   */
  public DataScanResult fullCheck(DataTransferThrottler throttler,
      Canceler canceler) throws InterruptedException {
    // If the metadata check fails, we cannot do the data check. 
    // The DataScanResult will have an empty tree with 0 checksums to indicate this.
    MetadataScanResult metadataResult = fastCheck();
    if (!metadataResult.isHealthy()) {
      return DataScanResult.unhealthyMetadata(metadataResult);
    } else if (metadataResult.isDeleted()) {
      return DataScanResult.deleted();
    }

    DataScanResult dataResult = scanData(throttler, canceler);
    if (Thread.currentThread().isInterrupted()) {
      throw new InterruptedException("Data scan of container " + containerID +
          " interrupted.");
    }

    return dataResult;
  }

  private List<ContainerScanError> checkContainerFile(File containerFile) {
    /*
     * compare the values in the container file loaded from disk,
     * with the values we are expecting
     */
    String dbType;
    Preconditions
        .checkState(onDiskContainerData != null, "Container File not loaded");
    
    List<ContainerScanError> errors = new ArrayList<>();

    // If the file checksum does not match, we will not try to read the file.
    try {
      ContainerUtils.verifyContainerFileChecksum(onDiskContainerData, checkConfig);
    } catch (IOException ex) {
      errors.add(new ContainerScanError(FailureType.CORRUPT_CONTAINER_FILE, containerFile, ex));
      return errors;
    }

    // All other failures are independent.
    if (onDiskContainerData.getContainerType()
        != ContainerProtos.ContainerType.KeyValueContainer) {
      String errStr = "Bad Container type in Containerdata for " + containerID;
      errors.add(new ContainerScanError(FailureType.CORRUPT_CONTAINER_FILE, containerFile, new IOException(errStr)));
    }

    if (onDiskContainerData.getContainerID() != containerID) {
      String errStr =
          "Bad ContainerID field in Containerdata for " + containerID;
      errors.add(new ContainerScanError(FailureType.CORRUPT_CONTAINER_FILE, containerFile, new IOException(errStr)));
    }

    dbType = onDiskContainerData.getContainerDBType();
    if (!dbType.equals(CONTAINER_DB_TYPE_ROCKSDB)) {
      String errStr = "Unknown DBType [" + dbType
          + "] in Container File for  [" + containerID + "]";
      errors.add(new ContainerScanError(FailureType.CORRUPT_CONTAINER_FILE, containerFile, new IOException(errStr)));
    }

    KeyValueContainerData kvData = onDiskContainerData;
    if (!metadataPath.equals(kvData.getMetadataPath())) {
      String errStr =
          "Bad metadata path in Containerdata for " + containerID + "Expected ["
              + metadataPath + "] Got [" + kvData.getMetadataPath()
              + "]";
      errors.add(new ContainerScanError(FailureType.CORRUPT_CONTAINER_FILE, containerFile, new IOException(errStr)));
    }

    return errors;
  }

  private DataScanResult scanData(DataTransferThrottler throttler, Canceler canceler) {
    Preconditions.checkState(onDiskContainerData != null,
        "invoke loadContainerData prior to calling this function");

    List<ContainerScanError> errors = new ArrayList<>();
    // TODO HDDS-10374 this tree will get updated with the container's contents as it is scanned.
    ContainerMerkleTree currentTree = new ContainerMerkleTree();

    File dbFile = KeyValueContainerLocationUtil
        .getContainerDBFile(onDiskContainerData);

    // If the DB cannot be loaded, we cannot proceed with the data scan.
    if (!dbFile.exists() || !dbFile.canRead()) {
      String dbFileErrorMsg = "Unable to access DB File [" + dbFile.toString()
          + "] for Container [" + containerID + "] metadata path ["
          + metadataPath + "]";
      errors.add(new ContainerScanError(FailureType.INACCESSIBLE_DB, dbFile, new IOException(dbFileErrorMsg)));
      return DataScanResult.fromErrors(errors, currentTree);
    }

    onDiskContainerData.setDbFile(dbFile);

    boolean containerDeleted = false;
    try {
      try (DBHandle db = BlockUtils.getDB(onDiskContainerData, checkConfig);
          BlockIterator<BlockData> kvIter = db.getStore().getBlockIterator(
              onDiskContainerData.getContainerID(),
              onDiskContainerData.getUnprefixedKeyFilter())) {
        while (kvIter.hasNext() && !containerDeleted) {
          List<ContainerScanError> blockErrors = scanBlock(db, dbFile, kvIter.nextBlock(), throttler, canceler,
              currentTree);
          // In the common case there will be no errors reading the block. Only if there are errors do we need to
          // check if the container was deleted during the scan.
          containerDeleted = !blockErrors.isEmpty() && containerIsDeleted(db);
          errors.addAll(blockErrors);
        }
      }
    } catch (IOException ex) {
      errors.add(new ContainerScanError(FailureType.INACCESSIBLE_DB, dbFile, ex));
    }

    if (containerDeleted) {
      return DataScanResult.deleted();
    } else {
      return DataScanResult.fromErrors(errors, currentTree);
    }
  }

  private boolean containerIsDeleted(DBHandle db) throws IOException {
    // If schema V3 and container details not in DB or
    // if containerDBPath is removed
    if (onDiskContainerData.hasSchema(OzoneConsts.SCHEMA_V3)) {
      return db.getStore().getMetadataTable().get(onDiskContainerData.getBlockCountKey()) == null;
    } else {
      return !onDiskContainerData.getDbFile().exists();
    }
  }

  /**
   *  Attempt to read the block data without the container lock.
   *  The block onDisk might be in modification by other thread and not yet
   *  flushed to DB, so the content might be outdated.
   *
   * @param db DB of container
   * @param block last queried blockData
   * @return blockData in DB
   * @throws IOException
   */
  private BlockData getBlockDataFromDB(DBHandle db, BlockData block)
      throws IOException {
    String blockKey =
        onDiskContainerData.getBlockKey(block.getBlockID().getLocalID());
    return db.getStore().getBlockDataTable().get(blockKey);
  }

  /**
   *  Attempt to read the block data with the container lock.
   *  The container lock ensure the latest DB record could be retrieved, since
   *  other block related write operation will acquire the container write lock.
   *
   * @param db DB of container
   * @param block last queried blockData
   * @return blockData in DB
   * @throws IOException
   */
  private boolean blockInDBWithLock(DBHandle db, BlockData block)
      throws IOException {
    container.readLock();
    try {
      return getBlockDataFromDB(db, block) != null;
    } finally {
      container.readUnlock();
    }
  }

  private List<ContainerScanError> scanBlock(DBHandle db, File dbFile, BlockData block,
      DataTransferThrottler throttler, Canceler canceler, ContainerMerkleTree currentTree) {
    ContainerLayoutVersion layout = onDiskContainerData.getLayoutVersion();

    List<ContainerScanError> blockErrors = new ArrayList<>();

    // If the chunk or block disappears from the disk during this scan, stop checking it.
    // Future checksum checks will likely fail and the block may have been deleted.
    // At the end we will check the DB with a lock to determine whether the file was actually deleted.
    boolean fileMissing = false;
    Iterator<ContainerProtos.ChunkInfo> chunkIter = block.getChunks().iterator();
    while (chunkIter.hasNext() && !fileMissing) {
      ContainerProtos.ChunkInfo chunk = chunkIter.next();
      // If we cannot locate where to read chunk files from, then we cannot proceed with scanning this block.
      File chunkFile = null;
      try {
        chunkFile = layout.getChunkFile(onDiskContainerData,
            block.getBlockID(), chunk.getChunkName());
      } catch (StorageContainerException ex) {
        // The parent directory that contains chunk files does not exist.
        if (ex.getResult() == ContainerProtos.Result.UNABLE_TO_FIND_DATA_DIR) {
          blockErrors.add(new ContainerScanError(FailureType.MISSING_CHUNKS_DIR,
              new File(onDiskContainerData.getChunksPath()), ex));
          fileMissing = true;
        } else {
          // Unknown exception occurred trying to locate the file.
          blockErrors.add(new ContainerScanError(FailureType.CORRUPT_CHUNK,
              new File(onDiskContainerData.getChunksPath()), ex));
          fileMissing = true;
        }
      }

      // If the chunk does not exist, we cannot proceed to scan it.
      if (chunkFile != null && !chunkFile.exists()) {
        // In EC, client may write empty putBlock in padding block nodes.
        // So, we need to make sure, chunk length > 0, before declaring
        // the missing chunk file.
        if (!block.getChunks().isEmpty() && block.getChunks().get(0).getLen() > 0) {
          ContainerScanError error = new ContainerScanError(FailureType.MISSING_CHUNK_FILE,
              new File(onDiskContainerData.getChunksPath()), new IOException("Missing chunk file " +
              chunkFile.getAbsolutePath()));
          blockErrors.add(error);
          fileMissing = true;
        }
<<<<<<< HEAD
      } else if (chunk.getChecksumData().getType() != ContainerProtos.ChecksumType.NONE) {
        // Keep scanning the block even if there are errors with individual chunks.
        blockErrors.addAll(verifyChecksum(block, chunk, chunkFile, layout, currentTree, throttler, canceler));
      }
    }

    try {
      if (fileMissing && !blockInDBWithLock(db, block)) {
        // The chunk/block file was missing from the disk, but after checking the DB with a lock it is not there either.
        // This means the block was deleted while the scan was running (without a lock) and all errors in this block
        // can be ignored.
        blockErrors.clear();
        if (LOG.isDebugEnabled()) {
          LOG.debug("Scanned outdated blockData {} in container {}", block, containerID);
=======
      } else if (chunk.getChecksumData().getType()
          != ContainerProtos.ChecksumType.NONE) {
        int bytesPerChecksum = chunk.getChecksumData().getBytesPerChecksum();
        ByteBuffer buffer = BUFFER_POOL.getBuffer(bytesPerChecksum);
        ScanResult result = verifyChecksum(block, chunk, chunkFile, layout, buffer,
            throttler, canceler);
        buffer.clear();
        BUFFER_POOL.returnBuffer(buffer);
        if (!result.isHealthy()) {
          return result;
>>>>>>> 5cd6a072
        }
      }
    } catch (IOException ex) {
      // Failed to read the block metadata from the DB.
      blockErrors.add(new ContainerScanError(FailureType.INACCESSIBLE_DB, dbFile, ex));
    }

    return blockErrors;
  }

<<<<<<< HEAD
  private static List<ContainerScanError> verifyChecksum(BlockData block,
      ContainerProtos.ChunkInfo chunk, File chunkFile, ContainerLayoutVersion layout, ContainerMerkleTree currentTree,
=======
  private static ScanResult verifyChecksum(BlockData block,
      ContainerProtos.ChunkInfo chunk, File chunkFile,
      ContainerLayoutVersion layout, ByteBuffer buffer,
>>>>>>> 5cd6a072
      DataTransferThrottler throttler, Canceler canceler) {

    List<ContainerScanError> scanErrors = new ArrayList<>();

    ChecksumData checksumData =
        ChecksumData.getFromProtoBuf(chunk.getChecksumData());
    int checksumCount = checksumData.getChecksums().size();
    int bytesPerChecksum = checksumData.getBytesPerChecksum();
    Checksum cal = new Checksum(checksumData.getChecksumType(),
        bytesPerChecksum);
    long bytesRead = 0;
    try (FileChannel channel = FileChannel.open(chunkFile.toPath(),
        ChunkUtils.READ_OPTIONS, ChunkUtils.NO_ATTRIBUTES)) {
      if (layout == ContainerLayoutVersion.FILE_PER_BLOCK) {
        channel.position(chunk.getOffset());
      }
      for (int i = 0; i < checksumCount; i++) {
        // limit last read for FILE_PER_BLOCK, to avoid reading next chunk
        if (layout == ContainerLayoutVersion.FILE_PER_BLOCK &&
            i == checksumCount - 1 &&
            chunk.getLen() % bytesPerChecksum != 0) {
          buffer.limit((int) (chunk.getLen() % bytesPerChecksum));
        }

        int v = channel.read(buffer);
        if (v == -1) {
          break;
        }
        bytesRead += v;
        buffer.flip();

        throttler.throttle(v, canceler);

        ByteString expected = checksumData.getChecksums().get(i);
        ByteString actual = cal.computeChecksum(buffer)
            .getChecksums().get(0);
        if (!expected.equals(actual)) {
          String message = String
              .format("Inconsistent read for chunk=%s" +
                  " checksum item %d" +
                  " expected checksum %s" +
                  " actual checksum %s" +
                  " for block %s",
                  ChunkInfo.getFromProtoBuf(chunk),
                  i,
                  StringUtils.bytes2Hex(expected.asReadOnlyByteBuffer()),
                  StringUtils.bytes2Hex(actual.asReadOnlyByteBuffer()),
                  block.getBlockID());
          scanErrors.add(new ContainerScanError(FailureType.CORRUPT_CHUNK, chunkFile,
              new OzoneChecksumException(message)));
        }
      }
      if (bytesRead != chunk.getLen()) {
        String message = String
            .format("Inconsistent read for chunk=%s expected length=%d"
                    + " actual length=%d for block %s",
                chunk.getChunkName(),
                chunk.getLen(), bytesRead, block.getBlockID());
        scanErrors.add(new ContainerScanError(FailureType.CORRUPT_CHUNK, chunkFile, new IOException(message)));
      }
    } catch (IOException ex) {
      scanErrors.add(new ContainerScanError(FailureType.MISSING_CHUNK_FILE, chunkFile, ex));
    }

    return scanErrors;
  }

  private void loadContainerData(File containerFile) throws IOException {
    onDiskContainerData = (KeyValueContainerData) ContainerDataYaml
        .readContainerFile(containerFile);
    onDiskContainerData.setVolume(volume);
  }

  @VisibleForTesting
  void setContainerData(KeyValueContainerData containerData) {
    onDiskContainerData = containerData;
  }

  @VisibleForTesting
  ScanResult scanContainer(DataTransferThrottler throttler,
                           Canceler canceler) {
    return scanData(throttler, canceler);
  }

}<|MERGE_RESOLUTION|>--- conflicted
+++ resolved
@@ -49,7 +49,6 @@
 import java.io.IOException;
 import java.nio.ByteBuffer;
 import java.nio.channels.FileChannel;
-<<<<<<< HEAD
 import java.util.ArrayList;
 import java.util.Iterator;
 import java.util.List;
@@ -58,10 +57,7 @@
 import org.apache.hadoop.ozone.container.ozoneimpl.ContainerScanError.FailureType;
 import org.apache.hadoop.ozone.container.ozoneimpl.DataScanResult;
 import org.apache.hadoop.ozone.container.ozoneimpl.MetadataScanResult;
-=======
-
 import org.apache.hadoop.util.DirectBufferPool;
->>>>>>> 5cd6a072
 import org.apache.ratis.thirdparty.com.google.protobuf.ByteString;
 import org.slf4j.Logger;
 import org.slf4j.LoggerFactory;
@@ -379,6 +375,7 @@
       }
 
       // If the chunk does not exist, we cannot proceed to scan it.
+      // TODO chunk file might be null
       if (chunkFile != null && !chunkFile.exists()) {
         // In EC, client may write empty putBlock in padding block nodes.
         // So, we need to make sure, chunk length > 0, before declaring
@@ -390,10 +387,13 @@
           blockErrors.add(error);
           fileMissing = true;
         }
-<<<<<<< HEAD
       } else if (chunk.getChecksumData().getType() != ContainerProtos.ChecksumType.NONE) {
+        int bytesPerChecksum = chunk.getChecksumData().getBytesPerChecksum();
+        ByteBuffer buffer = BUFFER_POOL.getBuffer(bytesPerChecksum);
         // Keep scanning the block even if there are errors with individual chunks.
-        blockErrors.addAll(verifyChecksum(block, chunk, chunkFile, layout, currentTree, throttler, canceler));
+        blockErrors.addAll(verifyChecksum(block, chunk, chunkFile, layout, buffer, currentTree, throttler, canceler));
+        buffer.clear();
+        BUFFER_POOL.returnBuffer(buffer);
       }
     }
 
@@ -405,18 +405,6 @@
         blockErrors.clear();
         if (LOG.isDebugEnabled()) {
           LOG.debug("Scanned outdated blockData {} in container {}", block, containerID);
-=======
-      } else if (chunk.getChecksumData().getType()
-          != ContainerProtos.ChecksumType.NONE) {
-        int bytesPerChecksum = chunk.getChecksumData().getBytesPerChecksum();
-        ByteBuffer buffer = BUFFER_POOL.getBuffer(bytesPerChecksum);
-        ScanResult result = verifyChecksum(block, chunk, chunkFile, layout, buffer,
-            throttler, canceler);
-        buffer.clear();
-        BUFFER_POOL.returnBuffer(buffer);
-        if (!result.isHealthy()) {
-          return result;
->>>>>>> 5cd6a072
         }
       }
     } catch (IOException ex) {
@@ -427,15 +415,10 @@
     return blockErrors;
   }
 
-<<<<<<< HEAD
+  @SuppressWarnings("checkstyle:ParameterNumber")
   private static List<ContainerScanError> verifyChecksum(BlockData block,
-      ContainerProtos.ChunkInfo chunk, File chunkFile, ContainerLayoutVersion layout, ContainerMerkleTree currentTree,
-=======
-  private static ScanResult verifyChecksum(BlockData block,
-      ContainerProtos.ChunkInfo chunk, File chunkFile,
-      ContainerLayoutVersion layout, ByteBuffer buffer,
->>>>>>> 5cd6a072
-      DataTransferThrottler throttler, Canceler canceler) {
+      ContainerProtos.ChunkInfo chunk, File chunkFile, ContainerLayoutVersion layout, ByteBuffer buffer,
+      ContainerMerkleTree currentTree, DataTransferThrottler throttler, Canceler canceler) {
 
     List<ContainerScanError> scanErrors = new ArrayList<>();
 
