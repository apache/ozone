--- conflicted
+++ resolved
@@ -37,11 +37,8 @@
 import javax.annotation.Nullable;
 import java.io.File;
 import java.io.IOException;
-<<<<<<< HEAD
 import java.nio.file.Files;
 import java.nio.file.Path;
-=======
->>>>>>> e38ec9c9
 import java.util.Objects;
 import java.util.Optional;
 import java.util.Properties;
@@ -71,14 +68,10 @@
       LoggerFactory.getLogger(StorageVolume.class);
 
   // The name of the directory used for temporary files on the volume.
-<<<<<<< HEAD
-  private static final String TMP_DIR_NAME = "tmp";
+  public static final String TMP_DIR_NAME = "tmp";
   // The name of the directory where temporary files used to check disk
   // health are written to. This will go inside the tmp directory.
   private static final String TMP_DISK_CHECK_DIR_NAME = "disk-check";
-=======
-  public static final String TMP_DIR_NAME = "tmp";
->>>>>>> e38ec9c9
 
   /**
    * Type for StorageVolume.
