--- conflicted
+++ resolved
@@ -39,10 +39,7 @@
 import java.io.File;
 import java.io.IOException;
 import java.nio.file.Files;
-<<<<<<< HEAD
 import java.nio.file.Path;
-=======
->>>>>>> 45eb9d4b
 import java.util.Objects;
 import java.util.Optional;
 import java.util.Properties;
@@ -73,12 +70,9 @@
 
   // The name of the directory used for temporary files on the volume.
   public static final String TMP_DIR_NAME = "tmp";
-<<<<<<< HEAD
   // The name of the directory where temporary files used to check disk
   // health are written to. This will go inside the tmp directory.
   public static final String TMP_DISK_CHECK_DIR_NAME = "disk-check";
-=======
->>>>>>> 45eb9d4b
 
   /**
    * Type for StorageVolume.
@@ -124,16 +118,11 @@
   private final File storageDir;
   private String workingDirName;
   private File tmpDir;
-<<<<<<< HEAD
   private File diskCheckDir;
-=======
->>>>>>> 45eb9d4b
 
   private final Optional<VolumeInfo> volumeInfo;
 
   private final VolumeSet volumeSet;
-
-<<<<<<< HEAD
 
   /*
   The number of consecutive times this volume encountered an IO error
@@ -145,8 +134,6 @@
   private volatile int currentIOTestCount;
   private volatile int currentIOFailureCount;
   private int healthCheckFileSize;
-=======
->>>>>>> 45eb9d4b
 
   protected StorageVolume(Builder<?> b) throws IOException {
     if (!b.failedVolume) {
@@ -261,11 +248,8 @@
     this.tmpDir =
         new File(new File(getStorageDir(), workDirName), TMP_DIR_NAME);
     Files.createDirectories(tmpDir.toPath());
-<<<<<<< HEAD
     diskCheckDir = createTmpSubdirIfNeeded(TMP_DISK_CHECK_DIR_NAME);
     cleanTmpDiskCheckDir();
-=======
->>>>>>> 45eb9d4b
   }
 
   /**
@@ -482,14 +466,11 @@
 
   public File getTmpDir() {
     return this.tmpDir;
-<<<<<<< HEAD
   }
 
   @VisibleForTesting
   public File getDiskCheckDir() {
     return this.diskCheckDir;
-=======
->>>>>>> 45eb9d4b
   }
 
   public void refreshVolumeInfo() {
