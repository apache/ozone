/*
 * Licensed to the Apache Software Foundation (ASF) under one
 * or more contributor license agreements.  See the NOTICE file
 * distributed with this work for additional information
 * regarding copyright ownership.  The ASF licenses this file
 * to you under the Apache License, Version 2.0 (the
 * "License"); you may not use this file except in compliance
 * with the License.  You may obtain a copy of the License at
 * <p>
 * http://www.apache.org/licenses/LICENSE-2.0
 * <p>
 * Unless required by applicable law or agreed to in writing, software
 * distributed under the License is distributed on an "AS IS" BASIS,
 * WITHOUT WARRANTIES OR CONDITIONS OF ANY KIND, either express or implied.
 * See the License for the specific language governing permissions and
 * limitations under the License.
 */

package org.apache.hadoop.ozone.container.replication;

import java.io.FileOutputStream;
import java.io.IOException;
import java.io.OutputStream;
import java.io.UncheckedIOException;
import java.nio.file.Files;
import java.nio.file.Path;
import java.util.concurrent.CompletableFuture;
import java.util.concurrent.TimeUnit;

import org.apache.hadoop.hdds.protocol.datanode.proto.ContainerProtos;
import org.apache.hadoop.hdds.protocol.datanode.proto.ContainerProtos.CopyContainerRequestProto;
import org.apache.hadoop.hdds.protocol.datanode.proto.ContainerProtos.CopyContainerResponseProto;
import org.apache.hadoop.hdds.protocol.datanode.proto.IntraDatanodeProtocolServiceGrpc;
import org.apache.hadoop.hdds.protocol.datanode.proto.IntraDatanodeProtocolServiceGrpc.IntraDatanodeProtocolServiceStub;
import org.apache.hadoop.hdds.security.ssl.KeyStoresFactory;
import org.apache.hadoop.hdds.security.x509.SecurityConfig;
import org.apache.hadoop.hdds.security.x509.certificate.client.CertificateClient;
import org.apache.hadoop.ozone.OzoneConsts;

import com.google.common.base.Preconditions;
import org.apache.hadoop.ozone.container.common.helpers.ContainerUtils;
import org.apache.ratis.thirdparty.io.grpc.ManagedChannel;
import org.apache.ratis.thirdparty.io.grpc.netty.GrpcSslContexts;
import org.apache.ratis.thirdparty.io.grpc.netty.NettyChannelBuilder;
import org.apache.ratis.thirdparty.io.grpc.stub.StreamObserver;
import org.apache.ratis.thirdparty.io.netty.handler.ssl.ClientAuth;
import org.apache.ratis.thirdparty.io.netty.handler.ssl.SslContextBuilder;
import org.slf4j.Logger;
import org.slf4j.LoggerFactory;

/**
 * Client to read container data from gRPC.
 */
public class GrpcReplicationClient implements AutoCloseable {

  private static final Logger LOG =
      LoggerFactory.getLogger(GrpcReplicationClient.class);

  private final ManagedChannel channel;

  private final IntraDatanodeProtocolServiceStub client;

  private final Path workingDirectory;

  private final ContainerProtos.CopyContainerCompressProto compression;

  public GrpcReplicationClient(
      String host, int port, Path workingDir,
      SecurityConfig secConfig, CertificateClient certClient,
      String compression)
      throws IOException {
    NettyChannelBuilder channelBuilder =
        NettyChannelBuilder.forAddress(host, port)
            .usePlaintext()
            .maxInboundMessageSize(OzoneConsts.OZONE_SCM_CHUNK_MAX_SIZE);

    if (secConfig.isSecurityEnabled() && secConfig.isGrpcTlsEnabled()) {
      channelBuilder.useTransportSecurity();

      SslContextBuilder sslContextBuilder = GrpcSslContexts.forClient();
      if (certClient != null) {
        KeyStoresFactory factory = certClient.getClientKeyStoresFactory();
        sslContextBuilder
            .trustManager(factory.getTrustManagers()[0])
            .clientAuth(ClientAuth.REQUIRE)
            .keyManager(factory.getKeyManagers()[0]);
      }
      if (secConfig.useTestCert()) {
        channelBuilder.overrideAuthority("localhost");
      }
      channelBuilder.sslContext(sslContextBuilder.build());
    }
    channel = channelBuilder.build();
    client = IntraDatanodeProtocolServiceGrpc.newStub(channel);
    workingDirectory = workingDir;
    this.compression =
        ContainerProtos.CopyContainerCompressProto.valueOf(compression);
  }

  public CompletableFuture<Path> download(long containerId) {
    CopyContainerRequestProto request =
        CopyContainerRequestProto.newBuilder()
            .setContainerID(containerId)
            .setLen(-1)
            .setReadOffset(0)
            .setCompression(compression)
            .build();

    CompletableFuture<Path> response = new CompletableFuture<>();

<<<<<<< HEAD
    Path destinationPath =
        getWorkingDirectory().resolve("container-" + containerId + ".tar");
=======
    Path destinationPath = getWorkingDirectory()
        .resolve(ContainerUtils.getContainerTarGzName(containerId));
>>>>>>> 3bc2b797

    client.download(request,
        new StreamDownloader(containerId, response, destinationPath));

    return response;
  }

  private Path getWorkingDirectory() {
    return workingDirectory;
  }

  public void shutdown() {
    channel.shutdown();
    try {
      channel.awaitTermination(5, TimeUnit.SECONDS);
    } catch (InterruptedException e) {
      LOG.error("failed to shutdown replication channel", e);
      Thread.currentThread().interrupt();
    }
  }

  @Override
  public void close() throws Exception {
    shutdown();
  }

  /**
   * gRPC stream observer to CompletableFuture adapter.
   */
  public static class StreamDownloader
      implements StreamObserver<CopyContainerResponseProto> {

    private final CompletableFuture<Path> response;
    private final long containerId;
    private final OutputStream stream;
    private final Path outputPath;

    public StreamDownloader(long containerId, CompletableFuture<Path> response,
        Path outputPath) {
      this.response = response;
      this.containerId = containerId;
      this.outputPath = outputPath;
      try {
        Preconditions.checkNotNull(outputPath, "Output path cannot be null");
        Path parentPath = Preconditions.checkNotNull(outputPath.getParent());
        Files.createDirectories(parentPath);
        stream = new FileOutputStream(outputPath.toFile());
      } catch (IOException e) {
        throw new UncheckedIOException(
            "Output path can't be used: " + outputPath, e);
      }
    }

    @Override
    public void onNext(CopyContainerResponseProto chunk) {
      try {
        chunk.getData().writeTo(stream);
      } catch (IOException e) {
        LOG.error("Failed to write the stream buffer to {} for container {}",
            outputPath, containerId, e);
        try {
          stream.close();
        } catch (IOException ex) {
          LOG.error("Failed to close OutputStream {}", outputPath, e);
        } finally {
          deleteOutputOnFailure();
          response.completeExceptionally(e);
        }
      }
    }

    @Override
    public void onError(Throwable throwable) {
      try {
        LOG.error("Download of container {} was unsuccessful",
            containerId, throwable);
        stream.close();
        deleteOutputOnFailure();
        response.completeExceptionally(throwable);
      } catch (IOException e) {
        LOG.error("Failed to close {} for container {}",
            outputPath, containerId, e);
        deleteOutputOnFailure();
        response.completeExceptionally(e);
      }
    }

    @Override
    public void onCompleted() {
      try {
        stream.close();
        LOG.info("Container {} is downloaded to {}", containerId, outputPath);
        response.complete(outputPath);
      } catch (IOException e) {
        LOG.error("Downloaded container {} OK, but failed to close {}",
            containerId, outputPath, e);
        deleteOutputOnFailure();
        response.completeExceptionally(e);
      }
    }

    private void deleteOutputOnFailure() {
      try {
        Files.delete(outputPath);
      } catch (IOException ex) {
        LOG.error("Failed to delete temporary destination {} for " +
                "unsuccessful download of container {}",
            outputPath, containerId, ex);
      }
    }
  }
}<|MERGE_RESOLUTION|>--- conflicted
+++ resolved
@@ -108,13 +108,8 @@
 
     CompletableFuture<Path> response = new CompletableFuture<>();
 
-<<<<<<< HEAD
-    Path destinationPath =
-        getWorkingDirectory().resolve("container-" + containerId + ".tar");
-=======
     Path destinationPath = getWorkingDirectory()
         .resolve(ContainerUtils.getContainerTarGzName(containerId));
->>>>>>> 3bc2b797
 
     client.download(request,
         new StreamDownloader(containerId, response, destinationPath));
