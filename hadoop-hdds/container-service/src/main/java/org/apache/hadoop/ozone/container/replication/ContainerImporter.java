--- conflicted
+++ resolved
@@ -65,19 +65,12 @@
   private final Set<Long> importContainerProgress
       = Collections.synchronizedSet(new HashSet<>());
 
-<<<<<<< HEAD
   private final ConfigurationSource conf;
 
-  public ContainerImporter(@NotNull ConfigurationSource conf,
-                           @NotNull ContainerSet containerSet,
-                           @NotNull ContainerController controller,
-                           @NotNull MutableVolumeSet volumeSet) {
-=======
   public ContainerImporter(@Nonnull ConfigurationSource conf,
                            @Nonnull ContainerSet containerSet,
                            @Nonnull ContainerController controller,
                            @Nonnull MutableVolumeSet volumeSet) {
->>>>>>> 6f529bc4
     this.containerSet = containerSet;
     this.controller = controller;
     this.volumeSet = volumeSet;
