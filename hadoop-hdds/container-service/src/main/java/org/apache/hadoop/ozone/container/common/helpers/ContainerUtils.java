--- conflicted
+++ resolved
@@ -179,13 +179,8 @@
       LOG.warn("Error loading DatanodeDetails yaml from {}",
           path.getAbsolutePath(), e);
       // Try to load as protobuf before giving up
-<<<<<<< HEAD
-      try (FileInputStream in = new FileInputStream(path)) {
+      try (InputStream in = Files.newInputStream(path.toPath())) {
         datanodeDetails = DatanodeDetails.getFromProtoBuf(
-=======
-      try (InputStream in = Files.newInputStream(path.toPath())) {
-        return DatanodeDetails.getFromProtoBuf(
->>>>>>> 0dab553d
             HddsProtos.DatanodeDetailsProto.parseFrom(in));
       } catch (IOException io) {
         throw new IOException("Failed to parse DatanodeDetails from "
