--- conflicted
+++ resolved
@@ -69,39 +69,7 @@
       shutdown("The volume has failed.");
       return;
     }
-<<<<<<< HEAD
-
-    if (!shouldScan(c)) {
-      return;
-    }
-    ContainerData containerData = c.getContainerData();
-    long containerId = containerData.getContainerID();
-    logScanStart(containerData);
-    ScanResult result = c.scanData(throttler, canceler);
-
-    // Metrics for skipped containers should not be updated.
-    if (result.getFailureType() == DELETED_CONTAINER) {
-      LOG.error("Container [{}] has been deleted.",
-          containerId, result.getException());
-      return;
-    }
-    if (!result.isHealthy()) {
-      LOG.error("Corruption detected in container [{}]. Marking it UNHEALTHY.",
-          containerId, result.getException());
-      metrics.incNumUnHealthyContainers();
-      controller.markContainerUnhealthy(containerId, result);
-      LOG.info("Triggering a volume scan for volume [{}] as unhealthy container [{}] was on it.",
-          containerData.getVolume().getStorageDir().getPath(), containerId);
-      StorageVolumeUtil.onFailure(containerData.getVolume());
-    }
-
-    metrics.incNumContainersScanned();
-    Instant now = Instant.now();
-    logScanCompleted(containerData, now);
-    controller.updateDataScanTimestamp(containerId, now);
-=======
     scanHelper.scanData(c, throttler, canceler);
->>>>>>> 1315df64
   }
 
   @Override
