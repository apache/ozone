/*
 * Licensed to the Apache Software Foundation (ASF) under one
 * or more contributor license agreements.  See the NOTICE file
 * distributed with this work for additional information
 * regarding copyright ownership.  The ASF licenses this file
 * to you under the Apache License, Version 2.0 (the
 * "License"); you may not use this file except in compliance
 *  with the License.  You may obtain a copy of the License at
 *
 *      http://www.apache.org/licenses/LICENSE-2.0
 *
 *  Unless required by applicable law or agreed to in writing, software
 *  distributed under the License is distributed on an "AS IS" BASIS,
 *  WITHOUT WARRANTIES OR CONDITIONS OF ANY KIND, either express or implied.
 *  See the License for the specific language governing permissions and
 *  limitations under the License.
 */

package org.apache.hadoop.ozone.container.keyvalue;

import org.apache.hadoop.hdds.StringUtils;
import org.apache.hadoop.hdds.annotation.InterfaceAudience;
import org.apache.hadoop.hdds.conf.OzoneConfiguration;
import org.apache.hadoop.hdds.utils.db.Table;
import org.apache.hadoop.hdds.utils.db.TableIterator;
import org.apache.hadoop.ozone.OzoneConsts;
import org.apache.hadoop.ozone.container.common.helpers.BlockData;
import org.apache.hadoop.ozone.container.common.helpers.ContainerUtils;
import org.apache.hadoop.ozone.container.common.impl.ContainerData;
import org.apache.hadoop.ozone.container.common.impl.ContainerDataYaml;
import org.apache.hadoop.ozone.container.common.interfaces.BlockIterator;
import org.apache.hadoop.ozone.container.keyvalue.helpers.BlockUtils;
import org.apache.hadoop.ozone.container.keyvalue.helpers.KeyValueContainerLocationUtil;
import org.apache.hadoop.hdds.utils.MetadataKeyFilters;
import org.apache.hadoop.hdds.utils.MetadataKeyFilters.KeyPrefixFilter;
import org.apache.hadoop.ozone.container.common.utils.ReferenceCountedDB;
import org.slf4j.Logger;
import org.slf4j.LoggerFactory;

import java.io.Closeable;
import java.io.File;
import java.io.IOException;
import java.util.NoSuchElementException;


/**
 * Block Iterator for KeyValue Container. This block iterator returns blocks
 * which match with the {@link MetadataKeyFilters.KeyPrefixFilter}. If no
 * filter is specified, then default filter used is
 * {@link MetadataKeyFilters#getNormalKeyFilter()}
 */
@InterfaceAudience.Public
public class KeyValueBlockIterator implements BlockIterator<BlockData>,
    Closeable {

  private static final Logger LOG = LoggerFactory.getLogger(
      KeyValueBlockIterator.class);

  private TableIterator<String, ? extends Table.KeyValue<String, BlockData>> blockIterator;
  private final ReferenceCountedDB db;
  private static KeyPrefixFilter defaultBlockFilter = MetadataKeyFilters
      .getNormalKeyFilter();
  private KeyPrefixFilter blockFilter;
  private BlockData nextBlock;
  private long containerId;
  // If true, indicates that the internal iterator position was moved using
  // seek, and our queued up default block is no longer valid.
  private boolean wasReset;

  /**
   * KeyValueBlockIterator to iterate blocks in a container.
   * @param id - container id
   * @param path -  container base path
   * @throws IOException
   */

  public KeyValueBlockIterator(long id, File path)
      throws IOException {
    this(id, path, defaultBlockFilter);
  }

  /**
   * KeyValueBlockIterator to iterate blocks in a container.
   * @param id - container id
   * @param path - container base path
   * @param filter - Block filter, filter to be applied for blocks
   * @throws IOException
   */
  public KeyValueBlockIterator(long id, File path, KeyPrefixFilter filter)
      throws IOException {
    containerId = id;
    File metdataPath = new File(path, OzoneConsts.METADATA);
    File containerFile = ContainerUtils.getContainerFile(metdataPath
        .getParentFile());
    ContainerData containerData = ContainerDataYaml.readContainerFile(
        containerFile);
    KeyValueContainerData keyValueContainerData = (KeyValueContainerData)
        containerData;
    keyValueContainerData.setDbFile(KeyValueContainerLocationUtil
        .getContainerDBFile(metdataPath, containerId));
    db = BlockUtils.getDB(keyValueContainerData, new
        OzoneConfiguration());
    blockIterator = db.getStore().getBlockDataTable().iterator();
    blockFilter = filter;
    wasReset = true;
  }

  /**
   * This method returns blocks matching with the filter.
   * @return next block or null if no more blocks
   * @throws IOException
   */
  @Override
  public BlockData nextBlock() throws IOException, NoSuchElementException {
    if (wasReset) {
      nextBlock = findNextBlock();
      wasReset = false;
    }

    if (nextBlock == null) {
      throw new NoSuchElementException("Block Iterator reached end for " +
              "ContainerID " + containerId);
    }

    BlockData result = nextBlock;
    nextBlock = findNextBlock();

    return result;
  }

  @Override
  public boolean hasNext() throws IOException {
    if (wasReset) {
      nextBlock = findNextBlock();
      wasReset = false;
    }

    return (nextBlock != null);
  }

  @Override
  public void seekToFirst() {
    // Cannot call findNextBlock() here, as the IOException would break the
    // interface.
    blockIterator.seekToFirst();
    wasReset = true;
  }

  public void close() {
    db.close();
  }

  /**
   * @return The next block in the iterator that passes the filter.
   * @throws IOException
   */
  private BlockData findNextBlock() throws IOException {
    BlockData foundBlock = null;

    while (blockIterator.hasNext() && foundBlock == null) {
<<<<<<< HEAD
      KeyValue blockKV = blockIterator.next();
      if (blockFilter.filterKey(null, blockKV.getKey(), null)) {
        foundBlock = BlockUtils.getBlockData(blockKV.getValue());
=======
      Table.KeyValue<String, BlockData> blockKV = blockIterator.next();
      if (blockFilter.filterKey(null, blockKV.getKey().getBytes(), null)) {
        foundBlock = blockKV.getValue();
>>>>>>> 257ee9ee
        if (LOG.isTraceEnabled()) {
          LOG.trace("Block matching with filter found: blockID is : {} for " +
                  "containerID {}", foundBlock.getLocalID(), containerId);
        }
      }
    }

    return foundBlock;
  }
}<|MERGE_RESOLUTION|>--- conflicted
+++ resolved
@@ -158,15 +158,9 @@
     BlockData foundBlock = null;
 
     while (blockIterator.hasNext() && foundBlock == null) {
-<<<<<<< HEAD
-      KeyValue blockKV = blockIterator.next();
-      if (blockFilter.filterKey(null, blockKV.getKey(), null)) {
-        foundBlock = BlockUtils.getBlockData(blockKV.getValue());
-=======
       Table.KeyValue<String, BlockData> blockKV = blockIterator.next();
       if (blockFilter.filterKey(null, blockKV.getKey().getBytes(), null)) {
         foundBlock = blockKV.getValue();
->>>>>>> 257ee9ee
         if (LOG.isTraceEnabled()) {
           LOG.trace("Block matching with filter found: blockID is : {} for " +
                   "containerID {}", foundBlock.getLocalID(), containerId);
