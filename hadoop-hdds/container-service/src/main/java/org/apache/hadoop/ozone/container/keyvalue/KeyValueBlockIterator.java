/*
 * Licensed to the Apache Software Foundation (ASF) under one
 * or more contributor license agreements.  See the NOTICE file
 * distributed with this work for additional information
 * regarding copyright ownership.  The ASF licenses this file
 * to you under the Apache License, Version 2.0 (the
 * "License"); you may not use this file except in compliance
 *  with the License.  You may obtain a copy of the License at
 *
 *      http://www.apache.org/licenses/LICENSE-2.0
 *
 *  Unless required by applicable law or agreed to in writing, software
 *  distributed under the License is distributed on an "AS IS" BASIS,
 *  WITHOUT WARRANTIES OR CONDITIONS OF ANY KIND, either express or implied.
 *  See the License for the specific language governing permissions and
 *  limitations under the License.
 */

package org.apache.hadoop.ozone.container.keyvalue;

import org.apache.hadoop.hdds.StringUtils;
import org.apache.hadoop.hdds.annotation.InterfaceAudience;
import org.apache.hadoop.hdds.conf.OzoneConfiguration;
import org.apache.hadoop.hdds.utils.db.Table;
import org.apache.hadoop.hdds.utils.db.TableIterator;
import org.apache.hadoop.ozone.OzoneConsts;
import org.apache.hadoop.ozone.container.common.helpers.BlockData;
import org.apache.hadoop.ozone.container.common.helpers.ContainerUtils;
import org.apache.hadoop.ozone.container.common.impl.ContainerData;
import org.apache.hadoop.ozone.container.common.impl.ContainerDataYaml;
import org.apache.hadoop.ozone.container.common.interfaces.BlockIterator;
import org.apache.hadoop.ozone.container.keyvalue.helpers.BlockUtils;
import org.apache.hadoop.ozone.container.keyvalue.helpers.KeyValueContainerLocationUtil;
import org.apache.hadoop.hdds.utils.MetadataKeyFilters;
import org.apache.hadoop.hdds.utils.MetadataKeyFilters.KeyPrefixFilter;
import org.apache.hadoop.ozone.container.common.utils.ReferenceCountedDB;
import org.slf4j.Logger;
import org.slf4j.LoggerFactory;

import java.io.Closeable;
import java.io.File;
import java.io.IOException;
import java.util.NoSuchElementException;


/**
 * Block Iterator for KeyValue Container. This block iterator returns blocks
 * which match with the {@link MetadataKeyFilters.KeyPrefixFilter}. If no
 * filter is specified, then default filter used is
 * {@link MetadataKeyFilters#getNormalKeyFilter()}
 */
@InterfaceAudience.Public
public class KeyValueBlockIterator implements BlockIterator<BlockData>,
    Closeable {

  private static final Logger LOG = LoggerFactory.getLogger(
      KeyValueBlockIterator.class);

  private TableIterator<String, ? extends Table.KeyValue<String, BlockData>> blockIterator;
  private final ReferenceCountedDB db;
  private static KeyPrefixFilter defaultBlockFilter = MetadataKeyFilters
      .getNormalKeyFilter();
  private KeyPrefixFilter blockFilter;
  private BlockData nextBlock;
  private long containerId;
  // If true, indicates that the internal iterator position was moved using
  // seek, and our queued up default block is no longer valid.
  private boolean wasReset;

  /**
   * KeyValueBlockIterator to iterate blocks in a container.
   * @param id - container id
   * @param path -  container base path
   * @throws IOException
   */

  public KeyValueBlockIterator(long id, File path)
      throws IOException {
    this(id, path, defaultBlockFilter);
  }

  /**
   * KeyValueBlockIterator to iterate blocks in a container.
   * @param id - container id
   * @param path - container base path
   * @param filter - Block filter, filter to be applied for blocks
   * @throws IOException
   */
  public KeyValueBlockIterator(long id, File path, KeyPrefixFilter filter)
      throws IOException {
    containerId = id;
    File metdataPath = new File(path, OzoneConsts.METADATA);
    File containerFile = ContainerUtils.getContainerFile(metdataPath
        .getParentFile());
    ContainerData containerData = ContainerDataYaml.readContainerFile(
        containerFile);
    KeyValueContainerData keyValueContainerData = (KeyValueContainerData)
        containerData;
    keyValueContainerData.setDbFile(KeyValueContainerLocationUtil
        .getContainerDBFile(metdataPath, containerId));
    db = BlockUtils.getDB(keyValueContainerData, new
        OzoneConfiguration());
    blockIterator = db.getStore().getBlockDataTable().iterator();
    blockFilter = filter;
    wasReset = true;
  }

  /**
   * This method returns blocks matching with the filter.
   * @return next block or null if no more blocks
   * @throws IOException
   */
  @Override
  public BlockData nextBlock() throws IOException, NoSuchElementException {
    if (wasReset) {
      nextBlock = findNextBlock();
      wasReset = false;
    }

    if (nextBlock == null) {
      throw new NoSuchElementException("Block Iterator reached end for " +
              "ContainerID " + containerId);
    }

    BlockData result = nextBlock;
    nextBlock = findNextBlock();

    return result;
  }

  @Override
  public boolean hasNext() throws IOException {
<<<<<<< HEAD
    if (nextBlock != null) {
      return true;
    }
    while (blockIterator.hasNext()) {
      Table.KeyValue<String, BlockData> block = blockIterator.next();
      if (blockFilter.filterKey(null, block.getKey().getBytes(), null)) {
        if (LOG.isTraceEnabled()) {
          LOG.trace("Block matching with filter found: blockID is : {} for " +
              "containerID {}", block.getValue().getLocalID(), containerId);
        }
        return true;
      }
=======
    if (wasReset) {
      nextBlock = findNextBlock();
      wasReset = false;
>>>>>>> 28dbbfe4
    }

    return (nextBlock != null);
  }

  @Override
  public void seekToFirst() {
    // Cannot call findNextBlock() here, as the IOException would break the
    // interface.
    blockIterator.seekToFirst();
    wasReset = true;
  }

  public void close() {
    db.close();
  }

  /**
   * @return The next block in the iterator that passes the filter.
   * @throws IOException
   */
  private BlockData findNextBlock() throws IOException {
    BlockData foundBlock = null;

    while (blockIterator.hasNext() && foundBlock == null) {
      KeyValue blockKV = blockIterator.next();
      if (blockFilter.filterKey(null, blockKV.getKey(), null)) {
        foundBlock = BlockUtils.getBlockData(blockKV.getValue());
        if (LOG.isTraceEnabled()) {
          LOG.trace("Block matching with filter found: blockID is : {} for " +
                  "containerID {}", foundBlock.getLocalID(), containerId);
        }
      }
    }

    return foundBlock;
  }
}<|MERGE_RESOLUTION|>--- conflicted
+++ resolved
@@ -130,24 +130,9 @@
 
   @Override
   public boolean hasNext() throws IOException {
-<<<<<<< HEAD
-    if (nextBlock != null) {
-      return true;
-    }
-    while (blockIterator.hasNext()) {
-      Table.KeyValue<String, BlockData> block = blockIterator.next();
-      if (blockFilter.filterKey(null, block.getKey().getBytes(), null)) {
-        if (LOG.isTraceEnabled()) {
-          LOG.trace("Block matching with filter found: blockID is : {} for " +
-              "containerID {}", block.getValue().getLocalID(), containerId);
-        }
-        return true;
-      }
-=======
     if (wasReset) {
       nextBlock = findNextBlock();
       wasReset = false;
->>>>>>> 28dbbfe4
     }
 
     return (nextBlock != null);
