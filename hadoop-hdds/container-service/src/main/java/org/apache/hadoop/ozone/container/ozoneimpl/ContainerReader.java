/*
 * Licensed to the Apache Software Foundation (ASF) under one or more
 * contributor license agreements. See the NOTICE file distributed with
 * this work for additional information regarding copyright ownership.
 * The ASF licenses this file to You under the Apache License, Version 2.0
 * (the "License"); you may not use this file except in compliance with
 * the License. You may obtain a copy of the License at
 *
 *      http://www.apache.org/licenses/LICENSE-2.0
 *
 * Unless required by applicable law or agreed to in writing, software
 * distributed under the License is distributed on an "AS IS" BASIS,
 * WITHOUT WARRANTIES OR CONDITIONS OF ANY KIND, either express or implied.
 * See the License for the specific language governing permissions and
 * limitations under the License.
 */

package org.apache.hadoop.ozone.container.ozoneimpl;

import static org.apache.hadoop.hdds.protocol.datanode.proto.ContainerProtos.ContainerDataProto.State.CLOSED;
import static org.apache.hadoop.hdds.protocol.datanode.proto.ContainerProtos.ContainerDataProto.State.DELETED;
import static org.apache.hadoop.hdds.protocol.datanode.proto.ContainerProtos.ContainerDataProto.State.RECOVERING;

import com.google.common.base.Preconditions;
import java.io.File;
import java.io.IOException;
import org.apache.hadoop.hdds.conf.ConfigurationSource;
import org.apache.hadoop.hdds.protocol.datanode.proto.ContainerProtos;
import org.apache.hadoop.hdds.scm.container.common.helpers.StorageContainerException;
import org.apache.hadoop.ozone.common.Storage;
import org.apache.hadoop.ozone.container.common.helpers.ContainerUtils;
import org.apache.hadoop.ozone.container.common.impl.ContainerData;
import org.apache.hadoop.ozone.container.common.impl.ContainerDataYaml;
import org.apache.hadoop.ozone.container.common.impl.ContainerSet;
import org.apache.hadoop.ozone.container.common.volume.HddsVolume;
import org.apache.hadoop.ozone.container.common.volume.MutableVolumeSet;
import org.apache.hadoop.ozone.container.keyvalue.KeyValueContainer;
import org.apache.hadoop.ozone.container.keyvalue.KeyValueContainerData;
import org.apache.hadoop.ozone.container.keyvalue.helpers.KeyValueContainerUtil;
import org.slf4j.Logger;
import org.slf4j.LoggerFactory;

/**
 * Class used to read .container files from Volume and build container map.
 *
 * Layout of the container directory on disk is as follows:
 *
 * <p>../hdds/VERSION
 * <p>{@literal ../hdds/<<clusterUuid>>/current/<<containerDir>>/<<containerID
 * >/metadata/<<containerID>>.container}
 * <p>{@literal ../hdds/<<clusterUuid>>/current/<<containerDir>>/<<containerID
 * >/<<dataPath>>}
 * <p>
 * Some ContainerTypes will have extra metadata other than the .container
 * file. For example, KeyValueContainer will have a .db file. This .db file
 * will also be stored in the metadata folder along with the .container file.
 * <p>
 * {@literal ../hdds/<<clusterUuid>>/current/<<containerDir>>/<<KVcontainerID
 * >/metadata/<<KVcontainerID>>.db}
 * <p>
 * Note that the {@literal <<dataPath>>} is dependent on the ContainerType.
 * For KeyValueContainers, the data is stored in a "chunks" folder. As such,
 * the {@literal <<dataPath>>} layout for KeyValueContainers is:
 * <p>{@literal ../hdds/<<clusterUuid>>/current/<<containerDir>>/<<KVcontainerID
 * >/chunks/<<chunksFile>>}
 *
 */
public class ContainerReader implements Runnable {

  private static final Logger LOG = LoggerFactory.getLogger(
      ContainerReader.class);
  private HddsVolume hddsVolume;
  private final ContainerSet containerSet;
  private final ConfigurationSource config;
  private final File hddsVolumeDir;
  private final MutableVolumeSet volumeSet;
  private final boolean shouldDelete;

  public ContainerReader(
      MutableVolumeSet volSet, HddsVolume volume, ContainerSet cset,
      ConfigurationSource conf, boolean shouldDelete) {
    Preconditions.checkNotNull(volume);
    this.hddsVolume = volume;
    this.hddsVolumeDir = hddsVolume.getHddsRootDir();
    this.containerSet = cset;
    this.config = conf;
    this.volumeSet = volSet;
    this.shouldDelete = shouldDelete;
  }

  @Override
  public void run() {
    try {
      readVolume(hddsVolumeDir);
    } catch (Throwable t) {
      LOG.error("Caught an exception during reading container files" +
          " from Volume {} {}", hddsVolumeDir, t);
      volumeSet.failVolume(hddsVolumeDir.getPath());
    }
  }

  public void readVolume(File hddsVolumeRootDir) {
    Preconditions.checkNotNull(hddsVolumeRootDir, "hddsVolumeRootDir" +
        "cannot be null");

    //filtering storage directory
    File[] storageDirs = hddsVolumeRootDir.listFiles(File::isDirectory);

    if (storageDirs == null) {
      LOG.error("IO error for the volume {}, skipped loading",
          hddsVolumeRootDir);
      volumeSet.failVolume(hddsVolumeRootDir.getPath());
      return;
    }

    // If there are no storage dirs yet, the volume needs to be formatted
    // by HddsUtil#checkVolume once we have a cluster ID from SCM. No
    // operations to perform here in that case.
    if (storageDirs.length > 0) {
      File clusterIDDir = new File(hddsVolumeRootDir,
          hddsVolume.getClusterID());
      // The subdirectory we should verify containers within.
      // If this volume was formatted pre SCM HA, this will be the SCM ID.
      // A cluster ID symlink will exist in this case only if this cluster is
      // finalized for SCM HA.
      // If the volume was formatted post SCM HA, this will be the cluster ID.
      File idDir = clusterIDDir;
      if (storageDirs.length == 1 && !clusterIDDir.exists()) {
        // If the one directory is not the cluster ID directory, assume it is
        // the old SCM ID directory used before SCM HA.
        idDir = storageDirs[0];
      } else {
        // There are 1 or more storage directories. We only care about the
        // cluster ID directory.
        if (!clusterIDDir.exists()) {
          LOG.error("Volume {} is in an inconsistent state. Expected " +
              "clusterID directory {} not found.", hddsVolumeRootDir,
              clusterIDDir);
          volumeSet.failVolume(hddsVolumeRootDir.getPath());
          return;
        }
      }

      LOG.info("Start to verify containers on volume {}", hddsVolumeRootDir);
      File currentDir = new File(idDir, Storage.STORAGE_DIR_CURRENT);
      File[] containerTopDirs = currentDir.listFiles();
      if (containerTopDirs != null && containerTopDirs.length > 0) {
        for (File containerTopDir : containerTopDirs) {
          if (containerTopDir.isDirectory()) {
            File[] containerDirs = containerTopDir.listFiles();
            if (containerDirs != null) {
              for (File containerDir : containerDirs) {
                try {
                  File containerFile = ContainerUtils.getContainerFile(
                      containerDir);
                  long containerID =
                      ContainerUtils.getContainerID(containerDir);
                  if (containerFile.exists()) {
                    verifyContainerFile(containerID, containerFile);
                  } else {
                    LOG.error("Missing .container file for ContainerID: {}",
                        containerDir.getName());
                  }
                } catch (Throwable e) {
                  LOG.error("Failed to load container from {}",
                      containerDir.getAbsolutePath(), e);
                }
              }
            }
          }
        }
      }
    }
    LOG.info("Finish verifying containers on volume {}", hddsVolumeRootDir);
  }

  private void verifyContainerFile(long containerID,
                                   File containerFile) {
    try {
      ContainerData containerData = ContainerDataYaml.readContainerFile(
          containerFile);
      if (containerID != containerData.getContainerID()) {
        LOG.error("Invalid ContainerID in file {}. " +
            "Skipping loading of this container.", containerFile);
        return;
      }
      verifyAndFixupContainerData(containerData);
    } catch (IOException ex) {
      LOG.error("Failed to parse ContainerFile for ContainerID: {}",
          containerID, ex);
    }
  }

  /**
   * Verify ContainerData loaded from disk and fix-up stale members.
   * Specifically the in memory values of blockCommitSequenceId, delete related
   * metadata, bytesUsed and block count.
   * @param containerData
   * @throws IOException
   */
  public void verifyAndFixupContainerData(ContainerData containerData)
      throws IOException {
    switch (containerData.getContainerType()) {
    case KeyValueContainer:
<<<<<<< HEAD
      if (containerData instanceof KeyValueContainerData) {
        KeyValueContainerData kvContainerData = (KeyValueContainerData)
            containerData;
        containerData.setVolume(hddsVolume);
        KeyValueContainerUtil.parseKVContainerData(kvContainerData, config);
        KeyValueContainer kvContainer = new KeyValueContainer(kvContainerData,
            config);
        if (kvContainer.getContainerState() == RECOVERING) {
          if (shouldDelete) {
            cleanupContainer(hddsVolume, kvContainer);
          }
          return;
        }
        if (kvContainer.getContainerState() == DELETED) {
          if (shouldDelete) {
=======
      if (!(containerData instanceof KeyValueContainerData)) {
        throw new StorageContainerException("Container File is corrupted. " +
            "ContainerType is KeyValueContainer but cast to " +
            "KeyValueContainerData failed. ",
            ContainerProtos.Result.CONTAINER_METADATA_ERROR);
      }

      KeyValueContainerData kvContainerData = (KeyValueContainerData)
          containerData;
      containerData.setVolume(hddsVolume);
      KeyValueContainerUtil.parseKVContainerData(kvContainerData, config);
      KeyValueContainer kvContainer = new KeyValueContainer(kvContainerData,
          config);
      if (kvContainer.getContainerState() == RECOVERING) {
        if (shouldDelete) {
          // delete Ratis replicated RECOVERING containers
          if (kvContainer.getContainerData().getReplicaIndex() == 0) {
>>>>>>> 8ced4a73
            cleanupContainer(hddsVolume, kvContainer);
          } else {
            kvContainer.markContainerUnhealthy();
            LOG.info("Stale recovering container {} marked UNHEALTHY",
                kvContainerData.getContainerID());
            containerSet.addContainer(kvContainer);
          }
        }
        return;
      } else if (kvContainer.getContainerState() == DELETED) {
        if (shouldDelete) {
          cleanupContainer(hddsVolume, kvContainer);
        }
        return;
      }

      try {
        containerSet.addContainer(kvContainer);
        // this should be the last step of this block
        containerData.commitSpace();
      } catch (StorageContainerException e) {
        if (e.getResult() != ContainerProtos.Result.CONTAINER_EXISTS) {
          throw e;
        }
        if (shouldDelete) {
          KeyValueContainer existing = (KeyValueContainer) containerSet.getContainer(
              kvContainer.getContainerData().getContainerID());
          boolean swapped = resolveDuplicate(existing, kvContainer);
          if (swapped) {
            existing.getContainerData().releaseCommitSpace();
            kvContainer.getContainerData().commitSpace();
          }
        }
      }
      break;
    default:
      throw new StorageContainerException("Unrecognized ContainerType " +
          containerData.getContainerType(),
          ContainerProtos.Result.UNKNOWN_CONTAINER_TYPE);
    }
  }

  /**
   * Resolve duplicate containers.
   * @param existing
   * @param toAdd
   * @return true if the container was swapped, false otherwise
   * @throws IOException
   */
  private boolean resolveDuplicate(KeyValueContainer existing,
      KeyValueContainer toAdd) throws IOException {
    if (existing.getContainerData().getReplicaIndex() != 0 ||
        toAdd.getContainerData().getReplicaIndex() != 0) {
      // This is an EC container. As EC Containers don't have a BSCID, we can't
      // know which one has the most recent data. Additionally, it is possible
      // for both copies to have a different replica index for the same
      // container. Therefore we just let whatever one is loaded first win AND
      // leave the other one on disk.
      LOG.warn("Container {} is present at {} and at {}. Both are EC " +
              "containers. Leaving both containers on disk.",
          existing.getContainerData().getContainerID(),
          existing.getContainerData().getContainerPath(),
          toAdd.getContainerData().getContainerPath());
      return false;
    }

    long existingBCSID = existing.getBlockCommitSequenceId();
    ContainerProtos.ContainerDataProto.State existingState
        = existing.getContainerState();
    long toAddBCSID = toAdd.getBlockCommitSequenceId();
    ContainerProtos.ContainerDataProto.State toAddState
        = toAdd.getContainerState();

    if (existingState != toAddState) {
      if (existingState == CLOSED) {
        // If we have mis-matched states, always pick a closed one
        LOG.warn("Container {} is present at {} with state CLOSED and at " +
                "{} with state {}. Removing the latter container.",
            existing.getContainerData().getContainerID(),
            existing.getContainerData().getContainerPath(),
            toAdd.getContainerData().getContainerPath(), toAddState);
        KeyValueContainerUtil.removeContainer(toAdd.getContainerData(),
            hddsVolume.getConf());
        return false;
      } else if (toAddState == CLOSED) {
        LOG.warn("Container {} is present at {} with state CLOSED and at " +
                "{} with state {}. Removing the latter container.",
            toAdd.getContainerData().getContainerID(),
            toAdd.getContainerData().getContainerPath(),
            existing.getContainerData().getContainerPath(), existingState);
        swapAndRemoveContainer(existing, toAdd);
        return true;
      }
    }

    if (existingBCSID >= toAddBCSID) {
      // existing is newer or equal, so remove the one we have yet to load.
      LOG.warn("Container {} is present at {} with a newer or equal BCSID " +
          "than at {}. Removing the latter container.",
          existing.getContainerData().getContainerID(),
          existing.getContainerData().getContainerPath(),
          toAdd.getContainerData().getContainerPath());
      KeyValueContainerUtil.removeContainer(toAdd.getContainerData(),
          hddsVolume.getConf());
      return false;
    } else {
      LOG.warn("Container {} is present at {} with a lesser BCSID " +
              "than at {}. Removing the former container.",
          existing.getContainerData().getContainerID(),
          existing.getContainerData().getContainerPath(),
          toAdd.getContainerData().getContainerPath());
      swapAndRemoveContainer(existing, toAdd);
      return true;
    }
  }

  private void swapAndRemoveContainer(KeyValueContainer existing,
      KeyValueContainer toAdd) throws IOException {
    containerSet.removeContainerOnlyFromMemory(existing.getContainerData().getContainerID());
    containerSet.addContainer(toAdd);
    KeyValueContainerUtil.removeContainer(existing.getContainerData(),
        hddsVolume.getConf());
  }

  private void cleanupContainer(
      HddsVolume volume, KeyValueContainer kvContainer) {
    try {
      LOG.info("Finishing delete of container {}.",
          kvContainer.getContainerData().getContainerID());
      // container information from db is removed for V3
      // and container moved to tmp folder
      // then container content removed from tmp folder
      KeyValueContainerUtil.removeContainer(kvContainer.getContainerData(),
          volume.getConf());
      kvContainer.delete();
    } catch (IOException ex) {
      LOG.warn("Failed to remove deleted container {}.",
          kvContainer.getContainerData().getContainerID(), ex);
    }
  }
}<|MERGE_RESOLUTION|>--- conflicted
+++ resolved
@@ -202,23 +202,6 @@
       throws IOException {
     switch (containerData.getContainerType()) {
     case KeyValueContainer:
-<<<<<<< HEAD
-      if (containerData instanceof KeyValueContainerData) {
-        KeyValueContainerData kvContainerData = (KeyValueContainerData)
-            containerData;
-        containerData.setVolume(hddsVolume);
-        KeyValueContainerUtil.parseKVContainerData(kvContainerData, config);
-        KeyValueContainer kvContainer = new KeyValueContainer(kvContainerData,
-            config);
-        if (kvContainer.getContainerState() == RECOVERING) {
-          if (shouldDelete) {
-            cleanupContainer(hddsVolume, kvContainer);
-          }
-          return;
-        }
-        if (kvContainer.getContainerState() == DELETED) {
-          if (shouldDelete) {
-=======
       if (!(containerData instanceof KeyValueContainerData)) {
         throw new StorageContainerException("Container File is corrupted. " +
             "ContainerType is KeyValueContainer but cast to " +
@@ -234,16 +217,7 @@
           config);
       if (kvContainer.getContainerState() == RECOVERING) {
         if (shouldDelete) {
-          // delete Ratis replicated RECOVERING containers
-          if (kvContainer.getContainerData().getReplicaIndex() == 0) {
->>>>>>> 8ced4a73
-            cleanupContainer(hddsVolume, kvContainer);
-          } else {
-            kvContainer.markContainerUnhealthy();
-            LOG.info("Stale recovering container {} marked UNHEALTHY",
-                kvContainerData.getContainerID());
-            containerSet.addContainer(kvContainer);
-          }
+          cleanupContainer(hddsVolume, kvContainer);
         }
         return;
       } else if (kvContainer.getContainerState() == DELETED) {
