--- conflicted
+++ resolved
@@ -23,10 +23,7 @@
 import java.io.IOException;
 import java.io.InputStream;
 import java.io.OutputStream;
-<<<<<<< HEAD
 import java.io.RandomAccessFile;
-=======
->>>>>>> 08283f3a
 import java.time.Clock;
 import org.apache.hadoop.hdds.conf.ConfigurationSource;
 import org.apache.hadoop.hdds.protocol.datanode.proto.ContainerProtos;
@@ -80,25 +77,22 @@
       final VolumeSet volumeSet, final VolumeChoosingPolicy volumeChoosingPolicy,
       final ContainerMetrics metrics,
       IncrementalReportSender<Container> icrSender) {
-    return getHandlerForContainerType(containerType, config, datanodeId, contSet, volumeSet, metrics, icrSender, null);
+    return getHandlerForContainerType(containerType, config, datanodeId, contSet, volumeSet,
+        volumeChoosingPolicy, metrics, icrSender, null);
   }
 
   @SuppressWarnings("checkstyle:parameternumber")
   public static Handler getHandlerForContainerType(
       final ContainerType containerType, final ConfigurationSource config,
       final String datanodeId, final ContainerSet contSet,
-      final VolumeSet volumeSet, final ContainerMetrics metrics,
+      final VolumeSet volumeSet, final VolumeChoosingPolicy volumeChoosingPolicy,
+      final ContainerMetrics metrics,
       IncrementalReportSender<Container> icrSender, OzoneContainer ozoneContainer) {
     switch (containerType) {
     case KeyValueContainer:
-<<<<<<< HEAD
-      return new KeyValueHandler(config, datanodeId, contSet, volumeSet, metrics,
-          icrSender, Clock.systemUTC(), ozoneContainer);
-=======
       return new KeyValueHandler(config,
           datanodeId, contSet, volumeSet, volumeChoosingPolicy, metrics,
-          icrSender, Clock.systemUTC());
->>>>>>> 08283f3a
+          icrSender, Clock.systemUTC(), ozoneContainer);
     default:
       throw new IllegalArgumentException("Handler for ContainerType: " +
           containerType + "doesn't exist.");
