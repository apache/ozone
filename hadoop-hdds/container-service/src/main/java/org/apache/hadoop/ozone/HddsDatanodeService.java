--- conflicted
+++ resolved
@@ -151,53 +151,6 @@
     this.args = args != null ? Arrays.copyOf(args, args.length) : null;
   }
 
-<<<<<<< HEAD
-  /**
-   * Create a Datanode instance based on the supplied command-line arguments.
-   * <p>
-   * This method is intended for unit tests only. It suppresses the
-   * startup/shutdown message and skips registering Unix signal handlers.
-   *
-   * @param args      command line arguments.
-   * @return Datanode instance
-   */
-  @VisibleForTesting
-  public static HddsDatanodeService createHddsDatanodeService(
-      String[] args) {
-    return createHddsDatanodeService(args, false);
-  }
-
-  /**
-   * Create a Datanode instance based on the supplied command-line arguments.
-   *
-   * @param args        command line arguments.
-   * @param printBanner if true, then log a verbose startup message.
-   * @return Datanode instance
-   */
-  private static HddsDatanodeService createHddsDatanodeService(
-      String[] args, boolean printBanner) {
-    return new HddsDatanodeService(printBanner, args);
-=======
-  private void cleanTmpDir() {
-    if (datanodeStateMachine != null) {
-      MutableVolumeSet volumeSet =
-          datanodeStateMachine.getContainer().getVolumeSet();
-      for (StorageVolume volume : volumeSet.getVolumesList()) {
-        if (volume instanceof HddsVolume) {
-          HddsVolume hddsVolume = (HddsVolume) volume;
-          try {
-            KeyValueContainerUtil.ContainerDeleteDirectory
-                .cleanTmpDir(hddsVolume);
-          } catch (IOException ex) {
-            LOG.error("Error while cleaning tmp delete directory " +
-                "under {}", hddsVolume.getWorkingDir(), ex);
-          }
-        }
-      }
-    }
->>>>>>> 8960c615
-  }
-
   public static void main(String[] args) {
     try {
       OzoneNetUtils.disableJvmNetworkAddressCacheIfRequired(
