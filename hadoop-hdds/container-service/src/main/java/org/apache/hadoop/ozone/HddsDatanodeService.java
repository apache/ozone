/*
 * Licensed to the Apache Software Foundation (ASF) under one
 * or more contributor license agreements.  See the NOTICE file
 * distributed with this work for additional information
 * regarding copyright ownership.  The ASF licenses this file
 * to you under the Apache License, Version 2.0 (the
 * "License"); you may not use this file except in compliance
 * with the License.  You may obtain a copy of the License at
 * <p>
 * http://www.apache.org/licenses/LICENSE-2.0
 * <p>
 * Unless required by applicable law or agreed to in writing, software
 * distributed under the License is distributed on an "AS IS" BASIS,
 * WITHOUT WARRANTIES OR CONDITIONS OF ANY KIND, either express or implied.
 * See the License for the specific language governing permissions and
 * limitations under the License.
 */
package org.apache.hadoop.ozone;

import javax.management.ObjectName;
import java.io.File;
import java.io.IOException;
import java.net.InetAddress;
import java.util.Arrays;
import java.util.HashMap;
import java.util.List;
import java.util.Map;
import java.util.UUID;
import java.util.concurrent.ConcurrentHashMap;
import java.util.concurrent.atomic.AtomicBoolean;

import org.apache.hadoop.conf.Configurable;
import org.apache.hadoop.hdds.DFSConfigKeysLegacy;
import org.apache.hadoop.hdds.DatanodeVersion;
import org.apache.hadoop.hdds.HddsUtils;
import org.apache.hadoop.hdds.StringUtils;
import org.apache.hadoop.hdds.cli.GenericCli;
import org.apache.hadoop.hdds.cli.HddsVersionProvider;
import org.apache.hadoop.hdds.conf.OzoneConfiguration;
import org.apache.hadoop.hdds.conf.ReconfigurationHandler;
import org.apache.hadoop.hdds.datanode.metadata.DatanodeCRLStore;
import org.apache.hadoop.hdds.datanode.metadata.DatanodeCRLStoreImpl;
import org.apache.hadoop.hdds.protocol.DatanodeDetails;
import org.apache.hadoop.hdds.protocol.SecretKeyProtocol;
import org.apache.hadoop.hdds.security.symmetric.DefaultSecretKeyClient;
import org.apache.hadoop.hdds.security.symmetric.SecretKeyClient;
import org.apache.hadoop.hdds.security.x509.SecurityConfig;
import org.apache.hadoop.hdds.security.x509.certificate.client.CertificateClient;
import org.apache.hadoop.hdds.security.x509.certificate.client.DNCertificateClient;
import org.apache.hadoop.hdds.security.x509.certificate.utils.CertificateSignRequest;
import org.apache.hadoop.hdds.server.http.HttpConfig;
import org.apache.hadoop.hdds.server.OzoneAdmins;
import org.apache.hadoop.hdds.server.http.RatisDropwizardExports;
import org.apache.hadoop.hdds.tracing.TracingUtil;
import org.apache.hadoop.hdds.utils.HddsServerUtil;
import org.apache.hadoop.hdds.utils.HddsVersionInfo;
import org.apache.hadoop.metrics2.util.MBeans;
import org.apache.hadoop.ozone.container.common.DatanodeLayoutStorage;
import org.apache.hadoop.ozone.container.common.helpers.ContainerUtils;
import org.apache.hadoop.ozone.container.common.statemachine.DatanodeStateMachine;
import org.apache.hadoop.ozone.container.common.statemachine.commandhandler.DeleteBlocksCommandHandler;
import org.apache.hadoop.ozone.container.common.utils.StorageVolumeUtil;
import org.apache.hadoop.ozone.container.common.volume.HddsVolume;
import org.apache.hadoop.ozone.container.common.volume.MutableVolumeSet;
import org.apache.hadoop.ozone.container.common.volume.StorageVolume;
import org.apache.hadoop.ozone.container.keyvalue.helpers.KeyValueContainerUtil;
import org.apache.hadoop.ozone.util.OzoneNetUtils;
import org.apache.hadoop.ozone.util.ShutdownHookManager;
import org.apache.hadoop.security.SecurityUtil;
import org.apache.hadoop.security.UserGroupInformation;
import org.apache.hadoop.security.authentication.client.AuthenticationException;
import org.apache.hadoop.util.ServicePlugin;
import org.apache.hadoop.util.Time;

import com.google.common.annotations.VisibleForTesting;
import com.google.common.base.Preconditions;

import static org.apache.hadoop.hdds.protocol.DatanodeDetails.Port.Name.HTTP;
import static org.apache.hadoop.hdds.protocol.DatanodeDetails.Port.Name.HTTPS;
import static org.apache.hadoop.hdds.utils.HddsServerUtil.getRemoteUser;
import static org.apache.hadoop.ozone.OzoneConfigKeys.HDDS_DATANODE_PLUGINS_KEY;
import static org.apache.hadoop.ozone.conf.OzoneServiceConfig.DEFAULT_SHUTDOWN_HOOK_PRIORITY;
import static org.apache.hadoop.ozone.common.Storage.StorageState.INITIALIZED;
import static org.apache.hadoop.ozone.container.common.statemachine.DatanodeConfiguration.HDDS_DATANODE_BLOCK_DELETE_THREAD_MAX;
import static org.apache.hadoop.ozone.container.common.statemachine.DatanodeConfiguration.HDDS_DATANODE_BLOCK_DELETING_LIMIT_PER_INTERVAL;
import static org.apache.hadoop.util.ExitUtil.terminate;

import org.slf4j.Logger;
import org.slf4j.LoggerFactory;
import picocli.CommandLine.Command;

/**
 * Datanode service plugin to start the HDDS container services.
 */

@Command(name = "ozone datanode",
    hidden = true, description = "Start the datanode for ozone",
    versionProvider = HddsVersionProvider.class,
    mixinStandardHelpOptions = true)
public class HddsDatanodeService extends GenericCli implements ServicePlugin {

  private static final Logger LOG = LoggerFactory.getLogger(
      HddsDatanodeService.class);

  private OzoneConfiguration conf;
  private SecurityConfig secConf;
  private DatanodeDetails datanodeDetails;
  private DatanodeStateMachine datanodeStateMachine;
  private List<ServicePlugin> plugins;
  private CertificateClient dnCertClient;
  private SecretKeyClient secretKeyClient;
  private String component;
  private HddsDatanodeHttpServer httpServer;
  private boolean printBanner;
  private String[] args;
  private final AtomicBoolean isStopped = new AtomicBoolean(false);
  private final Map<String, RatisDropwizardExports> ratisMetricsMap =
      new ConcurrentHashMap<>();
  private List<RatisDropwizardExports.MetricReporter> ratisReporterList = null;
  private DNMXBeanImpl serviceRuntimeInfo =
      new DNMXBeanImpl(HddsVersionInfo.HDDS_VERSION_INFO) { };
  private ObjectName dnInfoBeanName;
  private DatanodeCRLStore dnCRLStore;
  private HddsDatanodeClientProtocolServer clientProtocolServer;
<<<<<<< HEAD
  private final SortedSet<String> reconfigurableProperties =
      ImmutableSortedSet.of(
          HDDS_DATANODE_BLOCK_DELETING_LIMIT_PER_INTERVAL,
          HDDS_DATANODE_BLOCK_DELETE_THREAD_MAX
      );
=======
>>>>>>> b479a384
  private OzoneAdmins admins;
  private ReconfigurationHandler reconfigurationHandler;

  //Constructor for DataNode PluginService
  public HddsDatanodeService() { }

  public HddsDatanodeService(boolean printBanner, String[] args) {
    this.printBanner = printBanner;
    this.args = args != null ? Arrays.copyOf(args, args.length) : null;
  }

  private void cleanTmpDir() {
    if (datanodeStateMachine != null) {
      MutableVolumeSet volumeSet =
          datanodeStateMachine.getContainer().getVolumeSet();
      for (StorageVolume volume : volumeSet.getVolumesList()) {
        if (volume instanceof HddsVolume) {
          HddsVolume hddsVolume = (HddsVolume) volume;
          try {
            KeyValueContainerUtil.ContainerDeleteDirectory
                .cleanTmpDir(hddsVolume);
          } catch (IOException ex) {
            LOG.error("Error while cleaning tmp delete directory " +
                "under {}", hddsVolume.getWorkingDir(), ex);
          }
        }
      }
    }
  }

  /**
   * Create a Datanode instance based on the supplied command-line arguments.
   * <p>
   * This method is intended for unit tests only. It suppresses the
   * startup/shutdown message and skips registering Unix signal handlers.
   *
   * @param args      command line arguments.
   * @return Datanode instance
   */
  @VisibleForTesting
  public static HddsDatanodeService createHddsDatanodeService(
      String[] args) {
    return createHddsDatanodeService(args, false);
  }

  /**
   * Create a Datanode instance based on the supplied command-line arguments.
   *
   * @param args        command line arguments.
   * @param printBanner if true, then log a verbose startup message.
   * @return Datanode instance
   */
  private static HddsDatanodeService createHddsDatanodeService(
      String[] args, boolean printBanner) {
    return new HddsDatanodeService(printBanner, args);
  }

  public static void main(String[] args) {
    try {
      OzoneNetUtils.disableJvmNetworkAddressCacheIfRequired(
              new OzoneConfiguration());
      HddsDatanodeService hddsDatanodeService =
          createHddsDatanodeService(args, true);
      hddsDatanodeService.run(args);
    } catch (Throwable e) {
      LOG.error("Exception in HddsDatanodeService.", e);
      terminate(1, e);
    }
  }

  public static Logger getLogger() {
    return LOG;
  }

  @Override
  public Void call() throws Exception {
    OzoneConfiguration configuration = createOzoneConfiguration();
    if (printBanner) {
      StringUtils.startupShutdownMessage(HddsVersionInfo.HDDS_VERSION_INFO,
          HddsDatanodeService.class, args, LOG, configuration);
    }
    start(configuration);
    ShutdownHookManager.get().addShutdownHook(() -> {
      try {
        stop();
        join();
      } catch (Exception e) {
        LOG.error("Error during stop Ozone Datanode.", e);
      }
    }, DEFAULT_SHUTDOWN_HOOK_PRIORITY);
    return null;
  }

  public void setConfiguration(OzoneConfiguration configuration) {
    this.conf = configuration;
  }

  /**
   * Starts HddsDatanode services.
   *
   * @param service The service instance invoking this method
   */
  @Override
  public void start(Object service) {
    if (service instanceof Configurable) {
      start(new OzoneConfiguration(((Configurable) service).getConf()));
    } else {
      start(new OzoneConfiguration());
    }
  }

  public void start(OzoneConfiguration configuration) {
    setConfiguration(configuration);
    start();
  }

  public void start() {
    serviceRuntimeInfo.setStartTime();

    ratisReporterList = RatisDropwizardExports
        .registerRatisMetricReporters(ratisMetricsMap, () -> isStopped.get());

    OzoneConfiguration.activate();
    HddsServerUtil.initializeMetrics(conf, "HddsDatanode");
    try {
      String hostname = HddsUtils.getHostName(conf);
      String ip = InetAddress.getByName(hostname).getHostAddress();
      datanodeDetails = initializeDatanodeDetails();
      datanodeDetails.setHostName(hostname);
      datanodeDetails.setIpAddress(ip);
      datanodeDetails.setVersion(
          HddsVersionInfo.HDDS_VERSION_INFO.getVersion());
      datanodeDetails.setSetupTime(Time.now());
      datanodeDetails.setRevision(
          HddsVersionInfo.HDDS_VERSION_INFO.getRevision());
      datanodeDetails.setBuildDate(HddsVersionInfo.HDDS_VERSION_INFO.getDate());
      datanodeDetails.setCurrentVersion(DatanodeVersion.CURRENT_VERSION);
      TracingUtil.initTracing(
          "HddsDatanodeService." + datanodeDetails.getUuidString()
              .substring(0, 8), conf);
      LOG.info("HddsDatanodeService host:{} ip:{}", hostname, ip);
      // Authenticate Hdds Datanode service if security is enabled
      if (OzoneSecurityUtil.isSecurityEnabled(conf)) {
        component = "dn-" + datanodeDetails.getUuidString();

        secConf = new SecurityConfig(conf);
        dnCertClient = new DNCertificateClient(secConf, datanodeDetails,
            datanodeDetails.getCertSerialId(), this::saveNewCertId,
            this::terminateDatanode);

        if (SecurityUtil.getAuthenticationMethod(conf).equals(
            UserGroupInformation.AuthenticationMethod.KERBEROS)) {
          LOG.info("Ozone security is enabled. Attempting login for Hdds " +
                  "Datanode user. Principal: {},keytab: {}", conf.get(
              DFSConfigKeysLegacy.DFS_DATANODE_KERBEROS_PRINCIPAL_KEY),
              conf.get(
                  DFSConfigKeysLegacy.DFS_DATANODE_KERBEROS_KEYTAB_FILE_KEY));

          UserGroupInformation.setConfiguration(conf);

          SecurityUtil
              .login(conf,
                  DFSConfigKeysLegacy.DFS_DATANODE_KERBEROS_KEYTAB_FILE_KEY,
                  DFSConfigKeysLegacy.DFS_DATANODE_KERBEROS_PRINCIPAL_KEY,
                  hostname);
        } else {
          throw new AuthenticationException(SecurityUtil.
              getAuthenticationMethod(conf) + " authentication method not " +
              "supported. Datanode user" + " login " + "failed.");
        }
        LOG.info("Hdds Datanode login successful.");
      }

      DatanodeLayoutStorage layoutStorage = new DatanodeLayoutStorage(conf,
          datanodeDetails.getUuidString());
      if (layoutStorage.getState() != INITIALIZED) {
        layoutStorage.initialize();
      }

      // initialize datanode CRL store
      dnCRLStore = new DatanodeCRLStoreImpl(conf);

      if (OzoneSecurityUtil.isSecurityEnabled(conf)) {
        dnCertClient = initializeCertificateClient(dnCertClient);

        if (secConf.isTokenEnabled()) {
          SecretKeyProtocol secretKeyProtocol =
              HddsServerUtil.getSecretKeyClientForDatanode(conf);
          secretKeyClient = DefaultSecretKeyClient.create(conf,
              secretKeyProtocol);
          secretKeyClient.start(conf);
        }
      }
      datanodeStateMachine = new DatanodeStateMachine(datanodeDetails, conf,
          dnCertClient, secretKeyClient, this::terminateDatanode, dnCRLStore);
      try {
        httpServer = new HddsDatanodeHttpServer(conf);
        httpServer.start();
        HttpConfig.Policy policy = HttpConfig.getHttpPolicy(conf);
        if (policy.isHttpEnabled()) {
          datanodeDetails.setPort(DatanodeDetails.newPort(HTTP,
                  httpServer.getHttpAddress().getPort()));
        }
        if (policy.isHttpsEnabled()) {
          datanodeDetails.setPort(DatanodeDetails.newPort(HTTPS,
                  httpServer.getHttpsAddress().getPort()));
        }
      } catch (Exception ex) {
        LOG.error("HttpServer failed to start.", ex);
      }

      reconfigurationHandler =
          new ReconfigurationHandler("DN", conf, this::checkAdminPrivilege);

      clientProtocolServer = new HddsDatanodeClientProtocolServer(
          datanodeDetails, conf, HddsVersionInfo.HDDS_VERSION_INFO,
          reconfigurationHandler);

      // Get admin list
      String starterUser =
          UserGroupInformation.getCurrentUser().getShortUserName();
      admins = OzoneAdmins.getOzoneAdmins(starterUser, conf);
      LOG.info("Datanode start with admins: {}", admins.getAdminUsernames());

      clientProtocolServer.start();
      startPlugins();
      // Starting HDDS Daemons
      datanodeStateMachine.startDaemon();

      //for standalone, follower only test we can start the datanode (==raft
      // rings)
      //manually. In normal case it's handled by the initial SCM handshake.

      if ("follower"
          .equalsIgnoreCase(System.getenv("OZONE_DATANODE_STANDALONE_TEST"))) {
        startRatisForTest();
      }
      registerMXBean();
    } catch (IOException e) {
      throw new RuntimeException("Can't start the HDDS datanode plugin", e);
    } catch (AuthenticationException ex) {
      throw new RuntimeException("Fail to authentication when starting" +
          " HDDS datanode plugin", ex);
    }
  }

  /**
   * Initialize and start Ratis server.
   * <p>
   * In normal case this initialization is done after the SCM registration.
   * In can be forced to make it possible to test one, single, isolated
   * datanode.
   */
  private void startRatisForTest() throws IOException {
    String clusterId = "clusterId";
    datanodeStateMachine.getContainer().start(clusterId);
    MutableVolumeSet volumeSet =
        getDatanodeStateMachine().getContainer().getVolumeSet();

    Map<String, StorageVolume> volumeMap = volumeSet.getVolumeMap();

    for (Map.Entry<String, StorageVolume> entry : volumeMap.entrySet()) {
      HddsVolume hddsVolume = (HddsVolume) entry.getValue();
      boolean result = StorageVolumeUtil.checkVolume(hddsVolume, clusterId,
          clusterId, conf, LOG, null);
      if (!result) {
        volumeSet.failVolume(hddsVolume.getHddsRootDir().getPath());
      }
    }
  }

  /**
   * Initializes secure Datanode.
   * */
  @VisibleForTesting
  public CertificateClient initializeCertificateClient(
      CertificateClient certClient) throws IOException {
    LOG.info("Initializing secure Datanode.");

    CertificateClient.InitResponse response = certClient.init();
    if (response.equals(CertificateClient.InitResponse.REINIT)) {
      certClient.close();
      LOG.info("Re-initialize certificate client.");
      certClient = new DNCertificateClient(secConf, datanodeDetails, null,
          this::saveNewCertId, this::terminateDatanode);
      response = certClient.init();
    }
    LOG.info("Init response: {}", response);
    switch (response) {
    case SUCCESS:
      LOG.info("Initialization successful, case:{}.", response);
      break;
    case GETCERT:
      CertificateSignRequest.Builder csrBuilder = certClient.getCSRBuilder();
      String dnCertSerialId =
          certClient.signAndStoreCertificate(csrBuilder.build());
      // persist cert ID to VERSION file
      datanodeDetails.setCertSerialId(dnCertSerialId);
      persistDatanodeDetails(datanodeDetails);
      LOG.info("Successfully stored SCM signed certificate, case:{}.",
          response);
      break;
    case FAILURE:
      LOG.error("DN security initialization failed, case:{}.", response);
      throw new RuntimeException("DN security initialization failed.");
    case RECOVER:
      LOG.error("DN security initialization failed, case:{}. OM certificate " +
          "is missing.", response);
      throw new RuntimeException("DN security initialization failed.");
    default:
      LOG.error("DN security initialization failed. Init response: {}",
          response);
      throw new RuntimeException("DN security initialization failed.");
    }

    return certClient;
  }

  private void registerMXBean() {
    Map<String, String> jmxProperties = new HashMap<>();
    jmxProperties.put("component", "ServerRuntime");
    this.dnInfoBeanName = HddsUtils.registerWithJmxProperties(
        "HddsDatanodeService",
        "HddsDatanodeServiceInfo", jmxProperties, this.serviceRuntimeInfo);
  }

  private void unregisterMXBean() {
    if (this.dnInfoBeanName != null) {
      MBeans.unregister(this.dnInfoBeanName);
      this.dnInfoBeanName = null;
    }
  }

  /**
   * Returns DatanodeDetails or null in case of Error.
   *
   * @return DatanodeDetails
   */
  private DatanodeDetails initializeDatanodeDetails()
      throws IOException {
    String idFilePath = HddsServerUtil.getDatanodeIdFilePath(conf);
    Preconditions.checkNotNull(idFilePath);
    File idFile = new File(idFilePath);
    if (idFile.exists()) {
      return ContainerUtils.readDatanodeDetailsFrom(idFile);
    } else {
      // There is no datanode.id file, this might be the first time datanode
      // is started.
      DatanodeDetails details = DatanodeDetails.newBuilder()
          .setUuid(UUID.randomUUID()).build();
      details.setInitialVersion(DatanodeVersion.CURRENT_VERSION);
      details.setCurrentVersion(DatanodeVersion.CURRENT_VERSION);
      return details;
    }
  }

  /**
   * Persist DatanodeDetails to file system.
   * @param dnDetails
   *
   * @return DatanodeDetails
   */
  private void persistDatanodeDetails(DatanodeDetails dnDetails)
      throws IOException {
    String idFilePath = HddsServerUtil.getDatanodeIdFilePath(conf);
    Preconditions.checkNotNull(idFilePath);
    File idFile = new File(idFilePath);
    ContainerUtils.writeDatanodeDetailsTo(dnDetails, idFile, conf);
  }

  /**
   * Starts all the service plugins which are configured using
   * OzoneConfigKeys.HDDS_DATANODE_PLUGINS_KEY.
   */
  private void startPlugins() {
    try {
      plugins = conf.getInstances(HDDS_DATANODE_PLUGINS_KEY,
          ServicePlugin.class);
    } catch (RuntimeException e) {
      String pluginsValue = conf.get(HDDS_DATANODE_PLUGINS_KEY);
      LOG.error("Unable to load HDDS DataNode plugins. " +
              "Specified list of plugins: {}",
          pluginsValue, e);
      throw e;
    }
    for (ServicePlugin plugin : plugins) {
      try {
        plugin.start(this);
        LOG.info("Started plug-in {}", plugin);
      } catch (Throwable t) {
        LOG.warn("ServicePlugin {} could not be started", plugin, t);
      }
    }
  }

  /**
   * Returns the OzoneConfiguration used by this HddsDatanodeService.
   *
   * @return OzoneConfiguration
   */
  public OzoneConfiguration getConf() {
    return conf;
  }

  /**
   * Return DatanodeDetails if set, return null otherwise.
   *
   * @return DatanodeDetails
   */
  @VisibleForTesting
  public DatanodeDetails getDatanodeDetails() {
    return datanodeDetails;
  }

  @VisibleForTesting
  public DatanodeStateMachine getDatanodeStateMachine() {
    return datanodeStateMachine;
  }

  public HddsDatanodeClientProtocolServer getClientProtocolServer() {
    return clientProtocolServer;
  }

  @VisibleForTesting
  public DatanodeCRLStore getCRLStore() {
    return dnCRLStore;
  }

  public void join() {
    if (datanodeStateMachine != null) {
      try {
        datanodeStateMachine.join();
      } catch (InterruptedException e) {
        Thread.currentThread().interrupt();
        LOG.info("Interrupted during StorageContainerManager join.");
      }
    }
    if (getClientProtocolServer() != null) {
      try {
        getClientProtocolServer().join();
      } catch (InterruptedException e) {
        Thread.currentThread().interrupt();
        LOG.info("Interrupted during HddsDatanodeClientProtocolServer join.");
      }
    }
  }

  public void terminateDatanode() {
    stop();
    terminate(1);
  }

  @Override
  public void stop() {
    if (!isStopped.getAndSet(true)) {
      // Clean <HddsVolume>/tmp/container_delete_service dir.
      cleanTmpDir();
      if (plugins != null) {
        for (ServicePlugin plugin : plugins) {
          try {
            plugin.stop();
            LOG.info("Stopped plug-in {}", plugin);
          } catch (Throwable t) {
            LOG.warn("ServicePlugin {} could not be stopped", plugin, t);
          }
        }
      }
      if (datanodeStateMachine != null) {
        datanodeStateMachine.stopDaemon();
      }
      if (httpServer != null) {
        try {
          httpServer.stop();
        } catch (Exception e) {
          LOG.error("Stopping HttpServer is failed.", e);
        }
      }
      if (getClientProtocolServer() != null) {
        getClientProtocolServer().stop();
      }
      unregisterMXBean();
      // stop dn crl store
      try {
        if (dnCRLStore != null) {
          dnCRLStore.stop();
        }
      } catch (Exception ex) {
        LOG.error("Datanode CRL store stop failed", ex);
      }
      RatisDropwizardExports.clear(ratisMetricsMap, ratisReporterList);

      if (secretKeyClient != null) {
        secretKeyClient.stop();
      }
    }
  }

  @Override
  public void close() {
    if (plugins != null) {
      for (ServicePlugin plugin : plugins) {
        try {
          plugin.close();
        } catch (Throwable t) {
          LOG.warn("ServicePlugin {} could not be closed", plugin, t);
        }
      }
    }

    if (dnCertClient != null) {
      try {
        dnCertClient.close();
      } catch (IOException e) {
        LOG.warn("Certificate client could not be closed", e);
      }
    }
  }

  @VisibleForTesting
  public String getComponent() {
    return component;
  }

  public CertificateClient getCertificateClient() {
    return dnCertClient;
  }

  @VisibleForTesting
  public void setCertificateClient(CertificateClient client)
      throws IOException {
    if (dnCertClient != null) {
      dnCertClient.close();
    }
    dnCertClient = client;
  }

  @VisibleForTesting
  public void setSecretKeyClient(SecretKeyClient client) {
    this.secretKeyClient = client;
  }

  @Override
  public void printError(Throwable error) {
    LOG.error("Exception in HddsDatanodeService.", error);
  }

  public void saveNewCertId(String newCertId) {
    // save new certificate Id to VERSION file
    datanodeDetails.setCertSerialId(newCertId);
    try {
      persistDatanodeDetails(datanodeDetails);
    } catch (IOException ex) {
      // New cert ID cannot be persisted into VERSION file.
      String msg = "Failed to persist new cert ID " + newCertId +
          "to VERSION file. Terminating datanode...";
      LOG.error(msg, ex);
      terminateDatanode();
    }
  }

  /**
   * Check ozone admin privilege, throws exception if not admin.
   */
  private void checkAdminPrivilege(String operation)
      throws IOException {
<<<<<<< HEAD
    if (ugi != null && !isAdmin(ugi)) {
      throw new AccessControlException("Access denied for user "
          + ugi.getUserName() + ". Superuser privilege is required.");
    }
  }

  /**
   * Return true if a UserGroupInformation is admin, false otherwise.
   * @param callerUgi Caller UserGroupInformation
   */
  public boolean isAdmin(UserGroupInformation callerUgi) {
    return callerUgi != null && admins.isAdmin(callerUgi);
  }

  public String reconfigurePropertyImpl(String property, String newVal)
      throws ReconfigurationException {
    LOG.info("Reconfiguring {} to {}", property, newVal);
    switch (property) {
    case HDDS_DATANODE_BLOCK_DELETING_LIMIT_PER_INTERVAL:
      return reconfigBlockDeletingLimitPerInterval(newVal);
    case HDDS_DATANODE_BLOCK_DELETE_THREAD_MAX:
      return reconfigBlockDeleteThreadMax(newVal);
    default:
      LOG.warn("Attempted to reconfigure unknown property: " + property);
      throw new ReconfigurationException(property, newVal,
          getConf().get(property));
    }
  }

  public Collection<String> getReconfigurableProperties() {
    return reconfigurableProperties;
  }

  /**
   * Return list of OzoneAdministrators from config.
   * The service startup user will default to an admin.
   */
  private Collection<String> getOzoneAdminsFromConfig(
      OzoneConfiguration configuration, String starterUser) {
    Collection<String> ozAdmins = configuration.getTrimmedStringCollection(
        OZONE_ADMINISTRATORS);
    if (!ozAdmins.contains(starterUser)) {
      ozAdmins.add(starterUser);
    }
    return ozAdmins;
=======
    final UserGroupInformation ugi = getRemoteUser();
    admins.checkAdminUserPrivilege(ugi);
>>>>>>> b479a384
  }

  @VisibleForTesting
  public ReconfigurationHandler getReconfigurationHandler() {
    return reconfigurationHandler;
  }
<<<<<<< HEAD

  private String reconfigBlockDeletingLimitPerInterval(String value) {
    getConf().set(HDDS_DATANODE_BLOCK_DELETING_LIMIT_PER_INTERVAL, value);

    getDatanodeStateMachine().getContainer().getBlockDeletingService()
        .getDfsConf().setBlockDeletionLimit(Integer.parseInt(value));
    return value;
  }

  private String reconfigBlockDeleteThreadMax(String value) {
    getConf().set(HDDS_DATANODE_BLOCK_DELETE_THREAD_MAX, value);
    getDatanodeStateMachine().getDnConf()
        .setBlockDeleteThreads(Integer.parseInt(value));

    DeleteBlocksCommandHandler handler =
        (DeleteBlocksCommandHandler) getDatanodeStateMachine()
            .getCommandDispatcher().getDeleteBlocksCommandHandler();
    handler.setPoolSize(Integer.parseInt(value));
    return value;
  }
=======
>>>>>>> b479a384
}<|MERGE_RESOLUTION|>--- conflicted
+++ resolved
@@ -122,14 +122,6 @@
   private ObjectName dnInfoBeanName;
   private DatanodeCRLStore dnCRLStore;
   private HddsDatanodeClientProtocolServer clientProtocolServer;
-<<<<<<< HEAD
-  private final SortedSet<String> reconfigurableProperties =
-      ImmutableSortedSet.of(
-          HDDS_DATANODE_BLOCK_DELETING_LIMIT_PER_INTERVAL,
-          HDDS_DATANODE_BLOCK_DELETE_THREAD_MAX
-      );
-=======
->>>>>>> b479a384
   private OzoneAdmins admins;
   private ReconfigurationHandler reconfigurationHandler;
 
@@ -342,7 +334,11 @@
       }
 
       reconfigurationHandler =
-          new ReconfigurationHandler("DN", conf, this::checkAdminPrivilege);
+          new ReconfigurationHandler("DN", conf, this::checkAdminPrivilege)
+              .register(HDDS_DATANODE_BLOCK_DELETING_LIMIT_PER_INTERVAL,
+                  this::reconfigBlockDeletingLimitPerInterval)
+              .register(HDDS_DATANODE_BLOCK_DELETE_THREAD_MAX,
+                  this::reconfigBlockDeleteThreadMax);
 
       clientProtocolServer = new HddsDatanodeClientProtocolServer(
           datanodeDetails, conf, HddsVersionInfo.HDDS_VERSION_INFO,
@@ -695,63 +691,14 @@
    */
   private void checkAdminPrivilege(String operation)
       throws IOException {
-<<<<<<< HEAD
-    if (ugi != null && !isAdmin(ugi)) {
-      throw new AccessControlException("Access denied for user "
-          + ugi.getUserName() + ". Superuser privilege is required.");
-    }
-  }
-
-  /**
-   * Return true if a UserGroupInformation is admin, false otherwise.
-   * @param callerUgi Caller UserGroupInformation
-   */
-  public boolean isAdmin(UserGroupInformation callerUgi) {
-    return callerUgi != null && admins.isAdmin(callerUgi);
-  }
-
-  public String reconfigurePropertyImpl(String property, String newVal)
-      throws ReconfigurationException {
-    LOG.info("Reconfiguring {} to {}", property, newVal);
-    switch (property) {
-    case HDDS_DATANODE_BLOCK_DELETING_LIMIT_PER_INTERVAL:
-      return reconfigBlockDeletingLimitPerInterval(newVal);
-    case HDDS_DATANODE_BLOCK_DELETE_THREAD_MAX:
-      return reconfigBlockDeleteThreadMax(newVal);
-    default:
-      LOG.warn("Attempted to reconfigure unknown property: " + property);
-      throw new ReconfigurationException(property, newVal,
-          getConf().get(property));
-    }
-  }
-
-  public Collection<String> getReconfigurableProperties() {
-    return reconfigurableProperties;
-  }
-
-  /**
-   * Return list of OzoneAdministrators from config.
-   * The service startup user will default to an admin.
-   */
-  private Collection<String> getOzoneAdminsFromConfig(
-      OzoneConfiguration configuration, String starterUser) {
-    Collection<String> ozAdmins = configuration.getTrimmedStringCollection(
-        OZONE_ADMINISTRATORS);
-    if (!ozAdmins.contains(starterUser)) {
-      ozAdmins.add(starterUser);
-    }
-    return ozAdmins;
-=======
     final UserGroupInformation ugi = getRemoteUser();
     admins.checkAdminUserPrivilege(ugi);
->>>>>>> b479a384
   }
 
   @VisibleForTesting
   public ReconfigurationHandler getReconfigurationHandler() {
     return reconfigurationHandler;
   }
-<<<<<<< HEAD
 
   private String reconfigBlockDeletingLimitPerInterval(String value) {
     getConf().set(HDDS_DATANODE_BLOCK_DELETING_LIMIT_PER_INTERVAL, value);
@@ -772,6 +719,4 @@
     handler.setPoolSize(Integer.parseInt(value));
     return value;
   }
-=======
->>>>>>> b479a384
 }