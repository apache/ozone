--- conflicted
+++ resolved
@@ -228,11 +228,6 @@
       datanodeDetails.setSetupTime(Time.now());
       datanodeDetails.setRevision(
           HddsVersionInfo.HDDS_VERSION_INFO.getRevision());
-<<<<<<< HEAD
-      datanodeDetails.setCurrentVersion(DatanodeVersion.CURRENT_VERSION);
-=======
-      datanodeDetails.setBuildDate(HddsVersionInfo.HDDS_VERSION_INFO.getDate());
->>>>>>> 9b6c142b
       TracingUtil.initTracing(
           "HddsDatanodeService." + datanodeDetails.getUuidString()
               .substring(0, 8), conf);
