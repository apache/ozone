--- conflicted
+++ resolved
@@ -45,6 +45,7 @@
 import org.apache.hadoop.hdds.protocol.proto.StorageContainerDatanodeProtocolProtos.ContainerReportsProto;
 import org.apache.hadoop.hdds.scm.container.ContainerID;
 import org.apache.hadoop.hdds.scm.container.common.helpers.StorageContainerException;
+import org.apache.hadoop.hdds.utils.db.Table;
 import org.apache.hadoop.ozone.container.common.interfaces.Container;
 import org.apache.hadoop.ozone.container.common.statemachine.StateContext;
 import org.apache.hadoop.ozone.container.common.utils.ContainerLogger;
@@ -198,11 +199,7 @@
         LOG.debug("Container with container Id {} is added to containerMap",
             containerId);
       }
-<<<<<<< HEAD
-      updateContainerIdTable(containerId, containerState);
-=======
       updateContainerIdTable(containerId, container.getContainerData());
->>>>>>> c6c4279f
       missingContainerSet.remove(containerId);
       if (container.getContainerData().getState() == RECOVERING) {
         recoveringContainerMap.put(
@@ -217,13 +214,6 @@
     }
   }
 
-<<<<<<< HEAD
-  private void updateContainerIdTable(long containerId, State containerState) throws StorageContainerException {
-    if (null != containerMetadataStore) {
-      try {
-        containerMetadataStore.getContainerCreateInfoTable().put(ContainerID.valueOf(containerId),
-            ContainerCreateInfo.valueOf(containerState));
-=======
   private void updateContainerIdTable(long containerId, ContainerData containerData) throws StorageContainerException {
     if (null != containerMetadataStore) {
       try {
@@ -235,14 +225,12 @@
           containerCreateInfoTable.put(containerIdObj,
               ContainerCreateInfo.valueOf(containerData.getState(), containerData.getReplicaIndex()));
         }
->>>>>>> c6c4279f
       } catch (IOException e) {
         throw new StorageContainerException(e, ContainerProtos.Result.IO_EXCEPTION);
       }
     }
   }
 
-<<<<<<< HEAD
   /**
    * Update Container to container map.
    * @param container container to be added
@@ -266,8 +254,6 @@
     }
   }
 
-=======
->>>>>>> c6c4279f
   /**
    * Returns the Container with specified containerId.
    * @param containerId ID of the container to get
