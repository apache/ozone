--- conflicted
+++ resolved
@@ -218,7 +218,6 @@
     }
   }
 
-<<<<<<< HEAD
   /**
    * Update Container to container map.
    * @param container container to be added
@@ -241,9 +240,7 @@
       return containerMap.put(containerId, container);
     }
   }
-
-=======
->>>>>>> 3e5414d0
+  
   /**
    * Returns the Container with specified containerId.
    * @param containerId ID of the container to get
