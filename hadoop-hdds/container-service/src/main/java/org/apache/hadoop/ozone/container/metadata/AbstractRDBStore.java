--- conflicted
+++ resolved
@@ -22,13 +22,9 @@
 import static org.apache.hadoop.hdds.utils.db.DBStoreBuilder.HDDS_DEFAULT_DB_PROFILE;
 
 import com.google.common.annotations.VisibleForTesting;
-<<<<<<< HEAD
-import java.io.IOException;
 import java.nio.file.Path;
 import java.nio.file.Paths;
 import org.apache.hadoop.hdds.HddsConfigKeys;
-=======
->>>>>>> 3e5414d0
 import org.apache.hadoop.hdds.conf.ConfigurationSource;
 import org.apache.hadoop.hdds.utils.db.BatchOperationHandler;
 import org.apache.hadoop.hdds.utils.db.CodecException;
@@ -65,7 +61,7 @@
     this.dbDef = dbDef;
 
     if (this.store == null) {
-      Path optionsPath = Paths.get(
+      optionsPath = Paths.get(
           config.get(HddsConfigKeys.DATANODE_DB_CONFIG_PATH, HddsConfigKeys.DATANODE_DB_CONFIG_PATH_DEFAULT));
       ManagedDBOptions options = dbProfile.getDBOptions(optionsPath);
       options.setCreateIfMissing(true);
