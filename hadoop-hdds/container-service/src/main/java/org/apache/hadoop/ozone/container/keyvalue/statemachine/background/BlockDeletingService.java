--- conflicted
+++ resolved
@@ -298,20 +298,11 @@
         for (String entry: succeedBlocks) {
           long blockId =
               Long.parseLong(entry.substring(OzoneConsts.DELETING_KEY_PREFIX.length()));
-<<<<<<< HEAD
-          String deletedEntry = OzoneConsts.DELETED_KEY_PREFIX + blockId;
-
-          meta.getStore().getMetadataTable().putWithBatch(batch, deletedEntry, blockId);
-          meta.getStore().getBlockDataTable().deleteWithBatch(batch, entry);
-        }
-
-=======
 
           meta.getStore().getDeletedBlocksTable().putWithBatch(batch, blockId,
                   blockId);
           meta.getStore().getBlockDataTable().deleteWithBatch(batch, entry);
         }
->>>>>>> 5e7f2e46
 
         int deleteBlockCount = succeedBlocks.size();
         containerData.updateAndCommitDBCounters(meta, batch, deleteBlockCount);
