--- conflicted
+++ resolved
@@ -37,12 +37,7 @@
  * This class is used to get the DataChannel for streaming.
  */
 public class KeyValueStreamDataChannel extends StreamDataChannelBase {
-<<<<<<< HEAD
-  public static final Logger LOG = LoggerFactory.getLogger(KeyValueStreamDataChannel.class);
-=======
-  static final Logger LOG =
-      LoggerFactory.getLogger(KeyValueStreamDataChannel.class);
->>>>>>> a95d3389
+  static final Logger LOG = LoggerFactory.getLogger(KeyValueStreamDataChannel.class);
 
   private final Buffers buffers = new Buffers(BlockDataStreamOutput.PUT_BLOCK_REQUEST_LENGTH_MAX);
 
