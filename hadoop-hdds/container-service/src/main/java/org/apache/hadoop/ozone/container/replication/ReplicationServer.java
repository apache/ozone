--- conflicted
+++ resolved
@@ -22,7 +22,6 @@
 import io.netty.handler.ssl.ClientAuth;
 import io.netty.handler.ssl.SslContext;
 import io.netty.handler.ssl.SslContextBuilder;
-import io.netty.handler.ssl.util.InsecureTrustManagerFactory;
 import org.apache.hadoop.hdds.conf.Config;
 import org.apache.hadoop.hdds.conf.ConfigGroup;
 import org.apache.hadoop.hdds.conf.ConfigTag;
@@ -40,9 +39,6 @@
  * Separated network server for server2server container replication.
  */
 public class ReplicationServer {
-
-  private static final Logger LOG =
-      LoggerFactory.getLogger(ReplicationServer.class);
 
   private SecurityConfig secConf;
 
@@ -92,16 +88,7 @@
   }
 
   public void stop() {
-<<<<<<< HEAD
     server.stop();
-=======
-    try {
-      server.shutdown().awaitTermination(10L, TimeUnit.SECONDS);
-    } catch (InterruptedException ex) {
-      LOG.warn("{} couldn't be stopped gracefully", getClass().getSimpleName());
-      Thread.currentThread().interrupt();
-    }
->>>>>>> 1414bc35
   }
 
   public int getPort() {
