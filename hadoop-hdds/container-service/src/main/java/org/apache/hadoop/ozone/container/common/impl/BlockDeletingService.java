/**
 * Licensed to the Apache Software Foundation (ASF) under one or more
 * contributor license agreements.  See the NOTICE file distributed with this
 * work for additional information regarding copyright ownership.  The ASF
 * licenses this file to you under the Apache License, Version 2.0 (the
 * "License"); you may not use this file except in compliance with the License.
 * You may obtain a copy of the License at
 * <p>
 * http://www.apache.org/licenses/LICENSE-2.0
 * <p>
 * Unless required by applicable law or agreed to in writing, software
 * distributed under the License is distributed on an "AS IS" BASIS, WITHOUT
 * WARRANTIES OR CONDITIONS OF ANY KIND, either express or implied. See the
 * License for the specific language governing permissions and limitations under
 * the License.
 */
package org.apache.hadoop.ozone.container.common.impl;

import org.apache.hadoop.hdds.conf.ConfigurationSource;
import org.apache.hadoop.hdds.protocol.datanode.proto.ContainerProtos;
import org.apache.hadoop.hdds.scm.ScmConfigKeys;
import org.apache.hadoop.hdds.scm.container.common.helpers.StorageContainerException;
import org.apache.hadoop.hdds.scm.pipeline.PipelineID;
import org.apache.hadoop.hdds.utils.BackgroundService;
import org.apache.hadoop.hdds.utils.BackgroundTask;
import org.apache.hadoop.hdds.utils.BackgroundTaskQueue;
import org.apache.hadoop.ozone.container.common.helpers.BlockDeletingServiceMetrics;
import org.apache.hadoop.ozone.container.common.helpers.ContainerUtils;
import org.apache.hadoop.ozone.container.common.interfaces.ContainerDeletionChoosingPolicy;
import org.apache.hadoop.ozone.container.common.statemachine.DatanodeConfiguration;
import org.apache.hadoop.ozone.container.common.transport.server.ratis.XceiverServerRatis;
import org.apache.hadoop.ozone.container.keyvalue.statemachine.background.BlockDeletingTask;
import org.apache.hadoop.ozone.container.ozoneimpl.OzoneContainer;
import org.slf4j.Logger;
import org.slf4j.LoggerFactory;

import java.io.IOException;
import java.time.Duration;
import java.util.List;
import java.util.Map;
import java.util.UUID;
import java.util.concurrent.TimeUnit;
import java.util.concurrent.atomic.AtomicLong;
import java.util.stream.Collectors;

/**
 * A per-datanode container block deleting service takes in charge
 * of deleting staled ozone blocks.
 */
public class BlockDeletingService extends BackgroundService {

  private static final Logger LOG =
      LoggerFactory.getLogger(BlockDeletingService.class);

  private final OzoneContainer ozoneContainer;
  private final ContainerDeletionChoosingPolicy containerDeletionPolicy;
  private final ConfigurationSource conf;
  private final DatanodeConfiguration dnConf;
  private final BlockDeletingServiceMetrics metrics;

  // Task priority is useful when a to-delete block has weight.
  private static final int TASK_PRIORITY_DEFAULT = 1;

  private final Duration blockDeletingMaxLockHoldingTime;

  public BlockDeletingService(OzoneContainer ozoneContainer,
                              long serviceInterval, long serviceTimeout,
                              TimeUnit timeUnit, int workerSize,
                              ConfigurationSource conf) {
    super("BlockDeletingService", serviceInterval, timeUnit,
        workerSize, serviceTimeout);
    this.ozoneContainer = ozoneContainer;
    try {
      containerDeletionPolicy = conf.getClass(
          ScmConfigKeys.OZONE_SCM_KEY_VALUE_CONTAINER_DELETION_CHOOSING_POLICY,
          TopNOrderedContainerDeletionChoosingPolicy.class,
          ContainerDeletionChoosingPolicy.class).newInstance();
    } catch (Exception e) {
      throw new RuntimeException(e);
    }
    this.conf = conf;
<<<<<<< HEAD
    dnConf = conf.getObject(DatanodeConfiguration.class);
=======
    DatanodeConfiguration dnConf = conf.getObject(DatanodeConfiguration.class);
    this.blockLimitPerInterval = dnConf.getBlockDeletionLimit();
    this.blockDeletingMaxLockHoldingTime =
        dnConf.getBlockDeletingMaxLockHoldingTime();
>>>>>>> 0026c6f5
    metrics = BlockDeletingServiceMetrics.create();
  }

  /**
   * Pair of container data and the number of blocks to delete.
   */
  public static class ContainerBlockInfo {
    private final ContainerData containerData;
    private final Long numBlocksToDelete;

    public ContainerBlockInfo(ContainerData containerData, Long blocks) {
      this.containerData = containerData;
      this.numBlocksToDelete = blocks;
    }

    public ContainerData getContainerData() {
      return containerData;
    }

    public Long getNumBlocksToDelete() {
      return numBlocksToDelete;
    }

  }

  @Override
  public BackgroundTaskQueue getTasks() {
    BackgroundTaskQueue queue = new BackgroundTaskQueue();

    try {
      // We at most list a number of containers a time,
      // in case there are too many containers and start too many workers.
      // We must ensure there is no empty container in this result.
      // The chosen result depends on what container deletion policy is
      // configured.
      List<ContainerBlockInfo> containers =
          chooseContainerForBlockDeletion(getBlockLimitPerInterval(),
              containerDeletionPolicy);

      BackgroundTask
          containerBlockInfos = null;
      long totalBlocks = 0;
      for (ContainerBlockInfo containerBlockInfo : containers) {
        BlockDeletingTaskBuilder builder =
            new BlockDeletingTaskBuilder();
        builder.setBlockDeletingService(this)
            .setContainerBlockInfo(containerBlockInfo)
            .setPriority(TASK_PRIORITY_DEFAULT);
        containerBlockInfos = builder.build();
        queue.add(containerBlockInfos);
        totalBlocks += containerBlockInfo.getNumBlocksToDelete();
      }
      metrics.incrTotalBlockChosenCount(totalBlocks);
      metrics.incrTotalContainerChosenCount(containers.size());
      if (containers.size() > 0) {
        LOG.debug("Queued {} blocks from {} containers for deletion",
            totalBlocks, containers.size());
      }
    } catch (StorageContainerException e) {
      LOG.warn("Failed to initiate block deleting tasks, "
          + "caused by unable to get containers info. "
          + "Retry in next interval. ", e);
    } catch (Exception e) {
      // In case listContainer call throws any uncaught RuntimeException.
      LOG.error("Unexpected error occurs during deleting blocks.", e);
    }
    return queue;
  }

  public List<ContainerBlockInfo> chooseContainerForBlockDeletion(
      int blockLimit, ContainerDeletionChoosingPolicy deletionPolicy)
      throws StorageContainerException {

    AtomicLong totalPendingBlockCount = new AtomicLong(0L);
    Map<Long, ContainerData> containerDataMap =
        ozoneContainer.getContainerSet().getContainerMap().entrySet().stream()
            .filter(e -> (checkPendingDeletionBlocks(
                e.getValue().getContainerData())))
            .filter(e -> isDeletionAllowed(e.getValue().getContainerData(),
                deletionPolicy)).collect(Collectors
            .toMap(Map.Entry::getKey, e -> {
              ContainerData containerData =
                  e.getValue().getContainerData();
              totalPendingBlockCount
                  .addAndGet(
                      ContainerUtils.getPendingDeletionBlocks(containerData));
              return containerData;
            }));

    metrics.setTotalPendingBlockCount(totalPendingBlockCount.get());
    return deletionPolicy
        .chooseContainerForBlockDeletion(blockLimit, containerDataMap);
  }

  private boolean checkPendingDeletionBlocks(ContainerData containerData) {
    return ContainerUtils.getPendingDeletionBlocks(containerData) > 0;
  }

  private boolean isDeletionAllowed(ContainerData containerData,
      ContainerDeletionChoosingPolicy deletionPolicy) {
    if (!deletionPolicy
        .isValidContainerType(containerData.getContainerType())) {
      return false;
    } else if (!containerData.isClosed()) {
      return false;
    } else {
      if (ozoneContainer.getWriteChannel() instanceof XceiverServerRatis) {
        XceiverServerRatis ratisServer =
            (XceiverServerRatis) ozoneContainer.getWriteChannel();
        final String originPipelineId = containerData.getOriginPipelineId();
        if (originPipelineId == null || originPipelineId.isEmpty()) {
          // In case the pipelineID is empty, just mark it for deletion.
          // TODO: currently EC container goes through this path.
          return true;
        }
        UUID pipelineUUID;
        try {
          pipelineUUID = UUID.fromString(originPipelineId);
        } catch (IllegalArgumentException e) {
          LOG.warn("Invalid pipelineID {} for container {}",
              originPipelineId, containerData.getContainerID());
          return false;
        }
        PipelineID pipelineID = PipelineID.valueOf(pipelineUUID);
        // in case the ratis group does not exist, just mark it for deletion.
        if (!ratisServer.isExist(pipelineID.getProtobuf())) {
          return true;
        }
        try {
          long minReplicatedIndex =
              ratisServer.getMinReplicatedIndex(pipelineID);
          long containerBCSID = containerData.getBlockCommitSequenceId();
          if (minReplicatedIndex < containerBCSID) {
            LOG.warn("Close Container log Index {} is not replicated across all"
                    + " the servers in the pipeline {} as the min replicated "
                    + "index is {}. Deletion is not allowed in this container "
                    + "yet.", containerBCSID,
                containerData.getOriginPipelineId(), minReplicatedIndex);
            return false;
          } else {
            return true;
          }
        } catch (IOException ioe) {
          // in case of any exception check again whether the pipeline exist
          // and in case the pipeline got destroyed, just mark it for deletion
          if (!ratisServer.isExist(pipelineID.getProtobuf())) {
            return true;
          } else {
            LOG.info(ioe.getMessage());
            return false;
          }
        }
      }
      return true;
    }
  }

  public OzoneContainer getOzoneContainer() {
    return ozoneContainer;
  }

  public ConfigurationSource getConf() {
    return conf;
  }

  public BlockDeletingServiceMetrics getMetrics() {
    return metrics;
  }

<<<<<<< HEAD
  public int getBlockLimitPerInterval() {
    return dnConf.getBlockDeletionLimit();
=======
  public Duration getBlockDeletingMaxLockHoldingTime() {
    return blockDeletingMaxLockHoldingTime;
>>>>>>> 0026c6f5
  }

  private static class BlockDeletingTaskBuilder {
    private BlockDeletingService blockDeletingService;
    private BlockDeletingService.ContainerBlockInfo containerBlockInfo;
    private int priority;

    public BlockDeletingTaskBuilder setBlockDeletingService(
        BlockDeletingService blockDeletingService) {
      this.blockDeletingService = blockDeletingService;
      return this;
    }

    public BlockDeletingTaskBuilder setContainerBlockInfo(
        ContainerBlockInfo containerBlockInfo) {
      this.containerBlockInfo = containerBlockInfo;
      return this;
    }

    public BlockDeletingTaskBuilder setPriority(int priority) {
      this.priority = priority;
      return this;
    }

    public BackgroundTask build() {
      ContainerProtos.ContainerType containerType =
          containerBlockInfo.getContainerData().getContainerType();
      if (containerType
          .equals(ContainerProtos.ContainerType.KeyValueContainer)) {
        return
            new BlockDeletingTask(blockDeletingService, containerBlockInfo,
                priority);
      } else {
        // If another ContainerType is available later, implement it
        throw new IllegalArgumentException(
            "BlockDeletingTask for ContainerType: " + containerType +
                "doesn't exist.");
      }
    }
  }
}<|MERGE_RESOLUTION|>--- conflicted
+++ resolved
@@ -79,14 +79,9 @@
       throw new RuntimeException(e);
     }
     this.conf = conf;
-<<<<<<< HEAD
     dnConf = conf.getObject(DatanodeConfiguration.class);
-=======
-    DatanodeConfiguration dnConf = conf.getObject(DatanodeConfiguration.class);
-    this.blockLimitPerInterval = dnConf.getBlockDeletionLimit();
     this.blockDeletingMaxLockHoldingTime =
         dnConf.getBlockDeletingMaxLockHoldingTime();
->>>>>>> 0026c6f5
     metrics = BlockDeletingServiceMetrics.create();
   }
 
@@ -256,13 +251,12 @@
     return metrics;
   }
 
-<<<<<<< HEAD
+  public Duration getBlockDeletingMaxLockHoldingTime() {
+    return blockDeletingMaxLockHoldingTime;
+  }
+
   public int getBlockLimitPerInterval() {
     return dnConf.getBlockDeletionLimit();
-=======
-  public Duration getBlockDeletingMaxLockHoldingTime() {
-    return blockDeletingMaxLockHoldingTime;
->>>>>>> 0026c6f5
   }
 
   private static class BlockDeletingTaskBuilder {
