/**
 * Licensed to the Apache Software Foundation (ASF) under one or more
 * contributor license agreements.  See the NOTICE file distributed with this
 * work for additional information regarding copyright ownership.  The ASF
 * licenses this file to you under the Apache License, Version 2.0 (the
 * "License"); you may not use this file except in compliance with the License.
 * You may obtain a copy of the License at
 * <p>
 * http://www.apache.org/licenses/LICENSE-2.0
 * <p>
 * Unless required by applicable law or agreed to in writing, software
 * distributed under the License is distributed on an "AS IS" BASIS, WITHOUT
 * WARRANTIES OR CONDITIONS OF ANY KIND, either express or implied. See the
 * License for the specific language governing permissions and limitations under
 * the License.
 */
package org.apache.hadoop.ozone.container.common.impl;

import com.google.common.annotations.VisibleForTesting;
import org.apache.hadoop.hdds.conf.ConfigurationSource;
import org.apache.hadoop.hdds.conf.OzoneConfiguration;
import org.apache.hadoop.hdds.conf.ReconfigurationHandler;
import org.apache.hadoop.hdds.protocol.datanode.proto.ContainerProtos;
import org.apache.hadoop.hdds.scm.ScmConfigKeys;
import org.apache.hadoop.hdds.scm.container.common.helpers.StorageContainerException;
import org.apache.hadoop.hdds.scm.pipeline.PipelineID;
import org.apache.hadoop.hdds.utils.BackgroundService;
import org.apache.hadoop.hdds.utils.BackgroundTask;
import org.apache.hadoop.hdds.utils.BackgroundTaskQueue;
import org.apache.hadoop.ozone.container.common.helpers.BlockDeletingServiceMetrics;
import org.apache.hadoop.ozone.container.common.helpers.ContainerUtils;
import org.apache.hadoop.ozone.container.common.interfaces.ContainerDeletionChoosingPolicy;
import org.apache.hadoop.ozone.container.common.statemachine.DatanodeConfiguration;
import org.apache.hadoop.ozone.container.common.transport.server.ratis.XceiverServerRatis;
import org.apache.hadoop.ozone.container.keyvalue.statemachine.background.BlockDeletingTask;
import org.apache.hadoop.ozone.container.ozoneimpl.OzoneContainer;
import org.slf4j.Logger;
import org.slf4j.LoggerFactory;

import java.io.IOException;
import java.time.Duration;
import java.util.List;
import java.util.Map;
import java.util.UUID;
import java.util.concurrent.TimeUnit;
import java.util.concurrent.atomic.AtomicLong;
import java.util.stream.Collectors;

/**
 * A per-datanode container block deleting service takes in charge
 * of deleting staled ozone blocks.
 */
public class BlockDeletingService extends BackgroundService {

  private static final Logger LOG =
      LoggerFactory.getLogger(BlockDeletingService.class);

  private final OzoneContainer ozoneContainer;
  private final ContainerDeletionChoosingPolicy containerDeletionPolicy;
  private final ConfigurationSource conf;
  private final DatanodeConfiguration dnConf;
  private final BlockDeletingServiceMetrics metrics;

  // Task priority is useful when a to-delete block has weight.
  private static final int TASK_PRIORITY_DEFAULT = 1;

  private final Duration blockDeletingMaxLockHoldingTime;

<<<<<<< HEAD
  public BlockDeletingService(
      OzoneContainer ozoneContainer, long serviceInterval, long serviceTimeout,
      TimeUnit timeUnit, int workerSize, ConfigurationSource conf,
      String threadNamePrefix
  ) {
=======
  @VisibleForTesting
  public BlockDeletingService(OzoneContainer ozoneContainer,
                              long serviceInterval, long serviceTimeout,
                              TimeUnit timeUnit, int workerSize,
                              ConfigurationSource conf) {
    this(ozoneContainer, serviceInterval, serviceTimeout, timeUnit,
        workerSize, conf, new ReconfigurationHandler(
            "DN", (OzoneConfiguration) conf, op -> { }));
  }

  public BlockDeletingService(OzoneContainer ozoneContainer,
                              long serviceInterval, long serviceTimeout,
                              TimeUnit timeUnit, int workerSize,
                              ConfigurationSource conf,
                              ReconfigurationHandler reconfigurationHandler) {
>>>>>>> f6359044
    super("BlockDeletingService", serviceInterval, timeUnit,
        workerSize, serviceTimeout, threadNamePrefix);
    this.ozoneContainer = ozoneContainer;
    try {
      containerDeletionPolicy = conf.getClass(
          ScmConfigKeys.OZONE_SCM_KEY_VALUE_CONTAINER_DELETION_CHOOSING_POLICY,
          TopNOrderedContainerDeletionChoosingPolicy.class,
          ContainerDeletionChoosingPolicy.class).newInstance();
    } catch (Exception e) {
      throw new RuntimeException(e);
    }
    this.conf = conf;
    dnConf = conf.getObject(DatanodeConfiguration.class);
    reconfigurationHandler.register(dnConf);
    this.blockDeletingMaxLockHoldingTime =
        dnConf.getBlockDeletingMaxLockHoldingTime();
    metrics = BlockDeletingServiceMetrics.create();
  }

  /**
   * Pair of container data and the number of blocks to delete.
   */
  public static class ContainerBlockInfo {
    private final ContainerData containerData;
    private final Long numBlocksToDelete;

    public ContainerBlockInfo(ContainerData containerData, Long blocks) {
      this.containerData = containerData;
      this.numBlocksToDelete = blocks;
    }

    public ContainerData getContainerData() {
      return containerData;
    }

    public Long getNumBlocksToDelete() {
      return numBlocksToDelete;
    }

  }

  @Override
  public BackgroundTaskQueue getTasks() {
    BackgroundTaskQueue queue = new BackgroundTaskQueue();

    try {
      // We at most list a number of containers a time,
      // in case there are too many containers and start too many workers.
      // We must ensure there is no empty container in this result.
      // The chosen result depends on what container deletion policy is
      // configured.
      List<ContainerBlockInfo> containers =
          chooseContainerForBlockDeletion(getBlockLimitPerInterval(),
              containerDeletionPolicy);

      BackgroundTask
          containerBlockInfos = null;
      long totalBlocks = 0;
      for (ContainerBlockInfo containerBlockInfo : containers) {
        BlockDeletingTaskBuilder builder =
            new BlockDeletingTaskBuilder();
        builder.setBlockDeletingService(this)
            .setContainerBlockInfo(containerBlockInfo)
            .setPriority(TASK_PRIORITY_DEFAULT);
        containerBlockInfos = builder.build();
        queue.add(containerBlockInfos);
        totalBlocks += containerBlockInfo.getNumBlocksToDelete();
      }
      metrics.incrTotalBlockChosenCount(totalBlocks);
      metrics.incrTotalContainerChosenCount(containers.size());
      if (containers.size() > 0) {
        LOG.debug("Queued {} blocks from {} containers for deletion",
            totalBlocks, containers.size());
      }
    } catch (StorageContainerException e) {
      LOG.warn("Failed to initiate block deleting tasks, "
          + "caused by unable to get containers info. "
          + "Retry in next interval. ", e);
    } catch (Exception e) {
      // In case listContainer call throws any uncaught RuntimeException.
      LOG.error("Unexpected error occurs during deleting blocks.", e);
    }
    return queue;
  }

  public List<ContainerBlockInfo> chooseContainerForBlockDeletion(
      int blockLimit, ContainerDeletionChoosingPolicy deletionPolicy)
      throws StorageContainerException {

    AtomicLong totalPendingBlockCount = new AtomicLong(0L);
    Map<Long, ContainerData> containerDataMap =
        ozoneContainer.getContainerSet().getContainerMap().entrySet().stream()
            .filter(e -> (checkPendingDeletionBlocks(
                e.getValue().getContainerData())))
            .filter(e -> isDeletionAllowed(e.getValue().getContainerData(),
                deletionPolicy)).collect(Collectors
            .toMap(Map.Entry::getKey, e -> {
              ContainerData containerData =
                  e.getValue().getContainerData();
              totalPendingBlockCount
                  .addAndGet(
                      ContainerUtils.getPendingDeletionBlocks(containerData));
              return containerData;
            }));

    metrics.setTotalPendingBlockCount(totalPendingBlockCount.get());
    return deletionPolicy
        .chooseContainerForBlockDeletion(blockLimit, containerDataMap);
  }

  private boolean checkPendingDeletionBlocks(ContainerData containerData) {
    return ContainerUtils.getPendingDeletionBlocks(containerData) > 0;
  }

  private boolean isDeletionAllowed(ContainerData containerData,
      ContainerDeletionChoosingPolicy deletionPolicy) {
    if (!deletionPolicy
        .isValidContainerType(containerData.getContainerType())) {
      return false;
    } else if (!containerData.isClosed()) {
      return false;
    } else {
      if (ozoneContainer.getWriteChannel() instanceof XceiverServerRatis) {
        XceiverServerRatis ratisServer =
            (XceiverServerRatis) ozoneContainer.getWriteChannel();
        final String originPipelineId = containerData.getOriginPipelineId();
        if (originPipelineId == null || originPipelineId.isEmpty()) {
          // In case the pipelineID is empty, just mark it for deletion.
          // TODO: currently EC container goes through this path.
          return true;
        }
        UUID pipelineUUID;
        try {
          pipelineUUID = UUID.fromString(originPipelineId);
        } catch (IllegalArgumentException e) {
          LOG.warn("Invalid pipelineID {} for container {}",
              originPipelineId, containerData.getContainerID());
          return false;
        }
        PipelineID pipelineID = PipelineID.valueOf(pipelineUUID);
        // in case the ratis group does not exist, just mark it for deletion.
        if (!ratisServer.isExist(pipelineID.getProtobuf())) {
          return true;
        }
        try {
          long minReplicatedIndex =
              ratisServer.getMinReplicatedIndex(pipelineID);
          long containerBCSID = containerData.getBlockCommitSequenceId();
          if (minReplicatedIndex < containerBCSID) {
            LOG.warn("Close Container log Index {} is not replicated across all"
                    + " the servers in the pipeline {} as the min replicated "
                    + "index is {}. Deletion is not allowed in this container "
                    + "yet.", containerBCSID,
                containerData.getOriginPipelineId(), minReplicatedIndex);
            return false;
          } else {
            return true;
          }
        } catch (IOException ioe) {
          // in case of any exception check again whether the pipeline exist
          // and in case the pipeline got destroyed, just mark it for deletion
          if (!ratisServer.isExist(pipelineID.getProtobuf())) {
            return true;
          } else {
            LOG.info(ioe.getMessage());
            return false;
          }
        }
      }
      return true;
    }
  }

  public OzoneContainer getOzoneContainer() {
    return ozoneContainer;
  }

  public ConfigurationSource getConf() {
    return conf;
  }

  public BlockDeletingServiceMetrics getMetrics() {
    return metrics;
  }

  public Duration getBlockDeletingMaxLockHoldingTime() {
    return blockDeletingMaxLockHoldingTime;
  }

  public int getBlockLimitPerInterval() {
    return dnConf.getBlockDeletionLimit();
  }

  private static class BlockDeletingTaskBuilder {
    private BlockDeletingService blockDeletingService;
    private BlockDeletingService.ContainerBlockInfo containerBlockInfo;
    private int priority;

    public BlockDeletingTaskBuilder setBlockDeletingService(
        BlockDeletingService blockDeletingService) {
      this.blockDeletingService = blockDeletingService;
      return this;
    }

    public BlockDeletingTaskBuilder setContainerBlockInfo(
        ContainerBlockInfo containerBlockInfo) {
      this.containerBlockInfo = containerBlockInfo;
      return this;
    }

    public BlockDeletingTaskBuilder setPriority(int priority) {
      this.priority = priority;
      return this;
    }

    public BackgroundTask build() {
      ContainerProtos.ContainerType containerType =
          containerBlockInfo.getContainerData().getContainerType();
      if (containerType
          .equals(ContainerProtos.ContainerType.KeyValueContainer)) {
        return
            new BlockDeletingTask(blockDeletingService, containerBlockInfo,
                priority);
      } else {
        // If another ContainerType is available later, implement it
        throw new IllegalArgumentException(
            "BlockDeletingTask for ContainerType: " + containerType +
                "doesn't exist.");
      }
    }
  }
}<|MERGE_RESOLUTION|>--- conflicted
+++ resolved
@@ -18,7 +18,6 @@
 
 import com.google.common.annotations.VisibleForTesting;
 import org.apache.hadoop.hdds.conf.ConfigurationSource;
-import org.apache.hadoop.hdds.conf.OzoneConfiguration;
 import org.apache.hadoop.hdds.conf.ReconfigurationHandler;
 import org.apache.hadoop.hdds.protocol.datanode.proto.ContainerProtos;
 import org.apache.hadoop.hdds.scm.ScmConfigKeys;
@@ -66,29 +65,21 @@
 
   private final Duration blockDeletingMaxLockHoldingTime;
 
-<<<<<<< HEAD
+  @VisibleForTesting
+  public BlockDeletingService(
+      OzoneContainer ozoneContainer, long serviceInterval, long serviceTimeout,
+      TimeUnit timeUnit, int workerSize, ConfigurationSource conf
+  ) {
+    this(ozoneContainer, serviceInterval, serviceTimeout, timeUnit, workerSize,
+        conf, "", null);
+  }
+
+  @SuppressWarnings("checkstyle:parameternumber")
   public BlockDeletingService(
       OzoneContainer ozoneContainer, long serviceInterval, long serviceTimeout,
       TimeUnit timeUnit, int workerSize, ConfigurationSource conf,
-      String threadNamePrefix
+      String threadNamePrefix, ReconfigurationHandler reconfigurationHandler
   ) {
-=======
-  @VisibleForTesting
-  public BlockDeletingService(OzoneContainer ozoneContainer,
-                              long serviceInterval, long serviceTimeout,
-                              TimeUnit timeUnit, int workerSize,
-                              ConfigurationSource conf) {
-    this(ozoneContainer, serviceInterval, serviceTimeout, timeUnit,
-        workerSize, conf, new ReconfigurationHandler(
-            "DN", (OzoneConfiguration) conf, op -> { }));
-  }
-
-  public BlockDeletingService(OzoneContainer ozoneContainer,
-                              long serviceInterval, long serviceTimeout,
-                              TimeUnit timeUnit, int workerSize,
-                              ConfigurationSource conf,
-                              ReconfigurationHandler reconfigurationHandler) {
->>>>>>> f6359044
     super("BlockDeletingService", serviceInterval, timeUnit,
         workerSize, serviceTimeout, threadNamePrefix);
     this.ozoneContainer = ozoneContainer;
@@ -102,7 +93,9 @@
     }
     this.conf = conf;
     dnConf = conf.getObject(DatanodeConfiguration.class);
-    reconfigurationHandler.register(dnConf);
+    if (reconfigurationHandler != null) {
+      reconfigurationHandler.register(dnConf);
+    }
     this.blockDeletingMaxLockHoldingTime =
         dnConf.getBlockDeletingMaxLockHoldingTime();
     metrics = BlockDeletingServiceMetrics.create();
