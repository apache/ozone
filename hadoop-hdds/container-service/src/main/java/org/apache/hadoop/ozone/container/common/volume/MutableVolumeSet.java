--- conflicted
+++ resolved
@@ -200,14 +200,7 @@
     }
 
     checkAllVolumes();
-<<<<<<< HEAD
     initialized = true;
-=======
-
-    // Ensure volume threads are stopped and scm df is saved during shutdown.
-    ShutdownHookManager.get().addShutdownHook(this::shutdown,
-        SHUTDOWN_HOOK_PRIORITY);
->>>>>>> 45eb9d4b
   }
 
   /**
