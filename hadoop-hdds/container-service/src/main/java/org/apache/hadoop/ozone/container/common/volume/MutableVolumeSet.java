--- conflicted
+++ resolved
@@ -481,7 +481,10 @@
     }
   }
 
-<<<<<<< HEAD
+  public StorageVolume.VolumeType getVolumeType() {
+    return volumeType;
+  }
+
   public double getIdealUsage() {
     long totalCapacity = 0L, totalFree = 0L;
     for (StorageVolume volume: volumeMap.values()) {
@@ -492,10 +495,4 @@
     Preconditions.checkArgument(totalCapacity != 0);
     return ((double) (totalCapacity - totalFree)) / totalCapacity;
   }
-=======
-  public StorageVolume.VolumeType getVolumeType() {
-    return volumeType;
-  }
-
->>>>>>> 7040dcf6
 }