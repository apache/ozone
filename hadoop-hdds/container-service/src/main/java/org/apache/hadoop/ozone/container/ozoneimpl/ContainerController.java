/*
 * Licensed to the Apache Software Foundation (ASF) under one or more
 * contributor license agreements. See the NOTICE file distributed with
 * this work for additional information regarding copyright ownership.
 * The ASF licenses this file to You under the Apache License, Version 2.0
 * (the "License"); you may not use this file except in compliance with
 * the License. You may obtain a copy of the License at
 *
 *      http://www.apache.org/licenses/LICENSE-2.0
 *
 * Unless required by applicable law or agreed to in writing, software
 * distributed under the License is distributed on an "AS IS" BASIS,
 * WITHOUT WARRANTIES OR CONDITIONS OF ANY KIND, either express or implied.
 * See the License for the specific language governing permissions and
 * limitations under the License.
 */

package org.apache.hadoop.ozone.container.ozoneimpl;

import java.io.IOException;
import java.io.InputStream;
import java.io.OutputStream;
import java.time.Instant;
import java.util.Iterator;
import java.util.Map;
import java.util.Set;
import org.apache.hadoop.hdds.protocol.DatanodeDetails;
import org.apache.hadoop.hdds.protocol.datanode.proto.ContainerProtos.ContainerDataProto.State;
import org.apache.hadoop.hdds.protocol.datanode.proto.ContainerProtos.ContainerType;
import org.apache.hadoop.hdds.protocol.proto.StorageContainerDatanodeProtocolProtos.ContainerReportsProto;
import org.apache.hadoop.hdds.scm.container.ContainerNotFoundException;
import org.apache.hadoop.ozone.container.checksum.ContainerMerkleTreeWriter;
import org.apache.hadoop.ozone.container.checksum.DNContainerOperationClient;
import org.apache.hadoop.ozone.container.common.impl.ContainerData;
import org.apache.hadoop.ozone.container.common.impl.ContainerSet;
import org.apache.hadoop.ozone.container.common.interfaces.Container;
import org.apache.hadoop.ozone.container.common.interfaces.Handler;
import org.apache.hadoop.ozone.container.common.interfaces.ScanResult;
import org.apache.hadoop.ozone.container.common.volume.HddsVolume;
import org.apache.hadoop.ozone.container.keyvalue.TarContainerPacker;
import org.slf4j.Logger;
import org.slf4j.LoggerFactory;

/**
 * Control plane for container management in datanode.
 */
public class ContainerController {

  private final ContainerSet containerSet;
  private final Map<ContainerType, Handler> handlers;
  private static final Logger LOG =
      LoggerFactory.getLogger(ContainerController.class);

  public ContainerController(final ContainerSet containerSet,
      final Map<ContainerType, Handler> handlers) {
    this.containerSet = containerSet;
    this.handlers = handlers;
  }

  /**
   * Returns the Container given a container id.
   *
   * @param containerId ID of the container
   * @return Container
   */
  public Container getContainer(final long containerId) {
    return containerSet.getContainer(containerId);
  }

  public String getContainerLocation(final long containerId) {
    Container cont = containerSet.getContainer(containerId);
    if (cont != null) {
      return cont.getContainerData().getContainerPath();
    } else {
      return "nonexistent";
    }
  }

  /**
   * Marks the container for closing. Moves the container to CLOSING state.
   *
   * @param containerId Id of the container to update
   * @throws IOException in case of exception
   */
  public void markContainerForClose(final long containerId)
      throws IOException {
    Container container = containerSet.getContainer(containerId);
    if (container == null) {
      String warning;
      Set<Long> missingContainerSet = containerSet.getMissingContainerSet();
      if (missingContainerSet.contains(containerId)) {
        warning = "The Container is in the MissingContainerSet " +
                "hence we can't close it. ContainerID: " + containerId;
      } else {
        warning = "The Container is not found. ContainerID: " + containerId;
      }
      LOG.warn(warning);
      throw new ContainerNotFoundException(warning);
    } else {
      if (container.getContainerState() == State.OPEN) {
        getHandler(container).markContainerForClose(container);
      }
    }
  }

  /**
   * Marks the container as UNHEALTHY.
   *
   * @param containerId Id of the container to update
   * @param reason The reason the container was marked unhealthy
   * @throws IOException in case of exception
   */
  public boolean markContainerUnhealthy(final long containerId, ScanResult reason)
          throws IOException {
    Container container = getContainer(containerId);
    if (container == null) {
      LOG.warn("Container {} not found, may be deleted, skip marking UNHEALTHY", containerId);
      return false;
    } else if (container.getContainerState() == State.UNHEALTHY) {
      LOG.debug("Container {} is already UNHEALTHY, skip marking UNHEALTHY", containerId);
      return false;
    } else {
      getHandler(container).markContainerUnhealthy(container, reason);
      return true;
<<<<<<< HEAD
    }
  }
  /**
   * Updates the container checksum information on disk and in memory.
   *
   * @param containerId The ID of the container to update
   * @param treeWriter The container merkle tree with the updated information about the container
   * @throws IOException For errors sending an ICR. If updating the checksums on disk fails, the checksum information
   *   will remain unchanged with no exception thrown.
   */
  public void updateContainerChecksum(long containerId, ContainerMerkleTreeWriter treeWriter)
      throws IOException {
    Container container = getContainer(containerId);
    if (container == null) {
      LOG.warn("Container {} not found, may be deleted, skip updating checksums", containerId);
    } else {
      getHandler(container).updateContainerChecksum(container, treeWriter);
=======
>>>>>>> a3556640
    }
  }

  /**
   * Returns the container report.
   *
   * @return ContainerReportsProto
   * @throws IOException in case of exception
   */
  public ContainerReportsProto getContainerReport()
      throws IOException {
    return containerSet.getContainerReport();
  }

  /**
   * Quasi closes a container given its id.
   *
   * @param containerId Id of the container to quasi close
   * @param reason The reason the container was quasi closed, for logging
   *               purposes.
   * @throws IOException in case of exception
   */
  public void quasiCloseContainer(final long containerId, String reason)
      throws IOException {
    final Container container = containerSet.getContainer(containerId);
    getHandler(container).quasiCloseContainer(container, reason);
  }

  /**
   * Closes a container given its Id.
   *
   * @param containerId Id of the container to close
   * @throws IOException in case of exception
   */
  public void closeContainer(final long containerId) throws IOException {
    final Container container = containerSet.getContainer(containerId);
    getHandler(container).closeContainer(container);
  }

  /**
   * Returns the Container given a container id.
   *
   * @param containerId ID of the container
   */
  public void addFinalizedBlock(final long containerId,
      final long localId) {
    Container container = containerSet.getContainer(containerId);
    if (container != null) {
      getHandler(container).addFinalizedBlock(container, localId);
    }
  }

  public boolean isFinalizedBlockExist(final long containerId,
      final long localId) {
    Container container = containerSet.getContainer(containerId);
    if (container != null) {
      return getHandler(container).isFinalizedBlockExist(container, localId);
    }
    return false;
  }

  public Container importContainer(
      final ContainerData containerData,
      final InputStream rawContainerStream,
      final TarContainerPacker packer) throws IOException {
    return handlers.get(containerData.getContainerType())
        .importContainer(containerData, rawContainerStream, packer);
  }

  public void exportContainer(final ContainerType type,
      final long containerId, final OutputStream outputStream,
      final TarContainerPacker packer) throws IOException {
    handlers.get(type).exportContainer(
        containerSet.getContainer(containerId), outputStream, packer);
  }

  /**
   * Deletes a container given its Id.
   * @param containerId Id of the container to be deleted
   * @param force if this is set to true, we delete container without checking
   * state of the container.
   */
  public void deleteContainer(final long containerId, boolean force)
      throws IOException {
    final Container container = containerSet.getContainer(containerId);
    if (container != null) {
      getHandler(container).deleteContainer(container, force);
    }
  }

  public void reconcileContainer(DNContainerOperationClient dnClient, long containerID, Set<DatanodeDetails> peers)
      throws IOException {
    Container<?> container = containerSet.getContainer(containerID);
    if (container == null) {
      LOG.warn("Container {} to reconcile not found on this datanode.", containerID);
    } else {
      getHandler(container).reconcileContainer(dnClient, container, peers);
    }
  }

  /**
   * Given a container, returns its handler instance.
   *
   * @param container Container
   * @return handler of the container
   */
  private Handler getHandler(final Container container) {
    return handlers.get(container.getContainerType());
  }

  public Iterable<Container<?>> getContainers() {
    return containerSet;
  }

  /**
   * Return an iterator of containers which are associated with the specified
   * <code>volume</code>.
   *
   * @param  volume the HDDS volume which should be used to filter containers
   * @return {@literal Iterator<Container>}
   */
  public Iterator<Container<?>> getContainers(HddsVolume volume) {
    return containerSet.getContainerIterator(volume);
  }

  /**
   * Get the number of containers based on the given volume.
   *
   * @param volume hdds volume.
   * @return number of containers.
   */
  public long getContainerCount(HddsVolume volume) {
    return containerSet.containerCount(volume);
  }

  void updateDataScanTimestamp(long containerId, Instant timestamp)
      throws IOException {
    Container container = containerSet.getContainer(containerId);
    if (container != null) {
      container.updateDataScanTimestamp(timestamp);
    } else {
      LOG.warn("Container {} not found, may be deleted, " +
          "skip update DataScanTimestamp", containerId);
    }
  }

}<|MERGE_RESOLUTION|>--- conflicted
+++ resolved
@@ -122,9 +122,9 @@
     } else {
       getHandler(container).markContainerUnhealthy(container, reason);
       return true;
-<<<<<<< HEAD
-    }
-  }
+    }
+  }
+
   /**
    * Updates the container checksum information on disk and in memory.
    *
@@ -140,8 +140,6 @@
       LOG.warn("Container {} not found, may be deleted, skip updating checksums", containerId);
     } else {
       getHandler(container).updateContainerChecksum(container, treeWriter);
-=======
->>>>>>> a3556640
     }
   }
 
