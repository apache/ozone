--- conflicted
+++ resolved
@@ -59,10 +59,7 @@
   @Metric private MutableCounterLong numReadStateMachine;
   @Metric private MutableCounterLong bytesReadStateMachine;
 
-<<<<<<< HEAD
   /** for remote requests. */
-=======
->>>>>>> 08283f3a
   private final EnumMap<ContainerProtos.Type, MutableCounterLong> numOpsArray;
   private final EnumMap<ContainerProtos.Type, MutableCounterLong> opsBytesArray;
   private final EnumMap<ContainerProtos.Type, MutableRate> opsLatency;
