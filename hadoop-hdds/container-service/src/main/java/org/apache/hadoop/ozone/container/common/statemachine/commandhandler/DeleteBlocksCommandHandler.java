--- conflicted
+++ resolved
@@ -105,19 +105,14 @@
     this.containerSet = container.getContainerSet();
     this.conf = conf;
     this.blockDeleteMetrics = BlockDeletingServiceMetrics.create();
-<<<<<<< HEAD
-    this.executor = (ThreadPoolExecutor) Executors.newFixedThreadPool(
-        threadPoolSize, new ThreadFactoryBuilder()
-=======
     this.tryLockTimeoutMs = dnConf.getBlockDeleteMaxLockWaitTimeoutMs();
     schemaHandlers = new HashMap<>();
     schemaHandlers.put(SCHEMA_V1, this::markBlocksForDeletionSchemaV1);
     schemaHandlers.put(SCHEMA_V2, this::markBlocksForDeletionSchemaV2);
     schemaHandlers.put(SCHEMA_V3, this::markBlocksForDeletionSchemaV3);
 
-    this.executor = Executors.newFixedThreadPool(
+    this.executor = (ThreadPoolExecutor) Executors.newFixedThreadPool(
         dnConf.getBlockDeleteThreads(), new ThreadFactoryBuilder()
->>>>>>> 241cb13e
             .setNameFormat("DeleteBlocksCommandHandlerThread-%d").build());
     this.deleteCommandQueues =
         new LinkedBlockingQueue<>(dnConf.getBlockDeleteQueueLimit());
@@ -666,7 +661,26 @@
         throws IOException;
   }
 
-<<<<<<< HEAD
+  /**
+   * The SchemaHandler interface provides a contract for handling
+   * KeyValueContainerData and DeletedBlocksTransaction based
+   * on different schema versions.
+   */
+  public interface SchemaHandler {
+    void handle(KeyValueContainerData containerData,
+        DeletedBlocksTransaction tx) throws IOException;
+  }
+
+  @VisibleForTesting
+  public Map<String, SchemaHandler> getSchemaHandlers() {
+    return schemaHandlers;
+  }
+
+  @VisibleForTesting
+  public BlockDeletingServiceMetrics getBlockDeleteMetrics() {
+    return blockDeleteMetrics;
+  }
+
   @VisibleForTesting
   public ThreadPoolExecutor getExecutor() {
     return executor;
@@ -691,26 +705,4 @@
       executor.setMaximumPoolSize(size);
     }
   }
-=======
-  /**
-   * The SchemaHandler interface provides a contract for handling
-   * KeyValueContainerData and DeletedBlocksTransaction based
-   * on different schema versions.
-   */
-  public interface SchemaHandler {
-    void handle(KeyValueContainerData containerData,
-        DeletedBlocksTransaction tx) throws IOException;
-  }
-
-  @VisibleForTesting
-  public Map<String, SchemaHandler> getSchemaHandlers() {
-    return schemaHandlers;
-  }
-
-  @VisibleForTesting
-  public BlockDeletingServiceMetrics getBlockDeleteMetrics() {
-    return blockDeleteMetrics;
-  }
-
->>>>>>> 241cb13e
 }