--- conflicted
+++ resolved
@@ -257,48 +257,29 @@
         }
       }
 
-<<<<<<< HEAD
-      // Finally commit the DB counters.
-      BatchOperation batchOperation = containerDB.getStore().getBatchHandler()
-              .initBatchOperation();
-      Table<String, Long> metadataTable = containerDB.getStore()
-              .getMetadataTable();
-
-      // In memory is updated only when existing delete transactionID is
-      // greater.
-      if (delTX.getTxID() > containerData.getDeleteTransactionId()) {
-        // Update in DB pending delete key count and delete transaction ID.
-        metadataTable.putWithBatch(batchOperation,
-                OzoneConsts.DELETE_TRANSACTION_KEY_PREFIX, delTX.getTxID());
-      }
-
-      long pendingDeleteBlocks = containerData.getNumPendingDeletionBlocks() +
-              newDeletionBlocks;
-      metadataTable.putWithBatch(batchOperation,
-              OzoneConsts.PENDING_DELETE_BLOCK_COUNT, pendingDeleteBlocks);
-
-      containerDB.getStore().getBatchHandler()
-              .commitBatchOperation(batchOperation);
-=======
       if (newDeletionBlocks > 0) {
         // Finally commit the DB counters.
-        BatchOperation batchOperation = new BatchOperation();
-
+        BatchOperation batchOperation = containerDB.getStore().getBatchHandler()
+                .initBatchOperation();
+        Table<String, Long> metadataTable = containerDB.getStore()
+                .getMetadataTable();
+  
         // In memory is updated only when existing delete transactionID is
         // greater.
         if (delTX.getTxID() > containerData.getDeleteTransactionId()) {
           // Update in DB pending delete key count and delete transaction ID.
-          batchOperation.put(DB_CONTAINER_DELETE_TRANSACTION_KEY,
-              Longs.toByteArray(delTX.getTxID()));
+          metadataTable.putWithBatch(batchOperation,
+                  OzoneConsts.DELETE_TRANSACTION_KEY_PREFIX, delTX.getTxID());
         }
-
-        batchOperation.put(DB_PENDING_DELETE_BLOCK_COUNT_KEY, Longs.toByteArray(
-            containerData.getNumPendingDeletionBlocks() + newDeletionBlocks));
-
-        containerDB.getStore().writeBatch(batchOperation);
->>>>>>> 83697f95
-
-
+  
+        long pendingDeleteBlocks = containerData.getNumPendingDeletionBlocks() +
+                newDeletionBlocks;
+        metadataTable.putWithBatch(batchOperation,
+                OzoneConsts.PENDING_DELETE_BLOCK_COUNT, pendingDeleteBlocks);
+  
+        containerDB.getStore().getBatchHandler()
+                .commitBatchOperation(batchOperation);
+  
         // update pending deletion blocks count and delete transaction ID in
         // in-memory container status
         containerData.updateDeleteTransactionId(delTX.getTxID());
