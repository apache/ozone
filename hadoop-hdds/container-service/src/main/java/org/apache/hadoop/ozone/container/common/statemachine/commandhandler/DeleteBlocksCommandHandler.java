/**
 * Licensed to the Apache Software Foundation (ASF) under one or more
 * contributor license agreements.  See the NOTICE file distributed with this
 * work for additional information regarding copyright ownership.  The ASF
 * licenses this file to you under the Apache License, Version 2.0 (the
 * "License"); you may not use this file except in compliance with the License.
 * You may obtain a copy of the License at
 * <p>
 * http://www.apache.org/licenses/LICENSE-2.0
 * <p>
 * Unless required by applicable law or agreed to in writing, software
 * distributed under the License is distributed on an "AS IS" BASIS, WITHOUT
 * WARRANTIES OR CONDITIONS OF ANY KIND, either express or implied. See the
 * License for the specific language governing permissions and limitations under
 * the License.
 */
package org.apache.hadoop.ozone.container.common.statemachine.commandhandler;

import com.google.common.annotations.VisibleForTesting;
import com.google.common.util.concurrent.ThreadFactoryBuilder;
import org.apache.hadoop.hdds.conf.ConfigurationSource;
import org.apache.hadoop.hdds.protocol.datanode.proto.ContainerProtos.ContainerType;
import org.apache.hadoop.hdds.protocol.proto
    .StorageContainerDatanodeProtocolProtos.SCMCommandProto;
import org.apache.hadoop.hdds.scm.container.common.helpers
    .StorageContainerException;
import org.apache.hadoop.hdds.protocol.proto
    .StorageContainerDatanodeProtocolProtos.ContainerBlocksDeletionACKProto;
import org.apache.hadoop.hdds.protocol.proto
    .StorageContainerDatanodeProtocolProtos.ContainerBlocksDeletionACKProto
    .DeleteBlockTransactionResult;
import org.apache.hadoop.hdds.protocol.proto
    .StorageContainerDatanodeProtocolProtos.DeletedBlocksTransaction;
import org.apache.hadoop.hdds.utils.db.Table;
import org.apache.hadoop.ozone.container.common.helpers.BlockData;
import org.apache.hadoop.ozone.container.common.helpers.BlockDeletingServiceMetrics;
import org.apache.hadoop.ozone.container.common.helpers.ChunkInfoList;
import org.apache.hadoop.ozone.container.common.helpers
    .DeletedContainerBlocksSummary;
import org.apache.hadoop.ozone.container.common.interfaces.Container;
import org.apache.hadoop.ozone.container.common.interfaces.DBHandle;
import org.apache.hadoop.ozone.container.common.statemachine.DatanodeConfiguration;
import org.apache.hadoop.ozone.container.keyvalue.KeyValueContainer;
import org.apache.hadoop.ozone.container.keyvalue.KeyValueContainerData;
import org.apache.hadoop.ozone.container.keyvalue.helpers.BlockUtils;
import org.apache.hadoop.ozone.container.common.impl.ContainerSet;
import org.apache.hadoop.ozone.container.common.statemachine
    .SCMConnectionManager;
import org.apache.hadoop.ozone.container.common.statemachine.StateContext;
import org.apache.hadoop.ozone.container.metadata.DeleteTransactionStore;
import org.apache.hadoop.ozone.container.ozoneimpl.OzoneContainer;
import org.apache.hadoop.ozone.protocol.commands.CommandStatus;
import org.apache.hadoop.ozone.protocol.commands.DeleteBlockCommandStatus;
import org.apache.hadoop.ozone.protocol.commands.DeleteBlocksCommand;
import org.apache.hadoop.ozone.protocol.commands.SCMCommand;
import org.apache.hadoop.util.Daemon;
import org.apache.hadoop.util.Time;
import org.apache.hadoop.hdds.utils.db.BatchOperation;
import org.slf4j.Logger;
import org.slf4j.LoggerFactory;

import java.io.IOException;
import java.util.ArrayList;
import java.util.HashMap;
import java.util.List;
import java.util.Map;
import java.util.concurrent.Callable;
import java.util.concurrent.ExecutionException;
import java.util.concurrent.ExecutorService;
import java.util.concurrent.Executors;
import java.util.concurrent.Future;
import java.util.concurrent.LinkedBlockingQueue;
import java.util.concurrent.ThreadPoolExecutor;
import java.util.concurrent.TimeUnit;
import java.util.function.Consumer;

import static org.apache.hadoop.hdds.protocol.datanode.proto.ContainerProtos
    .Result.CONTAINER_NOT_FOUND;
import static org.apache.hadoop.ozone.OzoneConsts.SCHEMA_V1;
import static org.apache.hadoop.ozone.OzoneConsts.SCHEMA_V2;
import static org.apache.hadoop.ozone.OzoneConsts.SCHEMA_V3;

/**
 * Handle block deletion commands.
 */
public class DeleteBlocksCommandHandler implements CommandHandler {

  public static final Logger LOG =
      LoggerFactory.getLogger(DeleteBlocksCommandHandler.class);

  private final ContainerSet containerSet;
  private final ConfigurationSource conf;
  private int invocationCount;
  private long totalTime;
  private final ExecutorService executor;
  private final LinkedBlockingQueue<DeleteCmdInfo> deleteCommandQueues;
  private final Daemon handlerThread;
  private final OzoneContainer ozoneContainer;
  private final BlockDeletingServiceMetrics blockDeleteMetrics;
  private final long tryLockTimeoutMs;
  private final Map<String, SchemaHandler> schemaHandlers;

  public DeleteBlocksCommandHandler(OzoneContainer container,
      ConfigurationSource conf, DatanodeConfiguration dnConf) {
    this.ozoneContainer = container;
    this.containerSet = container.getContainerSet();
    this.conf = conf;
    this.blockDeleteMetrics = BlockDeletingServiceMetrics.create();
    this.tryLockTimeoutMs = dnConf.getBlockDeleteCommandHandleLockTimeoutMs();
    schemaHandlers = new HashMap<>();
    schemaHandlers.put(SCHEMA_V1, this::markBlocksForDeletionSchemaV1);
    schemaHandlers.put(SCHEMA_V2, this::markBlocksForDeletionSchemaV2);
    schemaHandlers.put(SCHEMA_V3, this::markBlocksForDeletionSchemaV3);

    this.executor = Executors.newFixedThreadPool(
        dnConf.getBlockDeleteThreads(), new ThreadFactoryBuilder()
            .setNameFormat("DeleteBlocksCommandHandlerThread-%d").build());
    this.deleteCommandQueues =
        new LinkedBlockingQueue<>(dnConf.getBlockDeleteQueueLimit());
    handlerThread = new Daemon(new DeleteCmdWorker());
    handlerThread.start();
  }

  @Override
  public void handle(SCMCommand command, OzoneContainer container,
      StateContext context, SCMConnectionManager connectionManager) {
    if (command.getType() != SCMCommandProto.Type.deleteBlocksCommand) {
      LOG.warn("Skipping handling command, expected command "
              + "type {} but found {}",
          SCMCommandProto.Type.deleteBlocksCommand, command.getType());
      return;
    }

    try {
      DeleteCmdInfo cmd = new DeleteCmdInfo((DeleteBlocksCommand) command,
          container, context, connectionManager);
      deleteCommandQueues.add(cmd);
    } catch (IllegalStateException e) {
      LOG.warn("Command is discarded because of the command queue is full");
    }
  }

  /**
   * The count returned here, is the count of queued SCM delete block commands.
   * We get at most one such command per heartbeat, but the command can contain
   * many blocks to delete.
   * @return The number of SCM delete block commands pending in the queue.
   */
  @Override
  public int getQueuedCount() {
    return deleteCommandQueues.size();
  }

  @Override
  public int getThreadPoolMaxPoolSize() {
    return ((ThreadPoolExecutor)executor).getMaximumPoolSize();
  }

  @Override
  public int getThreadPoolActivePoolSize() {
    return ((ThreadPoolExecutor)executor).getActiveCount();
  }

  /**
   * A delete command info.
   */
  public static final class DeleteCmdInfo {
    private DeleteBlocksCommand cmd;
    private StateContext context;
    private OzoneContainer container;
    private SCMConnectionManager connectionManager;

    public DeleteCmdInfo(DeleteBlocksCommand command, OzoneContainer container,
        StateContext context, SCMConnectionManager connectionManager) {
      this.cmd = command;
      this.context = context;
      this.container = container;
      this.connectionManager = connectionManager;
    }
    public DeleteBlocksCommand getCmd() {
      return this.cmd;
    }
    public StateContext getContext() {
      return this.context;
    }
    public OzoneContainer getContainer() {
      return this.container;
    }
    public SCMConnectionManager getConnectionManager() {
      return this.connectionManager;
    }
  }

  /**
   * This class represents the result of executing a delete block transaction.
   */
  public static final class DeleteBlockTransactionExecutionResult {
    private final DeleteBlockTransactionResult result;
    private final boolean lockAcquisitionFailed;
    public DeleteBlockTransactionExecutionResult(
        DeleteBlockTransactionResult result, boolean lockAcquisitionFailed) {
      this.result = result;
      this.lockAcquisitionFailed = lockAcquisitionFailed;
    }

    public DeleteBlockTransactionResult getResult() {
      return result;
    }

    public boolean isLockAcquisitionFailed() {
      return lockAcquisitionFailed;
    }
  }

  /**
   * Process delete commands.
   */
  public final class DeleteCmdWorker implements Runnable {

    @Override
    public void run() {
      while (true) {
        while (!deleteCommandQueues.isEmpty()) {
          DeleteCmdInfo cmd = deleteCommandQueues.poll();
          try {
            processCmd(cmd);
          } catch (Throwable e) {
            LOG.error("taskProcess failed.", e);
          }
        }

        try {
          Thread.sleep(2000);
        } catch (InterruptedException e) {
          Thread.currentThread().interrupt();
          break;
        }
      }
    }
  }

  /**
   * Process one delete transaction.
   */
  public final class ProcessTransactionTask implements
      Callable<DeleteBlockTransactionExecutionResult> {
    private DeletedBlocksTransaction tx;

    public ProcessTransactionTask(DeletedBlocksTransaction transaction) {
      this.tx = transaction;
    }

    @Override
    public DeleteBlockTransactionExecutionResult call() {
      DeleteBlockTransactionResult.Builder txResultBuilder =
          DeleteBlockTransactionResult.newBuilder();
      txResultBuilder.setTxID(tx.getTxID());
      long containerId = tx.getContainerID();
      boolean lockAcquisitionFailed = false;
      try {
        Container cont = containerSet.getContainer(containerId);
        if (cont == null) {
          throw new StorageContainerException("Unable to find the " +
              "container " + containerId, CONTAINER_NOT_FOUND);
        }

        ContainerType containerType = cont.getContainerType();
        switch (containerType) {
        case KeyValueContainer:
          KeyValueContainer keyValueContainer = (KeyValueContainer)cont;
          KeyValueContainerData containerData = (KeyValueContainerData)
              cont.getContainerData();
          if (keyValueContainer.
              writeLockTryLock(tryLockTimeoutMs, TimeUnit.MILLISECONDS)) {
            try {
              String schemaVersion = containerData.getValidSchemaVersion();
              if (getSchemaHandlers().containsKey(schemaVersion)) {
                schemaHandlers.get(schemaVersion).handle(containerData, tx);
              } else {
                throw new UnsupportedOperationException(
                    "Only schema version 1,2,3 are supported.");
              }
            } finally {
              cont.writeUnlock();
            }
            txResultBuilder.setContainerID(containerId)
                .setSuccess(true);
          } else {
            lockAcquisitionFailed = true;
            txResultBuilder.setContainerID(containerId)
                .setSuccess(false);
          }
          break;
        default:
          LOG.error(
              "Delete Blocks Command Handler is not implemented for " +
                  "containerType {}", containerType);
        }
      } catch (IOException | InterruptedException e) {
        LOG.warn("Failed to delete blocks for container={}, TXID={}",
            tx.getContainerID(), tx.getTxID(), e);
        txResultBuilder.setContainerID(containerId)
            .setSuccess(false);
      }
      return new DeleteBlockTransactionExecutionResult(
          txResultBuilder.build(), lockAcquisitionFailed);
    }
  }

  private void processCmd(DeleteCmdInfo cmd) {
    LOG.debug("Processing block deletion command.");
    ContainerBlocksDeletionACKProto blockDeletionACK = null;
    long startTime = Time.monotonicNow();
    boolean cmdExecuted = false;
    try {
      // move blocks to deleting state.
      // this is a metadata update, the actual deletion happens in another
      // recycling thread.
      List<DeletedBlocksTransaction> containerBlocks =
          cmd.getCmd().blocksTobeDeleted();
      blockDeleteMetrics.incrReceivedTransactionCount(containerBlocks.size());

      DeletedContainerBlocksSummary summary =
          DeletedContainerBlocksSummary.getFrom(containerBlocks);
      LOG.info("Start to delete container blocks, TXIDs={}, "
              + "numOfContainers={}, numOfBlocks={}",
          summary.getTxIDSummary(),
          summary.getNumOfContainers(),
          summary.getNumOfBlocks());
<<<<<<< HEAD
      List<DeleteBlockTransactionResult> results =
          executeCmdWithRetry(containerBlocks);
=======
      blockDeleteMetrics.incrReceivedContainerCount(
          summary.getNumOfContainers());
      blockDeleteMetrics.incrReceivedRetryTransactionCount(
          summary.getNumOfRetryTxs());
      blockDeleteMetrics.incrReceivedBlockCount(summary.getNumOfBlocks());
>>>>>>> 02296c87

      ContainerBlocksDeletionACKProto.Builder resultBuilder =
          ContainerBlocksDeletionACKProto.newBuilder().addAllResults(results);
      resultBuilder.setDnId(cmd.getContext().getParent().getDatanodeDetails()
          .getUuid().toString());
      blockDeletionACK = resultBuilder.build();

      // Send ACK back to SCM as long as meta updated
      // TODO Or we should wait until the blocks are actually deleted?
      if (!containerBlocks.isEmpty()) {
        if (LOG.isDebugEnabled()) {
          LOG.debug("Sending following block deletion ACK to SCM");
          for (DeleteBlockTransactionResult result : blockDeletionACK
              .getResultsList()) {
            LOG.debug("{} : {}", result.getTxID(), result.getSuccess());
          }
        }
      }
      cmdExecuted = true;
    } finally {
      final ContainerBlocksDeletionACKProto deleteAck =
          blockDeletionACK;
      final boolean status = cmdExecuted;
      Consumer<CommandStatus> statusUpdater = (cmdStatus) -> {
        cmdStatus.setStatus(status);
        ((DeleteBlockCommandStatus)cmdStatus).setBlocksDeletionAck(deleteAck);
      };
      updateCommandStatus(cmd.getContext(), cmd.getCmd(), statusUpdater, LOG);
      long endTime = Time.monotonicNow();
      totalTime += endTime - startTime;
      invocationCount++;
    }
  }

  @VisibleForTesting
  public List<DeleteBlockTransactionResult> executeCmdWithRetry(
      List<DeletedBlocksTransaction> transactions) {
    List<DeleteBlockTransactionResult> results =
        new ArrayList<>(transactions.size());
    Map<Long, DeletedBlocksTransaction> idToTransaction =
        new HashMap<>(transactions.size());
    transactions.forEach(tx -> idToTransaction.put(tx.getTxID(), tx));
    List<DeletedBlocksTransaction> retryTransaction = new ArrayList<>();

    List<Future<DeleteBlockTransactionExecutionResult>> futures =
        submitTasks(transactions);
    // Wait for tasks to finish
    handleTasksResults(futures, result -> {
      if (result.isLockAcquisitionFailed()) {
        retryTransaction.add(idToTransaction.get(result.getResult().getTxID()));
      } else {
        results.add(result.getResult());
      }
    });

    idToTransaction.clear();
    // Wait for all tasks to complete before retrying, usually it takes
    // some time for all tasks to complete, then the retry may be successful.
    // We will only retry once
    if (!retryTransaction.isEmpty()) {
      futures = submitTasks(retryTransaction);
      handleTasksResults(futures, result -> {
        if (result.isLockAcquisitionFailed()) {
          blockDeleteMetrics.incrTotalLockTimeoutTransactionCount();
        }
        results.add(result.getResult());
      });
    }
    return results;
  }

  @VisibleForTesting
  public List<Future<DeleteBlockTransactionExecutionResult>> submitTasks(
      List<DeletedBlocksTransaction> deletedBlocksTransactions) {
    List<Future<DeleteBlockTransactionExecutionResult>> futures =
        new ArrayList<>(deletedBlocksTransactions.size());

    for (DeletedBlocksTransaction tx : deletedBlocksTransactions) {
      Future<DeleteBlockTransactionExecutionResult> future =
          executor.submit(new ProcessTransactionTask(tx));
      futures.add(future);
    }
    return futures;
  }

  public void handleTasksResults(
      List<Future<DeleteBlockTransactionExecutionResult>> futures,
      Consumer<DeleteBlockTransactionExecutionResult> handler) {
    futures.forEach(f -> {
      try {
        DeleteBlockTransactionExecutionResult result = f.get();
        handler.accept(result);
      } catch (InterruptedException | ExecutionException e) {
        LOG.error("task failed.", e);
        Thread.currentThread().interrupt();
      }
    });
  }

  private void markBlocksForDeletionSchemaV3(
      KeyValueContainerData containerData, DeletedBlocksTransaction delTX)
      throws IOException {
    int newDeletionBlocks = 0;
    DeletionMarker schemaV3Marker = (table, batch, tid, txn) -> {
      Table<String, DeletedBlocksTransaction> delTxTable =
          (Table<String, DeletedBlocksTransaction>) table;
      delTxTable.putWithBatch(batch, containerData.getDeleteTxnKey(tid),
          txn);
    };

    markBlocksForDeletionTransaction(containerData, delTX, newDeletionBlocks,
        delTX.getTxID(), schemaV3Marker);
  }

  private void markBlocksForDeletionSchemaV2(
      KeyValueContainerData containerData, DeletedBlocksTransaction delTX)
      throws IOException {
    int newDeletionBlocks = 0;
    DeletionMarker schemaV2Marker = (table, batch, tid, txn) -> {
      Table<Long, DeletedBlocksTransaction> delTxTable =
          (Table<Long, DeletedBlocksTransaction>) table;
      delTxTable.putWithBatch(batch, tid, txn);
    };

    markBlocksForDeletionTransaction(containerData, delTX, newDeletionBlocks,
        delTX.getTxID(), schemaV2Marker);
  }

  /**
   * Move a bunch of blocks from a container to deleting state. This is a meta
   * update, the actual deletes happen in async mode.
   *
   * @param containerData - KeyValueContainerData
   * @param delTX a block deletion transaction.
   * @throws IOException if I/O error occurs.
   */
  private void markBlocksForDeletionTransaction(
      KeyValueContainerData containerData, DeletedBlocksTransaction delTX,
      int newDeletionBlocks, long txnID, DeletionMarker marker)
      throws IOException {
    long containerId = delTX.getContainerID();
    logDeleteTransaction(containerId, containerData, delTX);
    try (DBHandle containerDB = BlockUtils.getDB(containerData, conf)) {
      DeleteTransactionStore<?> store =
          (DeleteTransactionStore<?>) containerDB.getStore();
      Table<?, DeletedBlocksTransaction> delTxTable =
          store.getDeleteTransactionTable();
      try (BatchOperation batch = containerDB.getStore().getBatchHandler()
          .initBatchOperation()) {
        marker.apply(delTxTable, batch, txnID, delTX);
        newDeletionBlocks += delTX.getLocalIDList().size();
        updateMetaData(containerData, delTX, newDeletionBlocks, containerDB,
            batch);
        containerDB.getStore().getBatchHandler().commitBatchOperation(batch);
      }
    }
    blockDeleteMetrics.incrMarkedBlockCount(delTX.getLocalIDCount());
  }

  private void markBlocksForDeletionSchemaV1(
      KeyValueContainerData containerData, DeletedBlocksTransaction delTX)
      throws IOException {
    long containerId = delTX.getContainerID();
    logDeleteTransaction(containerId, containerData, delTX);
    int newDeletionBlocks = 0;
    try (DBHandle containerDB = BlockUtils.getDB(containerData, conf)) {
      Table<String, BlockData> blockDataTable =
          containerDB.getStore().getBlockDataTable();
      Table<String, ChunkInfoList> deletedBlocksTable =
          containerDB.getStore().getDeletedBlocksTable();

      try (BatchOperation batch = containerDB.getStore().getBatchHandler()
          .initBatchOperation()) {
        for (Long blkLong : delTX.getLocalIDList()) {
          String blk = containerData.getBlockKey(blkLong);
          BlockData blkInfo = blockDataTable.get(blk);
          if (blkInfo != null) {
            String deletingKey = containerData.getDeletingBlockKey(blkLong);
            if (blockDataTable.get(deletingKey) != null
                || deletedBlocksTable.get(blk) != null) {
              if (LOG.isDebugEnabled()) {
                LOG.debug("Ignoring delete for block {} in container {}."
                        + " Entry already added.", blkLong, containerId);
              }
              continue;
            }
            // Found the block in container db,
            // use an atomic update to change its state to deleting.
            blockDataTable.putWithBatch(batch, deletingKey, blkInfo);
            blockDataTable.deleteWithBatch(batch, blk);
            newDeletionBlocks++;
            if (LOG.isDebugEnabled()) {
              LOG.debug("Transited Block {} to DELETING state in container {}",
                  blkLong, containerId);
            }
          } else {
            // try clean up the possibly onDisk but unreferenced blocks/chunks
            try {
              Container<?> container = containerSet.getContainer(containerId);
              ozoneContainer.getDispatcher().getHandler(container
                  .getContainerType()).deleteUnreferenced(container, blkLong);
            } catch (IOException e) {
              LOG.error("Failed to delete files for unreferenced block {} of " +
                      "container {}", blkLong, containerId, e);
            }
          }
        }
        updateMetaData(containerData, delTX, newDeletionBlocks, containerDB,
            batch);
        containerDB.getStore().getBatchHandler().commitBatchOperation(batch);
      } catch (IOException e) {
        // if some blocks failed to delete, we fail this TX,
        // without sending this ACK to SCM, SCM will resend the TX
        // with a certain number of retries.
        throw new IOException(
            "Failed to delete blocks for TXID = " + delTX.getTxID(), e);
      }
      blockDeleteMetrics.incrMarkedBlockCount(delTX.getLocalIDCount());
    }
  }

  private void updateMetaData(KeyValueContainerData containerData,
      DeletedBlocksTransaction delTX, int newDeletionBlocks,
      DBHandle containerDB, BatchOperation batchOperation)
      throws IOException {
    if (newDeletionBlocks > 0) {
      // Finally commit the DB counters.
      Table<String, Long> metadataTable =
          containerDB.getStore().getMetadataTable();

      // In memory is updated only when existing delete transactionID is
      // greater.
      if (delTX.getTxID() > containerData.getDeleteTransactionId()) {
        // Update in DB pending delete key count and delete transaction ID.
        metadataTable
            .putWithBatch(batchOperation,
                containerData.getLatestDeleteTxnKey(), delTX.getTxID());
      }

      long pendingDeleteBlocks =
          containerData.getNumPendingDeletionBlocks() + newDeletionBlocks;
      metadataTable
          .putWithBatch(batchOperation,
              containerData.getPendingDeleteBlockCountKey(),
              pendingDeleteBlocks);

      // update pending deletion blocks count and delete transaction ID in
      // in-memory container status
      containerData.updateDeleteTransactionId(delTX.getTxID());
      containerData.incrPendingDeletionBlocks(newDeletionBlocks);
    }
  }

  private void logDeleteTransaction(long containerId,
      KeyValueContainerData containerData, DeletedBlocksTransaction delTX) {
    if (LOG.isDebugEnabled()) {
      LOG.debug("Processing Container : {}, DB path : {}, transaction {}",
          containerId, containerData.getMetadataPath(), delTX.getTxID());
    }

    if (delTX.getTxID() <= containerData.getDeleteTransactionId()) {
      blockDeleteMetrics.incOutOfOrderDeleteBlockTransactionCount();
      LOG.info(String.format("Delete blocks for containerId: %d"
              + " is either received out of order or retried,"
              + " %d <= %d", containerId, delTX.getTxID(),
          containerData.getDeleteTransactionId()));
    }
  }

  @Override
  public SCMCommandProto.Type getCommandType() {
    return SCMCommandProto.Type.deleteBlocksCommand;
  }

  @Override
  public int getInvocationCount() {
    return this.invocationCount;
  }

  @Override
  public long getAverageRunTime() {
    if (invocationCount > 0) {
      return totalTime / invocationCount;
    }
    return 0;
  }

  @Override
  public long getTotalRunTime() {
    return totalTime;
  }

  @Override
  public void stop() {
    if (executor != null) {
      try {
        executor.shutdown();
        if (!executor.awaitTermination(3, TimeUnit.SECONDS)) {
          executor.shutdownNow();
        }
      } catch (InterruptedException ie) {
        // Ignore, we don't really care about the failure.
        Thread.currentThread().interrupt();
      }
    }

    if (handlerThread != null) {
      try {
        handlerThread.interrupt();
        handlerThread.join(3000);
      } catch (InterruptedException ie) {
        // Ignore, we don't really care about the failure.
        Thread.currentThread().interrupt();
      }
    }
  }

  private interface DeletionMarker {
    void apply(Table<?, DeletedBlocksTransaction> deleteTxnsTable,
        BatchOperation batch, long txnID, DeletedBlocksTransaction delTX)
        throws IOException;
  }

  /**
   * The SchemaHandler interface provides a contract for handling
   * KeyValueContainerData and DeletedBlocksTransaction based
   * on different schema versions.
   */
  public interface SchemaHandler {
    void handle(KeyValueContainerData containerData,
                DeletedBlocksTransaction tx) throws IOException;
  }

  @VisibleForTesting
  public Map<String, SchemaHandler> getSchemaHandlers() {
    return schemaHandlers;
  }

  @VisibleForTesting
  public BlockDeletingServiceMetrics getBlockDeleteMetrics() {
    return blockDeleteMetrics;
  }

}<|MERGE_RESOLUTION|>--- conflicted
+++ resolved
@@ -327,16 +327,14 @@
           summary.getTxIDSummary(),
           summary.getNumOfContainers(),
           summary.getNumOfBlocks());
-<<<<<<< HEAD
-      List<DeleteBlockTransactionResult> results =
-          executeCmdWithRetry(containerBlocks);
-=======
       blockDeleteMetrics.incrReceivedContainerCount(
           summary.getNumOfContainers());
       blockDeleteMetrics.incrReceivedRetryTransactionCount(
           summary.getNumOfRetryTxs());
       blockDeleteMetrics.incrReceivedBlockCount(summary.getNumOfBlocks());
->>>>>>> 02296c87
+
+      List<DeleteBlockTransactionResult> results =
+          executeCmdWithRetry(containerBlocks);
 
       ContainerBlocksDeletionACKProto.Builder resultBuilder =
           ContainerBlocksDeletionACKProto.newBuilder().addAllResults(results);
