--- conflicted
+++ resolved
@@ -128,11 +128,7 @@
    * @param containerData The container that was imported to this datanode.
    */
   public static void logImported(ContainerData containerData) {
-<<<<<<< HEAD
-    LOG.info(getMessage(containerData, "action=Imported"));
-=======
     LOG.info(getMessage(containerData, "Container imported"));
->>>>>>> 7e675d74
   }
 
   /**
@@ -141,11 +137,7 @@
    * @param containerData The container that was exported from this datanode.
    */
   public static void logExported(ContainerData containerData) {
-<<<<<<< HEAD
-    LOG.info(getMessage(containerData, "action=Exported"));
-=======
     LOG.info(getMessage(containerData, "Container exported"));
->>>>>>> 7e675d74
   }
 
   /**
