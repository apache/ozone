--- conflicted
+++ resolved
@@ -91,18 +91,12 @@
   BlockIterator<BlockData> getBlockIterator(long containerID)
       throws IOException;
 
-<<<<<<< HEAD
-  BlockIterator<BlockData>
-      getBlockIterator(MetadataKeyFilters.KeyPrefixFilter filter);
+  BlockIterator<BlockData> getBlockIterator(long containerID,
+      KeyPrefixFilter filter) throws IOException;
 
   /**
    * Returns if the underlying DB is closed. This call is thread safe.
    * @return true if the DB is closed.
    */
   boolean isClosed();
-
-=======
-  BlockIterator<BlockData> getBlockIterator(long containerID,
-      KeyPrefixFilter filter) throws IOException;
->>>>>>> db867de6
 }