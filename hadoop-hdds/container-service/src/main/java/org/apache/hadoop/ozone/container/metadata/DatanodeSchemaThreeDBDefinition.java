/*
 * Licensed to the Apache Software Foundation (ASF) under one
 * or more contributor license agreements.  See the NOTICE file
 * distributed with this work for additional information
 * regarding copyright ownership.  The ASF licenses this file
 * to you under the Apache License, Version 2.0 (the
 * "License"); you may not use this file except in compliance
 *  with the License.  You may obtain a copy of the License at
 *
 *      http://www.apache.org/licenses/LICENSE-2.0
 *
 * Unless required by applicable law or agreed to in writing, software
 * distributed under the License is distributed on an "AS IS" BASIS,
 * WITHOUT WARRANTIES OR CONDITIONS OF ANY KIND, either express or implied.
 * See the License for the specific language governing permissions and
 * limitations under the License.
 */
package org.apache.hadoop.ozone.container.metadata;

import com.google.common.primitives.Longs;
import org.apache.hadoop.hdds.conf.ConfigurationSource;
import org.apache.hadoop.hdds.protocol.proto.StorageContainerDatanodeProtocolProtos.DeletedBlocksTransaction;
import org.apache.hadoop.hdds.utils.db.DBColumnFamilyDefinition;
<<<<<<< HEAD
=======
import org.apache.hadoop.hdds.utils.db.DBDefinition;
import org.apache.hadoop.hdds.utils.db.FixedLengthStringUtils;
>>>>>>> 3964ece6
import org.apache.hadoop.hdds.utils.db.LongCodec;
import org.apache.hadoop.hdds.utils.db.FixedLengthStringCodec;
import org.apache.hadoop.hdds.utils.db.Proto2Codec;
import org.apache.hadoop.hdds.utils.db.managed.ManagedColumnFamilyOptions;
import org.apache.hadoop.ozone.container.common.helpers.BlockData;
import org.apache.hadoop.ozone.container.common.helpers.ChunkInfoList;
import org.apache.hadoop.ozone.container.common.statemachine.DatanodeConfiguration;
import org.apache.hadoop.ozone.container.common.utils.db.DatanodeDBProfile;

import java.util.Map;

import static org.apache.hadoop.hdds.HddsConfigKeys.HDDS_DB_PROFILE;
import static org.apache.hadoop.hdds.utils.db.DBStoreBuilder.HDDS_DEFAULT_DB_PROFILE;

/**
 * This class defines the RocksDB structure for datanode following schema
 * version 3, where the block data, metadata, and transactions which are to be
 * deleted are put in their own separate column families and with containerID
 * as key prefix.
 *
 * Some key format illustrations for the column families:
 * - block_data:     containerID | blockID
 * - metadata:       containerID | #BLOCKCOUNT
 *                   containerID | #BYTESUSED
 *                   ...
 * - deleted_blocks: containerID | blockID
 * - delete_txns:    containerID | TransactionID
 *
 * The keys would be encoded in a fix-length encoding style in order to
 * utilize the "Prefix Seek" feature from Rocksdb to optimize seek.
 */
public class DatanodeSchemaThreeDBDefinition
    extends AbstractDatanodeDBDefinition
    implements DBDefinition.WithMapInterface {
  public static final DBColumnFamilyDefinition<String, BlockData>
      BLOCK_DATA =
      new DBColumnFamilyDefinition<>(
          "block_data",
          String.class,
          FixedLengthStringCodec.get(),
          BlockData.class,
          BlockData.getCodec());

  public static final DBColumnFamilyDefinition<String, Long>
      METADATA =
      new DBColumnFamilyDefinition<>(
          "metadata",
          String.class,
          FixedLengthStringCodec.get(),
          Long.class,
          LongCodec.get());

  public static final DBColumnFamilyDefinition<String, ChunkInfoList>
      DELETED_BLOCKS =
      new DBColumnFamilyDefinition<>(
          "deleted_blocks",
          String.class,
          FixedLengthStringCodec.get(),
          ChunkInfoList.class,
          ChunkInfoList.getCodec());

  public static final DBColumnFamilyDefinition<String, DeletedBlocksTransaction>
      DELETE_TRANSACTION =
      new DBColumnFamilyDefinition<>(
          "delete_txns",
          String.class,
          FixedLengthStringCodec.get(),
          DeletedBlocksTransaction.class,
          Proto2Codec.get(DeletedBlocksTransaction.class));

  private static String separator = "";

  private static final Map<String, DBColumnFamilyDefinition<?, ?>>
      COLUMN_FAMILIES = DBColumnFamilyDefinition.newUnmodifiableMap(
         BLOCK_DATA,
         METADATA,
         DELETED_BLOCKS,
         DELETE_TRANSACTION);

  public DatanodeSchemaThreeDBDefinition(String dbPath,
      ConfigurationSource config) {
    super(dbPath, config);

    DatanodeConfiguration dc = config.getObject(DatanodeConfiguration.class);
    setSeparator(dc.getContainerSchemaV3KeySeparator());

    // Get global ColumnFamilyOptions first.
    DatanodeDBProfile dbProfile = DatanodeDBProfile
        .getProfile(config.getEnum(HDDS_DB_PROFILE, HDDS_DEFAULT_DB_PROFILE));

    ManagedColumnFamilyOptions cfOptions =
        dbProfile.getColumnFamilyOptions(config);
    // Use prefix seek to mitigating seek overhead.
    // See: https://github.com/facebook/rocksdb/wiki/Prefix-Seek
    cfOptions.useFixedLengthPrefixExtractor(getContainerKeyPrefixLength());

    BLOCK_DATA.setCfOptions(cfOptions);
    METADATA.setCfOptions(cfOptions);
    DELETED_BLOCKS.setCfOptions(cfOptions);
    DELETE_TRANSACTION.setCfOptions(cfOptions);
  }

  @Override
  public Map<String, DBColumnFamilyDefinition<?, ?>> getMap() {
    return COLUMN_FAMILIES;
  }

  @Override
  public DBColumnFamilyDefinition<String, BlockData>
      getBlockDataColumnFamily() {
    return BLOCK_DATA;
  }

  @Override
  public DBColumnFamilyDefinition<String, Long> getMetadataColumnFamily() {
    return METADATA;
  }

  @Override
  public DBColumnFamilyDefinition<String, ChunkInfoList>
      getDeletedBlocksColumnFamily() {
    return DELETED_BLOCKS;
  }

  public DBColumnFamilyDefinition<String, DeletedBlocksTransaction>
      getDeleteTransactionsColumnFamily() {
    return DELETE_TRANSACTION;
  }

  public static int getContainerKeyPrefixLength() {
    return FixedLengthStringCodec.string2Bytes(
        getContainerKeyPrefix(0L)).length;
  }

  public static String getContainerKeyPrefix(long containerID) {
    // NOTE: Rocksdb normally needs a fixed length prefix.
    return FixedLengthStringCodec.bytes2String(Longs.toByteArray(containerID))
        + separator;
  }

  public static byte[] getContainerKeyPrefixBytes(long containerID) {
    // NOTE: Rocksdb normally needs a fixed length prefix.
    return FixedLengthStringCodec.string2Bytes(
        getContainerKeyPrefix(containerID));
  }

  public static String getKeyWithoutPrefix(String keyWithPrefix) {
    return keyWithPrefix.substring(keyWithPrefix.indexOf(separator) + 1);
  }
  /**
   *
   * @param key rocksDB original key
   * @return containerID
   */
  public static long getContainerId(String key) {
    int index = getContainerKeyPrefixLength();
    String cid = key.substring(0, index);
    return Longs.fromByteArray(FixedLengthStringCodec.string2Bytes(cid));
  }

  private void setSeparator(String keySeparator) {
    separator = keySeparator;
  }
}<|MERGE_RESOLUTION|>--- conflicted
+++ resolved
@@ -21,11 +21,7 @@
 import org.apache.hadoop.hdds.conf.ConfigurationSource;
 import org.apache.hadoop.hdds.protocol.proto.StorageContainerDatanodeProtocolProtos.DeletedBlocksTransaction;
 import org.apache.hadoop.hdds.utils.db.DBColumnFamilyDefinition;
-<<<<<<< HEAD
-=======
 import org.apache.hadoop.hdds.utils.db.DBDefinition;
-import org.apache.hadoop.hdds.utils.db.FixedLengthStringUtils;
->>>>>>> 3964ece6
 import org.apache.hadoop.hdds.utils.db.LongCodec;
 import org.apache.hadoop.hdds.utils.db.FixedLengthStringCodec;
 import org.apache.hadoop.hdds.utils.db.Proto2Codec;
@@ -45,7 +41,7 @@
  * version 3, where the block data, metadata, and transactions which are to be
  * deleted are put in their own separate column families and with containerID
  * as key prefix.
- *
+ * <p>
  * Some key format illustrations for the column families:
  * - block_data:     containerID | blockID
  * - metadata:       containerID | #BLOCKCOUNT
@@ -53,7 +49,7 @@
  *                   ...
  * - deleted_blocks: containerID | blockID
  * - delete_txns:    containerID | TransactionID
- *
+ * <p>
  * The keys would be encoded in a fix-length encoding style in order to
  * utilize the "Prefix Seek" feature from Rocksdb to optimize seek.
  */
