/*
 * Licensed to the Apache Software Foundation (ASF) under one
 * or more contributor license agreements.  See the NOTICE file
 * distributed with this work for additional information
 * regarding copyright ownership.  The ASF licenses this file
 * to you under the Apache License, Version 2.0 (the
 * "License"); you may not use this file except in compliance
 *  with the License.  You may obtain a copy of the License at
 *
 *      http://www.apache.org/licenses/LICENSE-2.0
 *
 *  Unless required by applicable law or agreed to in writing, software
 *  distributed under the License is distributed on an "AS IS" BASIS,
 *  WITHOUT WARRANTIES OR CONDITIONS OF ANY KIND, either express or implied.
 *  See the License for the specific language governing permissions and
 *  limitations under the License.
 */

package org.apache.hadoop.ozone.container.ozoneimpl;

import java.io.IOException;
import java.security.cert.X509Certificate;
import java.time.Duration;
import java.util.ArrayList;
import java.util.Iterator;
import java.util.List;
import java.util.Map;
import java.util.concurrent.TimeUnit;
import java.util.concurrent.atomic.AtomicReference;
import java.util.function.Consumer;

import org.apache.hadoop.hdds.conf.ConfigurationSource;
import org.apache.hadoop.hdds.protocol.DatanodeDetails;
import org.apache.hadoop.hdds.protocol.DatanodeDetails.Port.Name;
import org.apache.hadoop.hdds.protocol.datanode.proto.ContainerProtos.ContainerType;
import org.apache.hadoop.hdds.protocol.proto.StorageContainerDatanodeProtocolProtos;
import org.apache.hadoop.hdds.protocol.proto.StorageContainerDatanodeProtocolProtos.ContainerReplicaProto;
import org.apache.hadoop.hdds.protocol.proto.StorageContainerDatanodeProtocolProtos.IncrementalContainerReportProto;
import org.apache.hadoop.hdds.protocol.proto.StorageContainerDatanodeProtocolProtos.PipelineReportsProto;
import org.apache.hadoop.hdds.security.token.TokenVerifier;
import org.apache.hadoop.hdds.security.x509.SecurityConfig;
import org.apache.hadoop.hdds.security.x509.certificate.client.CertificateClient;
import org.apache.hadoop.hdds.utils.HAUtils;
import org.apache.hadoop.ozone.container.common.helpers.ContainerMetrics;
import org.apache.hadoop.ozone.container.common.impl.ContainerSet;
import org.apache.hadoop.ozone.container.common.impl.HddsDispatcher;
import org.apache.hadoop.ozone.container.common.impl.StorageLocationReport;
import org.apache.hadoop.ozone.container.common.interfaces.ContainerDispatcher;
import org.apache.hadoop.ozone.container.common.interfaces.Handler;
import org.apache.hadoop.ozone.container.common.statemachine.DatanodeConfiguration;
import org.apache.hadoop.ozone.container.common.statemachine.StateContext;
import org.apache.hadoop.ozone.container.common.transport.server.XceiverServerGrpc;
import org.apache.hadoop.ozone.container.common.transport.server.XceiverServerSpi;
import org.apache.hadoop.ozone.container.common.transport.server.ratis.XceiverServerRatis;
import org.apache.hadoop.ozone.container.common.volume.HddsVolume;
import org.apache.hadoop.ozone.container.common.volume.MutableVolumeSet;
import org.apache.hadoop.ozone.container.common.volume.StorageVolume;
import org.apache.hadoop.ozone.container.common.volume.StorageVolume.VolumeType;
import org.apache.hadoop.ozone.container.common.volume.StorageVolumeChecker;
import org.apache.hadoop.ozone.container.keyvalue.statemachine.background.BlockDeletingService;
import org.apache.hadoop.ozone.container.replication.ReplicationServer;
import org.apache.hadoop.ozone.container.replication.ReplicationServer.ReplicationConfig;
import org.apache.hadoop.util.DiskChecker.DiskOutOfSpaceException;

import com.google.common.annotations.VisibleForTesting;
import com.google.common.collect.Maps;
import static org.apache.hadoop.ozone.OzoneConfigKeys.OZONE_BLOCK_DELETING_SERVICE_TIMEOUT;
import static org.apache.hadoop.ozone.OzoneConfigKeys.OZONE_BLOCK_DELETING_SERVICE_TIMEOUT_DEFAULT;

import org.apache.hadoop.util.Timer;
import org.apache.ratis.grpc.GrpcTlsConfig;
import org.slf4j.Logger;
import org.slf4j.LoggerFactory;

/**
 * Ozone main class sets up the network servers and initializes the container
 * layer.
 */
public class OzoneContainer {

  private static final Logger LOG = LoggerFactory.getLogger(
      OzoneContainer.class);

  private final HddsDispatcher hddsDispatcher;
  private final Map<ContainerType, Handler> handlers;
  private final ConfigurationSource config;
  private final MutableVolumeSet volumeSet;
  private final MutableVolumeSet metaVolumeSet;
  private final StorageVolumeChecker volumeChecker;
  private final ContainerSet containerSet;
  private final XceiverServerSpi writeChannel;
  private final XceiverServerSpi readChannel;
  private final ContainerController controller;
  private ContainerMetadataScanner metadataScanner;
  private List<ContainerDataScanner> dataScanners;
  private final BlockDeletingService blockDeletingService;
  private final GrpcTlsConfig tlsClientConfig;
  private final AtomicReference<InitializingStatus> initializingStatus;
  private final ReplicationServer replicationServer;
  private DatanodeDetails datanodeDetails;
  private StateContext context;

  enum InitializingStatus {
    UNINITIALIZED, INITIALIZING, INITIALIZED
  }

  /**
   * Construct OzoneContainer object.
   *
   * @param datanodeDetails
   * @param conf
   * @param certClient
   * @throws DiskOutOfSpaceException
   * @throws IOException
   */
  public OzoneContainer(
      DatanodeDetails datanodeDetails, ConfigurationSource
      conf, StateContext context, CertificateClient certClient
  )
      throws IOException {
    config = conf;
    this.datanodeDetails = datanodeDetails;
    this.context = context;
    this.volumeChecker = getVolumeChecker(conf);

    volumeSet = new MutableVolumeSet(datanodeDetails.getUuidString(), conf,
        context, VolumeType.DATA_VOLUME, volumeChecker);
    volumeSet.setFailedVolumeListener(this::handleVolumeFailures);
    metaVolumeSet = new MutableVolumeSet(datanodeDetails.getUuidString(), conf,
        context, VolumeType.META_VOLUME, volumeChecker);

    containerSet = new ContainerSet();
    metadataScanner = null;

    buildContainerSet(volumeSet, containerSet, config);
    final ContainerMetrics metrics = ContainerMetrics.create(conf);
    handlers = Maps.newHashMap();

    Consumer<ContainerReplicaProto> icrSender = containerReplicaProto -> {
      IncrementalContainerReportProto icr = IncrementalContainerReportProto
          .newBuilder()
          .addReport(containerReplicaProto)
          .build();
      context.addIncrementalReport(icr);
      context.getParent().triggerHeartbeat();
    };

    for (ContainerType containerType : ContainerType.values()) {
      handlers.put(containerType,
          Handler.getHandlerForContainerType(
              containerType, conf,
              context.getParent().getDatanodeDetails().getUuidString(),
              containerSet, volumeSet, metrics, icrSender));
    }

    SecurityConfig secConf = new SecurityConfig(conf);
    hddsDispatcher = new HddsDispatcher(config, containerSet, volumeSet,
        handlers, context, metrics, TokenVerifier.create(secConf, certClient));

    /*
     * ContainerController is the control plane
     * XceiverServerRatis is the write channel
     * XceiverServerGrpc is the read channel
     */
    controller = new ContainerController(containerSet, handlers);

    writeChannel = XceiverServerRatis.newXceiverServerRatis(
        datanodeDetails, config, hddsDispatcher, controller, certClient,
        context);

    replicationServer = new ReplicationServer(
        containerSet,
        conf.getObject(ReplicationConfig.class),
        secConf,
        certClient);

    readChannel = new XceiverServerGrpc(
        datanodeDetails, config, hddsDispatcher, certClient);
    Duration svcInterval = conf.getObject(
            DatanodeConfiguration.class).getBlockDeletionInterval();

    long serviceTimeout = config
        .getTimeDuration(OZONE_BLOCK_DELETING_SERVICE_TIMEOUT,
            OZONE_BLOCK_DELETING_SERVICE_TIMEOUT_DEFAULT,
            TimeUnit.MILLISECONDS);
    blockDeletingService =
        new BlockDeletingService(this, svcInterval.toMillis(), serviceTimeout,
            TimeUnit.MILLISECONDS, config);

    if (certClient != null && secConf.isGrpcTlsEnabled()) {
      List<X509Certificate> x509Certificates =
          HAUtils.buildCAX509List(certClient, conf);
      tlsClientConfig = new GrpcTlsConfig(
          certClient.getPrivateKey(), certClient.getCertificate(),
          x509Certificates, true);
    } else {
      tlsClientConfig = null;
    }

    initializingStatus =
        new AtomicReference<>(InitializingStatus.UNINITIALIZED);
  }

  public GrpcTlsConfig getTlsClientConfig() {
    return tlsClientConfig;
  }

  /**
   * Build's container map.
   */
  public static void buildContainerSet(MutableVolumeSet volumeSet,
        ContainerSet containerSet, ConfigurationSource config) {
    Iterator<StorageVolume> volumeSetIterator = volumeSet.getVolumesList()
        .iterator();
    ArrayList<Thread> volumeThreads = new ArrayList<>();
    long startTime = System.currentTimeMillis();

    //TODO: diskchecker should be run before this, to see how disks are.
    // And also handle disk failure tolerance need to be added
    while (volumeSetIterator.hasNext()) {
      StorageVolume volume = volumeSetIterator.next();
      Thread thread = new Thread(new ContainerReader(volumeSet,
          (HddsVolume) volume, containerSet, config));
      thread.start();
      volumeThreads.add(thread);
    }

    try {
      for (int i = 0; i < volumeThreads.size(); i++) {
        volumeThreads.get(i).join();
      }
    } catch (InterruptedException ex) {
      LOG.error("Volume Threads Interrupted exception", ex);
      Thread.currentThread().interrupt();
    }

    LOG.info("Build ContainerSet costs {}s",
        (System.currentTimeMillis() - startTime) / 1000);
  }

  /**
   * Start background daemon thread for performing container integrity checks.
   */
  private void startContainerScrub() {
    ContainerScrubberConfiguration c = config.getObject(
        ContainerScrubberConfiguration.class);
    boolean enabled = c.isEnabled();

    if (!enabled) {
      LOG.info("Background container scanner has been disabled.");
    } else {
      if (this.metadataScanner == null) {
        this.metadataScanner = new ContainerMetadataScanner(c, controller);
      }
      this.metadataScanner.start();

      dataScanners = new ArrayList<>();
      for (StorageVolume v : volumeSet.getVolumesList()) {
        ContainerDataScanner s = new ContainerDataScanner(c, controller,
            (HddsVolume) v);
        s.start();
        dataScanners.add(s);
      }
    }
  }

  /**
   * Stop the scanner thread and wait for thread to die.
   */
  private void stopContainerScrub() {
    if (metadataScanner == null) {
      return;
    }
    metadataScanner.shutdown();
    metadataScanner = null;
    for (ContainerDataScanner s : dataScanners) {
      s.shutdown();
    }
  }

  /**
   * Starts serving requests to ozone container.
   *
   * @throws IOException
   */
  public void start(String clusterId) throws IOException {
    // If SCM HA is enabled, OzoneContainer#start() will be called multi-times
    // from VersionEndpointTask. The first call should do the initializing job,
    // the successive calls should wait until OzoneContainer is initialized.
    if (!initializingStatus.compareAndSet(
        InitializingStatus.UNINITIALIZED, InitializingStatus.INITIALIZING)) {

      // wait OzoneContainer to finish its initializing.
      while (initializingStatus.get() != InitializingStatus.INITIALIZED) {
        try {
          Thread.sleep(1);
        } catch (InterruptedException e) {
          Thread.currentThread().interrupt();
        }
      }
      LOG.info("Ignore. OzoneContainer already started.");
      return;
    }

    LOG.info("Attempting to start container services.");
    startContainerScrub();

    replicationServer.start();
    datanodeDetails.setPort(Name.REPLICATION, replicationServer.getPort());

    writeChannel.start();
    readChannel.start();
    hddsDispatcher.init();
    hddsDispatcher.setClusterId(clusterId);
    blockDeletingService.start();

    // mark OzoneContainer as INITIALIZED.
    initializingStatus.set(InitializingStatus.INITIALIZED);
  }

  /**
   * Stop Container Service on the datanode.
   */
  public void stop() {
    //TODO: at end of container IO integration work.
    LOG.info("Attempting to stop container services.");
    stopContainerScrub();
    replicationServer.stop();
    writeChannel.stop();
    readChannel.stop();
    this.handlers.values().forEach(Handler::stop);
    hddsDispatcher.shutdown();
    volumeChecker.shutdownAndWait(0, TimeUnit.SECONDS);
    volumeSet.shutdown();
    metaVolumeSet.shutdown();
    blockDeletingService.shutdown();
    ContainerMetrics.remove();
  }

  public void handleVolumeFailures() {
    if (containerSet != null) {
      containerSet.handleVolumeFailures();
    }
  }

  @VisibleForTesting
  public ContainerSet getContainerSet() {
    return containerSet;
  }

  /**
   * Returns container report.
   *
   * @return - container report.
   */

  public PipelineReportsProto getPipelineReport() {
    PipelineReportsProto.Builder pipelineReportsProto =
        PipelineReportsProto.newBuilder();
    pipelineReportsProto.addAllPipelineReport(writeChannel.getPipelineReport());
    return pipelineReportsProto.build();
  }

  public XceiverServerSpi getWriteChannel() {
    return writeChannel;
  }

  public XceiverServerSpi getReadChannel() {
    return readChannel;
  }

  public ContainerController getController() {
    return controller;
  }

  /**
   * Returns node report of container storage usage.
   */
  public StorageContainerDatanodeProtocolProtos.NodeReportProto getNodeReport()
          throws IOException {
    StorageLocationReport[] reports = volumeSet.getStorageReport();
    StorageContainerDatanodeProtocolProtos.NodeReportProto.Builder nrb
            = StorageContainerDatanodeProtocolProtos.
            NodeReportProto.newBuilder();
    for (int i = 0; i < reports.length; i++) {
      nrb.addStorageReport(reports[i].getProtoBufMessage());
    }

    StorageLocationReport[] metaReports = metaVolumeSet.getStorageReport();
    for (int i = 0; i < metaReports.length; i++) {
      nrb.addMetadataStorageReport(
          metaReports[i].getMetadataProtoBufMessage());
    }
    return nrb.build();
  }

  @VisibleForTesting
  public ContainerDispatcher getDispatcher() {
    return this.hddsDispatcher;
  }

  public MutableVolumeSet getVolumeSet() {
    return volumeSet;
  }

<<<<<<< HEAD
  public String getClusterId() {
    return hddsDispatcher.getClusterId();
  }
=======
  public MutableVolumeSet getMetaVolumeSet() {
    return metaVolumeSet;
  }

  @VisibleForTesting
  StorageVolumeChecker getVolumeChecker(ConfigurationSource conf) {
    return new StorageVolumeChecker(conf, new Timer());
  }

>>>>>>> c0eb347f
}<|MERGE_RESOLUTION|>--- conflicted
+++ resolved
@@ -403,11 +403,10 @@
     return volumeSet;
   }
 
-<<<<<<< HEAD
   public String getClusterId() {
     return hddsDispatcher.getClusterId();
   }
-=======
+
   public MutableVolumeSet getMetaVolumeSet() {
     return metaVolumeSet;
   }
@@ -417,5 +416,4 @@
     return new StorageVolumeChecker(conf, new Timer());
   }
 
->>>>>>> c0eb347f
 }