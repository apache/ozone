/*
 * Licensed to the Apache Software Foundation (ASF) under one
 * or more contributor license agreements.  See the NOTICE file
 * distributed with this work for additional information
 * regarding copyright ownership.  The ASF licenses this file
 * to you under the Apache License, Version 2.0 (the
 * "License"); you may not use this file except in compliance
 *  with the License.  You may obtain a copy of the License at
 *
 *      http://www.apache.org/licenses/LICENSE-2.0
 *
 *  Unless required by applicable law or agreed to in writing, software
 *  distributed under the License is distributed on an "AS IS" BASIS,
 *  WITHOUT WARRANTIES OR CONDITIONS OF ANY KIND, either express or implied.
 *  See the License for the specific language governing permissions and
 *  limitations under the License.
 */

package org.apache.hadoop.ozone.container.ozoneimpl;

import java.io.IOException;
import java.util.ArrayList;
import java.util.Iterator;
import java.util.List;
import java.util.Map;
import java.util.concurrent.TimeUnit;
import java.util.function.Consumer;

import org.apache.hadoop.hdds.conf.OzoneConfiguration;
import org.apache.hadoop.hdds.protocol.DatanodeDetails;
import org.apache.hadoop.hdds.protocol.datanode.proto.ContainerProtos.ContainerType;
import org.apache.hadoop.hdds.protocol.proto.StorageContainerDatanodeProtocolProtos;
import org.apache.hadoop.hdds.protocol.proto.StorageContainerDatanodeProtocolProtos.ContainerReplicaProto;
import org.apache.hadoop.hdds.protocol.proto.StorageContainerDatanodeProtocolProtos.IncrementalContainerReportProto;
import org.apache.hadoop.hdds.protocol.proto.StorageContainerDatanodeProtocolProtos.PipelineReportsProto;
import org.apache.hadoop.hdds.security.token.BlockTokenVerifier;
import org.apache.hadoop.hdds.security.x509.SecurityConfig;
import org.apache.hadoop.hdds.security.x509.certificate.client.CertificateClient;
import org.apache.hadoop.ozone.container.common.helpers.ContainerMetrics;
import org.apache.hadoop.ozone.container.common.impl.ContainerSet;
import org.apache.hadoop.ozone.container.common.impl.HddsDispatcher;
import org.apache.hadoop.ozone.container.common.interfaces.ContainerDispatcher;
import org.apache.hadoop.ozone.container.common.interfaces.Handler;
import org.apache.hadoop.ozone.container.common.statemachine.StateContext;
import org.apache.hadoop.ozone.container.common.transport.server.XceiverServerGrpc;
import org.apache.hadoop.ozone.container.common.transport.server.XceiverServerSpi;
import org.apache.hadoop.ozone.container.common.transport.server.ratis.XceiverServerRatis;
import org.apache.hadoop.ozone.container.common.volume.HddsVolume;
import org.apache.hadoop.ozone.container.common.volume.MutableVolumeSet;
import org.apache.hadoop.ozone.container.keyvalue.statemachine.background.BlockDeletingService;
import org.apache.hadoop.ozone.container.replication.GrpcReplicationService;
import org.apache.hadoop.ozone.container.replication.OnDemandContainerReplicationSource;
import org.apache.hadoop.util.DiskChecker.DiskOutOfSpaceException;

import com.google.common.annotations.VisibleForTesting;
import com.google.common.collect.Maps;
import static org.apache.hadoop.ozone.OzoneConfigKeys.OZONE_BLOCK_DELETING_SERVICE_INTERVAL;
import static org.apache.hadoop.ozone.OzoneConfigKeys.OZONE_BLOCK_DELETING_SERVICE_INTERVAL_DEFAULT;
import static org.apache.hadoop.ozone.OzoneConfigKeys.OZONE_BLOCK_DELETING_SERVICE_TIMEOUT;
import static org.apache.hadoop.ozone.OzoneConfigKeys.OZONE_BLOCK_DELETING_SERVICE_TIMEOUT_DEFAULT;
import org.slf4j.Logger;
import org.slf4j.LoggerFactory;

/**
 * Ozone main class sets up the network servers and initializes the container
 * layer.
 */
public class OzoneContainer {

  private static final Logger LOG = LoggerFactory.getLogger(
      OzoneContainer.class);

  private final HddsDispatcher hddsDispatcher;
  private final Map<ContainerType, Handler> handlers;
  private final OzoneConfiguration config;
  private final MutableVolumeSet volumeSet;
  private final ContainerSet containerSet;
  private final XceiverServerSpi writeChannel;
  private final XceiverServerSpi readChannel;
  private final ContainerController controller;
  private ContainerMetadataScanner metadataScanner;
  private List<ContainerDataScanner> dataScanners;
  private final BlockDeletingService blockDeletingService;

  /**
   * Construct OzoneContainer object.
   * @param datanodeDetails
   * @param conf
   * @param certClient
   * @throws DiskOutOfSpaceException
   * @throws IOException
   */
  public OzoneContainer(DatanodeDetails datanodeDetails, OzoneConfiguration
      conf, StateContext context, CertificateClient certClient)
      throws IOException {
<<<<<<< HEAD
    config = conf;
    volumeSet = new MutableVolumeSet(datanodeDetails.getUuidString(), conf);
    containerSet = new ContainerSet();
    metadataScanner = null;
=======
    this.config = conf;
    this.volumeSet = new VolumeSet(datanodeDetails.getUuidString(), conf);
    volumeSet.setFailedVolumeListener(this::handleVolumeFailures);
    this.containerSet = new ContainerSet();
    this.metadataScanner = null;
>>>>>>> 48f6129d

    buildContainerSet();
    final ContainerMetrics metrics = ContainerMetrics.create(conf);
    handlers = Maps.newHashMap();

    Consumer<ContainerReplicaProto> icrSender = containerReplicaProto -> {
      IncrementalContainerReportProto icr = IncrementalContainerReportProto
          .newBuilder()
          .addReport(containerReplicaProto)
          .build();
      context.addReport(icr);
      context.getParent().triggerHeartbeat();
    };

    for (ContainerType containerType : ContainerType.values()) {
      handlers.put(containerType,
          Handler.getHandlerForContainerType(
              containerType, conf,
              context.getParent().getDatanodeDetails().getUuidString(),
              containerSet, volumeSet, metrics, icrSender));
    }

    SecurityConfig secConf = new SecurityConfig(conf);
    hddsDispatcher = new HddsDispatcher(config, containerSet, volumeSet,
        handlers, context, metrics, secConf.isBlockTokenEnabled()?
        new BlockTokenVerifier(secConf, certClient) : null);

    /*
     * ContainerController is the control plane
     * XceiverServerRatis is the write channel
     * XceiverServerGrpc is the read channel
     */
    controller = new ContainerController(containerSet, handlers);
    writeChannel = XceiverServerRatis.newXceiverServerRatis(
        datanodeDetails, config, hddsDispatcher, controller, certClient,
        context);
    readChannel = new XceiverServerGrpc(
        datanodeDetails, config, hddsDispatcher, certClient,
        createReplicationService());
    long svcInterval = config
        .getTimeDuration(OZONE_BLOCK_DELETING_SERVICE_INTERVAL,
            OZONE_BLOCK_DELETING_SERVICE_INTERVAL_DEFAULT,
            TimeUnit.MILLISECONDS);
    long serviceTimeout = config
        .getTimeDuration(OZONE_BLOCK_DELETING_SERVICE_TIMEOUT,
            OZONE_BLOCK_DELETING_SERVICE_TIMEOUT_DEFAULT,
            TimeUnit.MILLISECONDS);
    blockDeletingService =
        new BlockDeletingService(this, svcInterval, serviceTimeout,
            TimeUnit.MILLISECONDS, config);
  }

  private GrpcReplicationService createReplicationService() {
    return new GrpcReplicationService(
        new OnDemandContainerReplicationSource(controller));
  }

  /**
   * Build's container map.
   */
  private void buildContainerSet() {
    Iterator<HddsVolume> volumeSetIterator = volumeSet.getVolumesList()
        .iterator();
    ArrayList<Thread> volumeThreads = new ArrayList<Thread>();

    //TODO: diskchecker should be run before this, to see how disks are.
    // And also handle disk failure tolerance need to be added
    while (volumeSetIterator.hasNext()) {
      HddsVolume volume = volumeSetIterator.next();
      Thread thread = new Thread(new ContainerReader(volumeSet, volume,
          containerSet, config));
      thread.start();
      volumeThreads.add(thread);
    }

    try {
      for (int i = 0; i < volumeThreads.size(); i++) {
        volumeThreads.get(i).join();
      }
    } catch (InterruptedException ex) {
      LOG.info("Volume Threads Interrupted exception", ex);
    }

  }

  /**
   * Start background daemon thread for performing container integrity checks.
   */
  private void startContainerScrub() {
    ContainerScrubberConfiguration c = config.getObject(
        ContainerScrubberConfiguration.class);
    boolean enabled = c.isEnabled();

    if (!enabled) {
      LOG.info("Background container scanner has been disabled.");
    } else {
      if (this.metadataScanner == null) {
        this.metadataScanner = new ContainerMetadataScanner(c, controller);
      }
      this.metadataScanner.start();

      dataScanners = new ArrayList<>();
      for (HddsVolume v : volumeSet.getVolumesList()) {
        ContainerDataScanner s = new ContainerDataScanner(c, controller, v);
        s.start();
        dataScanners.add(s);
      }
    }
  }

  /**
   * Stop the scanner thread and wait for thread to die.
   */
  private void stopContainerScrub() {
    if (metadataScanner == null) {
      return;
    }
    metadataScanner.shutdown();
    metadataScanner = null;
    for (ContainerDataScanner s : dataScanners) {
      s.shutdown();
    }
  }

  /**
   * Starts serving requests to ozone container.
   *
   * @throws IOException
   */
  public void start(String scmId) throws IOException {
    LOG.info("Attempting to start container services.");
    startContainerScrub();
    writeChannel.start();
    readChannel.start();
    hddsDispatcher.init();
    hddsDispatcher.setScmId(scmId);
    blockDeletingService.start();
  }

  /**
   * Stop Container Service on the datanode.
   */
  public void stop() {
    //TODO: at end of container IO integration work.
    LOG.info("Attempting to stop container services.");
    stopContainerScrub();
    writeChannel.stop();
    readChannel.stop();
    this.handlers.values().forEach(Handler::stop);
    hddsDispatcher.shutdown();
    volumeSet.shutdown();
    blockDeletingService.shutdown();
    ContainerMetrics.remove();
  }

  public void handleVolumeFailures() {
    if (containerSet != null) {
      containerSet.handleVolumeFailures();
    }
  }

  @VisibleForTesting
  public ContainerSet getContainerSet() {
    return containerSet;
  }

  /**
   * Returns container report.
   *
   * @return - container report.
   */

  public PipelineReportsProto getPipelineReport() {
    PipelineReportsProto.Builder pipelineReportsProto =
        PipelineReportsProto.newBuilder();
    pipelineReportsProto.addAllPipelineReport(writeChannel.getPipelineReport());
    return pipelineReportsProto.build();
  }

  public XceiverServerSpi getWriteChannel() {
    return writeChannel;
  }

  public XceiverServerSpi getReadChannel() {
    return readChannel;
  }

  public ContainerController getController() {
    return controller;
  }

  /**
   * Returns node report of container storage usage.
   */
  public StorageContainerDatanodeProtocolProtos.NodeReportProto getNodeReport()
      throws IOException {
    return volumeSet.getNodeReport();
  }

  @VisibleForTesting
  public ContainerDispatcher getDispatcher() {
    return this.hddsDispatcher;
  }

  public MutableVolumeSet getVolumeSet() {
    return volumeSet;
  }
}<|MERGE_RESOLUTION|>--- conflicted
+++ resolved
@@ -93,18 +93,11 @@
   public OzoneContainer(DatanodeDetails datanodeDetails, OzoneConfiguration
       conf, StateContext context, CertificateClient certClient)
       throws IOException {
-<<<<<<< HEAD
     config = conf;
     volumeSet = new MutableVolumeSet(datanodeDetails.getUuidString(), conf);
+    volumeSet.setFailedVolumeListener(this::handleVolumeFailures);
     containerSet = new ContainerSet();
     metadataScanner = null;
-=======
-    this.config = conf;
-    this.volumeSet = new VolumeSet(datanodeDetails.getUuidString(), conf);
-    volumeSet.setFailedVolumeListener(this::handleVolumeFailures);
-    this.containerSet = new ContainerSet();
-    this.metadataScanner = null;
->>>>>>> 48f6129d
 
     buildContainerSet();
     final ContainerMetrics metrics = ContainerMetrics.create(conf);
