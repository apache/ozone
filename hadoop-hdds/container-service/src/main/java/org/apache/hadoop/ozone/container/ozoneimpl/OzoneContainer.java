--- conflicted
+++ resolved
@@ -439,12 +439,8 @@
           "so the on-demand container data scanner will not start.");
       return;
     }
-<<<<<<< HEAD
-    OnDemandContainerScanner.init(c, controller);
-=======
-    onDemandScanner = new OnDemandContainerDataScanner(c, controller);
+    onDemandScanner = new OnDemandContainerScanner(c, controller);
     containerSet.registerOnDemandScanner(onDemandScanner);
->>>>>>> 7a237fe7
   }
 
   /**
@@ -463,11 +459,7 @@
     for (BackgroundContainerDataScanner s : dataScanners) {
       s.shutdown();
     }
-<<<<<<< HEAD
-    OnDemandContainerScanner.shutdown();
-=======
     onDemandScanner.shutdown();
->>>>>>> 7a237fe7
   }
 
   @VisibleForTesting
