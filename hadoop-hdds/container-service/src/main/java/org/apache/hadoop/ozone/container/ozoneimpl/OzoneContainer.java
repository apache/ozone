--- conflicted
+++ resolved
@@ -550,9 +550,8 @@
     recoveringContainerScrubbingService.shutdown();
     IOUtils.closeQuietly(metrics);
     ContainerMetrics.remove();
-<<<<<<< HEAD
     ioAnalyzer.shutdown();
-=======
+
     if (this.witnessedContainerMetadataStore != null) {
       try {
         this.witnessedContainerMetadataStore.stop();
@@ -562,7 +561,6 @@
       }
       this.witnessedContainerMetadataStore = null;
     }
->>>>>>> 51c6ed65
   }
 
   public void handleVolumeFailures() throws StorageContainerException {
