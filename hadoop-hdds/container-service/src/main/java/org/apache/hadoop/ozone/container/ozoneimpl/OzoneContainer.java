/*
 * Licensed to the Apache Software Foundation (ASF) under one or more
 * contributor license agreements. See the NOTICE file distributed with
 * this work for additional information regarding copyright ownership.
 * The ASF licenses this file to You under the Apache License, Version 2.0
 * (the "License"); you may not use this file except in compliance with
 * the License. You may obtain a copy of the License at
 *
 *      http://www.apache.org/licenses/LICENSE-2.0
 *
 * Unless required by applicable law or agreed to in writing, software
 * distributed under the License is distributed on an "AS IS" BASIS,
 * WITHOUT WARRANTIES OR CONDITIONS OF ANY KIND, either express or implied.
 * See the License for the specific language governing permissions and
 * limitations under the License.
 */

package org.apache.hadoop.ozone.container.ozoneimpl;

import static org.apache.hadoop.hdds.HddsConfigKeys.HDDS_DATANODE_DISK_BALANCER_ENABLED_DEFAULT;
import static org.apache.hadoop.hdds.HddsConfigKeys.HDDS_DATANODE_DISK_BALANCER_ENABLED_KEY;
import static org.apache.hadoop.ozone.OzoneConfigKeys.OZONE_BLOCK_DELETING_SERVICE_TIMEOUT;
import static org.apache.hadoop.ozone.OzoneConfigKeys.OZONE_BLOCK_DELETING_SERVICE_TIMEOUT_DEFAULT;
import static org.apache.hadoop.ozone.OzoneConfigKeys.OZONE_BLOCK_DELETING_SERVICE_WORKERS;
import static org.apache.hadoop.ozone.OzoneConfigKeys.OZONE_BLOCK_DELETING_SERVICE_WORKERS_DEFAULT;
import static org.apache.hadoop.ozone.OzoneConfigKeys.OZONE_RECOVERING_CONTAINER_SCRUBBING_SERVICE_TIMEOUT;
import static org.apache.hadoop.ozone.OzoneConfigKeys.OZONE_RECOVERING_CONTAINER_SCRUBBING_SERVICE_TIMEOUT_DEFAULT;
import static org.apache.hadoop.ozone.OzoneConfigKeys.OZONE_RECOVERING_CONTAINER_SCRUBBING_SERVICE_WORKERS;
import static org.apache.hadoop.ozone.OzoneConfigKeys.OZONE_RECOVERING_CONTAINER_SCRUBBING_SERVICE_WORKERS_DEFAULT;
import static org.apache.hadoop.ozone.OzoneConfigKeys.OZONE_RECOVERING_CONTAINER_TIMEOUT;
import static org.apache.hadoop.ozone.OzoneConfigKeys.OZONE_RECOVERING_CONTAINER_TIMEOUT_DEFAULT;
import static org.apache.hadoop.ozone.container.ozoneimpl.ContainerScannerConfiguration.ON_DEMAND_VOLUME_BYTES_PER_SECOND_KEY;
import static org.apache.hadoop.ozone.container.ozoneimpl.ContainerScannerConfiguration.VOLUME_BYTES_PER_SECOND_KEY;

import com.google.common.annotations.VisibleForTesting;
import com.google.common.collect.Maps;
import com.google.common.util.concurrent.ThreadFactoryBuilder;
import java.io.IOException;
import java.time.Duration;
import java.util.ArrayList;
import java.util.HashMap;
import java.util.Iterator;
import java.util.LinkedList;
import java.util.List;
import java.util.Map;
import java.util.concurrent.CompletableFuture;
import java.util.concurrent.Executors;
import java.util.concurrent.ScheduledExecutorService;
import java.util.concurrent.ThreadFactory;
import java.util.concurrent.TimeUnit;
import java.util.concurrent.atomic.AtomicLong;
import java.util.concurrent.atomic.AtomicReference;
import org.apache.hadoop.hdds.conf.ConfigurationSource;
import org.apache.hadoop.hdds.protocol.DatanodeDetails;
import org.apache.hadoop.hdds.protocol.DatanodeDetails.Port.Name;
import org.apache.hadoop.hdds.protocol.datanode.proto.ContainerProtos.ContainerType;
import org.apache.hadoop.hdds.protocol.proto.StorageContainerDatanodeProtocolProtos;
import org.apache.hadoop.hdds.protocol.proto.StorageContainerDatanodeProtocolProtos.ContainerReplicaProto;
import org.apache.hadoop.hdds.protocol.proto.StorageContainerDatanodeProtocolProtos.IncrementalContainerReportProto;
import org.apache.hadoop.hdds.protocol.proto.StorageContainerDatanodeProtocolProtos.PipelineReportsProto;
import org.apache.hadoop.hdds.scm.container.ContainerID;
import org.apache.hadoop.hdds.scm.container.common.helpers.StorageContainerException;
import org.apache.hadoop.hdds.scm.storage.DiskBalancerConfiguration;
import org.apache.hadoop.hdds.security.SecurityConfig;
import org.apache.hadoop.hdds.security.symmetric.SecretKeyVerifierClient;
import org.apache.hadoop.hdds.security.token.TokenVerifier;
import org.apache.hadoop.hdds.security.x509.certificate.client.CertificateClient;
import org.apache.hadoop.hdds.utils.HddsServerUtil;
import org.apache.hadoop.hdds.utils.IOUtils;
import org.apache.hadoop.hdds.utils.db.TableIterator;
import org.apache.hadoop.ozone.HddsDatanodeService;
import org.apache.hadoop.ozone.container.checksum.ContainerChecksumTreeManager;
import org.apache.hadoop.ozone.container.common.DatanodeLayoutStorage;
import org.apache.hadoop.ozone.container.common.helpers.ContainerMetrics;
import org.apache.hadoop.ozone.container.common.impl.BlockDeletingService;
import org.apache.hadoop.ozone.container.common.impl.ContainerSet;
import org.apache.hadoop.ozone.container.common.impl.HddsDispatcher;
import org.apache.hadoop.ozone.container.common.impl.StorageLocationReport;
import org.apache.hadoop.ozone.container.common.interfaces.Container;
import org.apache.hadoop.ozone.container.common.interfaces.ContainerDispatcher;
import org.apache.hadoop.ozone.container.common.interfaces.Handler;
import org.apache.hadoop.ozone.container.common.interfaces.VolumeChoosingPolicy;
import org.apache.hadoop.ozone.container.common.report.IncrementalReportSender;
import org.apache.hadoop.ozone.container.common.statemachine.DatanodeConfiguration;
import org.apache.hadoop.ozone.container.common.statemachine.StateContext;
import org.apache.hadoop.ozone.container.common.transport.server.XceiverServerGrpc;
import org.apache.hadoop.ozone.container.common.transport.server.XceiverServerSpi;
import org.apache.hadoop.ozone.container.common.transport.server.ratis.XceiverServerRatis;
import org.apache.hadoop.ozone.container.common.utils.ContainerInspectorUtil;
import org.apache.hadoop.ozone.container.common.utils.HddsVolumeUtil;
import org.apache.hadoop.ozone.container.common.volume.HddsVolume;
import org.apache.hadoop.ozone.container.common.volume.MutableVolumeSet;
import org.apache.hadoop.ozone.container.common.volume.StorageVolume;
import org.apache.hadoop.ozone.container.common.volume.StorageVolume.VolumeType;
import org.apache.hadoop.ozone.container.common.volume.StorageVolumeChecker;
import org.apache.hadoop.ozone.container.diskbalancer.DiskBalancerInfo;
import org.apache.hadoop.ozone.container.diskbalancer.DiskBalancerService;
import org.apache.hadoop.ozone.container.keyvalue.statemachine.background.StaleRecoveringContainerScrubbingService;
import org.apache.hadoop.ozone.container.metadata.WitnessedContainerMetadataStore;
import org.apache.hadoop.ozone.container.metadata.WitnessedContainerMetadataStoreImpl;
import org.apache.hadoop.ozone.container.replication.ContainerImporter;
import org.apache.hadoop.ozone.container.replication.ReplicationServer;
import org.apache.hadoop.ozone.container.replication.ReplicationServer.ReplicationConfig;
import org.apache.hadoop.ozone.container.upgrade.VersionedDatanodeFeatures.SchemaV3;
import org.apache.hadoop.util.DiskChecker.DiskOutOfSpaceException;
import org.apache.hadoop.util.Time;
import org.apache.hadoop.util.Timer;
import org.apache.ratis.grpc.GrpcTlsConfig;
import org.slf4j.Logger;
import org.slf4j.LoggerFactory;

/**
 * Ozone main class sets up the network servers and initializes the container
 * layer.
 */
public class OzoneContainer {

  private static final Logger LOG = LoggerFactory.getLogger(
      OzoneContainer.class);

  private final HddsDispatcher hddsDispatcher;
  private final Map<ContainerType, Handler> handlers;
  private final ConfigurationSource config;
  private final MutableVolumeSet volumeSet;
  private final MutableVolumeSet metaVolumeSet;
  private final MutableVolumeSet dbVolumeSet;
  private final StorageVolumeChecker volumeChecker;
  private final ContainerSet containerSet;
  private final XceiverServerSpi writeChannel;
  private final XceiverServerSpi readChannel;
  private final ContainerController controller;
  private BackgroundContainerMetadataScanner metadataScanner;
  private OnDemandContainerScanner onDemandScanner;
  private List<BackgroundContainerDataScanner> dataScanners;
  private List<AbstractBackgroundContainerScanner> backgroundScanners;
  private final BlockDeletingService blockDeletingService;
  private final StaleRecoveringContainerScrubbingService
      recoveringContainerScrubbingService;
  private final GrpcTlsConfig tlsClientConfig;
  private DiskBalancerService diskBalancerService;
  private final AtomicReference<InitializingStatus> initializingStatus;
  private final ReplicationServer replicationServer;
  private DatanodeDetails datanodeDetails;
  private StateContext context;

  private final ContainerChecksumTreeManager checksumTreeManager;
  private ScheduledExecutorService dbCompactionExecutorService;

  private final ContainerMetrics metrics;
  private WitnessedContainerMetadataStore witnessedContainerMetadataStore;

  enum InitializingStatus {
    UNINITIALIZED, INITIALIZING, INITIALIZED
  }

  /**
   * Construct OzoneContainer object.
   *
   * @param datanodeDetails
   * @param conf
   * @param certClient
   * @throws DiskOutOfSpaceException
   * @throws IOException
   */
  @SuppressWarnings("checkstyle:methodlength")
  public OzoneContainer(HddsDatanodeService hddsDatanodeService,
      DatanodeDetails datanodeDetails, ConfigurationSource conf,
      StateContext context, CertificateClient certClient,
      SecretKeyVerifierClient secretKeyClient,
      VolumeChoosingPolicy volumeChoosingPolicy) throws IOException {
    config = conf;
    this.datanodeDetails = datanodeDetails;
    this.context = context;
    this.volumeChecker = new StorageVolumeChecker(conf, new Timer(),
        datanodeDetails.threadNamePrefix());

    volumeSet = new MutableVolumeSet(datanodeDetails.getUuidString(), conf,
        context, VolumeType.DATA_VOLUME, volumeChecker);
    volumeSet.setFailedVolumeListener(this::handleVolumeFailures);
    metaVolumeSet = new MutableVolumeSet(datanodeDetails.getUuidString(), conf,
        context, VolumeType.META_VOLUME, volumeChecker);

    dbVolumeSet = HddsServerUtil.getDatanodeDbDirs(conf).isEmpty() ? null :
        new MutableVolumeSet(datanodeDetails.getUuidString(), conf,
            context, VolumeType.DB_VOLUME, volumeChecker);
    final DatanodeConfiguration dnConf =
        conf.getObject(DatanodeConfiguration.class);
    if (SchemaV3.isFinalizedAndEnabled(config)) {
      HddsVolumeUtil.loadAllHddsVolumeDbStore(
          volumeSet, dbVolumeSet, false, LOG);
      if (dnConf.autoCompactionSmallSstFile()) {
        this.dbCompactionExecutorService = Executors.newScheduledThreadPool(
                dnConf.getAutoCompactionSmallSstFileThreads(),
            new ThreadFactoryBuilder().setNameFormat(
                datanodeDetails.threadNamePrefix() +
                    "RocksDBCompactionThread-%d").build());
        this.dbCompactionExecutorService.scheduleWithFixedDelay(this::compactDb,
            dnConf.getAutoCompactionSmallSstFileIntervalMinutes(),
            dnConf.getAutoCompactionSmallSstFileIntervalMinutes(),
            TimeUnit.MINUTES);
      }
    }
    long recoveringContainerTimeout = config.getTimeDuration(
        OZONE_RECOVERING_CONTAINER_TIMEOUT,
        OZONE_RECOVERING_CONTAINER_TIMEOUT_DEFAULT, TimeUnit.MILLISECONDS);
    this.witnessedContainerMetadataStore = WitnessedContainerMetadataStoreImpl.get(conf);
    containerSet = ContainerSet.newRwContainerSet(witnessedContainerMetadataStore, recoveringContainerTimeout);
    volumeSet.setGatherContainerUsages(this::gatherContainerUsages);
    metadataScanner = null;

    metrics = ContainerMetrics.create(conf);
    handlers = Maps.newHashMap();

    IncrementalReportSender<Container> icrSender = container -> {
      synchronized (containerSet) {
        ContainerReplicaProto containerReport = container.getContainerReport();

        IncrementalContainerReportProto icr = IncrementalContainerReportProto
            .newBuilder()
            .addReport(containerReport)
            .build();
        context.addIncrementalReport(icr);
        context.getParent().triggerHeartbeat();
      }
    };

    checksumTreeManager = new ContainerChecksumTreeManager(config);
    for (ContainerType containerType : ContainerType.values()) {
      handlers.put(containerType,
          Handler.getHandlerForContainerType(
              containerType, conf,
              context.getParent().getDatanodeDetails().getUuidString(),
              containerSet, volumeSet, volumeChoosingPolicy, metrics, icrSender, checksumTreeManager));
    }

    SecurityConfig secConf = new SecurityConfig(conf);
    hddsDispatcher = new HddsDispatcher(config, containerSet, volumeSet,
        handlers, context, metrics,
        TokenVerifier.create(secConf, secretKeyClient));

    /*
     * ContainerController is the control plane
     * XceiverServerRatis is the write channel
     * XceiverServerGrpc is the read channel
     */
    controller = new ContainerController(containerSet, handlers);

    writeChannel = XceiverServerRatis.newXceiverServerRatis(hddsDatanodeService,
        datanodeDetails, config, hddsDispatcher, controller, certClient,
        context);

    replicationServer = new ReplicationServer(
        controller,
        conf.getObject(ReplicationConfig.class),
        secConf,
        certClient,
        new ContainerImporter(conf, containerSet, controller,
            volumeSet, volumeChoosingPolicy),
        datanodeDetails.threadNamePrefix());

    readChannel = new XceiverServerGrpc(
        datanodeDetails, config, hddsDispatcher, certClient);
    Duration blockDeletingSvcInterval = dnConf.getBlockDeletionInterval();

    long blockDeletingServiceTimeout = config
        .getTimeDuration(OZONE_BLOCK_DELETING_SERVICE_TIMEOUT,
            OZONE_BLOCK_DELETING_SERVICE_TIMEOUT_DEFAULT,
            TimeUnit.MILLISECONDS);

    int blockDeletingServiceWorkerSize = config
        .getInt(OZONE_BLOCK_DELETING_SERVICE_WORKERS,
            OZONE_BLOCK_DELETING_SERVICE_WORKERS_DEFAULT);
    blockDeletingService =
        new BlockDeletingService(this, blockDeletingSvcInterval.toMillis(),
            blockDeletingServiceTimeout, TimeUnit.MILLISECONDS,
            blockDeletingServiceWorkerSize, config,
            datanodeDetails.threadNamePrefix(),
            checksumTreeManager,
            context.getParent().getReconfigurationHandler());

    if (conf.getBoolean(HDDS_DATANODE_DISK_BALANCER_ENABLED_KEY,
        HDDS_DATANODE_DISK_BALANCER_ENABLED_DEFAULT)) {
      Duration diskBalancerSvcInterval = conf.getObject(
          DiskBalancerConfiguration.class).getDiskBalancerInterval();
      Duration diskBalancerSvcTimeout = conf.getObject(
          DiskBalancerConfiguration.class).getDiskBalancerTimeout();
      diskBalancerService =
          new DiskBalancerService(this, diskBalancerSvcInterval.toMillis(),
              diskBalancerSvcTimeout.toMillis(), TimeUnit.MILLISECONDS, 1,
              config);
    } else {
      diskBalancerService = null;
      LOG.info("Disk Balancer is disabled.");
    }

    Duration recoveringContainerScrubbingSvcInterval =
        dnConf.getRecoveringContainerScrubInterval();
    long recoveringContainerScrubbingServiceTimeout = config
        .getTimeDuration(OZONE_RECOVERING_CONTAINER_SCRUBBING_SERVICE_TIMEOUT,
            OZONE_RECOVERING_CONTAINER_SCRUBBING_SERVICE_TIMEOUT_DEFAULT,
            TimeUnit.MILLISECONDS);

    int recoveringContainerScrubbingServiceWorkerSize = config
        .getInt(OZONE_RECOVERING_CONTAINER_SCRUBBING_SERVICE_WORKERS,
            OZONE_RECOVERING_CONTAINER_SCRUBBING_SERVICE_WORKERS_DEFAULT);

    recoveringContainerScrubbingService =
        new StaleRecoveringContainerScrubbingService(
            recoveringContainerScrubbingSvcInterval.toMillis(),
            TimeUnit.MILLISECONDS,
            recoveringContainerScrubbingServiceWorkerSize,
            recoveringContainerScrubbingServiceTimeout,
            containerSet);

    if (certClient != null && secConf.isGrpcTlsEnabled()) {
      tlsClientConfig = new GrpcTlsConfig(
          certClient.getKeyManager(),
          certClient.getTrustManager(), true);
    } else {
      tlsClientConfig = null;
    }

    initializingStatus =
        new AtomicReference<>(InitializingStatus.UNINITIALIZED);
  }

  /**
   * Shorthand constructor used for testing in non-secure context.
   */
  @VisibleForTesting
  public OzoneContainer(
      DatanodeDetails datanodeDetails, ConfigurationSource conf,
      StateContext context, VolumeChoosingPolicy volumeChoosingPolicy)
      throws IOException {
    this(null, datanodeDetails, conf, context, null, null, volumeChoosingPolicy);
  }

  public GrpcTlsConfig getTlsClientConfig() {
    return tlsClientConfig;
  }

  /**
   * Build's container map after volume format.
   */
  @VisibleForTesting
  public void buildContainerSet() throws IOException {
    Iterator<StorageVolume> volumeSetIterator = volumeSet.getVolumesList()
        .iterator();
    ArrayList<Thread> volumeThreads = new ArrayList<>();
    long startTime = Time.monotonicNow();

    // Load container inspectors that may be triggered at startup based on
    // system properties set. These can inspect and possibly repair
    // containers as we iterate them here.
    ContainerInspectorUtil.load();
    String threadNamePrefix = datanodeDetails.threadNamePrefix();
    ThreadFactory threadFactory = new ThreadFactoryBuilder()
        .setDaemon(true)
        .setNameFormat(threadNamePrefix + "ContainerReader-%d")
        .build();
    while (volumeSetIterator.hasNext()) {
      StorageVolume volume = volumeSetIterator.next();
      ContainerReader containerReader = new ContainerReader(volumeSet,
          (HddsVolume) volume, containerSet, config, true);
      Thread thread = threadFactory.newThread(containerReader);
      thread.start();
      volumeThreads.add(thread);
    }

    try {
      for (Thread volumeThread : volumeThreads) {
        volumeThread.join();
      }
      try (TableIterator<ContainerID, ContainerID> itr
               = getWitnessedContainerMetadataStore().getContainerCreateInfoTable().keyIterator()) {
        final Map<ContainerID, Long> containerIds = new HashMap<>();
        while (itr.hasNext()) {
          containerIds.put(itr.next(), 0L);
        }
        containerSet.buildMissingContainerSetAndValidate(containerIds, ContainerID::getId);
      }
    } catch (InterruptedException ex) {
      LOG.error("Volume Threads Interrupted exception", ex);
      Thread.currentThread().interrupt();
    }

    // After all containers have been processed, turn off container
    // inspectors so they are not hit during normal datanode execution.
    ContainerInspectorUtil.unload();

    LOG.info("Build ContainerSet costs {}s",
        (Time.monotonicNow() - startTime) / 1000);
  }

  /**
   * Start background daemon thread for performing container integrity checks.
   */
  private void startContainerScrub() {
    ContainerScannerConfiguration c = config.getObject(
        ContainerScannerConfiguration.class);
    if (!c.isEnabled()) {
      LOG.info("Scheduled background container scanners and " +
          "the on-demand container scanner have been disabled.");
      return;
    }

    backgroundScanners = new LinkedList<>();
    // This config is for testing the scanners in isolation.
    if (c.isMetadataScanEnabled()) {
      initMetadataScanner(c);
    }

    // This config is for testing the scanners in isolation.
    if (c.isDataScanEnabled()) {
      initContainerScanner(c);
      initOnDemandContainerScanner(c);
    }
  }

  private void initContainerScanner(ContainerScannerConfiguration c) {
    if (c.getBandwidthPerVolume() == 0L) {
      LOG.warn(VOLUME_BYTES_PER_SECOND_KEY + " is set to 0, " +
          "so background container data scanner will not start.");
      return;
    }
    dataScanners = new ArrayList<>();
    for (StorageVolume v : volumeSet.getVolumesList()) {
      BackgroundContainerDataScanner s =
          new BackgroundContainerDataScanner(c, controller, (HddsVolume) v);
      s.start();
      dataScanners.add(s);
      backgroundScanners.add(s);
    }
  }

  /**
   * We need to inject the containerController into the hddsVolume.
   * because we need to obtain the container count
   * for each disk based on the container controller.
   */
  private void initHddsVolumeContainer() {
    for (StorageVolume v : volumeSet.getVolumesList()) {
      HddsVolume hddsVolume = (HddsVolume) v;
      hddsVolume.setController(controller);
    }
  }

  private void initMetadataScanner(ContainerScannerConfiguration c) {
    if (this.metadataScanner == null) {
      this.metadataScanner =
          new BackgroundContainerMetadataScanner(c, controller);
      backgroundScanners.add(metadataScanner);
    }
    this.metadataScanner.start();
  }

  private void initOnDemandContainerScanner(ContainerScannerConfiguration c) {
    if (c.getOnDemandBandwidthPerVolume() == 0L) {
      LOG.warn(ON_DEMAND_VOLUME_BYTES_PER_SECOND_KEY + " is set to 0, " +
          "so the on-demand container data scanner will not start.");
      return;
    }
    onDemandScanner = new OnDemandContainerScanner(c, controller);
    containerSet.registerOnDemandScanner(onDemandScanner);
  }

  /**
   * Stop the scanner thread and wait for thread to die.
   */
  private void stopContainerScrub() {
    if (metadataScanner == null) {
      return;
    }
    metadataScanner.shutdown();
    metadataScanner = null;

    if (dataScanners == null) {
      return;
    }
    for (BackgroundContainerDataScanner s : dataScanners) {
      s.shutdown();
    }
    onDemandScanner.shutdown();
  }

  @VisibleForTesting
  public void pauseContainerScrub() {
    backgroundScanners.forEach(AbstractBackgroundContainerScanner::pause);
  }

  @VisibleForTesting
  public void resumeContainerScrub() {
    backgroundScanners.forEach(AbstractBackgroundContainerScanner::unpause);
  }

  @VisibleForTesting
  public OnDemandContainerScanner getOnDemandScanner() {
    return onDemandScanner;
  }

  /**
   * Starts serving requests to ozone container.
   *
   * @throws IOException
   */
  public void start(String clusterId) throws IOException {
    // If SCM HA is enabled, OzoneContainer#start() will be called multi-times
    // from VersionEndpointTask. The first call should do the initializing job,
    // the successive calls should wait until OzoneContainer is initialized.
    if (!initializingStatus.compareAndSet(
        InitializingStatus.UNINITIALIZED, InitializingStatus.INITIALIZING)) {

      // wait OzoneContainer to finish its initializing.
      while (initializingStatus.get() != InitializingStatus.INITIALIZED) {
        try {
          Thread.sleep(1);
        } catch (InterruptedException e) {
          Thread.currentThread().interrupt();
        }
      }
      LOG.info("Ignore. OzoneContainer already started.");
      return;
    }

    DatanodeLayoutStorage layoutStorage
        = new DatanodeLayoutStorage(config);
    layoutStorage.setClusterId(clusterId);
    layoutStorage.persistCurrentState();

    buildContainerSet();

    // Start background volume checks, which will begin after the configured
    // delay.
    volumeChecker.start();
    // Do an immediate check of all volumes to ensure datanode health before
    // proceeding.
    volumeSet.checkAllVolumes();
    volumeSet.startAllVolume();
    metaVolumeSet.checkAllVolumes();
    metaVolumeSet.startAllVolume();
    // DB volume set may be null if dedicated DB volumes are not used.
    if (dbVolumeSet != null) {
      dbVolumeSet.checkAllVolumes();
      dbVolumeSet.startAllVolume();
    }
    LOG.info("Attempting to start container services.");
    startContainerScrub();

    replicationServer.start();
    datanodeDetails.setPort(Name.REPLICATION, replicationServer.getPort());

    hddsDispatcher.init();
    hddsDispatcher.setClusterId(clusterId);
    writeChannel.start();
    readChannel.start();
    blockDeletingService.start();

    if (diskBalancerService != null) {
      diskBalancerService.start();
    }
    recoveringContainerScrubbingService.start();

    initHddsVolumeContainer();

    // mark OzoneContainer as INITIALIZED.
    initializingStatus.set(InitializingStatus.INITIALIZED);
  }

  /**
   * Stop Container Service on the datanode.
   */
  public void stop() {
    //TODO: at end of container IO integration work.
    LOG.info("Attempting to stop container services.");
    stopContainerScrub();
    replicationServer.stop();
    writeChannel.stop();
    readChannel.stop();
    this.handlers.values().forEach(Handler::stop);
    hddsDispatcher.shutdown();
    volumeChecker.shutdownAndWait(0, TimeUnit.SECONDS);
    volumeSet.shutdown();
    metaVolumeSet.shutdown();
    if (dbVolumeSet != null) {
      dbVolumeSet.shutdown();
    }
    if (dbCompactionExecutorService != null) {
      dbCompactionExecutorService.shutdown();
    }
    blockDeletingService.shutdown();
    if (diskBalancerService != null) {
      diskBalancerService.shutdown();
    }
    recoveringContainerScrubbingService.shutdown();
    IOUtils.closeQuietly(metrics);
    ContainerMetrics.remove();
    checksumTreeManager.stop();
    if (this.witnessedContainerMetadataStore != null) {
      try {
        this.witnessedContainerMetadataStore.stop();
      } catch (Exception e) {
        LOG.error("Error while stopping witnessedContainerMetadataStore. Status of store: {}",
            witnessedContainerMetadataStore.isClosed(), e);
      }
      this.witnessedContainerMetadataStore = null;
    }
  }

  public void handleVolumeFailures() throws StorageContainerException {
    if (containerSet != null) {
      containerSet.handleVolumeFailures(context);
    }
  }

  @VisibleForTesting
  public ContainerSet getContainerSet() {
    return containerSet;
  }

  public Long gatherContainerUsages(HddsVolume storageVolume) {
    AtomicLong usages = new AtomicLong();
    containerSet.getContainerMapIterator().forEachRemaining(e -> {
      if (e.getValue().getContainerData().getVolume().getStorageID().equals(storageVolume.getStorageID())) {
        usages.addAndGet(e.getValue().getContainerData().getBytesUsed());
      }
    });
    return usages.get();
  }
  /**
   * Returns container report.
   *
   * @return - container report.
   */

  public PipelineReportsProto getPipelineReport() {
    PipelineReportsProto.Builder pipelineReportsProto =
        PipelineReportsProto.newBuilder();
    pipelineReportsProto.addAllPipelineReport(writeChannel.getPipelineReport());
    return pipelineReportsProto.build();
  }

  public XceiverServerSpi getWriteChannel() {
    return writeChannel;
  }

  public XceiverServerSpi getReadChannel() {
    return readChannel;
  }

  public ContainerController getController() {
    return controller;
  }

  /**
   * Returns node report of container storage usage.
   */
  public StorageContainerDatanodeProtocolProtos.NodeReportProto getNodeReport()
          throws IOException {
    StorageLocationReport[] reports = volumeSet.getStorageReport();
    StorageContainerDatanodeProtocolProtos.NodeReportProto.Builder nrb
            = StorageContainerDatanodeProtocolProtos.
            NodeReportProto.newBuilder();

    for (StorageLocationReport report : reports) {
      nrb.addStorageReport(report.getProtoBufMessage());
    }

    StorageLocationReport[] metaReports = metaVolumeSet.getStorageReport();

    for (StorageLocationReport metaReport : metaReports) {
      nrb.addMetadataStorageReport(metaReport.getMetadataProtoBufMessage());
    }

    if (dbVolumeSet != null) {
      StorageLocationReport[] dbReports = dbVolumeSet.getStorageReport();

      for (StorageLocationReport dbReport : dbReports) {
        nrb.addDbStorageReport(dbReport.getProtoBufMessage());
      }
    }

    return nrb.build();
  }

  @VisibleForTesting
  public ContainerDispatcher getDispatcher() {
    return this.hddsDispatcher;
  }

  public MutableVolumeSet getVolumeSet() {
    return volumeSet;
  }

  public MutableVolumeSet getMetaVolumeSet() {
    return metaVolumeSet;
  }

  public MutableVolumeSet getDbVolumeSet() {
    return dbVolumeSet;
  }

  public ContainerMetrics getMetrics() {
    return metrics;
  }

  public BlockDeletingService getBlockDeletingService() {
    return blockDeletingService;
  }

  public ReplicationServer getReplicationServer() {
    return replicationServer;
  }

  public void compactDb() {
    for (StorageVolume volume : volumeSet.getVolumesList()) {
      HddsVolume hddsVolume = (HddsVolume) volume;
      CompletableFuture.runAsync(hddsVolume::compactDb,
          dbCompactionExecutorService);
    }
  }

  public WitnessedContainerMetadataStore getWitnessedContainerMetadataStore() {
    return witnessedContainerMetadataStore;
  }
<<<<<<< HEAD

  public DiskBalancerInfo getDiskBalancerInfo() {
    if (diskBalancerService == null) {
      return null;
    }
    return diskBalancerService.getDiskBalancerInfo();
  }

  public DiskBalancerService getDiskBalancerService() {
    return diskBalancerService;
  }
=======
>>>>>>> c6c4279f
}<|MERGE_RESOLUTION|>--- conflicted
+++ resolved
@@ -295,6 +295,7 @@
 
     Duration recoveringContainerScrubbingSvcInterval =
         dnConf.getRecoveringContainerScrubInterval();
+
     long recoveringContainerScrubbingServiceTimeout = config
         .getTimeDuration(OZONE_RECOVERING_CONTAINER_SCRUBBING_SERVICE_TIMEOUT,
             OZONE_RECOVERING_CONTAINER_SCRUBBING_SERVICE_TIMEOUT_DEFAULT,
@@ -722,7 +723,6 @@
   public WitnessedContainerMetadataStore getWitnessedContainerMetadataStore() {
     return witnessedContainerMetadataStore;
   }
-<<<<<<< HEAD
 
   public DiskBalancerInfo getDiskBalancerInfo() {
     if (diskBalancerService == null) {
@@ -734,6 +734,4 @@
   public DiskBalancerService getDiskBalancerService() {
     return diskBalancerService;
   }
-=======
->>>>>>> c6c4279f
 }