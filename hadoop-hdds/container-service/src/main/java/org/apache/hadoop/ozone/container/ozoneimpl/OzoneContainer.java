--- conflicted
+++ resolved
@@ -229,13 +229,9 @@
     blockDeletingService =
         new BlockDeletingService(this, blockDeletingSvcInterval.toMillis(),
             blockDeletingServiceTimeout, TimeUnit.MILLISECONDS,
-<<<<<<< HEAD
             blockDeletingServiceWorkerSize, config,
-            datanodeDetails.threadNamePrefix());
-=======
-            blockDeletingServiceWorkerSize, config, context.getParent()
-            .getReconfigurationHandler());
->>>>>>> f6359044
+            datanodeDetails.threadNamePrefix(),
+            context.getParent().getReconfigurationHandler());
 
     Duration recoveringContainerScrubbingSvcInterval = conf.getObject(
         DatanodeConfiguration.class).getRecoveringContainerScrubInterval();
