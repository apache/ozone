--- conflicted
+++ resolved
@@ -853,15 +853,9 @@
     removeStateMachineDataIfNeeded(index);
   }
 
-<<<<<<< HEAD
   private CompletableFuture<ContainerCommandResponseProto> applyTransaction(
       ContainerCommandRequestProto request, DispatcherContext context,
-      Consumer<Exception> exceptionHandler) {
-=======
-  private CompletableFuture<ContainerCommandResponseProto> submitTask(
-      ContainerCommandRequestProto request, DispatcherContext.Builder context,
       Consumer<Throwable> exceptionHandler) {
->>>>>>> 2085ebed
     final long containerId = request.getContainerID();
     final CheckedSupplier<ContainerCommandResponseProto, Exception> task
         = () -> {
