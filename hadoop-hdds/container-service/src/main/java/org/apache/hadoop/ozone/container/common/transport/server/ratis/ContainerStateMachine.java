--- conflicted
+++ resolved
@@ -144,7 +144,9 @@
   private final ContainerDispatcher dispatcher;
   private final ContainerController containerController;
   private final XceiverServerRatis ratisServer;
-  private final ConcurrentHashMap<Long, CompletableFuture<ContainerCommandResponseProto>> writeChunkFutureMap;
+  private final NavigableMap<Long, WriteFutures> writeChunkFutureMap;
+
+  private final long writeChunkWaitMaxNs;
 
   // keeps track of the containers created per pipeline
   private final Map<Long, Long> container2BCSIDMap;
@@ -152,6 +154,7 @@
   private final ExecutorService executor;
   private final List<ThreadPoolExecutor> chunkExecutors;
   private final Map<Long, Long> applyTransactionCompletionMap;
+  private final Set<Long> unhealthyContainers;
   private final Cache<Long, ByteString> stateMachineDataCache;
   private final AtomicBoolean stateMachineHealthy;
 
@@ -217,8 +220,6 @@
     }
   }
 
-<<<<<<< HEAD
-=======
   static class WriteFutures {
     private final Future<ContainerCommandResponseProto> writeChunkFuture;
     private final CompletableFuture<Message> raftFuture;
@@ -244,36 +245,6 @@
     }
   }
 
-  private final SimpleStateMachineStorage storage =
-      new SimpleStateMachineStorage();
-  private final ContainerDispatcher dispatcher;
-  private final ContainerController containerController;
-  private final XceiverServerRatis ratisServer;
-  private final NavigableMap<Long, WriteFutures> writeChunkFutureMap;
-  private final long writeChunkWaitMaxNs;
-
-  // keeps track of the containers created per pipeline
-  private final Map<Long, Long> container2BCSIDMap;
-  private final TaskQueueMap containerTaskQueues = new TaskQueueMap();
-  private final ExecutorService executor;
-  private final List<ThreadPoolExecutor> chunkExecutors;
-  private final Map<Long, Long> applyTransactionCompletionMap;
-  private final Set<Long> unhealthyContainers;
-  private final Cache<Long, ByteString> stateMachineDataCache;
-  private final AtomicBoolean stateMachineHealthy;
-
-  private final Semaphore applyTransactionSemaphore;
-  private final boolean waitOnBothFollowers;
-  private final HddsDatanodeService datanodeService;
-  private static Semaphore semaphore = new Semaphore(1);
-  private final AtomicBoolean peersValidated;
-
-  /**
-   * CSM metrics.
-   */
-  private final CSMMetrics metrics;
-
->>>>>>> 30e4aa44
   @SuppressWarnings("parameternumber")
   public ContainerStateMachine(HddsDatanodeService hddsDatanodeService, RaftGroupId gid,
       ContainerDispatcher dispatcher,
