/*
 * Licensed to the Apache Software Foundation (ASF) under one
 * or more contributor license agreements.  See the NOTICE file
 * distributed with this work for additional information
 * regarding copyright ownership.  The ASF licenses this file
 * to you under the Apache License, Version 2.0 (the
 * "License"); you may not use this file except in compliance
 * with the License.  You may obtain a copy of the License at
 * <p>
 * http://www.apache.org/licenses/LICENSE-2.0
 * <p>
 * Unless required by applicable law or agreed to in writing, software
 * distributed under the License is distributed on an "AS IS" BASIS,
 * WITHOUT WARRANTIES OR CONDITIONS OF ANY KIND, either express or implied.
 * See the License for the specific language governing permissions and
 * limitations under the License.
 */
package org.apache.hadoop.ozone.container.ec.reconstruction;

import com.google.common.annotations.VisibleForTesting;
import com.google.common.base.Preconditions;
import com.google.common.collect.ImmutableSet;
import com.google.common.util.concurrent.ThreadFactoryBuilder;
import org.apache.hadoop.hdds.client.BlockID;
import org.apache.hadoop.hdds.client.ECReplicationConfig;
import org.apache.hadoop.hdds.conf.ConfigurationSource;
import org.apache.hadoop.hdds.protocol.DatanodeDetails;
import org.apache.hadoop.hdds.protocol.datanode.proto.ContainerProtos;
import org.apache.hadoop.hdds.scm.ContainerClientMetrics;
import org.apache.hadoop.hdds.scm.OzoneClientConfig;
import org.apache.hadoop.hdds.scm.StreamBufferArgs;
import org.apache.hadoop.hdds.scm.container.ContainerID;
import org.apache.hadoop.hdds.scm.pipeline.Pipeline;
import org.apache.hadoop.hdds.scm.pipeline.PipelineID;
import org.apache.hadoop.hdds.scm.storage.BlockLocationInfo;
import org.apache.hadoop.hdds.scm.storage.BufferPool;
import org.apache.hadoop.hdds.scm.storage.ECBlockOutputStream;
import org.apache.hadoop.hdds.security.symmetric.SecretKeySignerClient;
import org.apache.hadoop.hdds.security.SecurityConfig;
import org.apache.hadoop.hdds.security.token.ContainerTokenIdentifier;
import org.apache.hadoop.hdds.security.x509.certificate.client.CertificateClient;
import org.apache.hadoop.hdds.utils.IOUtils;
import org.apache.hadoop.io.ByteBufferPool;
import org.apache.hadoop.io.ElasticByteBufferPool;
import org.apache.hadoop.ozone.OzoneConsts;
import org.apache.hadoop.ozone.client.io.BlockInputStreamFactory;
import org.apache.hadoop.ozone.client.io.BlockInputStreamFactoryImpl;
import org.apache.hadoop.ozone.client.io.BlockOutputStreamResourceProvider;
import org.apache.hadoop.ozone.client.io.ECBlockInputStreamProxy;
import org.apache.hadoop.ozone.client.io.ECBlockReconstructedStripeInputStream;
import org.apache.hadoop.ozone.container.common.helpers.BlockData;
import org.apache.hadoop.ozone.container.common.statemachine.StateContext;
import org.apache.hadoop.security.token.Token;
import org.slf4j.Logger;
import org.slf4j.LoggerFactory;

import java.io.Closeable;
import java.io.IOException;
import java.nio.ByteBuffer;
import java.util.ArrayList;
import java.util.HashMap;
import java.util.Iterator;
import java.util.List;
import java.util.Map;
import java.util.Optional;
import java.util.OptionalLong;
import java.util.Set;
import java.util.SortedMap;
import java.util.TreeMap;
import java.util.concurrent.CompletableFuture;
import java.util.concurrent.ExecutionException;
import java.util.concurrent.ExecutorService;
import java.util.concurrent.SynchronousQueue;
import java.util.concurrent.ThreadPoolExecutor;
import java.util.concurrent.TimeUnit;
import java.util.stream.Collectors;

import static org.apache.hadoop.ozone.container.ec.reconstruction.TokenHelper.encode;

/**
 * The Coordinator implements the main flow of reconstructing
 * missing container replicas.
 * <p>
 * For a container reconstruction task, the main flow is:
 * - ListBlock from all healthy replicas
 * - calculate effective block group len for all blocks
 * - create RECOVERING containers in TargetDNs
 * -  for each block
 * -    build a ECReconstructedStripedInputStream to read healthy chunks
 * -    build a ECBlockOutputStream to write out decoded chunks
 * -      for each stripe
 * -        use ECReconstructedStripedInputStream.recoverChunks to decode chunks
 * -        use ECBlockOutputStream.write to write decoded chunks to TargetDNs
 * -    PutBlock
 * - Close RECOVERING containers in TargetDNs
 */
public class ECReconstructionCoordinator implements Closeable {

  static final Logger LOG =
      LoggerFactory.getLogger(ECReconstructionCoordinator.class);

  private static final int EC_RECONSTRUCT_STRIPE_READ_POOL_MIN_SIZE = 3;
  private static final int EC_RECONSTRUCT_STRIPE_WRITE_POOL_MIN_SIZE = 5;

  private final ECContainerOperationClient containerOperationClient;

  private final ByteBufferPool byteBufferPool;

  private final ExecutorService ecReconstructReadExecutor;
  private volatile ExecutorService ecReconstructWriteExecutor;
  private final BlockInputStreamFactory blockInputStreamFactory;
  private final TokenHelper tokenHelper;
  private final ECReconstructionMetrics metrics;
  private final StateContext context;
<<<<<<< HEAD
  private final BlockOutputStreamResourceProvider
      blockOutputStreamResourceProvider;
=======
  private final OzoneClientConfig ozoneClientConfig;
>>>>>>> 27f1923f

  public ECReconstructionCoordinator(
      ConfigurationSource conf, CertificateClient certificateClient,
      SecretKeySignerClient secretKeyClient, StateContext context,
      ECReconstructionMetrics metrics,
      String threadNamePrefix) throws IOException {
    this.context = context;
    this.containerOperationClient = new ECContainerOperationClient(conf,
        certificateClient);
    this.byteBufferPool = new ElasticByteBufferPool();
<<<<<<< HEAD
    this.ecReconstructReadExecutor =
=======
    ThreadFactory threadFactory = new ThreadFactoryBuilder()
        .setNameFormat(threadNamePrefix + "ec-reconstruct-reader-TID-%d")
        .build();
    ozoneClientConfig = conf.getObject(OzoneClientConfig.class);
    this.ecReconstructExecutor =
>>>>>>> 27f1923f
        new ThreadPoolExecutor(EC_RECONSTRUCT_STRIPE_READ_POOL_MIN_SIZE,
            ozoneClientConfig.getEcReconstructStripeReadPoolLimit(),
            60,
            TimeUnit.SECONDS,
            new SynchronousQueue<>(),
            new ThreadFactoryBuilder()
                .setNameFormat(threadNamePrefix + "ec-reconstruct-reader-TID-%d")
                .build(),
            new ThreadPoolExecutor.CallerRunsPolicy());
    this.ecReconstructWriteExecutor =
        new ThreadPoolExecutor(EC_RECONSTRUCT_STRIPE_WRITE_POOL_MIN_SIZE,
            conf.getObject(OzoneClientConfig.class)
                .getEcReconstructStripeWritePoolLimit(),
            60,
            TimeUnit.SECONDS,
            new SynchronousQueue<>(),
            new ThreadFactoryBuilder()
                .setNameFormat(threadNamePrefix + "ec-reconstruct-write-TID-%d")
                .build(),
            new ThreadPoolExecutor.CallerRunsPolicy());
    this.blockInputStreamFactory = BlockInputStreamFactoryImpl
        .getInstance(byteBufferPool, () -> ecReconstructReadExecutor);
    blockOutputStreamResourceProvider = BlockOutputStreamResourceProvider.create(
        () -> ecReconstructWriteExecutor, ContainerClientMetrics.acquire());
    tokenHelper = new TokenHelper(new SecurityConfig(conf), secretKeyClient);
    this.metrics = metrics;
  }

  public void reconstructECContainerGroup(long containerID,
      ECReplicationConfig repConfig,
      SortedMap<Integer, DatanodeDetails> sourceNodeMap,
      SortedMap<Integer, DatanodeDetails> targetNodeMap) throws IOException {

    Pipeline pipeline = rebuildInputPipeline(repConfig, sourceNodeMap);

    SortedMap<Long, BlockData[]> blockDataMap =
        getBlockDataMap(containerID, repConfig, sourceNodeMap);

    SortedMap<Long, BlockLocationInfo> blockLocationInfoMap =
        calcBlockLocationInfoMap(containerID, blockDataMap, pipeline);
    ContainerID cid = ContainerID.valueOf(containerID);

    // 1. create target recovering containers.
    String containerToken = encode(tokenHelper.getContainerToken(cid));
    List<DatanodeDetails> recoveringContainersCreatedDNs = new ArrayList<>();
    try {
      for (Map.Entry<Integer, DatanodeDetails> indexDnPair : targetNodeMap
          .entrySet()) {
        DatanodeDetails dn = indexDnPair.getValue();
        int index = indexDnPair.getKey();
        LOG.debug("Creating container {} on datanode {} for index {}",
            containerID, dn, index);
        containerOperationClient
            .createRecoveringContainer(containerID, dn, repConfig,
                containerToken, index);
        recoveringContainersCreatedDNs.add(dn);
      }

      // 2. Reconstruct and transfer to targets
      for (Map.Entry<Long, BlockLocationInfo> blockLocationInfoEntry
          : blockLocationInfoMap.entrySet()) {
        Long key = blockLocationInfoEntry.getKey();
        BlockLocationInfo blockLocationInfo = blockLocationInfoEntry.getValue();
        reconstructECBlockGroup(blockLocationInfo, repConfig,
            targetNodeMap, blockDataMap.get(key));
      }

      // 3. Close containers
      for (DatanodeDetails dn: recoveringContainersCreatedDNs) {
        LOG.debug("Closing container {} on datanode {}", containerID, dn);
        containerOperationClient
            .closeContainer(containerID, dn, repConfig, containerToken);
      }
      metrics.incReconstructionTotal();
      metrics.incBlockGroupReconstructionTotal(blockLocationInfoMap.size());
    } catch (Exception e) {
      // Any exception let's delete the recovering containers.
      metrics.incReconstructionFailsTotal();
      metrics.incBlockGroupReconstructionFailsTotal(
          blockLocationInfoMap.size());
      LOG.warn(
          "Exception while reconstructing the container {}. Cleaning up"
              + " all the recovering containers in the reconstruction process.",
          containerID, e);
      // Delete only the current thread successfully created recovering
      // containers.
      for (DatanodeDetails dn : recoveringContainersCreatedDNs) {
        try {
          containerOperationClient
              .deleteContainerInState(containerID, dn, repConfig,
                  containerToken, ImmutableSet.of(
                          ContainerProtos.ContainerDataProto.State.UNHEALTHY,
                          ContainerProtos.ContainerDataProto.State.RECOVERING));
          if (LOG.isDebugEnabled()) {
            LOG.debug("Deleted the container {}, at the target: {}",
                containerID, dn);
          }
        } catch (IOException ioe) {
          LOG.error("Exception while deleting the container {} at target: {}",
              containerID, dn, ioe);
        }
      }
      throw e;
    }

  }

  private ECBlockOutputStream getECBlockOutputStream(
      BlockLocationInfo blockLocationInfo, DatanodeDetails datanodeDetails,
      ECReplicationConfig repConfig, int replicaIndex) throws IOException {
    StreamBufferArgs streamBufferArgs =
        StreamBufferArgs.getDefaultStreamBufferArgs(repConfig, ozoneClientConfig);
    return new ECBlockOutputStream(
        blockLocationInfo.getBlockID(),
        containerOperationClient.getXceiverClientManager(),
        containerOperationClient.singleNodePipeline(datanodeDetails,
            repConfig, replicaIndex),
<<<<<<< HEAD
        BufferPool.empty(), configuration,
        blockLocationInfo.getToken(), streamBufferArgs,
        blockOutputStreamResourceProvider
    );
=======
        BufferPool.empty(), ozoneClientConfig,
        blockLocationInfo.getToken(), clientMetrics, streamBufferArgs);
>>>>>>> 27f1923f
  }

  @VisibleForTesting
  public void reconstructECBlockGroup(BlockLocationInfo blockLocationInfo,
      ECReplicationConfig repConfig,
      SortedMap<Integer, DatanodeDetails> targetMap, BlockData[] blockDataGroup)
      throws IOException {
    long safeBlockGroupLength = blockLocationInfo.getLength();
    List<Integer> missingContainerIndexes = new ArrayList<>(targetMap.keySet());

    // calculate the real missing block indexes
    int dataLocs = ECBlockInputStreamProxy
        .expectedDataLocations(repConfig, safeBlockGroupLength);
    List<Integer> toReconstructIndexes = new ArrayList<>();
    for (Integer index : missingContainerIndexes) {
      if (index <= dataLocs || index > repConfig.getData()) {
        toReconstructIndexes.add(index);
      }
      // else padded indexes.
    }

    // Looks like we don't need to reconstruct any missing blocks in this block
    // group. The reason for this should be block group had only padding blocks
    // in the missing locations.
    if (toReconstructIndexes.size() == 0) {
      if (LOG.isDebugEnabled()) {
        LOG.debug("Skipping the reconstruction for the block: "
            + blockLocationInfo.getBlockID() + ". In the missing locations: "
            + missingContainerIndexes
            + ", this block group has only padded blocks.");
      }
      return;
    }

    try (ECBlockReconstructedStripeInputStream sis
        = new ECBlockReconstructedStripeInputStream(
        repConfig, blockLocationInfo, true,
        this.containerOperationClient.getXceiverClientManager(), null,
        this.blockInputStreamFactory, byteBufferPool,
        this.ecReconstructReadExecutor)) {

      ECBlockOutputStream[] targetBlockStreams =
          new ECBlockOutputStream[toReconstructIndexes.size()];
      ByteBuffer[] bufs = new ByteBuffer[toReconstructIndexes.size()];
      try {
        for (int i = 0; i < toReconstructIndexes.size(); i++) {
          int replicaIndex = toReconstructIndexes.get(i);
          DatanodeDetails datanodeDetails =
              targetMap.get(replicaIndex);
          targetBlockStreams[i] = getECBlockOutputStream(blockLocationInfo,
              datanodeDetails, repConfig, replicaIndex
          );
          bufs[i] = byteBufferPool.getBuffer(false, repConfig.getEcChunkSize());
          // Make sure it's clean. Don't want to reuse the erroneously returned
          // buffers from the pool.
          bufs[i].clear();
        }

        sis.setRecoveryIndexes(toReconstructIndexes.stream().map(i -> (i - 1))
            .collect(Collectors.toSet()));
        long length = safeBlockGroupLength;
        while (length > 0) {
          int readLen;
          try {
            readLen = sis.recoverChunks(bufs);
            Set<Integer> failedIndexes = sis.getFailedIndexes();
            if (!failedIndexes.isEmpty()) {
              // There was a problem reading some of the block indexes, but we
              // did not get an exception as there must have been spare indexes
              // to try and recover from. Therefore we should log out the block
              // group details in the same way as for the exception case below.
              logBlockGroupDetails(blockLocationInfo, repConfig,
                  blockDataGroup);
            }
          } catch (IOException e) {
            // When we see exceptions here, it could be due to some transient
            // issue that causes the block read to fail when reconstructing it,
            // but we have seen issues where the containers don't have the
            // blocks they appear they should have, or the block chunks are the
            // wrong length etc. In order to debug these sort of cases, if we
            // get an error, we will log out the details about the block group
            // length on each source, along with their chunk list and chunk
            // lengths etc.
            logBlockGroupDetails(blockLocationInfo, repConfig,
                blockDataGroup);
            throw e;
          }
          // TODO: can be submitted in parallel
          for (int i = 0; i < bufs.length; i++) {
            CompletableFuture<ContainerProtos.ContainerCommandResponseProto>
                future = targetBlockStreams[i].write(bufs[i]);
            checkFailures(targetBlockStreams[i], future);
            bufs[i].clear();
          }
          length -= readLen;
        }

        for (ECBlockOutputStream targetStream : targetBlockStreams) {
          targetStream.executePutBlock(true, true,
              blockLocationInfo.getLength(), blockDataGroup);
          checkFailures(targetStream,
              targetStream.getCurrentPutBlkResponseFuture());
        }
      } finally {
        for (ByteBuffer buf : bufs) {
          byteBufferPool.putBuffer(buf);
        }
        IOUtils.cleanupWithLogger(LOG, targetBlockStreams);
      }
    }
  }

  private void logBlockGroupDetails(BlockLocationInfo blockLocationInfo,
      ECReplicationConfig repConfig, BlockData[] blockDataGroup) {
    LOG.info("Block group details for {}. " +
        "Replication Config {}. Calculated safe length: {}. ",
        blockLocationInfo.getBlockID(), repConfig,
        blockLocationInfo.getLength());
    for (int i = 0; i < blockDataGroup.length; i++) {
      BlockData data = blockDataGroup[i];
      if (data == null) {
        continue;
      }
      StringBuilder sb = new StringBuilder();
      sb.append("Block Data for: ")
          .append(data.getBlockID())
          .append(" replica Index: ")
          .append(i + 1)
          .append(" block length: ")
          .append(data.getSize())
          .append(" block group length: ")
          .append(getBlockDataLength(data))
          .append(" chunk list: \n");
      int cnt = 0;
      for (ContainerProtos.ChunkInfo chunkInfo : data.getChunks()) {
        if (cnt > 0) {
          sb.append("\n");
        }
        sb.append("  chunkNum: ")
            .append(++cnt)
            .append(" length: ")
            .append(chunkInfo.getLen())
            .append(" offset: ")
            .append(chunkInfo.getOffset());
      }
      LOG.info(sb.toString());
    }
  }

  private void checkFailures(ECBlockOutputStream targetBlockStream,
      CompletableFuture<ContainerProtos.ContainerCommandResponseProto>
          currentPutBlkResponseFuture)
      throws IOException {
    if (isFailed(targetBlockStream, currentPutBlkResponseFuture)) {
      // If one chunk response failed, we should retry.
      // Even after retries if it failed, we should declare the
      // reconstruction as failed.
      // For now, let's throw the exception.
      throw new IOException("Chunk write failed at the new target node: " +
          targetBlockStream.getDatanodeDetails() +
          ". Aborting the reconstruction process.",
          targetBlockStream.getIoException());
    }
  }

  private boolean isFailed(ECBlockOutputStream outputStream,
      CompletableFuture<ContainerProtos.
          ContainerCommandResponseProto> chunkWriteResponseFuture) {
    if (chunkWriteResponseFuture == null) {
      return true;
    }

    ContainerProtos.ContainerCommandResponseProto
        containerCommandResponseProto = null;
    try {
      containerCommandResponseProto = chunkWriteResponseFuture.get();
    } catch (InterruptedException e) {
      outputStream.setIoException(e);
      Thread.currentThread().interrupt();
    } catch (ExecutionException e) {
      outputStream.setIoException(e);
    }

    if (outputStream.getIoException() != null) {
      return true;
    }

    if (containerCommandResponseProto == null) {
      return true;
    }

    return false;
  }

  SortedMap<Long, BlockLocationInfo> calcBlockLocationInfoMap(long containerID,
      SortedMap<Long, BlockData[]> blockDataMap, Pipeline pipeline) {

    SortedMap<Long, BlockLocationInfo> blockInfoMap = new TreeMap<>();

    for (Map.Entry<Long, BlockData[]> entry : blockDataMap.entrySet()) {
      Long localID = entry.getKey();
      BlockData[] blockGroup = entry.getValue();

      long blockGroupLen = calcEffectiveBlockGroupLen(blockGroup,
          pipeline.getReplicationConfig().getRequiredNodes());
      if (blockGroupLen > 0) {
        BlockID blockID = new BlockID(containerID, localID);
        BlockLocationInfo blockLocationInfo = new BlockLocationInfo.Builder()
            .setBlockID(blockID)
            .setLength(blockGroupLen)
            .setPipeline(pipeline)
            .setToken(tokenHelper.getBlockToken(blockID, blockGroupLen))
            .build();
        blockInfoMap.put(localID, blockLocationInfo);
      }
    }
    return blockInfoMap;
  }

  @Override
  public void close() throws IOException {
    if (containerOperationClient != null) {
      containerOperationClient.close();
    }
    if (ecReconstructWriteExecutor != null) {
      ecReconstructWriteExecutor.shutdownNow();
      ecReconstructWriteExecutor = null;
    }
  }

  private Pipeline rebuildInputPipeline(ECReplicationConfig repConfig,
      SortedMap<Integer, DatanodeDetails> sourceNodeMap) {

    List<DatanodeDetails> nodes = new ArrayList<>(sourceNodeMap.values());
    Map<DatanodeDetails, Integer> dnVsIndex = new HashMap<>();

    Iterator<Map.Entry<Integer, DatanodeDetails>> iterator =
        sourceNodeMap.entrySet().iterator();
    while (iterator.hasNext()) {
      Map.Entry<Integer, DatanodeDetails> next = iterator.next();
      Integer key = next.getKey();
      DatanodeDetails value = next.getValue();
      dnVsIndex.put(value, key);
    }

    return Pipeline.newBuilder().setId(PipelineID.randomId())
        .setReplicationConfig(repConfig).setNodes(nodes)
        .setReplicaIndexes(dnVsIndex).setState(Pipeline.PipelineState.CLOSED)
        .build();
  }

  private SortedMap<Long, BlockData[]> getBlockDataMap(long containerID,
      ECReplicationConfig repConfig,
      Map<Integer, DatanodeDetails> sourceNodeMap) throws IOException {

    SortedMap<Long, BlockData[]> resultMap = new TreeMap<>();
    Token<ContainerTokenIdentifier> containerToken =
        tokenHelper.getContainerToken(new ContainerID(containerID));

    Iterator<Map.Entry<Integer, DatanodeDetails>> iterator =
        sourceNodeMap.entrySet().iterator();

    while (iterator.hasNext()) {
      Map.Entry<Integer, DatanodeDetails> next = iterator.next();
      Integer index = next.getKey();
      DatanodeDetails dn = next.getValue();

      BlockData[] blockDataArr = containerOperationClient.listBlock(
          containerID, dn, repConfig, containerToken);

      for (BlockData blockData : blockDataArr) {
        BlockID blockID = blockData.getBlockID();
        BlockData[] blkDataArr = resultMap.getOrDefault(blockData.getLocalID(),
            new BlockData[repConfig.getRequiredNodes()]);
        blkDataArr[index - 1] = blockData;
        resultMap.put(blockID.getLocalID(), blkDataArr);
      }
    }
    // When a stripe is written, the put block is sent to all nodes even if
    // that nodes has zero bytes written to it. If the
    // client does not get an ACK from all nodes, it will abandon the stripe,
    // which can leave incomplete stripes on the DNs. Therefore, we should check
    // that all blocks in the result map have an entry for all nodes. If they
    // do not, it means this is an abandoned stripe and we should not attempt
    // to reconstruct it.
    // Note that if some nodes report different values for the block length,
    // it also indicate garbage data at the end of the block. A different part
    // of the code handles this and only reconstructs the valid part of the
    // block, ie the minimum length reported by the nodes.
    Iterator<Map.Entry<Long, BlockData[]>> resultIterator
        = resultMap.entrySet().iterator();
    while (resultIterator.hasNext()) {
      Map.Entry<Long, BlockData[]> entry = resultIterator.next();
      BlockData[] blockDataArr = entry.getValue();
      for (Map.Entry<Integer, DatanodeDetails> e : sourceNodeMap.entrySet()) {
        // There should be an entry in the Array for each keyset node. If there
        // is not, this is an orphaned stripe and we should remove it from the
        // result.
        if (blockDataArr[e.getKey() - 1] == null) {
          LOG.warn("In container {} block {} does not have a putBlock entry " +
              "for index {} on datanode {} making it an orphan block / " +
              "stripe. It will not be reconstructed", containerID,
              entry.getKey(), e.getKey(), e.getValue());
          resultIterator.remove();
          break;
        }
      }
    }
    return resultMap;
  }

  /**
   * Get the effective length of each block group.
   * We can not be absolutely accurate when there is a failed stripe
   * in this block since the failed cells could be missing, and
   * we can not tell from the healthy cells whether the last stripe
   * is failed or not. But in such case we at most recover one extra
   * stripe for this block which does not confuse the client data view.
   *
   * @param blockGroup
   * @param replicaCount
   * @return
   */
  private long calcEffectiveBlockGroupLen(BlockData[] blockGroup,
      int replicaCount) {
    Preconditions.checkState(blockGroup.length == replicaCount);

    long blockGroupLen = Long.MAX_VALUE;

    for (int i = 0; i < replicaCount; i++) {
      if (blockGroup[i] == null) {
        continue;
      }

      long putBlockLen = getBlockDataLength(blockGroup[i]);
      // Use safe length is the minimum of the lengths recorded across the
      // stripe
      blockGroupLen = Math.min(putBlockLen, blockGroupLen);
    }
    return blockGroupLen == Long.MAX_VALUE ? 0 : blockGroupLen;
  }

  private long getBlockDataLength(BlockData blockData) {
    String lenStr = blockData.getMetadata()
        .get(OzoneConsts.BLOCK_GROUP_LEN_KEY_IN_PUT_BLOCK);
    // If we don't have the length, then it indicates a problem with the stripe.
    // All replica should carry the length, so if it is not there, we return 0,
    // which will cause us to set the length of the block to zero and not
    // attempt to reconstruct it.
    return (lenStr == null) ? 0 : Long.parseLong(lenStr);
  }

  public ECReconstructionMetrics getECReconstructionMetrics() {
    return this.metrics;
  }

  OptionalLong getTermOfLeaderSCM() {
    return Optional.ofNullable(context)
        .map(StateContext::getTermOfLeaderSCM)
        .orElse(OptionalLong.empty());
  }
}<|MERGE_RESOLUTION|>--- conflicted
+++ resolved
@@ -112,12 +112,9 @@
   private final TokenHelper tokenHelper;
   private final ECReconstructionMetrics metrics;
   private final StateContext context;
-<<<<<<< HEAD
+  private final OzoneClientConfig ozoneClientConfig;
   private final BlockOutputStreamResourceProvider
       blockOutputStreamResourceProvider;
-=======
-  private final OzoneClientConfig ozoneClientConfig;
->>>>>>> 27f1923f
 
   public ECReconstructionCoordinator(
       ConfigurationSource conf, CertificateClient certificateClient,
@@ -128,23 +125,17 @@
     this.containerOperationClient = new ECContainerOperationClient(conf,
         certificateClient);
     this.byteBufferPool = new ElasticByteBufferPool();
-<<<<<<< HEAD
-    this.ecReconstructReadExecutor =
-=======
     ThreadFactory threadFactory = new ThreadFactoryBuilder()
         .setNameFormat(threadNamePrefix + "ec-reconstruct-reader-TID-%d")
         .build();
     ozoneClientConfig = conf.getObject(OzoneClientConfig.class);
-    this.ecReconstructExecutor =
->>>>>>> 27f1923f
+    this.ecReconstructReadExecutor =
         new ThreadPoolExecutor(EC_RECONSTRUCT_STRIPE_READ_POOL_MIN_SIZE,
             ozoneClientConfig.getEcReconstructStripeReadPoolLimit(),
             60,
             TimeUnit.SECONDS,
             new SynchronousQueue<>(),
-            new ThreadFactoryBuilder()
-                .setNameFormat(threadNamePrefix + "ec-reconstruct-reader-TID-%d")
-                .build(),
+            threadFactory,
             new ThreadPoolExecutor.CallerRunsPolicy());
     this.ecReconstructWriteExecutor =
         new ThreadPoolExecutor(EC_RECONSTRUCT_STRIPE_WRITE_POOL_MIN_SIZE,
@@ -254,15 +245,10 @@
         containerOperationClient.getXceiverClientManager(),
         containerOperationClient.singleNodePipeline(datanodeDetails,
             repConfig, replicaIndex),
-<<<<<<< HEAD
-        BufferPool.empty(), configuration,
+        BufferPool.empty(), ozoneClientConfig,
         blockLocationInfo.getToken(), streamBufferArgs,
         blockOutputStreamResourceProvider
     );
-=======
-        BufferPool.empty(), ozoneClientConfig,
-        blockLocationInfo.getToken(), clientMetrics, streamBufferArgs);
->>>>>>> 27f1923f
   }
 
   @VisibleForTesting
