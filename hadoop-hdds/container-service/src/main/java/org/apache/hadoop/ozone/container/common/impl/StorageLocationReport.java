/*
 * Licensed to the Apache Software Foundation (ASF) under one or more
 * contributor license agreements. See the NOTICE file distributed with
 * this work for additional information regarding copyright ownership.
 * The ASF licenses this file to You under the Apache License, Version 2.0
 * (the "License"); you may not use this file except in compliance with
 * the License. You may obtain a copy of the License at
 *
 *      http://www.apache.org/licenses/LICENSE-2.0
 *
 * Unless required by applicable law or agreed to in writing, software
 * distributed under the License is distributed on an "AS IS" BASIS,
 * WITHOUT WARRANTIES OR CONDITIONS OF ANY KIND, either express or implied.
 * See the License for the specific language governing permissions and
 * limitations under the License.
 */

package org.apache.hadoop.ozone.container.common.impl;

import java.io.IOException;
import net.jcip.annotations.Immutable;
import org.apache.hadoop.fs.StorageType;
import org.apache.hadoop.hdds.protocol.proto.HddsProtos.StorageTypeProto;
import org.apache.hadoop.hdds.protocol.proto.StorageContainerDatanodeProtocolProtos.MetadataStorageReportProto;
import org.apache.hadoop.hdds.protocol.proto.StorageContainerDatanodeProtocolProtos.StorageReportProto;
import org.apache.hadoop.ozone.container.common.interfaces.StorageLocationReportMXBean;
import org.apache.hadoop.ozone.container.common.volume.VolumeUsage;

/**
 * Storage location stats of datanodes that provide back store for containers.
 *
 */
@Immutable
public final class StorageLocationReport implements StorageLocationReportMXBean {

  private final String id;
  private final boolean failed;
  private final long capacity;
  private final long scmUsed;
  private final long remaining;
  private final long committed;
  private final long freeSpaceToSpare;
  private final StorageType storageType;
  private final String storageLocation;

  private StorageLocationReport(Builder builder) {
    this.id = builder.id;
    this.failed = builder.failed;
    this.capacity = builder.capacity;
    this.scmUsed = builder.scmUsed;
    this.remaining = builder.remaining;
    this.committed = builder.committed;
    this.freeSpaceToSpare = builder.freeSpaceToSpare;
    this.storageType = builder.storageType;
    this.storageLocation = builder.storageLocation;
  }

  public long getUsableSpace() {
    return VolumeUsage.getUsableSpace(this);
  }

  @Override
  public String getId() {
    return id;
  }

  @Override
  public boolean isFailed() {
    return failed;
  }

  @Override
  public long getCapacity() {
    return capacity;
  }

  @Override
  public long getScmUsed() {
    return scmUsed;
  }

  @Override
  public long getRemaining() {
    return remaining;
  }

  @Override
  public long getCommitted() {
    return committed;
  }

  @Override
  public long getFreeSpaceToSpare() {
    return freeSpaceToSpare;
  }

  @Override
  public String getStorageLocation() {
    return storageLocation;
  }

  @Override
  public String getStorageTypeName() {
    return storageType.name();
  }

  public StorageType getStorageType() {
    return storageType;
  }

  private StorageTypeProto getStorageTypeProto() throws IOException {
    return getStorageTypeProto(getStorageType());
  }

  public static StorageTypeProto getStorageTypeProto(StorageType type)
      throws IOException {
    StorageTypeProto storageTypeProto;
    switch (type) {
    case SSD:
      storageTypeProto = StorageTypeProto.SSD;
      break;
    case DISK:
      storageTypeProto = StorageTypeProto.DISK;
      break;
    case ARCHIVE:
      storageTypeProto = StorageTypeProto.ARCHIVE;
      break;
    case PROVIDED:
      storageTypeProto = StorageTypeProto.PROVIDED;
      break;
    case RAM_DISK:
      storageTypeProto = StorageTypeProto.RAM_DISK;
      break;
    default:
      throw new IOException("Illegal Storage Type specified");
    }
    return storageTypeProto;
  }

  private static StorageType getStorageType(StorageTypeProto proto) throws
      IOException {
    StorageType storageType;
    switch (proto) {
    case SSD:
      storageType = StorageType.SSD;
      break;
    case DISK:
      storageType = StorageType.DISK;
      break;
    case ARCHIVE:
      storageType = StorageType.ARCHIVE;
      break;
    case PROVIDED:
      storageType = StorageType.PROVIDED;
      break;
    case RAM_DISK:
      storageType = StorageType.RAM_DISK;
      break;
    default:
      throw new IOException("Illegal Storage Type specified");
    }
    return storageType;
  }

  /**
   * Returns the StorageReportProto protoBuf message for the Storage Location
   * report.
   * @return StorageReportProto
   * @throws IOException In case, the storage type specified is invalid.
   */
  public StorageReportProto getProtoBufMessage() throws IOException {
    StorageReportProto.Builder srb = StorageReportProto.newBuilder();
    return srb.setStorageUuid(getId())
        .setCapacity(getCapacity())
        .setScmUsed(getScmUsed())
        .setRemaining(getRemaining())
        .setCommitted(getCommitted())
        .setStorageType(getStorageTypeProto())
        .setStorageLocation(getStorageLocation())
        .setFailed(isFailed())
        .setFreeSpaceToSpare(getFreeSpaceToSpare())
        .build();
  }

  /**
   * Returns the MetadataStorageReportProto protoBuf message for the
   * Storage Location report.
   * @return MetadataStorageReportProto
   * @throws IOException In case, the storage type specified is invalid.
   */
  public MetadataStorageReportProto getMetadataProtoBufMessage()
      throws IOException {
    MetadataStorageReportProto.Builder srb =
        MetadataStorageReportProto.newBuilder();
    return srb.setCapacity(getCapacity())
        .setScmUsed(getScmUsed())
        .setRemaining(getRemaining())
        .setStorageType(getStorageTypeProto())
        .setStorageLocation(getStorageLocation())
        .setFailed(isFailed())
        .build();
  }

  /**
   * Returns the StorageLocationReport from the protoBuf message.
   * @param report SCMStorageReport
   * @return StorageLocationReport
   * @throws IOException in case of invalid storage type
   */

  public static StorageLocationReport getFromProtobuf(StorageReportProto report)
      throws IOException {
    StorageLocationReport.Builder builder = StorageLocationReport.newBuilder();
    builder.setId(report.getStorageUuid())
        .setStorageLocation(report.getStorageLocation());
    if (report.hasCapacity()) {
      builder.setCapacity(report.getCapacity());
    }
    if (report.hasScmUsed()) {
      builder.setScmUsed(report.getScmUsed());
    }
    if (report.hasStorageType()) {
      builder.setStorageType(getStorageType(report.getStorageType()));
    }
    if (report.hasRemaining()) {
      builder.setRemaining(report.getRemaining());
    }

    if (report.hasFailed()) {
      builder.setFailed(report.getFailed());
    }
    return builder.build();
  }

<<<<<<< HEAD
  @Override
  public String toString() {
    StringBuilder sb = new StringBuilder(128)
        .append("{")
        .append(" dir=").append(storageLocation)
        .append(" type=").append(storageType);

    if (id != null) {
      sb.append(" id=").append(id);
    }

    if (failed) {
      sb.append(" failed");
    } else {
      sb.append(" capacity=").append(capacity)
          .append(" used=").append(scmUsed)
          .append(" available=").append(remaining)
          .append(" minFree=").append(freeSpaceToSpare)
          .append(" committed=").append(committed);
    }

    return sb.append(" }").toString();
  }

=======
>>>>>>> bba8a678
  /**
   * Returns StorageLocation.Builder instance.
   *
   * @return StorageLocation.Builder
   */
  public static Builder newBuilder() {
    return new Builder();
  }

  /**
   * Builder class for building StorageLocationReport.
   */
  public static class Builder {
    private String id;
    private boolean failed;
    private long capacity;
    private long scmUsed;
    private long remaining;
    private long committed;
    private long freeSpaceToSpare;
    private StorageType storageType;
    private String storageLocation;

    /**
     * Sets the storageId.
     *
     * @param idValue storageId
     * @return StorageLocationReport.Builder
     */
    public Builder setId(String idValue) {
      this.id = idValue;
      return this;
    }

    /**
     * Sets whether the volume failed or not.
     *
     * @param failedValue whether volume failed or not
     * @return StorageLocationReport.Builder
     */
    public Builder setFailed(boolean failedValue) {
      this.failed = failedValue;
      return this;
    }

    public boolean isFailed() {
      return failed;
    }

    /**
     * Sets the capacity of volume.
     *
     * @param capacityValue capacity
     * @return StorageLocationReport.Builder
     */
    public Builder setCapacity(long capacityValue) {
      this.capacity = capacityValue;
      return this;
    }

    public long getCapacity() {
      return capacity;
    }

    /**
     * Sets the scmUsed Value.
     *
     * @param scmUsedValue storage space used by scm
     * @return StorageLocationReport.Builder
     */
    public Builder setScmUsed(long scmUsedValue) {
      this.scmUsed = scmUsedValue;
      return this;
    }

    /**
     * Sets the remaining free space value.
     *
     * @param remainingValue remaining free space
     * @return StorageLocationReport.Builder
     */
    public Builder setRemaining(long remainingValue) {
      this.remaining = remainingValue;
      return this;
    }

    /**
     * Sets the storageType.
     *
     * @param storageTypeValue type of the storage used
     * @return StorageLocationReport.Builder
     */
    public Builder setStorageType(StorageType storageTypeValue) {
      this.storageType = storageTypeValue;
      return this;
    }

    /**
     * Sets the committed bytes count.
     * (bytes for previously created containers)
     * @param committed previously created containers size
     * @return StorageLocationReport.Builder
     */
    public Builder setCommitted(long committed) {
      this.committed = committed;
      return this;
    }

    /**
     * Sets the free space available to spare.
     * (depends on datanode volume config,
     * consider 'hdds.datanode.volume.min.*' configuration properties)
     * @param freeSpaceToSpare the size of free volume space available to spare
     * @return StorageLocationReport.Builder
     */
    public Builder setFreeSpaceToSpare(long freeSpaceToSpare) {
      this.freeSpaceToSpare = freeSpaceToSpare;
      return this;
    }

    /**
     * Sets the storageLocation.
     *
     * @param storageLocationValue location of the volume
     * @return StorageLocationReport.Builder
     */
    public Builder setStorageLocation(String storageLocationValue) {
      this.storageLocation = storageLocationValue;
      return this;
    }

    /**
     * Builds and returns StorageLocationReport instance.
     *
     * @return StorageLocationReport
     */
    public StorageLocationReport build() {
      return new StorageLocationReport(this);
    }

  }

}<|MERGE_RESOLUTION|>--- conflicted
+++ resolved
@@ -232,7 +232,6 @@
     return builder.build();
   }
 
-<<<<<<< HEAD
   @Override
   public String toString() {
     StringBuilder sb = new StringBuilder(128)
@@ -257,8 +256,6 @@
     return sb.append(" }").toString();
   }
 
-=======
->>>>>>> bba8a678
   /**
    * Returns StorageLocation.Builder instance.
    *
