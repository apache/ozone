--- conflicted
+++ resolved
@@ -20,7 +20,6 @@
 import com.google.common.annotations.VisibleForTesting;
 import java.io.IOException;
 import java.util.Iterator;
-import org.apache.hadoop.ozone.container.common.impl.ContainerData;
 import org.apache.hadoop.ozone.container.common.interfaces.Container;
 import org.slf4j.Logger;
 import org.slf4j.LoggerFactory;
@@ -55,28 +54,7 @@
   @Override
   public void scanContainer(Container<?> container)
       throws IOException, InterruptedException {
-<<<<<<< HEAD
-    if (!scanHelper.shouldScanMetadata(container)) {
-      return;
-    }
-
-    ContainerData containerData = container.getContainerData();
-
-    MetadataScanResult result = container.scanMetaData();
-    if (result.isDeleted()) {
-      LOG.debug("Container [{}] has been deleted during the metadata scan.", containerData.getContainerID());
-      return;
-    }
-    if (result.hasErrors()) {
-      scanHelper.handleUnhealthyScanResult(containerData, result);
-    }
-
-    // Do not update the scan timestamp after the scan since this was just a
-    // metadata scan, not a full data scan.
-    metrics.incNumContainersScanned();
-=======
     scanHelper.scanMetadata(container);
->>>>>>> 3171688d
   }
 
   @Override
