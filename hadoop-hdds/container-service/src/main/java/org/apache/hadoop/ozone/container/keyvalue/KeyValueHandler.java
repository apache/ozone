--- conflicted
+++ resolved
@@ -164,17 +164,10 @@
                          VolumeSet volSet,
                          ContainerMetrics metrics,
                          IncrementalReportSender<Container> icrSender) {
-<<<<<<< HEAD
-    this(config, datanodeId, contSet, volSet, metrics, icrSender, Clock.systemUTC(), null);
-  }
-
-  @SuppressWarnings("parameternumber")
-=======
-    this(config, datanodeId, contSet, volSet, null, metrics, icrSender, Clock.systemUTC());
+    this(config, datanodeId, contSet, volSet, null, metrics, icrSender, Clock.systemUTC(), null);
   }
 
   @SuppressWarnings("checkstyle:ParameterNumber")
->>>>>>> 08283f3a
   public KeyValueHandler(ConfigurationSource config,
                          String datanodeId,
                          ContainerSet contSet,
