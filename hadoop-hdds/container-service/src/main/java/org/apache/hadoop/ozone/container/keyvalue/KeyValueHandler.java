--- conflicted
+++ resolved
@@ -1336,15 +1336,7 @@
 
         // Rename container location
         try {
-<<<<<<< HEAD
           container.markContainerForDelete();
-          KeyValueContainerUtil.moveToDeletedContainerDir(
-              keyValueContainerData, hddsVolume);
-        } catch (IOException ex) {
-          LOG.error("Failed to move deleted container under {}",
-              hddsVolume.getDeletedContainerDir(), ex);
-          throw new StorageContainerException("Moving deleted container failed",
-=======
           KeyValueContainerUtil.moveToDeletedContainerDir(keyValueContainerData,
               hddsVolume);
         } catch (IOException ioe) {
@@ -1354,7 +1346,6 @@
               "Failed to move container" + container.getContainerData()
                   .getContainerID();
           triggerVolumeScanAndThrowException(container, errorMsg,
->>>>>>> 1ae0401b
               CONTAINER_INTERNAL_ERROR);
         }
 
