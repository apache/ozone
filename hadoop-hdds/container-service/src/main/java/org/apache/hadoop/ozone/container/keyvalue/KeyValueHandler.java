/*
 * Licensed to the Apache Software Foundation (ASF) under one or more
 * contributor license agreements. See the NOTICE file distributed with
 * this work for additional information regarding copyright ownership.
 * The ASF licenses this file to You under the Apache License, Version 2.0
 * (the "License"); you may not use this file except in compliance with
 * the License. You may obtain a copy of the License at
 *
 *      http://www.apache.org/licenses/LICENSE-2.0
 *
 * Unless required by applicable law or agreed to in writing, software
 * distributed under the License is distributed on an "AS IS" BASIS,
 * WITHOUT WARRANTIES OR CONDITIONS OF ANY KIND, either express or implied.
 * See the License for the specific language governing permissions and
 * limitations under the License.
 */

package org.apache.hadoop.ozone.container.keyvalue;

import static org.apache.hadoop.hdds.HddsUtils.checksumToString;
import static org.apache.hadoop.hdds.protocol.datanode.proto.ContainerProtos.ContainerDataProto.State.CLOSED;
import static org.apache.hadoop.hdds.protocol.datanode.proto.ContainerProtos.ContainerDataProto.State.QUASI_CLOSED;
import static org.apache.hadoop.hdds.protocol.datanode.proto.ContainerProtos.ContainerDataProto.State.RECOVERING;
import static org.apache.hadoop.hdds.protocol.datanode.proto.ContainerProtos.ContainerDataProto.State.UNHEALTHY;
import static org.apache.hadoop.hdds.protocol.datanode.proto.ContainerProtos.Result.CHUNK_FILE_INCONSISTENCY;
import static org.apache.hadoop.hdds.protocol.datanode.proto.ContainerProtos.Result.CLOSED_CONTAINER_IO;
import static org.apache.hadoop.hdds.protocol.datanode.proto.ContainerProtos.Result.CONTAINER_ALREADY_EXISTS;
import static org.apache.hadoop.hdds.protocol.datanode.proto.ContainerProtos.Result.CONTAINER_INTERNAL_ERROR;
import static org.apache.hadoop.hdds.protocol.datanode.proto.ContainerProtos.Result.CONTAINER_UNHEALTHY;
import static org.apache.hadoop.hdds.protocol.datanode.proto.ContainerProtos.Result.DELETE_ON_NON_EMPTY_CONTAINER;
import static org.apache.hadoop.hdds.protocol.datanode.proto.ContainerProtos.Result.DELETE_ON_OPEN_CONTAINER;
import static org.apache.hadoop.hdds.protocol.datanode.proto.ContainerProtos.Result.GET_SMALL_FILE_ERROR;
import static org.apache.hadoop.hdds.protocol.datanode.proto.ContainerProtos.Result.INVALID_ARGUMENT;
import static org.apache.hadoop.hdds.protocol.datanode.proto.ContainerProtos.Result.INVALID_CONTAINER_STATE;
import static org.apache.hadoop.hdds.protocol.datanode.proto.ContainerProtos.Result.IO_EXCEPTION;
import static org.apache.hadoop.hdds.protocol.datanode.proto.ContainerProtos.Result.PUT_SMALL_FILE_ERROR;
import static org.apache.hadoop.hdds.protocol.datanode.proto.ContainerProtos.Result.UNCLOSED_CONTAINER_IO;
import static org.apache.hadoop.hdds.protocol.datanode.proto.ContainerProtos.Result.UNSUPPORTED_REQUEST;
import static org.apache.hadoop.hdds.scm.ScmConfigKeys.OZONE_SCM_CHUNK_SIZE_DEFAULT;
import static org.apache.hadoop.hdds.scm.ScmConfigKeys.OZONE_SCM_CHUNK_SIZE_KEY;
import static org.apache.hadoop.hdds.scm.protocolPB.ContainerCommandResponseBuilders.getBlockDataResponse;
import static org.apache.hadoop.hdds.scm.protocolPB.ContainerCommandResponseBuilders.getBlockLengthResponse;
import static org.apache.hadoop.hdds.scm.protocolPB.ContainerCommandResponseBuilders.getEchoResponse;
import static org.apache.hadoop.hdds.scm.protocolPB.ContainerCommandResponseBuilders.getFinalizeBlockResponse;
import static org.apache.hadoop.hdds.scm.protocolPB.ContainerCommandResponseBuilders.getGetContainerMerkleTreeResponse;
import static org.apache.hadoop.hdds.scm.protocolPB.ContainerCommandResponseBuilders.getGetSmallFileResponseSuccess;
import static org.apache.hadoop.hdds.scm.protocolPB.ContainerCommandResponseBuilders.getListBlockResponse;
import static org.apache.hadoop.hdds.scm.protocolPB.ContainerCommandResponseBuilders.getPutFileResponseSuccess;
import static org.apache.hadoop.hdds.scm.protocolPB.ContainerCommandResponseBuilders.getReadChunkResponse;
import static org.apache.hadoop.hdds.scm.protocolPB.ContainerCommandResponseBuilders.getReadContainerResponse;
import static org.apache.hadoop.hdds.scm.protocolPB.ContainerCommandResponseBuilders.getSuccessResponse;
import static org.apache.hadoop.hdds.scm.protocolPB.ContainerCommandResponseBuilders.getSuccessResponseBuilder;
import static org.apache.hadoop.hdds.scm.protocolPB.ContainerCommandResponseBuilders.getWriteChunkResponseSuccess;
import static org.apache.hadoop.hdds.scm.protocolPB.ContainerCommandResponseBuilders.malformedRequest;
import static org.apache.hadoop.hdds.scm.protocolPB.ContainerCommandResponseBuilders.putBlockResponseSuccess;
import static org.apache.hadoop.hdds.scm.protocolPB.ContainerCommandResponseBuilders.unsupportedRequest;
import static org.apache.hadoop.hdds.scm.utils.ClientCommandsUtils.getReadChunkVersion;
import static org.apache.hadoop.ozone.OzoneConsts.INCREMENTAL_CHUNK_LIST;
import static org.apache.hadoop.ozone.container.checksum.DNContainerOperationClient.createSingleNodePipeline;
import static org.apache.hadoop.ozone.container.common.impl.ContainerLayoutVersion.DEFAULT_LAYOUT;

import com.google.common.annotations.VisibleForTesting;
import com.google.common.base.Preconditions;
import com.google.common.util.concurrent.Striped;
import java.io.File;
import java.io.FileNotFoundException;
import java.io.FilenameFilter;
import java.io.IOException;
import java.io.InputStream;
import java.io.OutputStream;
import java.nio.ByteBuffer;
import java.nio.file.DirectoryStream;
import java.nio.file.Files;
import java.nio.file.Path;
import java.time.Clock;
import java.time.Instant;
import java.util.ArrayList;
import java.util.Collection;
import java.util.HashMap;
import java.util.HashSet;
import java.util.LinkedList;
import java.util.List;
import java.util.Map;
import java.util.NavigableMap;
import java.util.Set;
import java.util.TreeMap;
import java.util.concurrent.locks.Lock;
import java.util.function.Function;
import java.util.stream.Collectors;
import org.apache.hadoop.fs.FileUtil;
import org.apache.hadoop.hdds.HddsUtils;
import org.apache.hadoop.hdds.client.BlockID;
import org.apache.hadoop.hdds.client.RatisReplicationConfig;
import org.apache.hadoop.hdds.conf.ConfigurationSource;
import org.apache.hadoop.hdds.conf.OzoneConfiguration;
import org.apache.hadoop.hdds.conf.StorageUnit;
import org.apache.hadoop.hdds.protocol.DatanodeDetails;
import org.apache.hadoop.hdds.protocol.datanode.proto.ContainerProtos;
import org.apache.hadoop.hdds.protocol.datanode.proto.ContainerProtos.ContainerCommandRequestProto;
import org.apache.hadoop.hdds.protocol.datanode.proto.ContainerProtos.ContainerCommandResponseProto;
import org.apache.hadoop.hdds.protocol.datanode.proto.ContainerProtos.ContainerDataProto.State;
import org.apache.hadoop.hdds.protocol.datanode.proto.ContainerProtos.GetSmallFileRequestProto;
import org.apache.hadoop.hdds.protocol.datanode.proto.ContainerProtos.KeyValue;
import org.apache.hadoop.hdds.protocol.datanode.proto.ContainerProtos.PutSmallFileRequestProto;
import org.apache.hadoop.hdds.protocol.datanode.proto.ContainerProtos.Type;
import org.apache.hadoop.hdds.protocol.datanode.proto.ContainerProtos.WriteChunkRequestProto;
import org.apache.hadoop.hdds.protocol.proto.HddsProtos;
import org.apache.hadoop.hdds.scm.ByteStringConversion;
import org.apache.hadoop.hdds.scm.OzoneClientConfig;
import org.apache.hadoop.hdds.scm.ScmConfigKeys;
import org.apache.hadoop.hdds.scm.container.common.helpers.StorageContainerException;
import org.apache.hadoop.hdds.scm.pipeline.Pipeline;
import org.apache.hadoop.hdds.scm.storage.BlockInputStream;
import org.apache.hadoop.hdds.scm.storage.BlockLocationInfo;
import org.apache.hadoop.hdds.scm.storage.ChunkInputStream;
import org.apache.hadoop.hdds.security.token.OzoneBlockTokenIdentifier;
import org.apache.hadoop.hdds.upgrade.HDDSLayoutFeature;
import org.apache.hadoop.hdds.utils.FaultInjector;
import org.apache.hadoop.hdds.utils.HddsServerUtil;
import org.apache.hadoop.ozone.OzoneConfigKeys;
import org.apache.hadoop.ozone.OzoneConsts;
import org.apache.hadoop.ozone.client.io.BlockInputStreamFactoryImpl;
import org.apache.hadoop.ozone.common.Checksum;
import org.apache.hadoop.ozone.common.ChunkBuffer;
import org.apache.hadoop.ozone.common.ChunkBufferToByteString;
import org.apache.hadoop.ozone.common.OzoneChecksumException;
import org.apache.hadoop.ozone.common.utils.BufferUtils;
import org.apache.hadoop.ozone.container.checksum.ContainerChecksumTreeManager;
import org.apache.hadoop.ozone.container.checksum.ContainerDiffReport;
import org.apache.hadoop.ozone.container.checksum.ContainerMerkleTreeWriter;
import org.apache.hadoop.ozone.container.checksum.DNContainerOperationClient;
import org.apache.hadoop.ozone.container.common.helpers.BlockData;
import org.apache.hadoop.ozone.container.common.helpers.ChunkInfo;
import org.apache.hadoop.ozone.container.common.helpers.ContainerMetrics;
import org.apache.hadoop.ozone.container.common.helpers.ContainerUtils;
import org.apache.hadoop.ozone.container.common.impl.ContainerData;
import org.apache.hadoop.ozone.container.common.impl.ContainerLayoutVersion;
import org.apache.hadoop.ozone.container.common.impl.ContainerSet;
import org.apache.hadoop.ozone.container.common.interfaces.BlockIterator;
import org.apache.hadoop.ozone.container.common.interfaces.Container;
import org.apache.hadoop.ozone.container.common.interfaces.DBHandle;
import org.apache.hadoop.ozone.container.common.interfaces.Handler;
import org.apache.hadoop.ozone.container.common.interfaces.ScanResult;
import org.apache.hadoop.ozone.container.common.interfaces.VolumeChoosingPolicy;
import org.apache.hadoop.ozone.container.common.report.IncrementalReportSender;
import org.apache.hadoop.ozone.container.common.statemachine.DatanodeConfiguration;
import org.apache.hadoop.ozone.container.common.transport.server.ratis.DispatcherContext;
import org.apache.hadoop.ozone.container.common.utils.ContainerLogger;
import org.apache.hadoop.ozone.container.common.utils.StorageVolumeUtil;
import org.apache.hadoop.ozone.container.common.volume.HddsVolume;
import org.apache.hadoop.ozone.container.common.volume.VolumeChoosingPolicyFactory;
import org.apache.hadoop.ozone.container.common.volume.VolumeSet;
import org.apache.hadoop.ozone.container.keyvalue.helpers.BlockUtils;
import org.apache.hadoop.ozone.container.keyvalue.helpers.ChunkUtils;
import org.apache.hadoop.ozone.container.keyvalue.helpers.KeyValueContainerUtil;
import org.apache.hadoop.ozone.container.keyvalue.impl.BlockManagerImpl;
import org.apache.hadoop.ozone.container.keyvalue.impl.ChunkManagerFactory;
import org.apache.hadoop.ozone.container.keyvalue.interfaces.BlockManager;
import org.apache.hadoop.ozone.container.keyvalue.interfaces.ChunkManager;
import org.apache.hadoop.ozone.container.upgrade.VersionedDatanodeFeatures;
import org.apache.hadoop.security.token.Token;
import org.apache.hadoop.util.Time;
import org.apache.ratis.statemachine.StateMachine;
import org.apache.ratis.thirdparty.com.google.protobuf.ByteString;
import org.slf4j.Logger;
import org.slf4j.LoggerFactory;

/**
 * Handler for KeyValue Container type.
 */
public class KeyValueHandler extends Handler {

  private static final Logger LOG = LoggerFactory.getLogger(
      KeyValueHandler.class);

  private final BlockManager blockManager;
  private final ChunkManager chunkManager;
  private final VolumeChoosingPolicy volumeChoosingPolicy;
  private final long maxContainerSize;
  private final long maxDeleteLockWaitMs;
  private final Function<ByteBuffer, ByteString> byteBufferToByteString;
  private final boolean validateChunkChecksumData;
  private final int chunkSize;
  // A striped lock that is held during container creation.
  private final Striped<Lock> containerCreationLocks;
  private final ContainerChecksumTreeManager checksumManager;
  private static FaultInjector injector;
  private final Clock clock;
  private final BlockInputStreamFactoryImpl blockInputStreamFactory;

  public KeyValueHandler(ConfigurationSource config,
                         String datanodeId,
                         ContainerSet contSet,
                         VolumeSet volSet,
                         ContainerMetrics metrics,
                         IncrementalReportSender<Container> icrSender,
                         ContainerChecksumTreeManager checksumManager) {
    this(config, datanodeId, contSet, volSet, null, metrics, icrSender, Clock.systemUTC(), checksumManager);
  }

  @SuppressWarnings("checkstyle:ParameterNumber")
  public KeyValueHandler(ConfigurationSource config,
                         String datanodeId,
                         ContainerSet contSet,
                         VolumeSet volSet,
                         VolumeChoosingPolicy volumeChoosingPolicy,
                         ContainerMetrics metrics,
                         IncrementalReportSender<Container> icrSender,
                         Clock clock,
                         ContainerChecksumTreeManager checksumManager) {
    super(config, datanodeId, contSet, volSet, metrics, icrSender);
    this.clock = clock;
    blockManager = new BlockManagerImpl(config);
    validateChunkChecksumData = conf.getObject(
        DatanodeConfiguration.class).isChunkDataValidationCheck();
    chunkManager = ChunkManagerFactory.createChunkManager(config, blockManager,
        volSet);
    this.checksumManager = checksumManager;
    this.volumeChoosingPolicy = volumeChoosingPolicy != null ? volumeChoosingPolicy
        : VolumeChoosingPolicyFactory.getPolicy(config);

    maxContainerSize = (long) config.getStorageSize(
        ScmConfigKeys.OZONE_SCM_CONTAINER_SIZE,
        ScmConfigKeys.OZONE_SCM_CONTAINER_SIZE_DEFAULT, StorageUnit.BYTES);

    DatanodeConfiguration dnConf = conf.getObject(DatanodeConfiguration.class);
    maxDeleteLockWaitMs = dnConf.getDeleteContainerTimeoutMs();
    // this striped handler lock is used for synchronizing createContainer
    // Requests.
    final int threadCountPerDisk = conf.getInt(
        OzoneConfigKeys
            .HDDS_CONTAINER_RATIS_NUM_WRITE_CHUNK_THREADS_PER_VOLUME_KEY,
        OzoneConfigKeys
            .HDDS_CONTAINER_RATIS_NUM_WRITE_CHUNK_THREADS_PER_VOLUME_DEFAULT);
    final int numberOfDisks =
        HddsServerUtil.getDatanodeStorageDirs(conf).size();
    containerCreationLocks = Striped.lazyWeakLock(
        threadCountPerDisk * numberOfDisks);

    boolean isUnsafeByteBufferConversionEnabled =
        conf.getBoolean(
            OzoneConfigKeys.OZONE_UNSAFEBYTEOPERATIONS_ENABLED,
            OzoneConfigKeys.OZONE_UNSAFEBYTEOPERATIONS_ENABLED_DEFAULT);

    byteBufferToByteString =
        ByteStringConversion
            .createByteBufferConversion(isUnsafeByteBufferConversionEnabled);

    blockInputStreamFactory = new BlockInputStreamFactoryImpl();
    chunkSize = (int) conf.getStorageSize(OZONE_SCM_CHUNK_SIZE_KEY, OZONE_SCM_CHUNK_SIZE_DEFAULT, StorageUnit.BYTES);

    if (ContainerLayoutVersion.getConfiguredVersion(conf) ==
        ContainerLayoutVersion.FILE_PER_CHUNK) {
      LOG.warn("FILE_PER_CHUNK layout is not supported. Falling back to default : {}.",
          DEFAULT_LAYOUT.name());
      OzoneConfiguration.of(conf).set(ScmConfigKeys.OZONE_SCM_CONTAINER_LAYOUT_KEY,
          DEFAULT_LAYOUT.name());
    }
  }

  @Override
  public StateMachine.DataChannel getStreamDataChannel(
      Container container, ContainerCommandRequestProto msg)
      throws StorageContainerException {
    KeyValueContainer kvContainer = (KeyValueContainer) container;
    checkContainerOpen(kvContainer);

    if (msg.hasWriteChunk()) {
      BlockID blockID =
          BlockID.getFromProtobuf(msg.getWriteChunk().getBlockID());

      return chunkManager.getStreamDataChannel(kvContainer,
          blockID, metrics);
    } else {
      throw new StorageContainerException("Malformed request.",
          ContainerProtos.Result.IO_EXCEPTION);
    }
  }

  @Override
  public void stop() {
    chunkManager.shutdown();
    blockManager.shutdown();
  }

  @Override
  public ContainerCommandResponseProto handle(
      ContainerCommandRequestProto request, Container container,
      DispatcherContext dispatcherContext) {

    try {
      return KeyValueHandler
          .dispatchRequest(this, request, (KeyValueContainer) container,
              dispatcherContext);
    } catch (RuntimeException e) {
      return ContainerUtils.logAndReturnError(LOG,
          new StorageContainerException(e, CONTAINER_INTERNAL_ERROR),
          request);
    }
  }

  @VisibleForTesting
  static ContainerCommandResponseProto dispatchRequest(KeyValueHandler handler,
      ContainerCommandRequestProto request, KeyValueContainer kvContainer, DispatcherContext dispatcherContext) {
    Type cmdType = request.getCmdType();
    // Validate the request has been made to the correct datanode with the node id matching.
    if (kvContainer != null) {
      try {
        handler.validateRequestDatanodeId(kvContainer.getContainerData().getReplicaIndex(),
            request.getDatanodeUuid());
      } catch (StorageContainerException e) {
        return ContainerUtils.logAndReturnError(LOG, e, request);
      }
    }

    switch (cmdType) {
    case CreateContainer:
      return handler.handleCreateContainer(request, kvContainer);
    case ReadContainer:
      return handler.handleReadContainer(request, kvContainer);
    case UpdateContainer:
      return handler.handleUpdateContainer(request, kvContainer);
    case DeleteContainer:
      return handler.handleDeleteContainer(request, kvContainer);
    case ListContainer:
      return handler.handleUnsupportedOp(request);
    case CloseContainer:
      return handler.handleCloseContainer(request, kvContainer);
    case PutBlock:
      return handler.handlePutBlock(request, kvContainer, dispatcherContext);
    case GetBlock:
      return handler.handleGetBlock(request, kvContainer);
    case DeleteBlock:
      return handler.handleDeleteBlock(request, kvContainer);
    case ListBlock:
      return handler.handleListBlock(request, kvContainer);
    case ReadChunk:
      return handler.handleReadChunk(request, kvContainer, dispatcherContext);
    case DeleteChunk:
      return handler.handleDeleteChunk(request, kvContainer);
    case WriteChunk:
      return handler.handleWriteChunk(request, kvContainer, dispatcherContext);
    case StreamInit:
      return handler.handleStreamInit(request, kvContainer, dispatcherContext);
    case ListChunk:
      return handler.handleUnsupportedOp(request);
    case CompactChunk:
      return handler.handleUnsupportedOp(request);
    case PutSmallFile:
      return handler
          .handlePutSmallFile(request, kvContainer, dispatcherContext);
    case GetSmallFile:
      return handler.handleGetSmallFile(request, kvContainer);
    case GetCommittedBlockLength:
      return handler.handleGetCommittedBlockLength(request, kvContainer);
    case FinalizeBlock:
      return handler.handleFinalizeBlock(request, kvContainer);
    case Echo:
      return handler.handleEcho(request, kvContainer);
    case GetContainerChecksumInfo:
      return handler.handleGetContainerChecksumInfo(request, kvContainer);
    default:
      return null;
    }
  }

  @VisibleForTesting
  public ChunkManager getChunkManager() {
    return this.chunkManager;
  }

  @VisibleForTesting
  public BlockManager getBlockManager() {
    return this.blockManager;
  }

  @VisibleForTesting
  public ContainerChecksumTreeManager getChecksumManager() {
    return this.checksumManager;
  }

  ContainerCommandResponseProto handleStreamInit(
      ContainerCommandRequestProto request, KeyValueContainer kvContainer,
      DispatcherContext dispatcherContext) {
    final BlockID blockID;
    if (request.hasWriteChunk()) {
      WriteChunkRequestProto writeChunk = request.getWriteChunk();
      blockID = BlockID.getFromProtobuf(writeChunk.getBlockID());
    } else {
      if (LOG.isDebugEnabled()) {
        LOG.debug("Malformed {} request. trace ID: {}",
            request.getCmdType(), request.getTraceID());
      }
      return malformedRequest(request);
    }

    String path = null;
    try {
      checkContainerOpen(kvContainer);
      path = chunkManager
          .streamInit(kvContainer, blockID);
    } catch (StorageContainerException ex) {
      return ContainerUtils.logAndReturnError(LOG, ex, request);
    }

    return getSuccessResponseBuilder(request)
        .setMessage(path)
        .build();
  }

  /**
   * Handles Create Container Request. If successful, adds the container to
   * ContainerSet and sends an ICR to the SCM.
   */
  ContainerCommandResponseProto handleCreateContainer(
      ContainerCommandRequestProto request, KeyValueContainer kvContainer) {
    if (!request.hasCreateContainer()) {
      if (LOG.isDebugEnabled()) {
        LOG.debug("Malformed Create Container request. trace ID: {}",
            request.getTraceID());
      }
      return malformedRequest(request);
    }
    // Create Container request should be passed a null container as the
    // container would be created here.
    if (kvContainer != null) {
      return ContainerUtils.logAndReturnError(LOG,
          new StorageContainerException(
              "Container creation failed because " + "key value container" +
                  " already exists", null, CONTAINER_ALREADY_EXISTS), request);
    }

    try {
      this.validateRequestDatanodeId(request.getCreateContainer().hasReplicaIndex() ?
          request.getCreateContainer().getReplicaIndex() : null, request.getDatanodeUuid());
    } catch (StorageContainerException e) {
      return ContainerUtils.logAndReturnError(LOG, e, request);
    }

    long containerID = request.getContainerID();
    State containerState = request.getCreateContainer().getState();

    if (containerState != RECOVERING) {
      try {
        containerSet.ensureContainerNotMissing(containerID, containerState);
      } catch (StorageContainerException ex) {
        return ContainerUtils.logAndReturnError(LOG, ex, request);
      }
    }

    ContainerLayoutVersion layoutVersion =
        ContainerLayoutVersion.getConfiguredVersion(conf);
    KeyValueContainerData newContainerData = new KeyValueContainerData(
        containerID, layoutVersion, maxContainerSize, request.getPipelineID(),
        getDatanodeId());
    State state = request.getCreateContainer().getState();
    if (state != null) {
      newContainerData.setState(state);
    }
    newContainerData.setReplicaIndex(request.getCreateContainer()
        .getReplicaIndex());

    // TODO: Add support to add metadataList to ContainerData. Add metadata
    // to container during creation.
    KeyValueContainer newContainer = new KeyValueContainer(
        newContainerData, conf);

    boolean created = false;
    Lock containerIdLock = containerCreationLocks.get(containerID);
    containerIdLock.lock();
    try {
      if (containerSet.getContainer(containerID) == null) {
        newContainer.create(volumeSet, volumeChoosingPolicy, clusterId);
        if (RECOVERING == newContainer.getContainerState()) {
          created = containerSet.addContainerByOverwriteMissingContainer(newContainer);
        } else {
          created = containerSet.addContainer(newContainer);
        }
      } else {
        // The create container request for an already existing container can
        // arrive in case the ContainerStateMachine reapplies the transaction
        // on datanode restart. Just log a warning msg here.
        LOG.debug("Container already exists. container Id {}", containerID);
      }
    } catch (StorageContainerException ex) {
      newContainerData.releaseCommitSpace();
      return ContainerUtils.logAndReturnError(LOG, ex, request);
    } finally {
      containerIdLock.unlock();
    }

    if (created) {
      ContainerLogger.logOpen(newContainerData);
      try {
        sendICR(newContainer);
      } catch (StorageContainerException ex) {
        return ContainerUtils.logAndReturnError(LOG, ex, request);
      }
    }

    return getSuccessResponse(request);
  }

  private void populateContainerPathFields(KeyValueContainer container,
      HddsVolume hddsVolume) throws IOException {
    volumeSet.readLock();
    try {
      String idDir = VersionedDatanodeFeatures.ScmHA.chooseContainerPathID(
          hddsVolume, clusterId);
      container.populatePathFields(idDir, hddsVolume);
    } finally {
      volumeSet.readUnlock();
    }
  }

  /**
   * Handles Read Container Request. Returns the ContainerData as response.
   */
  ContainerCommandResponseProto handleReadContainer(
      ContainerCommandRequestProto request, KeyValueContainer kvContainer) {
    if (!request.hasReadContainer()) {
      if (LOG.isDebugEnabled()) {
        LOG.debug("Malformed Read Container request. trace ID: {}",
            request.getTraceID());
      }
      return malformedRequest(request);
    }

    KeyValueContainerData containerData = kvContainer.getContainerData();
    return getReadContainerResponse(
        request, containerData.getProtoBufMessage());
  }


  /**
   * Handles Update Container Request. If successful, the container metadata
   * is updated.
   */
  ContainerCommandResponseProto handleUpdateContainer(
      ContainerCommandRequestProto request, KeyValueContainer kvContainer) {

    if (!request.hasUpdateContainer()) {
      if (LOG.isDebugEnabled()) {
        LOG.debug("Malformed Update Container request. trace ID: {}",
            request.getTraceID());
      }
      return malformedRequest(request);
    }

    boolean forceUpdate = request.getUpdateContainer().getForceUpdate();
    List<KeyValue> keyValueList =
        request.getUpdateContainer().getMetadataList();
    Map<String, String> metadata = new HashMap<>();
    for (KeyValue keyValue : keyValueList) {
      metadata.put(keyValue.getKey(), keyValue.getValue());
    }

    try {
      if (!metadata.isEmpty()) {
        kvContainer.update(metadata, forceUpdate);
      }
    } catch (StorageContainerException ex) {
      return ContainerUtils.logAndReturnError(LOG, ex, request);
    }
    return getSuccessResponse(request);
  }

  /**
   * Handles Delete Container Request.
   * Open containers cannot be deleted.
   * Holds writeLock on ContainerSet till the container is removed from
   * containerMap. On disk deletion of container files will happen
   * asynchronously without the lock.
   */
  ContainerCommandResponseProto handleDeleteContainer(
      ContainerCommandRequestProto request, KeyValueContainer kvContainer) {

    if (!request.hasDeleteContainer()) {
      if (LOG.isDebugEnabled()) {
        LOG.debug("Malformed Delete container request. trace ID: {}",
            request.getTraceID());
      }
      return malformedRequest(request);
    }

    boolean forceDelete = request.getDeleteContainer().getForceDelete();
    try {
      deleteInternal(kvContainer, forceDelete);
    } catch (StorageContainerException ex) {
      return ContainerUtils.logAndReturnError(LOG, ex, request);
    }
    return getSuccessResponse(request);
  }

  /**
   * Handles Close Container Request. An open container is closed.
   * Close Container call is idempotent.
   */
  ContainerCommandResponseProto handleCloseContainer(
      ContainerCommandRequestProto request, KeyValueContainer kvContainer) {

    if (!request.hasCloseContainer()) {
      if (LOG.isDebugEnabled()) {
        LOG.debug("Malformed Update Container request. trace ID: {}",
            request.getTraceID());
      }
      return malformedRequest(request);
    }
    try {
      markContainerForClose(kvContainer);
      closeContainer(kvContainer);
    } catch (StorageContainerException ex) {
      return ContainerUtils.logAndReturnError(LOG, ex, request);
    } catch (IOException ex) {
      return ContainerUtils.logAndReturnError(LOG,
          new StorageContainerException("Close Container failed", ex,
              IO_EXCEPTION), request);
    }

    return getSuccessResponse(request);
  }

  /**
   * Handle Put Block operation. Calls BlockManager to process the request.
   */
  ContainerCommandResponseProto handlePutBlock(
      ContainerCommandRequestProto request, KeyValueContainer kvContainer,
      DispatcherContext dispatcherContext) {

    if (!request.hasPutBlock()) {
      if (LOG.isDebugEnabled()) {
        LOG.debug("Malformed Put Key request. trace ID: {}",
            request.getTraceID());
      }
      return malformedRequest(request);
    }

    final ContainerProtos.BlockData blockDataProto;
    try {
      checkContainerOpen(kvContainer);

      ContainerProtos.BlockData data = request.getPutBlock().getBlockData();
      BlockData blockData = BlockData.getFromProtoBuf(data);
      Preconditions.checkNotNull(blockData);

      boolean endOfBlock = false;
      if (!request.getPutBlock().hasEof() || request.getPutBlock().getEof()) {
        // There are two cases where client sends empty put block with eof.
        // (1) An EC empty file. In this case, the block/chunk file does not exist,
        //     so no need to flush/close the file.
        // (2) Ratis output stream in incremental chunk list mode may send empty put block
        //     to close the block, in which case we need to flush/close the file.
        if (!request.getPutBlock().getBlockData().getChunksList().isEmpty() ||
            blockData.getMetadata().containsKey(INCREMENTAL_CHUNK_LIST)) {
          chunkManager.finishWriteChunks(kvContainer, blockData);
        }
        endOfBlock = true;
      }

      // Note: checksum held inside blockData. But no extra checksum validation here with handlePutBlock.

      long bcsId =
          dispatcherContext == null ? 0 : dispatcherContext.getLogIndex();
      blockData.setBlockCommitSequenceId(bcsId);
      blockManager.putBlock(kvContainer, blockData, endOfBlock);

      blockDataProto = blockData.getProtoBufMessage();

      final long numBytes = blockDataProto.getSerializedSize();
      metrics.incContainerBytesStats(Type.PutBlock, numBytes);
    } catch (StorageContainerException ex) {
      return ContainerUtils.logAndReturnError(LOG, ex, request);
    } catch (IOException ex) {
      return ContainerUtils.logAndReturnError(LOG,
          new StorageContainerException("Put Key failed", ex, IO_EXCEPTION),
          request);
    }

    return putBlockResponseSuccess(request, blockDataProto);
  }

  ContainerCommandResponseProto handleFinalizeBlock(
      ContainerCommandRequestProto request, KeyValueContainer kvContainer) {
    ContainerCommandResponseProto responseProto = checkFaultInjector(request);
    if (responseProto != null) {
      return responseProto;
    }

    if (!request.hasFinalizeBlock()) {
      if (LOG.isDebugEnabled()) {
        LOG.debug("Malformed Finalize block request. trace ID: {}",
            request.getTraceID());
      }
      return malformedRequest(request);
    }
    ContainerProtos.BlockData responseData;

    try {
      if (!VersionedDatanodeFeatures.isFinalized(HDDSLayoutFeature.HBASE_SUPPORT)) {
        throw new StorageContainerException("DataNode has not finalized " +
            "upgrading to a version that supports block finalization.", UNSUPPORTED_REQUEST);
      }

      checkContainerOpen(kvContainer);
      BlockID blockID = BlockID.getFromProtobuf(
          request.getFinalizeBlock().getBlockID());
      Preconditions.checkNotNull(blockID);

      LOG.info("Finalized Block request received {} ", blockID);

      responseData = blockManager.getBlock(kvContainer, blockID)
          .getProtoBufMessage();

      chunkManager.finalizeWriteChunk(kvContainer, blockID);
      blockManager.finalizeBlock(kvContainer, blockID);
      kvContainer.getContainerData()
          .addToFinalizedBlockSet(blockID.getLocalID());

      LOG.info("Block has been finalized {} ", blockID);

    } catch (StorageContainerException ex) {
      return ContainerUtils.logAndReturnError(LOG, ex, request);
    } catch (IOException ex) {
      return ContainerUtils.logAndReturnError(LOG,
          new StorageContainerException(
              "Finalize Block failed", ex, IO_EXCEPTION), request);
    }
    return getFinalizeBlockResponse(request, responseData);
  }

  ContainerCommandResponseProto handleEcho(
      ContainerCommandRequestProto request, KeyValueContainer kvContainer) {
    return getEchoResponse(request);
  }

  ContainerCommandResponseProto handleGetContainerChecksumInfo(
      ContainerCommandRequestProto request, KeyValueContainer kvContainer) {

    if (!request.hasGetContainerChecksumInfo()) {
      if (LOG.isDebugEnabled()) {
        LOG.debug("Malformed Read Container Merkle tree request. trace ID: {}",
            request.getTraceID());
      }
      return malformedRequest(request);
    }

    // A container must have moved past the CLOSING
    KeyValueContainerData containerData = kvContainer.getContainerData();
    State state = containerData.getState();
    boolean stateSupportsChecksumInfo = (state == CLOSED || state == QUASI_CLOSED || state == UNHEALTHY);
    if (!stateSupportsChecksumInfo) {
      return ContainerCommandResponseProto.newBuilder()
          .setCmdType(request.getCmdType())
          .setTraceID(request.getTraceID())
          .setResult(UNCLOSED_CONTAINER_IO)
          .setMessage("Checksum information is not available for containers in state " + state)
          .build();
    }

    ByteString checksumTree = null;
    try {
      checksumTree = checksumManager.getContainerChecksumInfo(containerData);
    } catch (IOException ex) {
      // Only build from metadata if the file doesn't exist
      if (ex instanceof FileNotFoundException) {
        try {
          LOG.info("Checksum tree file not found for container {}. Building merkle tree from container metadata.",
              containerData.getContainerID());
          ContainerProtos.ContainerChecksumInfo checksumInfo = updateAndGetContainerChecksumFromMetadata(kvContainer);
          checksumTree = checksumInfo.toByteString();
        } catch (IOException metadataEx) {
          LOG.error("Failed to build merkle tree from metadata for container {}",
              containerData.getContainerID(), metadataEx);
          return ContainerCommandResponseProto.newBuilder()
              .setCmdType(request.getCmdType())
              .setTraceID(request.getTraceID())
              .setResult(IO_EXCEPTION)
              .setMessage("Failed to get or build merkle tree: " + metadataEx.getMessage())
              .build();
        }
      } else {
        // For other inability to read the file, return an error to the client.
        LOG.error("Error occurred when reading checksum file for container {}", containerData.getContainerID(), ex);
        return ContainerCommandResponseProto.newBuilder()
            .setCmdType(request.getCmdType())
            .setTraceID(request.getTraceID())
            .setResult(IO_EXCEPTION)
            .setMessage(ex.getMessage())
            .build();
      }
    }

    return getGetContainerMerkleTreeResponse(request, checksumTree);
  }

  /**
   * Handle Get Block operation. Calls BlockManager to process the request.
   */
  ContainerCommandResponseProto handleGetBlock(
      ContainerCommandRequestProto request, KeyValueContainer kvContainer) {

    if (!request.hasGetBlock()) {
      if (LOG.isDebugEnabled()) {
        LOG.debug("Malformed Get Key request. trace ID: {}",
            request.getTraceID());
      }
      return malformedRequest(request);
    }

    ContainerProtos.BlockData responseData;
    try {
      BlockID blockID = BlockID.getFromProtobuf(
          request.getGetBlock().getBlockID());
      BlockUtils.verifyReplicaIdx(kvContainer, blockID);
      responseData = blockManager.getBlock(kvContainer, blockID).getProtoBufMessage();
      final long numBytes = responseData.getSerializedSize();
      metrics.incContainerBytesStats(Type.GetBlock, numBytes);

    } catch (StorageContainerException ex) {
      return ContainerUtils.logAndReturnError(LOG, ex, request);
    } catch (IOException ex) {
      return ContainerUtils.logAndReturnError(LOG,
          new StorageContainerException("Get Key failed", ex, IO_EXCEPTION),
          request);
    }

    return getBlockDataResponse(request, responseData);
  }

  /**
   * Handles GetCommittedBlockLength operation.
   * Calls BlockManager to process the request.
   */
  ContainerCommandResponseProto handleGetCommittedBlockLength(
      ContainerCommandRequestProto request, KeyValueContainer kvContainer) {

    ContainerCommandResponseProto responseProto = checkFaultInjector(request);
    if (responseProto != null) {
      return responseProto;
    }

    if (!request.hasGetCommittedBlockLength()) {
      if (LOG.isDebugEnabled()) {
        LOG.debug("Malformed Get Key request. trace ID: {}",
            request.getTraceID());
      }
      return malformedRequest(request);
    }

    long blockLength;
    try {
      BlockID blockID = BlockID
          .getFromProtobuf(request.getGetCommittedBlockLength().getBlockID());
      BlockUtils.verifyBCSId(kvContainer, blockID);
      blockLength = blockManager.getCommittedBlockLength(kvContainer, blockID);
    } catch (StorageContainerException ex) {
      return ContainerUtils.logAndReturnError(LOG, ex, request);
    } catch (IOException ex) {
      return ContainerUtils.logAndReturnError(LOG,
          new StorageContainerException("GetCommittedBlockLength failed", ex,
              IO_EXCEPTION), request);
    }

    return getBlockLengthResponse(request, blockLength);
  }

  /**
   * Handle List Block operation. Calls BlockManager to process the request.
   */
  ContainerCommandResponseProto handleListBlock(
      ContainerCommandRequestProto request, KeyValueContainer kvContainer) {

    if (!request.hasListBlock()) {
      if (LOG.isDebugEnabled()) {
        LOG.debug("Malformed list block request. trace ID: {}",
            request.getTraceID());
      }
      return malformedRequest(request);
    }

    List<ContainerProtos.BlockData> returnData = new ArrayList<>();
    try {
      int count = request.getListBlock().getCount();
      long startLocalId = -1;
      if (request.getListBlock().hasStartLocalID()) {
        startLocalId = request.getListBlock().getStartLocalID();
      }
      List<BlockData> responseData =
          blockManager.listBlock(kvContainer, startLocalId, count);
      for (BlockData responseDatum : responseData) {
        returnData.add(responseDatum.getProtoBufMessage());
      }
    } catch (StorageContainerException ex) {
      return ContainerUtils.logAndReturnError(LOG, ex, request);
    } catch (IOException ex) {
      return ContainerUtils.logAndReturnError(LOG,
          new StorageContainerException("List blocks failed", ex, IO_EXCEPTION),
          request);
    }

    return getListBlockResponse(request, returnData);
  }

  /**
   * Handle Delete Block operation. Calls BlockManager to process the request.
   */
  @Deprecated
  ContainerCommandResponseProto handleDeleteBlock(
      ContainerCommandRequestProto request, KeyValueContainer kvContainer) {
    // Block/ Chunk Deletion is handled by BlockDeletingService.
    // SCM sends Block Deletion commands directly to Datanodes and not
    // through a Pipeline.
    throw new UnsupportedOperationException("Datanode handles block deletion " +
        "using BlockDeletingService");
  }

  /**
   * Handle Read Chunk operation. Calls ChunkManager to process the request.
   */
  ContainerCommandResponseProto handleReadChunk(
      ContainerCommandRequestProto request, KeyValueContainer kvContainer,
      DispatcherContext dispatcherContext) {
    if (!request.hasReadChunk()) {
      if (LOG.isDebugEnabled()) {
        LOG.debug("Malformed Read Chunk request. trace ID: {}",
            request.getTraceID());
      }
      return malformedRequest(request);
    }

    final ChunkBufferToByteString data;
    try {
      BlockID blockID = BlockID.getFromProtobuf(
          request.getReadChunk().getBlockID());
      ChunkInfo chunkInfo = ChunkInfo.getFromProtoBuf(request.getReadChunk()
          .getChunkData());
      Preconditions.checkNotNull(chunkInfo);
      BlockUtils.verifyReplicaIdx(kvContainer, blockID);
      BlockUtils.verifyBCSId(kvContainer, blockID);

      if (dispatcherContext == null) {
        dispatcherContext = DispatcherContext.getHandleReadChunk();
      }

      boolean isReadChunkV0 = getReadChunkVersion(request.getReadChunk())
          .equals(ContainerProtos.ReadChunkVersion.V0);
      if (isReadChunkV0) {
        // For older clients, set ReadDataIntoSingleBuffer to true so that
        // all the data read from chunk file is returned as a single
        // ByteString. Older clients cannot process data returned as a list
        // of ByteStrings.
        chunkInfo.setReadDataIntoSingleBuffer(true);
      }

      data = chunkManager.readChunk(kvContainer, blockID, chunkInfo,
          dispatcherContext);
      LOG.debug("read chunk from block {} chunk {}", blockID, chunkInfo);
      // Validate data only if the read chunk is issued by Ratis for its
      // internal logic.
      //  For client reads, the client is expected to validate.
      if (DispatcherContext.op(dispatcherContext).readFromTmpFile()) {
        validateChunkChecksumData(data, chunkInfo);
        metrics.incBytesReadStateMachine(chunkInfo.getLen());
        metrics.incNumReadStateMachine();
      }
      metrics.incContainerBytesStats(Type.ReadChunk, chunkInfo.getLen());
    } catch (StorageContainerException ex) {
      return ContainerUtils.logAndReturnError(LOG, ex, request);
    } catch (IOException ex) {
      return ContainerUtils.logAndReturnError(LOG,
          new StorageContainerException("Read Chunk failed", ex, IO_EXCEPTION),
          request);
    }

    Preconditions.checkNotNull(data, "Chunk data is null");

    return getReadChunkResponse(request, data, byteBufferToByteString);
  }

  /**
   * Handle Delete Chunk operation. Calls ChunkManager to process the request.
   */
  @Deprecated
  ContainerCommandResponseProto handleDeleteChunk(
      ContainerCommandRequestProto request, KeyValueContainer kvContainer) {
    // Block/ Chunk Deletion is handled by BlockDeletingService.
    // SCM sends Block Deletion commands directly to Datanodes and not
    // through a Pipeline.
    throw new UnsupportedOperationException("Datanode handles chunk deletion " +
        "using BlockDeletingService");
  }

  private void validateChunkChecksumData(ChunkBufferToByteString data, ChunkInfo info)
      throws StorageContainerException {
    if (validateChunkChecksumData) {
      try {
        if (data instanceof ChunkBuffer) {
          final ChunkBuffer b = (ChunkBuffer)data;
          Checksum.verifyChecksum(b.duplicate(b.position(), b.limit()), info.getChecksumData(), 0);
        } else {
          Checksum.verifyChecksum(data.toByteString(byteBufferToByteString).asReadOnlyByteBuffer(),
              info.getChecksumData(), 0);
        }
      } catch (OzoneChecksumException ex) {
        throw ChunkUtils.wrapInStorageContainerException(ex);
      }
    }
  }

  /**
   * Handle Write Chunk operation. Calls ChunkManager to process the request.
   */
  ContainerCommandResponseProto handleWriteChunk(
      ContainerCommandRequestProto request, KeyValueContainer kvContainer,
      DispatcherContext dispatcherContext) {

    if (!request.hasWriteChunk()) {
      if (LOG.isDebugEnabled()) {
        LOG.debug("Malformed Write Chunk request. trace ID: {}",
            request.getTraceID());
      }
      return malformedRequest(request);
    }

    ContainerProtos.BlockData blockDataProto = null;
    try {
      checkContainerOpen(kvContainer);

      WriteChunkRequestProto writeChunk = request.getWriteChunk();
      BlockID blockID = BlockID.getFromProtobuf(writeChunk.getBlockID());
      ContainerProtos.ChunkInfo chunkInfoProto = writeChunk.getChunkData();

      ChunkInfo chunkInfo = ChunkInfo.getFromProtoBuf(chunkInfoProto);
      Preconditions.checkNotNull(chunkInfo);

      ChunkBuffer data = null;
      if (dispatcherContext == null) {
        dispatcherContext = DispatcherContext.getHandleWriteChunk();
      }
      final boolean isWrite = dispatcherContext.getStage().isWrite();
      if (isWrite) {
        data =
            ChunkBuffer.wrap(writeChunk.getData().asReadOnlyByteBufferList());
        // TODO: Can improve checksum validation here. Make this one-shot after protocol change.
        validateChunkChecksumData(data, chunkInfo);
      }
      chunkManager
          .writeChunk(kvContainer, blockID, chunkInfo, data, dispatcherContext);

      final boolean isCommit = dispatcherContext.getStage().isCommit();
      if (isCommit && writeChunk.hasBlock()) {
        long startTime = Time.monotonicNowNanos();
        metrics.incContainerOpsMetrics(Type.PutBlock);
        BlockData blockData = BlockData.getFromProtoBuf(
            writeChunk.getBlock().getBlockData());
        // optimization for hsync when WriteChunk is in commit phase:
        //
        // block metadata is piggybacked in the same message.
        // there will not be an additional PutBlock request.
        //
        // do not do this in WRITE_DATA phase otherwise PutBlock will be out
        // of order.
        blockData.setBlockCommitSequenceId(dispatcherContext.getLogIndex());
        boolean eob = writeChunk.getBlock().getEof();
        if (eob) {
          chunkManager.finishWriteChunks(kvContainer, blockData);
        }
        blockManager.putBlock(kvContainer, blockData, eob);
        blockDataProto = blockData.getProtoBufMessage();
        final long numBytes = blockDataProto.getSerializedSize();
        metrics.incContainerBytesStats(Type.PutBlock, numBytes);
        metrics.incContainerOpsLatencies(Type.PutBlock, Time.monotonicNowNanos() - startTime);
      }

      // We should increment stats after writeChunk
      if (isWrite) {
        metrics.incContainerBytesStats(Type.WriteChunk, writeChunk
            .getChunkData().getLen());
      }
    } catch (StorageContainerException ex) {
      return ContainerUtils.logAndReturnError(LOG, ex, request);
    } catch (IOException ex) {
      return ContainerUtils.logAndReturnError(LOG,
          new StorageContainerException("Write Chunk failed", ex, IO_EXCEPTION),
          request);
    }

    return getWriteChunkResponseSuccess(request, blockDataProto);
  }

  /**
   * Handle Write Chunk operation for closed container. Calls ChunkManager to process the request.
   */
  public void writeChunkForClosedContainer(ChunkInfo chunkInfo, BlockID blockID,
                                           ChunkBuffer data, KeyValueContainer kvContainer)
      throws IOException {
    Preconditions.checkNotNull(kvContainer);
    Preconditions.checkNotNull(chunkInfo);
    Preconditions.checkNotNull(data);
    long writeChunkStartTime = Time.monotonicNowNanos();
    if (!checkContainerClose(kvContainer)) {
      throw new IOException("Container #" + kvContainer.getContainerData().getContainerID() +
          " is not in closed state, Container state is " + kvContainer.getContainerState());
    }

    DispatcherContext dispatcherContext = DispatcherContext.getHandleWriteChunk();
    chunkManager.writeChunk(kvContainer, blockID, chunkInfo, data,
        dispatcherContext);

    // Increment write stats for WriteChunk after write.
    metrics.incClosedContainerBytesStats(Type.WriteChunk, chunkInfo.getLen());
    metrics.incContainerOpsLatencies(Type.WriteChunk, Time.monotonicNowNanos() - writeChunkStartTime);
  }

  /**
   * Handle Put Block operation for closed container. Calls BlockManager to process the request.
   * This is primarily used by container reconciliation process to persist the block data for closed container.
   * @param kvContainer           - Container for which block data need to be persisted.
   * @param blockData             - Block Data to be persisted (BlockData should have the chunks).
   * @param blockCommitSequenceId - Block Commit Sequence ID for the block.
   * @param overwriteBscId        - To overwrite bcsId in the block data and container. In case of chunk failure
   *                              during reconciliation, we do not want to overwrite the bcsId as this block/container
   *                              is incomplete in its current state.
   */
  public void putBlockForClosedContainer(KeyValueContainer kvContainer, BlockData blockData,
                                         long blockCommitSequenceId, boolean overwriteBscId)
      throws IOException {
    Preconditions.checkNotNull(kvContainer);
    Preconditions.checkNotNull(blockData);
    long startTime = Time.monotonicNowNanos();

    if (!checkContainerClose(kvContainer)) {
      throw new IOException("Container #" + kvContainer.getContainerData().getContainerID() +
          " is not in closed state, Container state is " + kvContainer.getContainerState());
    }
    // To be set from the Replica's BCSId
    if (overwriteBscId) {
      blockData.setBlockCommitSequenceId(blockCommitSequenceId);
    }

    blockManager.putBlockForClosedContainer(kvContainer, blockData, overwriteBscId);
    ContainerProtos.BlockData blockDataProto = blockData.getProtoBufMessage();
    final long numBytes = blockDataProto.getSerializedSize();
    // Increment write stats for PutBlock after write.
    metrics.incClosedContainerBytesStats(Type.PutBlock, numBytes);
    metrics.incContainerOpsLatencies(Type.PutBlock, Time.monotonicNowNanos() - startTime);
  }

  /**
   * Handle Put Small File operation. Writes the chunk and associated key
   * using a single RPC. Calls BlockManager and ChunkManager to process the
   * request.
   */
  ContainerCommandResponseProto handlePutSmallFile(
      ContainerCommandRequestProto request, KeyValueContainer kvContainer,
      DispatcherContext dispatcherContext) {

    if (!request.hasPutSmallFile()) {
      if (LOG.isDebugEnabled()) {
        LOG.debug("Malformed Put Small File request. trace ID: {}",
            request.getTraceID());
      }
      return malformedRequest(request);
    }

    PutSmallFileRequestProto putSmallFileReq = request.getPutSmallFile();
    final ContainerProtos.BlockData blockDataProto;
    try {
      checkContainerOpen(kvContainer);

      BlockData blockData = BlockData.getFromProtoBuf(
          putSmallFileReq.getBlock().getBlockData());
      Preconditions.checkNotNull(blockData);

      ContainerProtos.ChunkInfo chunkInfoProto = putSmallFileReq.getChunkInfo();
      ChunkInfo chunkInfo = ChunkInfo.getFromProtoBuf(chunkInfoProto);
      Preconditions.checkNotNull(chunkInfo);

      ChunkBuffer data = ChunkBuffer.wrap(
          putSmallFileReq.getData().asReadOnlyByteBufferList());
      if (dispatcherContext == null) {
        dispatcherContext = DispatcherContext.getHandlePutSmallFile();
      }

      BlockID blockID = blockData.getBlockID();

      // chunks will be committed as a part of handling putSmallFile
      // here. There is no need to maintain this info in openContainerBlockMap.
      validateChunkChecksumData(data, chunkInfo);
      chunkManager
          .writeChunk(kvContainer, blockID, chunkInfo, data, dispatcherContext);
      chunkManager.finishWriteChunks(kvContainer, blockData);

      List<ContainerProtos.ChunkInfo> chunks = new LinkedList<>();
      chunks.add(chunkInfoProto);
      blockData.setChunks(chunks);
      blockData.setBlockCommitSequenceId(dispatcherContext.getLogIndex());

      blockManager.putBlock(kvContainer, blockData);

      blockDataProto = blockData.getProtoBufMessage();
      metrics.incContainerBytesStats(Type.PutSmallFile, chunkInfo.getLen());
    } catch (StorageContainerException ex) {
      return ContainerUtils.logAndReturnError(LOG, ex, request);
    } catch (IOException ex) {
      return ContainerUtils.logAndReturnError(LOG,
          new StorageContainerException("Read Chunk failed", ex,
              PUT_SMALL_FILE_ERROR), request);
    }

    return getPutFileResponseSuccess(request, blockDataProto);
  }

  /**
   * Handle Get Small File operation. Gets a data stream using a key. This
   * helps in reducing the RPC overhead for small files. Calls BlockManager and
   * ChunkManager to process the request.
   */
  ContainerCommandResponseProto handleGetSmallFile(
      ContainerCommandRequestProto request, KeyValueContainer kvContainer) {

    if (!request.hasGetSmallFile()) {
      if (LOG.isDebugEnabled()) {
        LOG.debug("Malformed Get Small File request. trace ID: {}",
            request.getTraceID());
      }
      return malformedRequest(request);
    }

    GetSmallFileRequestProto getSmallFileReq = request.getGetSmallFile();

    try {
      BlockID blockID = BlockID.getFromProtobuf(getSmallFileReq.getBlock()
          .getBlockID());
      BlockData responseData = blockManager.getBlock(kvContainer, blockID);

      ContainerProtos.ChunkInfo chunkInfoProto = null;
      List<ByteString> dataBuffers = new ArrayList<>();
      final DispatcherContext dispatcherContext
          = DispatcherContext.getHandleGetSmallFile();
      for (ContainerProtos.ChunkInfo chunk : responseData.getChunks()) {
        // if the block is committed, all chunks must have been committed.
        // Tmp chunk files won't exist here.
        ChunkInfo chunkInfo = ChunkInfo.getFromProtoBuf(chunk);
        boolean isReadChunkV0 = getReadChunkVersion(request.getGetSmallFile())
            .equals(ContainerProtos.ReadChunkVersion.V0);
        if (isReadChunkV0) {
          // For older clients, set ReadDataIntoSingleBuffer to true so that
          // all the data read from chunk file is returned as a single
          // ByteString. Older clients cannot process data returned as a list
          // of ByteStrings.
          chunkInfo.setReadDataIntoSingleBuffer(true);
        }
        final ChunkBufferToByteString data = chunkManager.readChunk(
            kvContainer, blockID, chunkInfo, dispatcherContext);
        dataBuffers.addAll(data.toByteStringList(byteBufferToByteString));
        chunkInfoProto = chunk;
      }
      metrics.incContainerBytesStats(Type.GetSmallFile,
          BufferUtils.getBuffersLen(dataBuffers));
      return getGetSmallFileResponseSuccess(request, dataBuffers,
          chunkInfoProto);
    } catch (StorageContainerException e) {
      return ContainerUtils.logAndReturnError(LOG, e, request);
    } catch (IOException ex) {
      return ContainerUtils.logAndReturnError(LOG,
          new StorageContainerException("Write Chunk failed", ex,
              GET_SMALL_FILE_ERROR), request);
    }
  }

  /**
   * Handle unsupported operation.
   */
  ContainerCommandResponseProto handleUnsupportedOp(
      ContainerCommandRequestProto request) {
    // TODO : remove all unsupported operations or handle them.
    return unsupportedRequest(request);
  }

  /**
   * Check if container is open. Throw exception otherwise.
   * @param kvContainer
   * @throws StorageContainerException
   */
  private void checkContainerOpen(KeyValueContainer kvContainer)
      throws StorageContainerException {

    final State containerState = kvContainer.getContainerState();

    /*
     * In a closing state, follower will receive transactions from leader.
     * Once the leader is put to closing state, it will reject further requests
     * from clients. Only the transactions which happened before the container
     * in the leader goes to closing state, will arrive here even the container
     * might already be in closing state here.
     */
    if (containerState == State.OPEN || containerState == State.CLOSING
        || containerState == RECOVERING) {
      return;
    }

    final ContainerProtos.Result result;
    switch (containerState) {
    case QUASI_CLOSED:
      result = CLOSED_CONTAINER_IO;
      break;
    case CLOSED:
      result = CLOSED_CONTAINER_IO;
      break;
    case UNHEALTHY:
      result = CONTAINER_UNHEALTHY;
      break;
    case INVALID:
      result = INVALID_CONTAINER_STATE;
      break;
    default:
      result = CONTAINER_INTERNAL_ERROR;
    }
    String msg = "Requested operation not allowed as ContainerState is " +
        containerState;
    throw new StorageContainerException(msg, result);
  }

  /**
   * Check if container is Closed.
   * @param kvContainer
   */
  private boolean checkContainerClose(KeyValueContainer kvContainer) {

    final State containerState = kvContainer.getContainerState();
    if (containerState == State.QUASI_CLOSED || containerState == State.CLOSED || containerState == State.UNHEALTHY) {
      return true;
    }
    return false;
  }

  @Override
  public Container importContainer(ContainerData originalContainerData,
      final InputStream rawContainerStream,
      final TarContainerPacker packer)
      throws IOException {
    Preconditions.checkState(originalContainerData instanceof
        KeyValueContainerData, "Should be KeyValueContainerData instance");

    KeyValueContainerData containerData = new KeyValueContainerData(
        (KeyValueContainerData) originalContainerData);

    KeyValueContainer container = new KeyValueContainer(containerData,
        conf);

    HddsVolume targetVolume = originalContainerData.getVolume();
    populateContainerPathFields(container, targetVolume);
    container.importContainerData(rawContainerStream, packer);
    ContainerLogger.logImported(containerData);
    sendICR(container);
    return container;

  }

  @Override
  public void exportContainer(final Container container,
                              final OutputStream outputStream,
                              final TarContainerPacker packer)
      throws IOException {
    final KeyValueContainer kvc = (KeyValueContainer) container;
    kvc.exportContainerData(outputStream, packer);
    ContainerLogger.logExported(container.getContainerData());
  }

  @Override
  public void markContainerForClose(Container container)
      throws IOException {
    container.writeLock();
    try {
      ContainerProtos.ContainerDataProto.State state =
          container.getContainerState();
      // Move the container to CLOSING state only if it's OPEN/RECOVERING
      if (HddsUtils.isOpenToWriteState(state)) {
        if (state == RECOVERING) {
          containerSet.removeRecoveringContainer(
              container.getContainerData().getContainerID());
          ContainerLogger.logRecovered(container.getContainerData());
        }
        container.markContainerForClose();
      }
    } finally {
      container.writeUnlock();
    }
    ContainerLogger.logClosing(container.getContainerData());
    sendICR(container);
  }

  @Override
  public void updateContainerChecksum(Container container, ContainerMerkleTreeWriter treeWriter)
      throws IOException {
    updateAndGetContainerChecksum(container, treeWriter, true);
  }

  /**
   * Write the merkle tree for this container using the existing checksum metadata only. The data is not read or
   * validated by this method, so it is expected to run quickly.
   * <p>
   * If a data checksum for the container already exists, this method does nothing. The existing value would have either
   * been made from the metadata or data itself so there is no need to recreate it from the metadata. This method
   * does not send an ICR with the updated checksum info.
   * <p>
   *
   * @param container The container which will have a tree generated.
   */
  private void updateContainerChecksumFromMetadataIfNeeded(Container container) {
    if (!container.getContainerData().needsDataChecksum()) {
      return;
    }

    try {
      KeyValueContainer keyValueContainer = (KeyValueContainer) container;
      updateAndGetContainerChecksumFromMetadata(keyValueContainer);
    } catch (IOException ex) {
      LOG.error("Cannot create container checksum for container {} , Exception: ",
          container.getContainerData().getContainerID(), ex);
    }
  }

  /**
   * Updates the container merkle tree based on the RocksDb's block metadata and returns the updated checksum info.
   * This method does not send an ICR with the updated checksum info.
   * @param container - Container for which the container merkle tree needs to be updated.
   */
  @VisibleForTesting
  public ContainerProtos.ContainerChecksumInfo updateAndGetContainerChecksumFromMetadata(
      KeyValueContainer container) throws IOException {
    ContainerMerkleTreeWriter merkleTree = new ContainerMerkleTreeWriter();
    try (DBHandle dbHandle = BlockUtils.getDB(container.getContainerData(), conf);
         BlockIterator<BlockData> blockIterator = dbHandle.getStore().
             getBlockIterator(container.getContainerData().getContainerID())) {
      while (blockIterator.hasNext()) {
        BlockData blockData = blockIterator.nextBlock();
        merkleTree.addBlock(blockData.getLocalID());
        // Assume all chunks are healthy when building the tree from metadata. Scanner will identify corruption when
        // it runs after.
        List<ContainerProtos.ChunkInfo> chunkInfos = blockData.getChunks();
        merkleTree.addChunks(blockData.getLocalID(), true, chunkInfos);
      }
    }
    return updateAndGetContainerChecksum(container, merkleTree, false);
  }

  private ContainerProtos.ContainerChecksumInfo updateAndGetContainerChecksum(Container container,
      ContainerMerkleTreeWriter treeWriter, boolean sendICR) throws IOException {
    KeyValueContainerData containerData = (KeyValueContainerData) container.getContainerData();

    // Attempt to write the new data checksum to disk. If persisting this fails, keep using the original data
    // checksum to prevent divergence from what SCM sees in the ICR vs what datanode peers will see when pulling the
    // merkle tree.
    long originalDataChecksum = containerData.getDataChecksum();
    boolean hadDataChecksum = !containerData.needsDataChecksum();
    ContainerProtos.ContainerChecksumInfo updateChecksumInfo = checksumManager.writeContainerDataTree(containerData,
        treeWriter);
    long updatedDataChecksum = updateChecksumInfo.getContainerMerkleTree().getDataChecksum();

    if (updatedDataChecksum != originalDataChecksum) {
      containerData.setDataChecksum(updatedDataChecksum);
      try (DBHandle dbHandle = BlockUtils.getDB(containerData, conf)) {
        // This value is only used during the datanode startup. If the update fails, then it's okay as the merkle tree
        // and in-memory checksum will still be the same. This will be updated the next time we update the tree.
        // Either scanner or reconciliation will update the checksum.
        dbHandle.getStore().getMetadataTable().put(containerData.getContainerDataChecksumKey(), updatedDataChecksum);
      } catch (IOException e) {
        LOG.error("Failed to update container data checksum in RocksDB for container {}. " +
                "Leaving the original checksum in RocksDB: {}", containerData.getContainerID(),
            checksumToString(originalDataChecksum), e);
      }

      if (sendICR) {
        sendICR(container);
      }

      String message = "Container " + containerData.getContainerID() +  " data checksum updated from " +
          checksumToString(originalDataChecksum) + " to " + checksumToString(updatedDataChecksum);
      if (hadDataChecksum) {
        LOG.warn(message);
        ContainerLogger.logChecksumUpdated(containerData, originalDataChecksum);
      } else {
        // If this is the first time the checksum is being generated, don't log a warning about updating the checksum.
        LOG.debug(message);
      }
    }
    return updateChecksumInfo;
  }

  @Override
  public void markContainerUnhealthy(Container container, ScanResult reason)
      throws IOException {
    container.writeLock();
    long containerID = container.getContainerData().getContainerID();
    try {
      if (container.getContainerState() == State.UNHEALTHY) {
        LOG.debug("Call to mark already unhealthy container {} as unhealthy",
            containerID);
        return;
      }
      // If the volume is unhealthy, no action is needed. The container has
      // already been discarded and SCM notified. Once a volume is failed, it
      // cannot be restored without a restart.
      HddsVolume containerVolume = container.getContainerData().getVolume();
      if (containerVolume.isFailed()) {
        LOG.debug("Ignoring unhealthy container {} detected on an " +
            "already failed volume {}", containerID, containerVolume);
        return;
      }
      container.markContainerUnhealthy();
    } catch (StorageContainerException ex) {
      LOG.warn("Unexpected error while marking container {} unhealthy",
          containerID, ex);
    } finally {
      container.writeUnlock();
    }
    updateContainerChecksumFromMetadataIfNeeded(container);
    // Even if the container file is corrupted/missing and the unhealthy
    // update fails, the unhealthy state is kept in memory and sent to
    // SCM. Write a corresponding entry to the container log as well.
    ContainerLogger.logUnhealthy(container.getContainerData(), reason);
    sendICR(container);
  }

  @Override
  public void quasiCloseContainer(Container container, String reason)
      throws IOException {
    container.writeLock();
    try {
      final State state = container.getContainerState();
      // Quasi close call is idempotent.
      if (state == State.QUASI_CLOSED) {
        return;
      }
      // The container has to be in CLOSING state.
      if (state != State.CLOSING) {
        ContainerProtos.Result error =
            state == State.INVALID ? INVALID_CONTAINER_STATE :
                CONTAINER_INTERNAL_ERROR;
        throw new StorageContainerException(
            "Cannot quasi close container #" + container.getContainerData()
                .getContainerID() + " while in " + state + " state.", error);
      }
      container.quasiClose();
    } finally {
      container.writeUnlock();
    }
    updateContainerChecksumFromMetadataIfNeeded(container);
    ContainerLogger.logQuasiClosed(container.getContainerData(), reason);
    sendICR(container);
  }

  @Override
  public void closeContainer(Container container)
      throws IOException {
    container.writeLock();
    try {
      final State state = container.getContainerState();
      // Close call is idempotent.
      if (state == State.CLOSED) {
        return;
      }
      if (state == State.UNHEALTHY) {
        throw new StorageContainerException(
            "Cannot close container #" + container.getContainerData()
                .getContainerID() + " while in " + state + " state.",
            ContainerProtos.Result.CONTAINER_UNHEALTHY);
      }
      // The container has to be either in CLOSING or in QUASI_CLOSED state.
      if (state != State.CLOSING && state != State.QUASI_CLOSED) {
        ContainerProtos.Result error =
            state == State.INVALID ? INVALID_CONTAINER_STATE :
                CONTAINER_INTERNAL_ERROR;
        throw new StorageContainerException(
            "Cannot close container #" + container.getContainerData()
                .getContainerID() + " while in " + state + " state.", error);
      }
      container.close();
    } finally {
      container.writeUnlock();
    }
    updateContainerChecksumFromMetadataIfNeeded(container);
    ContainerLogger.logClosed(container.getContainerData());
    sendICR(container);
  }

  @Override
  public void deleteContainer(Container container, boolean force)
      throws IOException {
    deleteInternal(container, force);
  }

  @SuppressWarnings("checkstyle:MethodLength")
  @Override
  public void reconcileContainer(DNContainerOperationClient dnClient, Container<?> container,
      Collection<DatanodeDetails> peers) throws IOException {
    long containerID = container.getContainerData().getContainerID();
    try {
      reconcileContainerInternal(dnClient, container, peers);
    } finally {
      // Trigger on demand scanner, which will build the merkle tree based on the newly ingested data.
      containerSet.scanContainerWithoutGap(containerID,
          "Container reconciliation");
      sendICR(container);
    }
  }

  private void reconcileContainerInternal(DNContainerOperationClient dnClient, Container<?> container,
      Collection<DatanodeDetails> peers) throws IOException {
    KeyValueContainer kvContainer = (KeyValueContainer) container;
    KeyValueContainerData containerData = (KeyValueContainerData) container.getContainerData();
    long containerID = containerData.getContainerID();

    // Obtain the original checksum info before reconciling with any peers.
    ContainerProtos.ContainerChecksumInfo originalChecksumInfo = checksumManager.read(containerData);
    if (!originalChecksumInfo.hasContainerMerkleTree()) {
      // Try creating the merkle tree from RocksDB metadata if it is not present.
      originalChecksumInfo = updateAndGetContainerChecksumFromMetadata(kvContainer);
    }
    // This holds our current most up-to-date checksum info that we are using for the container.
    ContainerProtos.ContainerChecksumInfo latestChecksumInfo = originalChecksumInfo;

    int successfulPeerCount = 0;
    Set<Long> allBlocksUpdated = new HashSet<>();
    ByteBuffer chunkByteBuffer = ByteBuffer.allocate(chunkSize);

    for (DatanodeDetails peer : peers) {
      try {
        long numMissingBlocksRepaired = 0;
        long numCorruptChunksRepaired = 0;
        long numMissingChunksRepaired = 0;

        LOG.info("Beginning reconciliation for container {} with peer {}. Current data checksum is {}",
            containerID, peer, checksumToString(ContainerChecksumTreeManager.getDataChecksum(latestChecksumInfo)));
        // Data checksum updated after each peer reconciles.
        long start = Instant.now().toEpochMilli();
        ContainerProtos.ContainerChecksumInfo peerChecksumInfo;


        // Data checksum updated after each peer reconciles.
        peerChecksumInfo = dnClient.getContainerChecksumInfo(containerID, peer);
        if (peerChecksumInfo == null) {
          LOG.warn("Cannot reconcile container {} with peer {} which has not yet generated a checksum",
              containerID, peer);
          continue;
        }

        // This will be updated as we do repairs with this peer, then used to write the updated tree for the diff with
        // the next peer.
        ContainerMerkleTreeWriter updatedTreeWriter =
            new ContainerMerkleTreeWriter(latestChecksumInfo.getContainerMerkleTree());
        ContainerDiffReport diffReport = checksumManager.diff(latestChecksumInfo, peerChecksumInfo);
        Pipeline pipeline = createSingleNodePipeline(peer);

        // Handle missing blocks
        for (ContainerProtos.BlockMerkleTree missingBlock : diffReport.getMissingBlocks()) {
          try {
            long localID = missingBlock.getBlockID();
            BlockID blockID = new BlockID(containerID, localID);
            if (getBlockManager().blockExists(container, blockID)) {
              LOG.warn("Cannot reconcile block {} in container {} which was previously reported missing but is now " +
                  "present. Our container merkle tree is stale.", localID, containerID);
            } else {
              long chunksInBlockRetrieved = reconcileChunksPerBlock(kvContainer, pipeline, dnClient, localID,
                  missingBlock.getChunkMerkleTreeList(), updatedTreeWriter, chunkByteBuffer);
              if (chunksInBlockRetrieved != 0) {
                allBlocksUpdated.add(localID);
                numMissingBlocksRepaired++;
              }
            }
          } catch (IOException e) {
            LOG.error("Error while reconciling missing block for block {} in container {}", missingBlock.getBlockID(),
                  containerID, e);
          }
        }

        // Handle missing chunks
        for (Map.Entry<Long, List<ContainerProtos.ChunkMerkleTree>> entry : diffReport.getMissingChunks().entrySet()) {
          long localID = entry.getKey();
          try {
            long missingChunksRepaired = reconcileChunksPerBlock(kvContainer, pipeline, dnClient, entry.getKey(),
                entry.getValue(), updatedTreeWriter, chunkByteBuffer);
            if (missingChunksRepaired != 0) {
              allBlocksUpdated.add(localID);
              numMissingChunksRepaired += missingChunksRepaired;
            }
          } catch (IOException e) {
            LOG.error("Error while reconciling missing chunk for block {} in container {}", entry.getKey(),
                containerID, e);
          }
        }

        // Handle corrupt chunks
        for (Map.Entry<Long, List<ContainerProtos.ChunkMerkleTree>> entry : diffReport.getCorruptChunks().entrySet()) {
          long localID = entry.getKey();
          try {
            long corruptChunksRepaired = reconcileChunksPerBlock(kvContainer, pipeline, dnClient, entry.getKey(),
                entry.getValue(), updatedTreeWriter, chunkByteBuffer);
            if (corruptChunksRepaired != 0) {
              allBlocksUpdated.add(localID);
              numCorruptChunksRepaired += corruptChunksRepaired;
            }
          } catch (IOException e) {
            LOG.error("Error while reconciling corrupt chunk for block {} in container {}", entry.getKey(),
                containerID, e);
          }
        }

        // Based on repaired done with this peer, write the updated merkle tree to the container.
        // This updated tree will be used when we reconcile with the next peer.
        ContainerProtos.ContainerChecksumInfo previousChecksumInfo = latestChecksumInfo;
        latestChecksumInfo = updateAndGetContainerChecksum(container, updatedTreeWriter, false);

        // Log the results of reconciliation with this peer.
        long duration = Instant.now().toEpochMilli() - start;
        long previousDataChecksum = ContainerChecksumTreeManager.getDataChecksum(previousChecksumInfo);
        long latestDataChecksum = ContainerChecksumTreeManager.getDataChecksum(latestChecksumInfo);
        if (previousDataChecksum == latestDataChecksum) {
          if (numCorruptChunksRepaired != 0 || numMissingBlocksRepaired != 0 || numMissingChunksRepaired != 0) {
            // This condition should never happen.
            LOG.error("Checksum of container was not updated but blocks were repaired.");
          }
          LOG.info("Container {} reconciled with peer {}. Data checksum {} was not updated. Time taken: {} ms",
              containerID, peer, checksumToString(previousDataChecksum), duration);
        } else {
          LOG.warn("Container {} reconciled with peer {}. Data checksum updated from {} to {}" +
                  ".\nMissing blocks repaired: {}/{}\n" +
                  "Missing chunks repaired: {}/{}\n" +
                  "Corrupt chunks repaired:  {}/{}\n" +
                  "Time taken: {} ms",
              containerID, peer, checksumToString(previousDataChecksum), checksumToString(latestDataChecksum),
              numMissingBlocksRepaired, diffReport.getMissingBlocks().size(),
              numMissingChunksRepaired, diffReport.getMissingChunks().size(),
              numCorruptChunksRepaired, diffReport.getCorruptChunks().size(),
              duration);
        }

        ContainerLogger.logReconciled(container.getContainerData(), previousDataChecksum, peer);
        successfulPeerCount++;
      } catch (IOException ex) {
        LOG.error("Failed to reconcile with peer {} for container #{}. Skipping to next peer.",
            peer, containerID, ex);
      }
    }

    // Log a summary after reconciling with all peers.
    long originalDataChecksum = ContainerChecksumTreeManager.getDataChecksum(originalChecksumInfo);
    long latestDataChecksum = ContainerChecksumTreeManager.getDataChecksum(latestChecksumInfo);
    if (originalDataChecksum == latestDataChecksum) {
      LOG.info("Completed reconciliation for container {} with {}/{} peers. Original data checksum {} was not updated",
          containerID, successfulPeerCount, peers.size(), checksumToString(latestDataChecksum));
    } else {
      LOG.warn("Completed reconciliation for container {} with {}/{} peers. {} blocks were updated. Data checksum " +
              "updated from {} to {}", containerID, successfulPeerCount, peers.size(), allBlocksUpdated.size(),
          checksumToString(originalDataChecksum), checksumToString(latestDataChecksum));
      if (LOG.isDebugEnabled()) {
        LOG.debug("Blocks updated in container {} after reconciling with {} peers: {}", containerID,
            successfulPeerCount, allBlocksUpdated);
      }
    }
<<<<<<< HEAD
=======

    // Trigger on demand scanner, which will build the merkle tree based on the newly ingested data.
    containerSet.scanContainerWithoutGap(containerID, "Container reconciliation");
    sendICR(container);
>>>>>>> 159fb646
  }

  /**
   * Read chunks from a peer datanode and use them to repair our container.
   *
   * We will keep pulling chunks from the peer unless the requested chunk's offset would leave a hole if written past
   * the end of our current block file. Since we currently don't support leaving holes in block files, reconciliation
   * for this block will be stopped at this point and whatever data we have pulled will be committed.
   * Block commit sequence ID of the block and container are only updated based on the peer's value if the entire block
   * is read and written successfully.
   *
   * To avoid verbose logging during reconciliation, this method should not log successful operations above the debug
   * level.
   *
   * @return The number of chunks that were reconciled in our container.
   */
  private long reconcileChunksPerBlock(KeyValueContainer container, Pipeline pipeline,
      DNContainerOperationClient dnClient, long localID, List<ContainerProtos.ChunkMerkleTree> peerChunkList,
      ContainerMerkleTreeWriter treeWriter, ByteBuffer chunkByteBuffer) throws IOException {
    long containerID = container.getContainerData().getContainerID();
    DatanodeDetails peer = pipeline.getFirstNode();

    BlockID blockID = new BlockID(containerID, localID);
    // The length of the block is not known, so instead of passing the default block length we pass 0. As the length
    // is not used to validate the token for getBlock call.
    Token<OzoneBlockTokenIdentifier> blockToken = dnClient.getTokenHelper().getBlockToken(blockID, 0L);

    // Contains all the chunks we currently have for this block.
    // This should be empty if we do not have the block.
    // As reconciliation progresses, we will add any updated chunks here and commit the resulting list back to the
    // block.
    NavigableMap<Long, ContainerProtos.ChunkInfo> localOffset2Chunk;
    long localBcsid = 0;
    BlockData localBlockData;
    if (blockManager.blockExists(container, blockID)) {
      localBlockData = blockManager.getBlock(container, blockID);
      localOffset2Chunk = localBlockData.getChunks().stream()
          .collect(Collectors.toMap(ContainerProtos.ChunkInfo::getOffset,
              Function.identity(), (chunk1, chunk2) -> chunk1, TreeMap::new));
      localBcsid = localBlockData.getBlockCommitSequenceId();
    } else {
      localOffset2Chunk = new TreeMap<>();
      // If we are creating the block from scratch because we don't have it, use 0 BCSID. This will get incremented
      // if we pull chunks from the peer to fill this block.
      localBlockData = new BlockData(blockID);
    }

    boolean allChunksSuccessful = true;
    int numSuccessfulChunks = 0;

    BlockLocationInfo blkInfo = new BlockLocationInfo.Builder()
        .setBlockID(blockID)
        .setPipeline(pipeline)
        .setToken(blockToken)
        .build();
    // Under construction is set here, during BlockInputStream#initialize() it is used to update the block length.
    blkInfo.setUnderConstruction(true);
    try (BlockInputStream blockInputStream = (BlockInputStream) blockInputStreamFactory.create(
        RatisReplicationConfig.getInstance(HddsProtos.ReplicationFactor.ONE),
        blkInfo, pipeline, blockToken, dnClient.getXceiverClientManager(),
        null, conf.getObject(OzoneClientConfig.class))) {
      // Initialize the BlockInputStream. Gets the blockData from the peer, sets the block length and
      // initializes ChunkInputStream for each chunk.
      blockInputStream.initialize();
      ContainerProtos.BlockData peerBlockData = blockInputStream.getStreamBlockData();
      long maxBcsId = Math.max(localBcsid, peerBlockData.getBlockID().getBlockCommitSequenceId());

      for (ContainerProtos.ChunkMerkleTree chunkMerkleTree : peerChunkList) {
        long chunkOffset = chunkMerkleTree.getOffset();
        if (!previousChunkPresent(blockID, chunkOffset, localOffset2Chunk)) {
          break;
        }

        if (!chunkMerkleTree.getChecksumMatches()) {
          LOG.warn("Skipping chunk at offset {} in block {} of container {} from peer {} since peer reported it as " +
                  "unhealthy.", chunkOffset, localID, containerID, peer);
          continue;
        }
        try {
          // Seek to the offset of the chunk. Seek updates the chunkIndex in the BlockInputStream.
          blockInputStream.seek(chunkOffset);
          ChunkInputStream currentChunkStream = blockInputStream.getChunkStreams().get(
              blockInputStream.getChunkIndex());
          ContainerProtos.ChunkInfo chunkInfoProto = currentChunkStream.getChunkInfo();

          // If we are overwriting a chunk, make sure is the same size as the current chunk we are replacing.
          if (localOffset2Chunk.containsKey(chunkOffset)) {
            verifyChunksLength(chunkInfoProto, localOffset2Chunk.get(chunkOffset));
          }

          // Read the chunk data from the BlockInputStream and write it to the container.
          int chunkLength = (int) chunkInfoProto.getLen();
          if (chunkByteBuffer.capacity() < chunkLength) {
            chunkByteBuffer = ByteBuffer.allocate(chunkLength);
          }

          chunkByteBuffer.clear();
          chunkByteBuffer.limit(chunkLength);
          int bytesRead = blockInputStream.read(chunkByteBuffer);
          // Make sure we read exactly the same amount of data we expected so it fits in the block.
          if (bytesRead != chunkLength) {
            throw new IOException("Error while reading chunk data from peer " + peer + ". Expected length: " +
                chunkLength + ", Actual length: " + bytesRead);
          }

          chunkByteBuffer.flip();
          ChunkBuffer chunkBuffer = ChunkBuffer.wrap(chunkByteBuffer);
          ChunkInfo chunkInfo = ChunkInfo.getFromProtoBuf(chunkInfoProto);
          chunkInfo.addMetadata(OzoneConsts.CHUNK_OVERWRITE, "true");
          writeChunkForClosedContainer(chunkInfo, blockID, chunkBuffer, container);
          localOffset2Chunk.put(chunkOffset, chunkInfoProto);
          // Update the treeWriter to reflect the current state of blocks and chunks on disk after successful
          // chunk writes. If putBlockForClosedContainer fails, the container scanner will later update the
          // Merkle tree to resolve any discrepancies.
          treeWriter.addChunks(localID, true, chunkInfoProto);
          if (LOG.isDebugEnabled()) {
            LOG.debug("Successfully ingested chunk at offset {} into block {} of container {} from peer {}",
                chunkOffset, localID, containerID, peer);
          }
          numSuccessfulChunks++;
        } catch (IOException ex) {
          // The peer's chunk was expected to be healthy. Log a stack trace for more info as to why this failed.
          LOG.error("Failed to ingest chunk at offset {} for block {} in container {} from peer {}",
              chunkOffset, localID, containerID, peer, ex);
          allChunksSuccessful = false;
        }
        // Stop block repair once we fail to pull a chunk from the peer.
        // Our write chunk API currently does not have a good way to handle writing around holes in a block.
        if (!allChunksSuccessful) {
          break;
        }
      }

      // Do not update block metadata in this container if we did not ingest any chunks for the block.
      if (!localOffset2Chunk.isEmpty()) {
        List<ContainerProtos.ChunkInfo> allChunks = new ArrayList<>(localOffset2Chunk.values());
        localBlockData.setChunks(allChunks);
        putBlockForClosedContainer(container, localBlockData, maxBcsId, allChunksSuccessful);
        // Invalidate the file handle cache, so new read requests get the new file if one was created.
        chunkManager.finishWriteChunks(container, localBlockData);
      }
    }

    if (!allChunksSuccessful) {
      LOG.warn("Partially reconciled block {} in container {} with peer {}. {}/{} chunks were " +
          "obtained successfully", localID, containerID, peer, numSuccessfulChunks, peerChunkList.size());
    } else if (LOG.isDebugEnabled()) {
      LOG.debug("Reconciled all {} chunks in block {} in container {} from peer {}",
          peerChunkList.size(), localID, containerID, peer);
    }

    return numSuccessfulChunks;
  }

  private void verifyChunksLength(ContainerProtos.ChunkInfo peerChunkInfo, ContainerProtos.ChunkInfo localChunkInfo)
      throws StorageContainerException {
    if (localChunkInfo == null || peerChunkInfo == null) {
      return;
    }

    if (peerChunkInfo.getOffset() != localChunkInfo.getOffset()) {
      throw new StorageContainerException("Offset mismatch for chunk. Expected: " + localChunkInfo.getOffset() +
          ", Actual: " + peerChunkInfo.getOffset(), CHUNK_FILE_INCONSISTENCY);
    }

    if (peerChunkInfo.getLen() != localChunkInfo.getLen()) {
      throw new StorageContainerException("Length mismatch for chunk at offset " + localChunkInfo.getOffset() +
          ". Expected: " + localChunkInfo.getLen() + ", Actual: " + peerChunkInfo.getLen(), CHUNK_FILE_INCONSISTENCY);
    }
  }

  /**
   * If we do not have the previous chunk for the current entry, abort the reconciliation here. Currently we do
   * not support repairing around holes in a block, the missing chunk must be obtained first.
   */
  private boolean previousChunkPresent(BlockID blockID, long chunkOffset,
                                       NavigableMap<Long, ContainerProtos.ChunkInfo> localOffset2Chunk) {
    if (chunkOffset == 0) {
      return true;
    }
    long localID = blockID.getLocalID();
    long containerID = blockID.getContainerID();
    Map.Entry<Long, ContainerProtos.ChunkInfo> prevEntry = localOffset2Chunk.lowerEntry(chunkOffset);
    if (prevEntry == null) {
      // We are trying to write a chunk that is not the first, but we currently have no chunks in the block.
      LOG.warn("Exiting reconciliation for block {} in container {} at length {}. The previous chunk required for " +
          "offset {} is not present locally.", localID, containerID, 0, chunkOffset);
      return false;
    } else {
      long prevOffset = prevEntry.getKey();
      long prevLength = prevEntry.getValue().getLen();
      if (prevOffset + prevLength != chunkOffset) {
        LOG.warn("Exiting reconciliation for block {} in container {} at length {}. The previous chunk required for " +
            "offset {} is not present locally.", localID, containerID, prevOffset + prevLength, chunkOffset);
        return false;
      }
      return true;
    }
  }

  /**
   * Called by BlockDeletingService to delete all the chunks in a block
   * before proceeding to delete the block info from DB.
   */
  @Override
  public void deleteBlock(Container container, BlockData blockData)
      throws IOException {
    chunkManager.deleteChunks(container, blockData);
    if (LOG.isDebugEnabled()) {
      for (ContainerProtos.ChunkInfo chunkInfo : blockData.getChunks()) {
        ChunkInfo info = ChunkInfo.getFromProtoBuf(chunkInfo);
        LOG.debug("block {} chunk {} deleted", blockData.getBlockID(), info);
      }
    }
  }

  @Override
  public void deleteUnreferenced(Container container, long localID)
      throws IOException {
    // Since the block/chunk is already checked that is unreferenced, no
    // need to lock the container here.
    StringBuilder prefixBuilder = new StringBuilder();
    ContainerLayoutVersion layoutVersion = container.getContainerData().
        getLayoutVersion();
    long containerID = container.getContainerData().getContainerID();
    // Only supports the default chunk/block name format now
    switch (layoutVersion) {
    case FILE_PER_BLOCK:
      prefixBuilder.append(localID).append(".block");
      break;
    case FILE_PER_CHUNK:
      prefixBuilder.append(localID).append("_chunk_");
      break;
    default:
      throw new IOException("Unsupported container layout version " +
          layoutVersion + " for the container " + containerID);
    }
    String prefix = prefixBuilder.toString();
    File chunkDir = ContainerUtils.getChunkDir(container.getContainerData());
    // chunkNames here is an array of file/dir name, so if we cannot find any
    // matching one, it means the client did not write any chunk into the block.
    // Since the putBlock request may fail, we don't know if the chunk exists,
    // thus we need to check it when receiving the request to delete such blocks
    String[] chunkNames = getFilesWithPrefix(prefix, chunkDir);
    if (chunkNames.length == 0) {
      LOG.warn("Missing delete block(Container = {}, Block = {}",
          containerID, localID);
      return;
    }
    for (String name: chunkNames) {
      File file = new File(chunkDir, name);
      if (!file.isFile()) {
        continue;
      }
      FileUtil.fullyDelete(file);
      LOG.info("Deleted unreferenced chunk/block {} in container {}", name,
          containerID);
    }
  }

  @Override
  public void addFinalizedBlock(Container container, long localID) {
    KeyValueContainer keyValueContainer = (KeyValueContainer)container;
    keyValueContainer.getContainerData().addToFinalizedBlockSet(localID);
  }

  @Override
  public boolean isFinalizedBlockExist(Container container, long localID) {
    KeyValueContainer keyValueContainer = (KeyValueContainer)container;
    return keyValueContainer.getContainerData().isFinalizedBlockExist(localID);
  }

  private String[] getFilesWithPrefix(String prefix, File chunkDir) {
    FilenameFilter filter = (dir, name) -> name.startsWith(prefix);
    return chunkDir.list(filter);
  }

  private boolean logBlocksIfNonZero(Container container)
      throws IOException {
    boolean nonZero = false;
    try (DBHandle dbHandle
             = BlockUtils.getDB(
        (KeyValueContainerData) container.getContainerData(),
        conf)) {
      StringBuilder stringBuilder = new StringBuilder();
      try (BlockIterator<BlockData>
          blockIterator = dbHandle.getStore().
          getBlockIterator(container.getContainerData().getContainerID())) {
        while (blockIterator.hasNext()) {
          nonZero = true;
          stringBuilder.append(blockIterator.nextBlock());
          if (stringBuilder.length() > StorageUnit.KB.toBytes(32)) {
            break;
          }
        }
      }
      if (nonZero) {
        LOG.error("blocks in rocksDB on container delete: {}",
            stringBuilder.toString());
      }
    }
    return nonZero;
  }

  private boolean logBlocksFoundOnDisk(Container container) throws IOException {
    // List files left over
    File chunksPath = new
        File(container.getContainerData().getChunksPath());
    Preconditions.checkArgument(chunksPath.isDirectory());
    boolean notEmpty = false;
    try (DirectoryStream<Path> dir
             = Files.newDirectoryStream(chunksPath.toPath())) {
      StringBuilder stringBuilder = new StringBuilder();
      for (Path block : dir) {
        if (notEmpty) {
          stringBuilder.append(',');
        }
        stringBuilder.append(block);
        notEmpty = true;
        if (stringBuilder.length() > StorageUnit.KB.toBytes(16)) {
          break;
        }
      }
      if (notEmpty) {
        LOG.error("Files still part of the container on delete: {}",
            stringBuilder.toString());
      }
    }
    return notEmpty;
  }

  private void deleteInternal(Container container, boolean force)
      throws StorageContainerException {
    long startTime = clock.millis();
    container.writeLock();
    try {
      final ContainerData data = container.getContainerData();
      if (container.getContainerData().getVolume().isFailed()) {
        // if the  volume in which the container resides fails
        // don't attempt to delete/move it. When a volume fails,
        // failedVolumeListener will pick it up and clear the container
        // from the container set.
        LOG.info("Delete container issued on containerID {} which is in a " +
                "failed volume. Skipping", container.getContainerData()
            .getContainerID());
        return;
      }
      // If force is false, we check container state.
      if (!force) {
        // Check if container is open
        if (container.getContainerData().isOpen()) {
          throw new StorageContainerException(
              "Deletion of Open Container is not allowed.",
              DELETE_ON_OPEN_CONTAINER);
        }
        // Safety check that the container is empty.
        // If the container is not empty, it should not be deleted unless the
        // container is being forcefully deleted (which happens when
        // container is unhealthy or over-replicated).
        if (container.hasBlocks()) {
          metrics.incContainerDeleteFailedNonEmpty();
          LOG.error("Received container deletion command for non-empty {}: {}", data, data.getStatistics());
          // blocks table for future debugging.
          // List blocks
          logBlocksIfNonZero(container);
          // Log chunks
          logBlocksFoundOnDisk(container);
          throw new StorageContainerException("Non-force deletion of " +
              "non-empty container is not allowed.",
              DELETE_ON_NON_EMPTY_CONTAINER);
        }
      } else {
        metrics.incContainersForceDelete();
      }
      if (container.getContainerData() instanceof KeyValueContainerData) {
        KeyValueContainerData keyValueContainerData =
            (KeyValueContainerData) container.getContainerData();
        HddsVolume hddsVolume = keyValueContainerData.getVolume();

        // Steps to delete
        // 1. container marked deleted
        // 2. container is removed from container set
        // 3. container db handler and content removed from db
        // 4. container moved to tmp folder
        // 5. container content deleted from tmp folder
        try {
          long waitTime = clock.millis() - startTime;
          if (waitTime > maxDeleteLockWaitMs) {
            LOG.warn("An attempt to delete container {} took {} ms acquiring locks and pre-checks. " +
                    "The delete has been skipped and should be retried automatically by SCM.",
                container.getContainerData().getContainerID(), waitTime);
            return;
          }
          container.markContainerForDelete();
          long containerId = container.getContainerData().getContainerID();
          containerSet.removeContainer(containerId);
          ContainerLogger.logDeleted(container.getContainerData(), force);
          KeyValueContainerUtil.removeContainer(keyValueContainerData, conf);
        } catch (IOException ioe) {
          LOG.error("Failed to move container under " + hddsVolume
              .getDeletedContainerDir());
          String errorMsg =
              "Failed to move container" + container.getContainerData()
                  .getContainerID();
          triggerVolumeScanAndThrowException(container, errorMsg,
              CONTAINER_INTERNAL_ERROR);
        }
      }
    } catch (StorageContainerException e) {
      throw e;
    } catch (IOException e) {
      // All other IO Exceptions should be treated as if the container is not
      // empty as a defensive check.
      LOG.error("Could not determine if the container {} is empty",
          container.getContainerData().getContainerID(), e);
      String errorMsg =
          "Failed to read container dir" + container.getContainerData()
              .getContainerID();
      triggerVolumeScanAndThrowException(container, errorMsg,
          CONTAINER_INTERNAL_ERROR);
    } finally {
      container.writeUnlock();
    }
    // Avoid holding write locks for disk operations
    sendICR(container);
    long bytesUsed = container.getContainerData().getBytesUsed();
    HddsVolume volume = container.getContainerData().getVolume();
    container.delete();
    volume.decrementUsedSpace(bytesUsed);
  }

  private void triggerVolumeScanAndThrowException(Container container,
      String msg, ContainerProtos.Result result)
      throws StorageContainerException {
    // Trigger a volume scan as exception occurred.
    StorageVolumeUtil.onFailure(container.getContainerData().getVolume());
    throw new StorageContainerException(msg, result);
  }

  private ContainerCommandResponseProto checkFaultInjector(ContainerCommandRequestProto request) {
    if (injector != null) {
      synchronized (injector) {
        ContainerProtos.Type type = injector.getType();
        if (request.getCmdType().equals(type) || type == null) {
          Throwable ex = injector.getException();
          if (ex != null) {
            if (type == null) {
              injector = null;
            }
            return ContainerUtils.logAndReturnError(LOG, (StorageContainerException) ex, request);
          }
          try {
            injector.pause();
          } catch (IOException e) {
            // do nothing
          }
        }
      }
    }
    return null;
  }

  @VisibleForTesting
  public static FaultInjector getInjector() {
    return injector;
  }

  @VisibleForTesting
  public static void setInjector(FaultInjector instance) {
    injector = instance;
  }

  /**
   * Verify if request's replicaIndex matches with containerData. This validates only for EC containers i.e.
   * containerReplicaIdx should be > 0.
   *
   * @param containerReplicaIdx  replicaIndex for the container command.
   * @param requestDatanodeUUID requested block info
   * @throws StorageContainerException if replicaIndex mismatches.
   */
  private boolean validateRequestDatanodeId(Integer containerReplicaIdx, String requestDatanodeUUID)
      throws StorageContainerException {
    if (containerReplicaIdx != null && containerReplicaIdx > 0 && !requestDatanodeUUID.equals(this.getDatanodeId())) {
      throw new StorageContainerException(
          String.format("Request is trying to write to node with uuid : %s but the current nodeId is: %s .",
              requestDatanodeUUID, this.getDatanodeId()), INVALID_ARGUMENT);
    }
    return true;
  }
}<|MERGE_RESOLUTION|>--- conflicted
+++ resolved
@@ -1596,19 +1596,6 @@
   @Override
   public void reconcileContainer(DNContainerOperationClient dnClient, Container<?> container,
       Collection<DatanodeDetails> peers) throws IOException {
-    long containerID = container.getContainerData().getContainerID();
-    try {
-      reconcileContainerInternal(dnClient, container, peers);
-    } finally {
-      // Trigger on demand scanner, which will build the merkle tree based on the newly ingested data.
-      containerSet.scanContainerWithoutGap(containerID,
-          "Container reconciliation");
-      sendICR(container);
-    }
-  }
-
-  private void reconcileContainerInternal(DNContainerOperationClient dnClient, Container<?> container,
-      Collection<DatanodeDetails> peers) throws IOException {
     KeyValueContainer kvContainer = (KeyValueContainer) container;
     KeyValueContainerData containerData = (KeyValueContainerData) container.getContainerData();
     long containerID = containerData.getContainerID();
@@ -1760,13 +1747,10 @@
             successfulPeerCount, allBlocksUpdated);
       }
     }
-<<<<<<< HEAD
-=======
 
     // Trigger on demand scanner, which will build the merkle tree based on the newly ingested data.
     containerSet.scanContainerWithoutGap(containerID, "Container reconciliation");
     sendICR(container);
->>>>>>> 159fb646
   }
 
   /**
