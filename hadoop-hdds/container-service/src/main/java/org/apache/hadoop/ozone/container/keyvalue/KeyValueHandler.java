/*
 * Licensed to the Apache Software Foundation (ASF) under one or more
 * contributor license agreements. See the NOTICE file distributed with
 * this work for additional information regarding copyright ownership.
 * The ASF licenses this file to You under the Apache License, Version 2.0
 * (the "License"); you may not use this file except in compliance with
 * the License. You may obtain a copy of the License at
 *
 *      http://www.apache.org/licenses/LICENSE-2.0
 *
 * Unless required by applicable law or agreed to in writing, software
 * distributed under the License is distributed on an "AS IS" BASIS,
 * WITHOUT WARRANTIES OR CONDITIONS OF ANY KIND, either express or implied.
 * See the License for the specific language governing permissions and
 * limitations under the License.
 */

package org.apache.hadoop.ozone.container.keyvalue;

import static org.apache.hadoop.hdds.HddsUtils.checksumToString;
import static org.apache.hadoop.hdds.protocol.datanode.proto.ContainerProtos.ContainerDataProto.State.CLOSED;
import static org.apache.hadoop.hdds.protocol.datanode.proto.ContainerProtos.ContainerDataProto.State.QUASI_CLOSED;
import static org.apache.hadoop.hdds.protocol.datanode.proto.ContainerProtos.ContainerDataProto.State.RECOVERING;
import static org.apache.hadoop.hdds.protocol.datanode.proto.ContainerProtos.ContainerDataProto.State.UNHEALTHY;
import static org.apache.hadoop.hdds.protocol.datanode.proto.ContainerProtos.Result.CHUNK_FILE_INCONSISTENCY;
import static org.apache.hadoop.hdds.protocol.datanode.proto.ContainerProtos.Result.CLOSED_CONTAINER_IO;
import static org.apache.hadoop.hdds.protocol.datanode.proto.ContainerProtos.Result.CONTAINER_ALREADY_EXISTS;
import static org.apache.hadoop.hdds.protocol.datanode.proto.ContainerProtos.Result.CONTAINER_INTERNAL_ERROR;
import static org.apache.hadoop.hdds.protocol.datanode.proto.ContainerProtos.Result.CONTAINER_UNHEALTHY;
import static org.apache.hadoop.hdds.protocol.datanode.proto.ContainerProtos.Result.DELETE_ON_NON_EMPTY_CONTAINER;
import static org.apache.hadoop.hdds.protocol.datanode.proto.ContainerProtos.Result.DELETE_ON_OPEN_CONTAINER;
import static org.apache.hadoop.hdds.protocol.datanode.proto.ContainerProtos.Result.GET_SMALL_FILE_ERROR;
import static org.apache.hadoop.hdds.protocol.datanode.proto.ContainerProtos.Result.INVALID_ARGUMENT;
import static org.apache.hadoop.hdds.protocol.datanode.proto.ContainerProtos.Result.INVALID_CONTAINER_STATE;
import static org.apache.hadoop.hdds.protocol.datanode.proto.ContainerProtos.Result.IO_EXCEPTION;
import static org.apache.hadoop.hdds.protocol.datanode.proto.ContainerProtos.Result.PUT_SMALL_FILE_ERROR;
import static org.apache.hadoop.hdds.protocol.datanode.proto.ContainerProtos.Result.UNCLOSED_CONTAINER_IO;
import static org.apache.hadoop.hdds.protocol.datanode.proto.ContainerProtos.Result.UNSUPPORTED_REQUEST;
import static org.apache.hadoop.hdds.scm.ScmConfigKeys.OZONE_SCM_CHUNK_SIZE_DEFAULT;
import static org.apache.hadoop.hdds.scm.ScmConfigKeys.OZONE_SCM_CHUNK_SIZE_KEY;
import static org.apache.hadoop.hdds.scm.protocolPB.ContainerCommandResponseBuilders.getBlockDataResponse;
import static org.apache.hadoop.hdds.scm.protocolPB.ContainerCommandResponseBuilders.getBlockLengthResponse;
import static org.apache.hadoop.hdds.scm.protocolPB.ContainerCommandResponseBuilders.getEchoResponse;
import static org.apache.hadoop.hdds.scm.protocolPB.ContainerCommandResponseBuilders.getFinalizeBlockResponse;
import static org.apache.hadoop.hdds.scm.protocolPB.ContainerCommandResponseBuilders.getGetContainerMerkleTreeResponse;
import static org.apache.hadoop.hdds.scm.protocolPB.ContainerCommandResponseBuilders.getGetSmallFileResponseSuccess;
import static org.apache.hadoop.hdds.scm.protocolPB.ContainerCommandResponseBuilders.getListBlockResponse;
import static org.apache.hadoop.hdds.scm.protocolPB.ContainerCommandResponseBuilders.getPutFileResponseSuccess;
import static org.apache.hadoop.hdds.scm.protocolPB.ContainerCommandResponseBuilders.getReadChunkResponse;
import static org.apache.hadoop.hdds.scm.protocolPB.ContainerCommandResponseBuilders.getReadContainerResponse;
import static org.apache.hadoop.hdds.scm.protocolPB.ContainerCommandResponseBuilders.getSuccessResponse;
import static org.apache.hadoop.hdds.scm.protocolPB.ContainerCommandResponseBuilders.getSuccessResponseBuilder;
import static org.apache.hadoop.hdds.scm.protocolPB.ContainerCommandResponseBuilders.getWriteChunkResponseSuccess;
import static org.apache.hadoop.hdds.scm.protocolPB.ContainerCommandResponseBuilders.malformedRequest;
import static org.apache.hadoop.hdds.scm.protocolPB.ContainerCommandResponseBuilders.putBlockResponseSuccess;
import static org.apache.hadoop.hdds.scm.protocolPB.ContainerCommandResponseBuilders.unsupportedRequest;
import static org.apache.hadoop.hdds.scm.utils.ClientCommandsUtils.getReadChunkVersion;
import static org.apache.hadoop.ozone.OzoneConsts.INCREMENTAL_CHUNK_LIST;
import static org.apache.hadoop.ozone.container.checksum.DNContainerOperationClient.createSingleNodePipeline;
import static org.apache.hadoop.ozone.container.common.impl.ContainerLayoutVersion.DEFAULT_LAYOUT;

import com.google.common.annotations.VisibleForTesting;
import com.google.common.base.Preconditions;
import com.google.common.util.concurrent.Striped;
import java.io.File;
import java.io.FilenameFilter;
import java.io.IOException;
import java.io.InputStream;
import java.io.OutputStream;
import java.nio.ByteBuffer;
import java.nio.file.DirectoryStream;
import java.nio.file.Files;
import java.nio.file.Path;
import java.time.Clock;
import java.time.Instant;
import java.util.ArrayList;
import java.util.Collection;
import java.util.HashMap;
import java.util.HashSet;
import java.util.LinkedList;
import java.util.List;
import java.util.Map;
import java.util.NavigableMap;
import java.util.Set;
import java.util.TreeMap;
import java.util.concurrent.locks.Lock;
import java.util.function.Function;
import java.util.stream.Collectors;
import org.apache.hadoop.fs.FileUtil;
import org.apache.hadoop.hdds.HddsUtils;
import org.apache.hadoop.hdds.client.BlockID;
import org.apache.hadoop.hdds.client.RatisReplicationConfig;
import org.apache.hadoop.hdds.conf.ConfigurationSource;
import org.apache.hadoop.hdds.conf.OzoneConfiguration;
import org.apache.hadoop.hdds.conf.StorageUnit;
import org.apache.hadoop.hdds.protocol.DatanodeDetails;
import org.apache.hadoop.hdds.protocol.datanode.proto.ContainerProtos;
import org.apache.hadoop.hdds.protocol.datanode.proto.ContainerProtos.ContainerCommandRequestProto;
import org.apache.hadoop.hdds.protocol.datanode.proto.ContainerProtos.ContainerCommandResponseProto;
import org.apache.hadoop.hdds.protocol.datanode.proto.ContainerProtos.ContainerDataProto.State;
import org.apache.hadoop.hdds.protocol.datanode.proto.ContainerProtos.GetSmallFileRequestProto;
import org.apache.hadoop.hdds.protocol.datanode.proto.ContainerProtos.KeyValue;
import org.apache.hadoop.hdds.protocol.datanode.proto.ContainerProtos.PutSmallFileRequestProto;
import org.apache.hadoop.hdds.protocol.datanode.proto.ContainerProtos.Type;
import org.apache.hadoop.hdds.protocol.datanode.proto.ContainerProtos.WriteChunkRequestProto;
import org.apache.hadoop.hdds.protocol.proto.HddsProtos;
import org.apache.hadoop.hdds.scm.ByteStringConversion;
import org.apache.hadoop.hdds.scm.OzoneClientConfig;
import org.apache.hadoop.hdds.scm.ScmConfigKeys;
import org.apache.hadoop.hdds.scm.container.common.helpers.StorageContainerException;
import org.apache.hadoop.hdds.scm.pipeline.Pipeline;
import org.apache.hadoop.hdds.scm.storage.BlockInputStream;
import org.apache.hadoop.hdds.scm.storage.BlockLocationInfo;
import org.apache.hadoop.hdds.scm.storage.ChunkInputStream;
import org.apache.hadoop.hdds.security.token.OzoneBlockTokenIdentifier;
import org.apache.hadoop.hdds.upgrade.HDDSLayoutFeature;
import org.apache.hadoop.hdds.utils.FaultInjector;
import org.apache.hadoop.hdds.utils.HddsServerUtil;
import org.apache.hadoop.ozone.OzoneConfigKeys;
import org.apache.hadoop.ozone.OzoneConsts;
import org.apache.hadoop.ozone.client.io.BlockInputStreamFactoryImpl;
import org.apache.hadoop.ozone.common.Checksum;
import org.apache.hadoop.ozone.common.ChunkBuffer;
import org.apache.hadoop.ozone.common.ChunkBufferToByteString;
import org.apache.hadoop.ozone.common.OzoneChecksumException;
import org.apache.hadoop.ozone.common.utils.BufferUtils;
import org.apache.hadoop.ozone.container.checksum.ContainerChecksumTreeManager;
import org.apache.hadoop.ozone.container.checksum.ContainerDiffReport;
import org.apache.hadoop.ozone.container.checksum.ContainerMerkleTreeWriter;
import org.apache.hadoop.ozone.container.checksum.DNContainerOperationClient;
import org.apache.hadoop.ozone.container.common.helpers.BlockData;
import org.apache.hadoop.ozone.container.common.helpers.ChunkInfo;
import org.apache.hadoop.ozone.container.common.helpers.ContainerMetrics;
import org.apache.hadoop.ozone.container.common.helpers.ContainerUtils;
import org.apache.hadoop.ozone.container.common.impl.ContainerData;
import org.apache.hadoop.ozone.container.common.impl.ContainerLayoutVersion;
import org.apache.hadoop.ozone.container.common.impl.ContainerSet;
import org.apache.hadoop.ozone.container.common.interfaces.BlockIterator;
import org.apache.hadoop.ozone.container.common.interfaces.Container;
import org.apache.hadoop.ozone.container.common.interfaces.DBHandle;
import org.apache.hadoop.ozone.container.common.interfaces.Handler;
import org.apache.hadoop.ozone.container.common.interfaces.ScanResult;
import org.apache.hadoop.ozone.container.common.interfaces.VolumeChoosingPolicy;
import org.apache.hadoop.ozone.container.common.report.IncrementalReportSender;
import org.apache.hadoop.ozone.container.common.statemachine.DatanodeConfiguration;
import org.apache.hadoop.ozone.container.common.transport.server.ratis.DispatcherContext;
import org.apache.hadoop.ozone.container.common.utils.ContainerLogger;
import org.apache.hadoop.ozone.container.common.utils.StorageVolumeUtil;
import org.apache.hadoop.ozone.container.common.volume.HddsVolume;
import org.apache.hadoop.ozone.container.common.volume.VolumeChoosingPolicyFactory;
import org.apache.hadoop.ozone.container.common.volume.VolumeSet;
import org.apache.hadoop.ozone.container.keyvalue.helpers.BlockUtils;
import org.apache.hadoop.ozone.container.keyvalue.helpers.ChunkUtils;
import org.apache.hadoop.ozone.container.keyvalue.helpers.KeyValueContainerUtil;
import org.apache.hadoop.ozone.container.keyvalue.impl.BlockManagerImpl;
import org.apache.hadoop.ozone.container.keyvalue.impl.ChunkManagerFactory;
import org.apache.hadoop.ozone.container.keyvalue.interfaces.BlockManager;
import org.apache.hadoop.ozone.container.keyvalue.interfaces.ChunkManager;
import org.apache.hadoop.ozone.container.upgrade.VersionedDatanodeFeatures;
import org.apache.hadoop.security.token.Token;
import org.apache.hadoop.util.Time;
import org.apache.ratis.statemachine.StateMachine;
import org.apache.ratis.thirdparty.com.google.protobuf.ByteString;
import org.slf4j.Logger;
import org.slf4j.LoggerFactory;

/**
 * Handler for KeyValue Container type.
 */
public class KeyValueHandler extends Handler {

  private static final Logger LOG = LoggerFactory.getLogger(
      KeyValueHandler.class);

  private final BlockManager blockManager;
  private final ChunkManager chunkManager;
  private final VolumeChoosingPolicy volumeChoosingPolicy;
  private final long maxContainerSize;
  private final long maxDeleteLockWaitMs;
  private final Function<ByteBuffer, ByteString> byteBufferToByteString;
  private final boolean validateChunkChecksumData;
  private final int chunkSize;
  // A striped lock that is held during container creation.
  private final Striped<Lock> containerCreationLocks;
  private final ContainerChecksumTreeManager checksumManager;
  private static FaultInjector injector;
  private final Clock clock;
  private final BlockInputStreamFactoryImpl blockInputStreamFactory;

  public KeyValueHandler(ConfigurationSource config,
                         String datanodeId,
                         ContainerSet contSet,
                         VolumeSet volSet,
                         ContainerMetrics metrics,
                         IncrementalReportSender<Container> icrSender,
                         ContainerChecksumTreeManager checksumManager) {
    this(config, datanodeId, contSet, volSet, null, metrics, icrSender, Clock.systemUTC(), checksumManager);
  }

  @SuppressWarnings("checkstyle:ParameterNumber")
  public KeyValueHandler(ConfigurationSource config,
                         String datanodeId,
                         ContainerSet contSet,
                         VolumeSet volSet,
                         VolumeChoosingPolicy volumeChoosingPolicy,
                         ContainerMetrics metrics,
                         IncrementalReportSender<Container> icrSender,
                         Clock clock,
                         ContainerChecksumTreeManager checksumManager) {
    super(config, datanodeId, contSet, volSet, metrics, icrSender);
    this.clock = clock;
    blockManager = new BlockManagerImpl(config);
    validateChunkChecksumData = conf.getObject(
        DatanodeConfiguration.class).isChunkDataValidationCheck();
    chunkManager = ChunkManagerFactory.createChunkManager(config, blockManager,
        volSet);
    this.checksumManager = checksumManager;
    this.volumeChoosingPolicy = volumeChoosingPolicy != null ? volumeChoosingPolicy
        : VolumeChoosingPolicyFactory.getPolicy(config);

    maxContainerSize = (long) config.getStorageSize(
        ScmConfigKeys.OZONE_SCM_CONTAINER_SIZE,
        ScmConfigKeys.OZONE_SCM_CONTAINER_SIZE_DEFAULT, StorageUnit.BYTES);

    DatanodeConfiguration dnConf = conf.getObject(DatanodeConfiguration.class);
    maxDeleteLockWaitMs = dnConf.getDeleteContainerTimeoutMs();
    // this striped handler lock is used for synchronizing createContainer
    // Requests.
    final int threadCountPerDisk = conf.getInt(
        OzoneConfigKeys
            .HDDS_CONTAINER_RATIS_NUM_WRITE_CHUNK_THREADS_PER_VOLUME_KEY,
        OzoneConfigKeys
            .HDDS_CONTAINER_RATIS_NUM_WRITE_CHUNK_THREADS_PER_VOLUME_DEFAULT);
    final int numberOfDisks =
        HddsServerUtil.getDatanodeStorageDirs(conf).size();
    containerCreationLocks = Striped.lazyWeakLock(
        threadCountPerDisk * numberOfDisks);

    boolean isUnsafeByteBufferConversionEnabled =
        conf.getBoolean(
            OzoneConfigKeys.OZONE_UNSAFEBYTEOPERATIONS_ENABLED,
            OzoneConfigKeys.OZONE_UNSAFEBYTEOPERATIONS_ENABLED_DEFAULT);

    byteBufferToByteString =
        ByteStringConversion
            .createByteBufferConversion(isUnsafeByteBufferConversionEnabled);

    blockInputStreamFactory = new BlockInputStreamFactoryImpl();
    chunkSize = (int) conf.getStorageSize(OZONE_SCM_CHUNK_SIZE_KEY, OZONE_SCM_CHUNK_SIZE_DEFAULT, StorageUnit.BYTES);

    if (ContainerLayoutVersion.getConfiguredVersion(conf) ==
        ContainerLayoutVersion.FILE_PER_CHUNK) {
      LOG.warn("FILE_PER_CHUNK layout is not supported. Falling back to default : {}.",
          DEFAULT_LAYOUT.name());
      OzoneConfiguration.of(conf).set(ScmConfigKeys.OZONE_SCM_CONTAINER_LAYOUT_KEY,
          DEFAULT_LAYOUT.name());
    }
  }

  @Override
  public StateMachine.DataChannel getStreamDataChannel(
      Container container, ContainerCommandRequestProto msg)
      throws StorageContainerException {
    KeyValueContainer kvContainer = (KeyValueContainer) container;
    checkContainerOpen(kvContainer);

    if (msg.hasWriteChunk()) {
      BlockID blockID =
          BlockID.getFromProtobuf(msg.getWriteChunk().getBlockID());

      return chunkManager.getStreamDataChannel(kvContainer,
          blockID, metrics);
    } else {
      throw new StorageContainerException("Malformed request.",
          ContainerProtos.Result.IO_EXCEPTION);
    }
  }

  @Override
  public void stop() {
    chunkManager.shutdown();
    blockManager.shutdown();
  }

  @Override
  public ContainerCommandResponseProto handle(
      ContainerCommandRequestProto request, Container container,
      DispatcherContext dispatcherContext) {

    try {
      return KeyValueHandler
          .dispatchRequest(this, request, (KeyValueContainer) container,
              dispatcherContext);
    } catch (RuntimeException e) {
      return ContainerUtils.logAndReturnError(LOG,
          new StorageContainerException(e, CONTAINER_INTERNAL_ERROR),
          request);
    }
  }

  @VisibleForTesting
  static ContainerCommandResponseProto dispatchRequest(KeyValueHandler handler,
      ContainerCommandRequestProto request, KeyValueContainer kvContainer, DispatcherContext dispatcherContext) {
    Type cmdType = request.getCmdType();
    // Validate the request has been made to the correct datanode with the node id matching.
    if (kvContainer != null) {
      try {
        handler.validateRequestDatanodeId(kvContainer.getContainerData().getReplicaIndex(),
            request.getDatanodeUuid());
      } catch (StorageContainerException e) {
        return ContainerUtils.logAndReturnError(LOG, e, request);
      }
    }

    switch (cmdType) {
    case CreateContainer:
      return handler.handleCreateContainer(request, kvContainer);
    case ReadContainer:
      return handler.handleReadContainer(request, kvContainer);
    case UpdateContainer:
      return handler.handleUpdateContainer(request, kvContainer);
    case DeleteContainer:
      return handler.handleDeleteContainer(request, kvContainer);
    case ListContainer:
      return handler.handleUnsupportedOp(request);
    case CloseContainer:
      return handler.handleCloseContainer(request, kvContainer);
    case PutBlock:
      return handler.handlePutBlock(request, kvContainer, dispatcherContext);
    case GetBlock:
      return handler.handleGetBlock(request, kvContainer);
    case DeleteBlock:
      return handler.handleDeleteBlock(request, kvContainer);
    case ListBlock:
      return handler.handleListBlock(request, kvContainer);
    case ReadChunk:
      return handler.handleReadChunk(request, kvContainer, dispatcherContext);
    case DeleteChunk:
      return handler.handleDeleteChunk(request, kvContainer);
    case WriteChunk:
      return handler.handleWriteChunk(request, kvContainer, dispatcherContext);
    case StreamInit:
      return handler.handleStreamInit(request, kvContainer, dispatcherContext);
    case ListChunk:
      return handler.handleUnsupportedOp(request);
    case CompactChunk:
      return handler.handleUnsupportedOp(request);
    case PutSmallFile:
      return handler
          .handlePutSmallFile(request, kvContainer, dispatcherContext);
    case GetSmallFile:
      return handler.handleGetSmallFile(request, kvContainer);
    case GetCommittedBlockLength:
      return handler.handleGetCommittedBlockLength(request, kvContainer);
    case FinalizeBlock:
      return handler.handleFinalizeBlock(request, kvContainer);
    case Echo:
      return handler.handleEcho(request, kvContainer);
    case GetContainerChecksumInfo:
      return handler.handleGetContainerChecksumInfo(request, kvContainer);
    default:
      return null;
    }
  }

  @VisibleForTesting
  public ChunkManager getChunkManager() {
    return this.chunkManager;
  }

  @VisibleForTesting
  public BlockManager getBlockManager() {
    return this.blockManager;
  }

  @VisibleForTesting
  public ContainerChecksumTreeManager getChecksumManager() {
    return this.checksumManager;
  }

  ContainerCommandResponseProto handleStreamInit(
      ContainerCommandRequestProto request, KeyValueContainer kvContainer,
      DispatcherContext dispatcherContext) {
    final BlockID blockID;
    if (request.hasWriteChunk()) {
      WriteChunkRequestProto writeChunk = request.getWriteChunk();
      blockID = BlockID.getFromProtobuf(writeChunk.getBlockID());
    } else {
      if (LOG.isDebugEnabled()) {
        LOG.debug("Malformed {} request. trace ID: {}",
            request.getCmdType(), request.getTraceID());
      }
      return malformedRequest(request);
    }

    String path = null;
    try {
      checkContainerOpen(kvContainer);
      path = chunkManager
          .streamInit(kvContainer, blockID);
    } catch (StorageContainerException ex) {
      return ContainerUtils.logAndReturnError(LOG, ex, request);
    }

    return getSuccessResponseBuilder(request)
        .setMessage(path)
        .build();
  }

  /**
   * Handles Create Container Request. If successful, adds the container to
   * ContainerSet and sends an ICR to the SCM.
   */
  ContainerCommandResponseProto handleCreateContainer(
      ContainerCommandRequestProto request, KeyValueContainer kvContainer) {
    if (!request.hasCreateContainer()) {
      if (LOG.isDebugEnabled()) {
        LOG.debug("Malformed Create Container request. trace ID: {}",
            request.getTraceID());
      }
      return malformedRequest(request);
    }
    // Create Container request should be passed a null container as the
    // container would be created here.
    if (kvContainer != null) {
      return ContainerUtils.logAndReturnError(LOG,
          new StorageContainerException(
              "Container creation failed because " + "key value container" +
                  " already exists", null, CONTAINER_ALREADY_EXISTS), request);
    }

    try {
      this.validateRequestDatanodeId(request.getCreateContainer().hasReplicaIndex() ?
          request.getCreateContainer().getReplicaIndex() : null, request.getDatanodeUuid());
    } catch (StorageContainerException e) {
      return ContainerUtils.logAndReturnError(LOG, e, request);
    }

    long containerID = request.getContainerID();
    State containerState = request.getCreateContainer().getState();

    if (containerState != RECOVERING) {
      try {
        containerSet.ensureContainerNotMissing(containerID, containerState);
      } catch (StorageContainerException ex) {
        return ContainerUtils.logAndReturnError(LOG, ex, request);
      }
    }

    ContainerLayoutVersion layoutVersion =
        ContainerLayoutVersion.getConfiguredVersion(conf);
    KeyValueContainerData newContainerData = new KeyValueContainerData(
        containerID, layoutVersion, maxContainerSize, request.getPipelineID(),
        getDatanodeId());
    State state = request.getCreateContainer().getState();
    if (state != null) {
      newContainerData.setState(state);
    }
    newContainerData.setReplicaIndex(request.getCreateContainer()
        .getReplicaIndex());

    // TODO: Add support to add metadataList to ContainerData. Add metadata
    // to container during creation.
    KeyValueContainer newContainer = new KeyValueContainer(
        newContainerData, conf);

    boolean created = false;
    Lock containerIdLock = containerCreationLocks.get(containerID);
    containerIdLock.lock();
    try {
      if (containerSet.getContainer(containerID) == null) {
        newContainer.create(volumeSet, volumeChoosingPolicy, clusterId);
        if (RECOVERING == newContainer.getContainerState()) {
          created = containerSet.addContainerByOverwriteMissingContainer(newContainer);
        } else {
          created = containerSet.addContainer(newContainer);
        }
      } else {
        // The create container request for an already existing container can
        // arrive in case the ContainerStateMachine reapplies the transaction
        // on datanode restart. Just log a warning msg here.
        LOG.debug("Container already exists. container Id {}", containerID);
      }
    } catch (StorageContainerException ex) {
      newContainerData.releaseCommitSpace();
      return ContainerUtils.logAndReturnError(LOG, ex, request);
    } finally {
      containerIdLock.unlock();
    }

    if (created) {
      ContainerLogger.logOpen(newContainerData);
      try {
        sendICR(newContainer);
      } catch (StorageContainerException ex) {
        return ContainerUtils.logAndReturnError(LOG, ex, request);
      }
    }

    return getSuccessResponse(request);
  }

  private void populateContainerPathFields(KeyValueContainer container,
      HddsVolume hddsVolume) throws IOException {
    volumeSet.readLock();
    try {
      String idDir = VersionedDatanodeFeatures.ScmHA.chooseContainerPathID(
          hddsVolume, clusterId);
      container.populatePathFields(idDir, hddsVolume);
    } finally {
      volumeSet.readUnlock();
    }
  }

  /**
   * Handles Read Container Request. Returns the ContainerData as response.
   */
  ContainerCommandResponseProto handleReadContainer(
      ContainerCommandRequestProto request, KeyValueContainer kvContainer) {
    if (!request.hasReadContainer()) {
      if (LOG.isDebugEnabled()) {
        LOG.debug("Malformed Read Container request. trace ID: {}",
            request.getTraceID());
      }
      return malformedRequest(request);
    }

    KeyValueContainerData containerData = kvContainer.getContainerData();
    return getReadContainerResponse(
        request, containerData.getProtoBufMessage());
  }


  /**
   * Handles Update Container Request. If successful, the container metadata
   * is updated.
   */
  ContainerCommandResponseProto handleUpdateContainer(
      ContainerCommandRequestProto request, KeyValueContainer kvContainer) {

    if (!request.hasUpdateContainer()) {
      if (LOG.isDebugEnabled()) {
        LOG.debug("Malformed Update Container request. trace ID: {}",
            request.getTraceID());
      }
      return malformedRequest(request);
    }

    boolean forceUpdate = request.getUpdateContainer().getForceUpdate();
    List<KeyValue> keyValueList =
        request.getUpdateContainer().getMetadataList();
    Map<String, String> metadata = new HashMap<>();
    for (KeyValue keyValue : keyValueList) {
      metadata.put(keyValue.getKey(), keyValue.getValue());
    }

    try {
      if (!metadata.isEmpty()) {
        kvContainer.update(metadata, forceUpdate);
      }
    } catch (StorageContainerException ex) {
      return ContainerUtils.logAndReturnError(LOG, ex, request);
    }
    return getSuccessResponse(request);
  }

  /**
   * Handles Delete Container Request.
   * Open containers cannot be deleted.
   * Holds writeLock on ContainerSet till the container is removed from
   * containerMap. On disk deletion of container files will happen
   * asynchronously without the lock.
   */
  ContainerCommandResponseProto handleDeleteContainer(
      ContainerCommandRequestProto request, KeyValueContainer kvContainer) {

    if (!request.hasDeleteContainer()) {
      if (LOG.isDebugEnabled()) {
        LOG.debug("Malformed Delete container request. trace ID: {}",
            request.getTraceID());
      }
      return malformedRequest(request);
    }

    boolean forceDelete = request.getDeleteContainer().getForceDelete();
    try {
      deleteInternal(kvContainer, forceDelete);
    } catch (StorageContainerException ex) {
      return ContainerUtils.logAndReturnError(LOG, ex, request);
    }
    return getSuccessResponse(request);
  }

  /**
   * Handles Close Container Request. An open container is closed.
   * Close Container call is idempotent.
   */
  ContainerCommandResponseProto handleCloseContainer(
      ContainerCommandRequestProto request, KeyValueContainer kvContainer) {

    if (!request.hasCloseContainer()) {
      if (LOG.isDebugEnabled()) {
        LOG.debug("Malformed Update Container request. trace ID: {}",
            request.getTraceID());
      }
      return malformedRequest(request);
    }
    try {
      markContainerForClose(kvContainer);
      closeContainer(kvContainer);
    } catch (StorageContainerException ex) {
      return ContainerUtils.logAndReturnError(LOG, ex, request);
    } catch (IOException ex) {
      return ContainerUtils.logAndReturnError(LOG,
          new StorageContainerException("Close Container failed", ex,
              IO_EXCEPTION), request);
    }

    return getSuccessResponse(request);
  }

  /**
   * Handle Put Block operation. Calls BlockManager to process the request.
   */
  ContainerCommandResponseProto handlePutBlock(
      ContainerCommandRequestProto request, KeyValueContainer kvContainer,
      DispatcherContext dispatcherContext) {

    if (!request.hasPutBlock()) {
      if (LOG.isDebugEnabled()) {
        LOG.debug("Malformed Put Key request. trace ID: {}",
            request.getTraceID());
      }
      return malformedRequest(request);
    }

    final ContainerProtos.BlockData blockDataProto;
    try {
      checkContainerOpen(kvContainer);

      ContainerProtos.BlockData data = request.getPutBlock().getBlockData();
      BlockData blockData = BlockData.getFromProtoBuf(data);
      Preconditions.checkNotNull(blockData);

      boolean endOfBlock = false;
      if (!request.getPutBlock().hasEof() || request.getPutBlock().getEof()) {
        // There are two cases where client sends empty put block with eof.
        // (1) An EC empty file. In this case, the block/chunk file does not exist,
        //     so no need to flush/close the file.
        // (2) Ratis output stream in incremental chunk list mode may send empty put block
        //     to close the block, in which case we need to flush/close the file.
        if (!request.getPutBlock().getBlockData().getChunksList().isEmpty() ||
            blockData.getMetadata().containsKey(INCREMENTAL_CHUNK_LIST)) {
          chunkManager.finishWriteChunks(kvContainer, blockData);
        }
        endOfBlock = true;
      }

      // Note: checksum held inside blockData. But no extra checksum validation here with handlePutBlock.

      long bcsId =
          dispatcherContext == null ? 0 : dispatcherContext.getLogIndex();
      blockData.setBlockCommitSequenceId(bcsId);
      blockManager.putBlock(kvContainer, blockData, endOfBlock);

      blockDataProto = blockData.getProtoBufMessage();

      final long numBytes = blockDataProto.getSerializedSize();
      metrics.incContainerBytesStats(Type.PutBlock, numBytes);
    } catch (StorageContainerException ex) {
      return ContainerUtils.logAndReturnError(LOG, ex, request);
    } catch (IOException ex) {
      return ContainerUtils.logAndReturnError(LOG,
          new StorageContainerException("Put Key failed", ex, IO_EXCEPTION),
          request);
    }

    return putBlockResponseSuccess(request, blockDataProto);
  }

  ContainerCommandResponseProto handleFinalizeBlock(
      ContainerCommandRequestProto request, KeyValueContainer kvContainer) {
    ContainerCommandResponseProto responseProto = checkFaultInjector(request);
    if (responseProto != null) {
      return responseProto;
    }

    if (!request.hasFinalizeBlock()) {
      if (LOG.isDebugEnabled()) {
        LOG.debug("Malformed Finalize block request. trace ID: {}",
            request.getTraceID());
      }
      return malformedRequest(request);
    }
    ContainerProtos.BlockData responseData;

    try {
      if (!VersionedDatanodeFeatures.isFinalized(HDDSLayoutFeature.HBASE_SUPPORT)) {
        throw new StorageContainerException("DataNode has not finalized " +
            "upgrading to a version that supports block finalization.", UNSUPPORTED_REQUEST);
      }

      checkContainerOpen(kvContainer);
      BlockID blockID = BlockID.getFromProtobuf(
          request.getFinalizeBlock().getBlockID());
      Preconditions.checkNotNull(blockID);

      LOG.info("Finalized Block request received {} ", blockID);

      responseData = blockManager.getBlock(kvContainer, blockID)
          .getProtoBufMessage();

      chunkManager.finalizeWriteChunk(kvContainer, blockID);
      blockManager.finalizeBlock(kvContainer, blockID);
      kvContainer.getContainerData()
          .addToFinalizedBlockSet(blockID.getLocalID());

      LOG.info("Block has been finalized {} ", blockID);

    } catch (StorageContainerException ex) {
      return ContainerUtils.logAndReturnError(LOG, ex, request);
    } catch (IOException ex) {
      return ContainerUtils.logAndReturnError(LOG,
          new StorageContainerException(
              "Finalize Block failed", ex, IO_EXCEPTION), request);
    }
    return getFinalizeBlockResponse(request, responseData);
  }

  ContainerCommandResponseProto handleEcho(
      ContainerCommandRequestProto request, KeyValueContainer kvContainer) {
    return getEchoResponse(request);
  }

  ContainerCommandResponseProto handleGetContainerChecksumInfo(
      ContainerCommandRequestProto request, KeyValueContainer kvContainer) {

    if (!request.hasGetContainerChecksumInfo()) {
      if (LOG.isDebugEnabled()) {
        LOG.debug("Malformed Read Container Merkle tree request. trace ID: {}",
            request.getTraceID());
      }
      return malformedRequest(request);
    }

    // A container must have moved past the CLOSING
    KeyValueContainerData containerData = kvContainer.getContainerData();
    State state = containerData.getState();
    boolean stateSupportsChecksumInfo = (state == CLOSED || state == QUASI_CLOSED || state == UNHEALTHY);
    if (!stateSupportsChecksumInfo) {
      return ContainerCommandResponseProto.newBuilder()
          .setCmdType(request.getCmdType())
          .setTraceID(request.getTraceID())
          .setResult(UNCLOSED_CONTAINER_IO)
          .setMessage("Checksum information is not available for containers in state " + state)
          .build();
    }

    ByteString checksumTree = null;
    try {
      checksumTree = checksumManager.getContainerChecksumInfo(containerData);
    } catch (IOException ex) {
      // For file not found or other inability to read the file, return an error to the client.
      LOG.error("Error occurred when reading checksum file for container {}", containerData.getContainerID(), ex);
      return ContainerCommandResponseProto.newBuilder()
          .setCmdType(request.getCmdType())
          .setTraceID(request.getTraceID())
          .setResult(IO_EXCEPTION)
          .setMessage(ex.getMessage())
          .build();
    }

    return getGetContainerMerkleTreeResponse(request, checksumTree);
  }

  /**
   * Handle Get Block operation. Calls BlockManager to process the request.
   */
  ContainerCommandResponseProto handleGetBlock(
      ContainerCommandRequestProto request, KeyValueContainer kvContainer) {

    if (!request.hasGetBlock()) {
      if (LOG.isDebugEnabled()) {
        LOG.debug("Malformed Get Key request. trace ID: {}",
            request.getTraceID());
      }
      return malformedRequest(request);
    }

    ContainerProtos.BlockData responseData;
    try {
      BlockID blockID = BlockID.getFromProtobuf(
          request.getGetBlock().getBlockID());
      BlockUtils.verifyReplicaIdx(kvContainer, blockID);
      responseData = blockManager.getBlock(kvContainer, blockID).getProtoBufMessage();
      final long numBytes = responseData.getSerializedSize();
      metrics.incContainerBytesStats(Type.GetBlock, numBytes);

    } catch (StorageContainerException ex) {
      return ContainerUtils.logAndReturnError(LOG, ex, request);
    } catch (IOException ex) {
      return ContainerUtils.logAndReturnError(LOG,
          new StorageContainerException("Get Key failed", ex, IO_EXCEPTION),
          request);
    }

    return getBlockDataResponse(request, responseData);
  }

  /**
   * Handles GetCommittedBlockLength operation.
   * Calls BlockManager to process the request.
   */
  ContainerCommandResponseProto handleGetCommittedBlockLength(
      ContainerCommandRequestProto request, KeyValueContainer kvContainer) {

    ContainerCommandResponseProto responseProto = checkFaultInjector(request);
    if (responseProto != null) {
      return responseProto;
    }

    if (!request.hasGetCommittedBlockLength()) {
      if (LOG.isDebugEnabled()) {
        LOG.debug("Malformed Get Key request. trace ID: {}",
            request.getTraceID());
      }
      return malformedRequest(request);
    }

    long blockLength;
    try {
      BlockID blockID = BlockID
          .getFromProtobuf(request.getGetCommittedBlockLength().getBlockID());
      BlockUtils.verifyBCSId(kvContainer, blockID);
      blockLength = blockManager.getCommittedBlockLength(kvContainer, blockID);
    } catch (StorageContainerException ex) {
      return ContainerUtils.logAndReturnError(LOG, ex, request);
    } catch (IOException ex) {
      return ContainerUtils.logAndReturnError(LOG,
          new StorageContainerException("GetCommittedBlockLength failed", ex,
              IO_EXCEPTION), request);
    }

    return getBlockLengthResponse(request, blockLength);
  }

  /**
   * Handle List Block operation. Calls BlockManager to process the request.
   */
  ContainerCommandResponseProto handleListBlock(
      ContainerCommandRequestProto request, KeyValueContainer kvContainer) {

    if (!request.hasListBlock()) {
      if (LOG.isDebugEnabled()) {
        LOG.debug("Malformed list block request. trace ID: {}",
            request.getTraceID());
      }
      return malformedRequest(request);
    }

    List<ContainerProtos.BlockData> returnData = new ArrayList<>();
    try {
      int count = request.getListBlock().getCount();
      long startLocalId = -1;
      if (request.getListBlock().hasStartLocalID()) {
        startLocalId = request.getListBlock().getStartLocalID();
      }
      List<BlockData> responseData =
          blockManager.listBlock(kvContainer, startLocalId, count);
      for (BlockData responseDatum : responseData) {
        returnData.add(responseDatum.getProtoBufMessage());
      }
    } catch (StorageContainerException ex) {
      return ContainerUtils.logAndReturnError(LOG, ex, request);
    } catch (IOException ex) {
      return ContainerUtils.logAndReturnError(LOG,
          new StorageContainerException("List blocks failed", ex, IO_EXCEPTION),
          request);
    }

    return getListBlockResponse(request, returnData);
  }

  /**
   * Handle Delete Block operation. Calls BlockManager to process the request.
   */
  @Deprecated
  ContainerCommandResponseProto handleDeleteBlock(
      ContainerCommandRequestProto request, KeyValueContainer kvContainer) {
    // Block/ Chunk Deletion is handled by BlockDeletingService.
    // SCM sends Block Deletion commands directly to Datanodes and not
    // through a Pipeline.
    throw new UnsupportedOperationException("Datanode handles block deletion " +
        "using BlockDeletingService");
  }

  /**
   * Handle Read Chunk operation. Calls ChunkManager to process the request.
   */
  ContainerCommandResponseProto handleReadChunk(
      ContainerCommandRequestProto request, KeyValueContainer kvContainer,
      DispatcherContext dispatcherContext) {
    if (!request.hasReadChunk()) {
      if (LOG.isDebugEnabled()) {
        LOG.debug("Malformed Read Chunk request. trace ID: {}",
            request.getTraceID());
      }
      return malformedRequest(request);
    }

    final ChunkBufferToByteString data;
    try {
      BlockID blockID = BlockID.getFromProtobuf(
          request.getReadChunk().getBlockID());
      ChunkInfo chunkInfo = ChunkInfo.getFromProtoBuf(request.getReadChunk()
          .getChunkData());
      Preconditions.checkNotNull(chunkInfo);
      BlockUtils.verifyReplicaIdx(kvContainer, blockID);
      BlockUtils.verifyBCSId(kvContainer, blockID);

      if (dispatcherContext == null) {
        dispatcherContext = DispatcherContext.getHandleReadChunk();
      }

      boolean isReadChunkV0 = getReadChunkVersion(request.getReadChunk())
          .equals(ContainerProtos.ReadChunkVersion.V0);
      if (isReadChunkV0) {
        // For older clients, set ReadDataIntoSingleBuffer to true so that
        // all the data read from chunk file is returned as a single
        // ByteString. Older clients cannot process data returned as a list
        // of ByteStrings.
        chunkInfo.setReadDataIntoSingleBuffer(true);
      }

      data = chunkManager.readChunk(kvContainer, blockID, chunkInfo,
          dispatcherContext);
      LOG.debug("read chunk from block {} chunk {}", blockID, chunkInfo);
      // Validate data only if the read chunk is issued by Ratis for its
      // internal logic.
      //  For client reads, the client is expected to validate.
      if (DispatcherContext.op(dispatcherContext).readFromTmpFile()) {
        validateChunkChecksumData(data, chunkInfo);
        metrics.incBytesReadStateMachine(chunkInfo.getLen());
        metrics.incNumReadStateMachine();
      }
      metrics.incContainerBytesStats(Type.ReadChunk, chunkInfo.getLen());
    } catch (StorageContainerException ex) {
      return ContainerUtils.logAndReturnError(LOG, ex, request);
    } catch (IOException ex) {
      return ContainerUtils.logAndReturnError(LOG,
          new StorageContainerException("Read Chunk failed", ex, IO_EXCEPTION),
          request);
    }

    Preconditions.checkNotNull(data, "Chunk data is null");

    return getReadChunkResponse(request, data, byteBufferToByteString);
  }

  /**
   * Handle Delete Chunk operation. Calls ChunkManager to process the request.
   */
  @Deprecated
  ContainerCommandResponseProto handleDeleteChunk(
      ContainerCommandRequestProto request, KeyValueContainer kvContainer) {
    // Block/ Chunk Deletion is handled by BlockDeletingService.
    // SCM sends Block Deletion commands directly to Datanodes and not
    // through a Pipeline.
    throw new UnsupportedOperationException("Datanode handles chunk deletion " +
        "using BlockDeletingService");
  }

  private void validateChunkChecksumData(ChunkBufferToByteString data, ChunkInfo info)
      throws StorageContainerException {
    if (validateChunkChecksumData) {
      try {
        if (data instanceof ChunkBuffer) {
          final ChunkBuffer b = (ChunkBuffer)data;
          Checksum.verifyChecksum(b.duplicate(b.position(), b.limit()), info.getChecksumData(), 0);
        } else {
          Checksum.verifyChecksum(data.toByteString(byteBufferToByteString).asReadOnlyByteBuffer(),
              info.getChecksumData(), 0);
        }
      } catch (OzoneChecksumException ex) {
        throw ChunkUtils.wrapInStorageContainerException(ex);
      }
    }
  }

  /**
   * Handle Write Chunk operation. Calls ChunkManager to process the request.
   */
  ContainerCommandResponseProto handleWriteChunk(
      ContainerCommandRequestProto request, KeyValueContainer kvContainer,
      DispatcherContext dispatcherContext) {

    if (!request.hasWriteChunk()) {
      if (LOG.isDebugEnabled()) {
        LOG.debug("Malformed Write Chunk request. trace ID: {}",
            request.getTraceID());
      }
      return malformedRequest(request);
    }

    ContainerProtos.BlockData blockDataProto = null;
    try {
      checkContainerOpen(kvContainer);

      WriteChunkRequestProto writeChunk = request.getWriteChunk();
      BlockID blockID = BlockID.getFromProtobuf(writeChunk.getBlockID());
      ContainerProtos.ChunkInfo chunkInfoProto = writeChunk.getChunkData();

      ChunkInfo chunkInfo = ChunkInfo.getFromProtoBuf(chunkInfoProto);
      Preconditions.checkNotNull(chunkInfo);

      ChunkBuffer data = null;
      if (dispatcherContext == null) {
        dispatcherContext = DispatcherContext.getHandleWriteChunk();
      }
      final boolean isWrite = dispatcherContext.getStage().isWrite();
      if (isWrite) {
        data =
            ChunkBuffer.wrap(writeChunk.getData().asReadOnlyByteBufferList());
        // TODO: Can improve checksum validation here. Make this one-shot after protocol change.
        validateChunkChecksumData(data, chunkInfo);
      }
      chunkManager
          .writeChunk(kvContainer, blockID, chunkInfo, data, dispatcherContext);

      final boolean isCommit = dispatcherContext.getStage().isCommit();
      if (isCommit && writeChunk.hasBlock()) {
        long startTime = Time.monotonicNowNanos();
        metrics.incContainerOpsMetrics(Type.PutBlock);
        BlockData blockData = BlockData.getFromProtoBuf(
            writeChunk.getBlock().getBlockData());
        // optimization for hsync when WriteChunk is in commit phase:
        //
        // block metadata is piggybacked in the same message.
        // there will not be an additional PutBlock request.
        //
        // do not do this in WRITE_DATA phase otherwise PutBlock will be out
        // of order.
        blockData.setBlockCommitSequenceId(dispatcherContext.getLogIndex());
        boolean eob = writeChunk.getBlock().getEof();
        if (eob) {
          chunkManager.finishWriteChunks(kvContainer, blockData);
        }
        blockManager.putBlock(kvContainer, blockData, eob);
        blockDataProto = blockData.getProtoBufMessage();
        final long numBytes = blockDataProto.getSerializedSize();
        metrics.incContainerBytesStats(Type.PutBlock, numBytes);
        metrics.incContainerOpsLatencies(Type.PutBlock, Time.monotonicNowNanos() - startTime);
      }

      // We should increment stats after writeChunk
      if (isWrite) {
        metrics.incContainerBytesStats(Type.WriteChunk, writeChunk
            .getChunkData().getLen());
      }
    } catch (StorageContainerException ex) {
      return ContainerUtils.logAndReturnError(LOG, ex, request);
    } catch (IOException ex) {
      return ContainerUtils.logAndReturnError(LOG,
          new StorageContainerException("Write Chunk failed", ex, IO_EXCEPTION),
          request);
    }

    return getWriteChunkResponseSuccess(request, blockDataProto);
  }

  /**
   * Handle Write Chunk operation for closed container. Calls ChunkManager to process the request.
   */
  public void writeChunkForClosedContainer(ChunkInfo chunkInfo, BlockID blockID,
                                           ChunkBuffer data, KeyValueContainer kvContainer)
      throws IOException {
    Preconditions.checkNotNull(kvContainer);
    Preconditions.checkNotNull(chunkInfo);
    Preconditions.checkNotNull(data);
    long writeChunkStartTime = Time.monotonicNowNanos();
    if (!checkContainerClose(kvContainer)) {
      throw new IOException("Container #" + kvContainer.getContainerData().getContainerID() +
          " is not in closed state, Container state is " + kvContainer.getContainerState());
    }

    DispatcherContext dispatcherContext = DispatcherContext.getHandleWriteChunk();
    chunkManager.writeChunk(kvContainer, blockID, chunkInfo, data,
        dispatcherContext);

    // Increment write stats for WriteChunk after write.
    metrics.incClosedContainerBytesStats(Type.WriteChunk, chunkInfo.getLen());
    metrics.incContainerOpsLatencies(Type.WriteChunk, Time.monotonicNowNanos() - writeChunkStartTime);
  }

  /**
   * Handle Put Block operation for closed container. Calls BlockManager to process the request.
   * This is primarily used by container reconciliation process to persist the block data for closed container.
   * @param kvContainer           - Container for which block data need to be persisted.
   * @param blockData             - Block Data to be persisted (BlockData should have the chunks).
   * @param blockCommitSequenceId - Block Commit Sequence ID for the block.
   * @param overwriteBscId        - To overwrite bcsId in the block data and container. In case of chunk failure
   *                              during reconciliation, we do not want to overwrite the bcsId as this block/container
   *                              is incomplete in its current state.
   */
  public void putBlockForClosedContainer(KeyValueContainer kvContainer, BlockData blockData,
                                         long blockCommitSequenceId, boolean overwriteBscId)
      throws IOException {
    Preconditions.checkNotNull(kvContainer);
    Preconditions.checkNotNull(blockData);
    long startTime = Time.monotonicNowNanos();

    if (!checkContainerClose(kvContainer)) {
      throw new IOException("Container #" + kvContainer.getContainerData().getContainerID() +
          " is not in closed state, Container state is " + kvContainer.getContainerState());
    }
    // To be set from the Replica's BCSId
    if (overwriteBscId) {
      blockData.setBlockCommitSequenceId(blockCommitSequenceId);
    }

    blockManager.putBlockForClosedContainer(kvContainer, blockData, overwriteBscId);
    ContainerProtos.BlockData blockDataProto = blockData.getProtoBufMessage();
    final long numBytes = blockDataProto.getSerializedSize();
    // Increment write stats for PutBlock after write.
    metrics.incClosedContainerBytesStats(Type.PutBlock, numBytes);
    metrics.incContainerOpsLatencies(Type.PutBlock, Time.monotonicNowNanos() - startTime);
  }

  /**
   * Handle Put Small File operation. Writes the chunk and associated key
   * using a single RPC. Calls BlockManager and ChunkManager to process the
   * request.
   */
  ContainerCommandResponseProto handlePutSmallFile(
      ContainerCommandRequestProto request, KeyValueContainer kvContainer,
      DispatcherContext dispatcherContext) {

    if (!request.hasPutSmallFile()) {
      if (LOG.isDebugEnabled()) {
        LOG.debug("Malformed Put Small File request. trace ID: {}",
            request.getTraceID());
      }
      return malformedRequest(request);
    }

    PutSmallFileRequestProto putSmallFileReq = request.getPutSmallFile();
    final ContainerProtos.BlockData blockDataProto;
    try {
      checkContainerOpen(kvContainer);

      BlockData blockData = BlockData.getFromProtoBuf(
          putSmallFileReq.getBlock().getBlockData());
      Preconditions.checkNotNull(blockData);

      ContainerProtos.ChunkInfo chunkInfoProto = putSmallFileReq.getChunkInfo();
      ChunkInfo chunkInfo = ChunkInfo.getFromProtoBuf(chunkInfoProto);
      Preconditions.checkNotNull(chunkInfo);

      ChunkBuffer data = ChunkBuffer.wrap(
          putSmallFileReq.getData().asReadOnlyByteBufferList());
      if (dispatcherContext == null) {
        dispatcherContext = DispatcherContext.getHandlePutSmallFile();
      }

      BlockID blockID = blockData.getBlockID();

      // chunks will be committed as a part of handling putSmallFile
      // here. There is no need to maintain this info in openContainerBlockMap.
      validateChunkChecksumData(data, chunkInfo);
      chunkManager
          .writeChunk(kvContainer, blockID, chunkInfo, data, dispatcherContext);
      chunkManager.finishWriteChunks(kvContainer, blockData);

      List<ContainerProtos.ChunkInfo> chunks = new LinkedList<>();
      chunks.add(chunkInfoProto);
      blockData.setChunks(chunks);
      blockData.setBlockCommitSequenceId(dispatcherContext.getLogIndex());

      blockManager.putBlock(kvContainer, blockData);

      blockDataProto = blockData.getProtoBufMessage();
      metrics.incContainerBytesStats(Type.PutSmallFile, chunkInfo.getLen());
    } catch (StorageContainerException ex) {
      return ContainerUtils.logAndReturnError(LOG, ex, request);
    } catch (IOException ex) {
      return ContainerUtils.logAndReturnError(LOG,
          new StorageContainerException("Read Chunk failed", ex,
              PUT_SMALL_FILE_ERROR), request);
    }

    return getPutFileResponseSuccess(request, blockDataProto);
  }

  /**
   * Handle Get Small File operation. Gets a data stream using a key. This
   * helps in reducing the RPC overhead for small files. Calls BlockManager and
   * ChunkManager to process the request.
   */
  ContainerCommandResponseProto handleGetSmallFile(
      ContainerCommandRequestProto request, KeyValueContainer kvContainer) {

    if (!request.hasGetSmallFile()) {
      if (LOG.isDebugEnabled()) {
        LOG.debug("Malformed Get Small File request. trace ID: {}",
            request.getTraceID());
      }
      return malformedRequest(request);
    }

    GetSmallFileRequestProto getSmallFileReq = request.getGetSmallFile();

    try {
      BlockID blockID = BlockID.getFromProtobuf(getSmallFileReq.getBlock()
          .getBlockID());
      BlockData responseData = blockManager.getBlock(kvContainer, blockID);

      ContainerProtos.ChunkInfo chunkInfoProto = null;
      List<ByteString> dataBuffers = new ArrayList<>();
      final DispatcherContext dispatcherContext
          = DispatcherContext.getHandleGetSmallFile();
      for (ContainerProtos.ChunkInfo chunk : responseData.getChunks()) {
        // if the block is committed, all chunks must have been committed.
        // Tmp chunk files won't exist here.
        ChunkInfo chunkInfo = ChunkInfo.getFromProtoBuf(chunk);
        boolean isReadChunkV0 = getReadChunkVersion(request.getGetSmallFile())
            .equals(ContainerProtos.ReadChunkVersion.V0);
        if (isReadChunkV0) {
          // For older clients, set ReadDataIntoSingleBuffer to true so that
          // all the data read from chunk file is returned as a single
          // ByteString. Older clients cannot process data returned as a list
          // of ByteStrings.
          chunkInfo.setReadDataIntoSingleBuffer(true);
        }
        final ChunkBufferToByteString data = chunkManager.readChunk(
            kvContainer, blockID, chunkInfo, dispatcherContext);
        dataBuffers.addAll(data.toByteStringList(byteBufferToByteString));
        chunkInfoProto = chunk;
      }
      metrics.incContainerBytesStats(Type.GetSmallFile,
          BufferUtils.getBuffersLen(dataBuffers));
      return getGetSmallFileResponseSuccess(request, dataBuffers,
          chunkInfoProto);
    } catch (StorageContainerException e) {
      return ContainerUtils.logAndReturnError(LOG, e, request);
    } catch (IOException ex) {
      return ContainerUtils.logAndReturnError(LOG,
          new StorageContainerException("Write Chunk failed", ex,
              GET_SMALL_FILE_ERROR), request);
    }
  }

  /**
   * Handle unsupported operation.
   */
  ContainerCommandResponseProto handleUnsupportedOp(
      ContainerCommandRequestProto request) {
    // TODO : remove all unsupported operations or handle them.
    return unsupportedRequest(request);
  }

  /**
   * Check if container is open. Throw exception otherwise.
   * @param kvContainer
   * @throws StorageContainerException
   */
  private void checkContainerOpen(KeyValueContainer kvContainer)
      throws StorageContainerException {

    final State containerState = kvContainer.getContainerState();

    /*
     * In a closing state, follower will receive transactions from leader.
     * Once the leader is put to closing state, it will reject further requests
     * from clients. Only the transactions which happened before the container
     * in the leader goes to closing state, will arrive here even the container
     * might already be in closing state here.
     */
    if (containerState == State.OPEN || containerState == State.CLOSING
        || containerState == RECOVERING) {
      return;
    }

    final ContainerProtos.Result result;
    switch (containerState) {
    case QUASI_CLOSED:
      result = CLOSED_CONTAINER_IO;
      break;
    case CLOSED:
      result = CLOSED_CONTAINER_IO;
      break;
    case UNHEALTHY:
      result = CONTAINER_UNHEALTHY;
      break;
    case INVALID:
      result = INVALID_CONTAINER_STATE;
      break;
    default:
      result = CONTAINER_INTERNAL_ERROR;
    }
    String msg = "Requested operation not allowed as ContainerState is " +
        containerState;
    throw new StorageContainerException(msg, result);
  }

  /**
   * Check if container is Closed.
   * @param kvContainer
   */
  private boolean checkContainerClose(KeyValueContainer kvContainer) {

    final State containerState = kvContainer.getContainerState();
    if (containerState == State.QUASI_CLOSED || containerState == State.CLOSED || containerState == State.UNHEALTHY) {
      return true;
    }
    return false;
  }

  @Override
  public Container importContainer(ContainerData originalContainerData,
      final InputStream rawContainerStream,
      final TarContainerPacker packer)
      throws IOException {
    Preconditions.checkState(originalContainerData instanceof
        KeyValueContainerData, "Should be KeyValueContainerData instance");

    KeyValueContainerData containerData = new KeyValueContainerData(
        (KeyValueContainerData) originalContainerData);

    KeyValueContainer container = new KeyValueContainer(containerData,
        conf);

    HddsVolume targetVolume = originalContainerData.getVolume();
    populateContainerPathFields(container, targetVolume);
    container.importContainerData(rawContainerStream, packer);
    ContainerLogger.logImported(containerData);
    sendICR(container);
    return container;

  }

  @Override
  public void exportContainer(final Container container,
                              final OutputStream outputStream,
                              final TarContainerPacker packer)
      throws IOException {
    final KeyValueContainer kvc = (KeyValueContainer) container;
    kvc.exportContainerData(outputStream, packer);
    ContainerLogger.logExported(container.getContainerData());
  }

  @Override
  public void markContainerForClose(Container container)
      throws IOException {
    container.writeLock();
    try {
      ContainerProtos.ContainerDataProto.State state =
          container.getContainerState();
      // Move the container to CLOSING state only if it's OPEN/RECOVERING
      if (HddsUtils.isOpenToWriteState(state)) {
        if (state == RECOVERING) {
          containerSet.removeRecoveringContainer(
              container.getContainerData().getContainerID());
          ContainerLogger.logRecovered(container.getContainerData());
        }
        container.markContainerForClose();
      }
    } finally {
      container.writeUnlock();
    }
    ContainerLogger.logClosing(container.getContainerData());
    sendICR(container);
  }

  @Override
  public void updateContainerChecksum(Container container, ContainerMerkleTreeWriter treeWriter)
      throws IOException {
    updateAndGetContainerChecksum(container, treeWriter, true);
  }

  /**
   * Write the merkle tree for this container using the existing checksum metadata only. The data is not read or
   * validated by this method, so it is expected to run quickly.
   * <p>
   * If a data checksum for the container already exists, this method does nothing. The existing value would have either
   * been made from the metadata or data itself so there is no need to recreate it from the metadata. This method
   * does not send an ICR with the updated checksum info.
   * <p>
   *
   * @param container The container which will have a tree generated.
   */
  private void updateContainerChecksumFromMetadataIfNeeded(Container container) {
    if (!container.getContainerData().needsDataChecksum()) {
      return;
    }

    try {
      KeyValueContainer keyValueContainer = (KeyValueContainer) container;
      updateAndGetContainerChecksumFromMetadata(keyValueContainer);
    } catch (IOException ex) {
      LOG.error("Cannot create container checksum for container {} , Exception: ",
          container.getContainerData().getContainerID(), ex);
    }
  }

  /**
   * Updates the container merkle tree based on the RocksDb's block metadata and returns the updated checksum info.
   * This method does not send an ICR with the updated checksum info.
   * @param container - Container for which the container merkle tree needs to be updated.
   */
  @VisibleForTesting
  public ContainerProtos.ContainerChecksumInfo updateAndGetContainerChecksumFromMetadata(
      KeyValueContainer container) throws IOException {
    ContainerMerkleTreeWriter merkleTree = new ContainerMerkleTreeWriter();
    try (DBHandle dbHandle = BlockUtils.getDB(container.getContainerData(), conf);
         BlockIterator<BlockData> blockIterator = dbHandle.getStore().
             getBlockIterator(container.getContainerData().getContainerID())) {
      while (blockIterator.hasNext()) {
        BlockData blockData = blockIterator.nextBlock();
        merkleTree.addBlock(blockData.getLocalID());
        // Assume all chunks are healthy when building the tree from metadata. Scanner will identify corruption when
        // it runs after.
        List<ContainerProtos.ChunkInfo> chunkInfos = blockData.getChunks();
        merkleTree.addChunks(blockData.getLocalID(), true, chunkInfos);
      }
    }
    return updateAndGetContainerChecksum(container, merkleTree, false);
  }

  private ContainerProtos.ContainerChecksumInfo updateAndGetContainerChecksum(Container container,
      ContainerMerkleTreeWriter treeWriter, boolean sendICR) throws IOException {
    KeyValueContainerData containerData = (KeyValueContainerData) container.getContainerData();

    // Attempt to write the new data checksum to disk. If persisting this fails, keep using the original data
    // checksum to prevent divergence from what SCM sees in the ICR vs what datanode peers will see when pulling the
    // merkle tree.
    long originalDataChecksum = containerData.getDataChecksum();
    boolean hadDataChecksum = !containerData.needsDataChecksum();
    ContainerProtos.ContainerChecksumInfo updateChecksumInfo = checksumManager.writeContainerDataTree(containerData,
        treeWriter);
    long updatedDataChecksum = updateChecksumInfo.getContainerMerkleTree().getDataChecksum();

    if (updatedDataChecksum != originalDataChecksum) {
      containerData.setDataChecksum(updatedDataChecksum);
<<<<<<< HEAD
      try (DBHandle dbHandle = BlockUtils.getDB(containerData, conf)) {
        // This value is only used during the datanode startup. If the update fails, then it's okay as the merkle tree
        // and in-memory checksum will still be the same. This will be updated the next time we update the tree.
        // Either scanner or reconciliation will update the checksum.
        dbHandle.getStore().getMetadataTable().put(containerData.getContainerDataChecksumKey(), updatedDataChecksum);
      } catch (IOException e) {
        LOG.error("Failed to update container data checksum in RocksDB for container {}. " +
                "Leaving the original checksum in RocksDB: {}", containerData.getContainerID(),
            checksumToString(originalDataChecksum), e);
      }

      String message =
          "Container data checksum updated from " + checksumToString(originalDataChecksum) + " to " +
              checksumToString(updatedDataChecksum);
=======
>>>>>>> 1c2c7f34
      if (sendICR) {
        sendICR(container);
      }

      String message = "Container " + containerData.getContainerID() +  " data checksum updated from " +
          checksumToString(originalDataChecksum) + " to " + checksumToString(updatedDataChecksum);
      if (hadDataChecksum) {
        LOG.warn(message);
        ContainerLogger.logChecksumUpdated(containerData, originalDataChecksum);
      } else {
        // If this is the first time the checksum is being generated, don't log a warning about updating the checksum.
        LOG.debug(message);
      }
    }
    return updateChecksumInfo;
  }

  @Override
  public void markContainerUnhealthy(Container container, ScanResult reason)
      throws IOException {
    container.writeLock();
    long containerID = 0L;
    try {
      if (container.getContainerState() == State.UNHEALTHY) {
        LOG.debug("Call to mark already unhealthy container {} as unhealthy",
            containerID);
        return;
      }
      // If the volume is unhealthy, no action is needed. The container has
      // already been discarded and SCM notified. Once a volume is failed, it
      // cannot be restored without a restart.
      HddsVolume containerVolume = container.getContainerData().getVolume();
      if (containerVolume.isFailed()) {
        LOG.debug("Ignoring unhealthy container {} detected on an " +
            "already failed volume {}", containerID, containerVolume);
        return;
      }
      container.markContainerUnhealthy();
    } catch (StorageContainerException ex) {
      LOG.warn("Unexpected error while marking container {} unhealthy",
          containerID, ex);
    } finally {
      container.writeUnlock();
    }
    updateContainerChecksumFromMetadataIfNeeded(container);
    // Even if the container file is corrupted/missing and the unhealthy
    // update fails, the unhealthy state is kept in memory and sent to
    // SCM. Write a corresponding entry to the container log as well.
    ContainerLogger.logUnhealthy(container.getContainerData(), reason);
    sendICR(container);
  }

  @Override
  public void quasiCloseContainer(Container container, String reason)
      throws IOException {
    container.writeLock();
    try {
      final State state = container.getContainerState();
      // Quasi close call is idempotent.
      if (state == State.QUASI_CLOSED) {
        return;
      }
      // The container has to be in CLOSING state.
      if (state != State.CLOSING) {
        ContainerProtos.Result error =
            state == State.INVALID ? INVALID_CONTAINER_STATE :
                CONTAINER_INTERNAL_ERROR;
        throw new StorageContainerException(
            "Cannot quasi close container #" + container.getContainerData()
                .getContainerID() + " while in " + state + " state.", error);
      }
      container.quasiClose();
    } finally {
      container.writeUnlock();
    }
    updateContainerChecksumFromMetadataIfNeeded(container);
    ContainerLogger.logQuasiClosed(container.getContainerData(), reason);
    sendICR(container);
  }

  @Override
  public void closeContainer(Container container)
      throws IOException {
    container.writeLock();
    try {
      final State state = container.getContainerState();
      // Close call is idempotent.
      if (state == State.CLOSED) {
        return;
      }
      if (state == State.UNHEALTHY) {
        throw new StorageContainerException(
            "Cannot close container #" + container.getContainerData()
                .getContainerID() + " while in " + state + " state.",
            ContainerProtos.Result.CONTAINER_UNHEALTHY);
      }
      // The container has to be either in CLOSING or in QUASI_CLOSED state.
      if (state != State.CLOSING && state != State.QUASI_CLOSED) {
        ContainerProtos.Result error =
            state == State.INVALID ? INVALID_CONTAINER_STATE :
                CONTAINER_INTERNAL_ERROR;
        throw new StorageContainerException(
            "Cannot close container #" + container.getContainerData()
                .getContainerID() + " while in " + state + " state.", error);
      }
      container.close();
    } finally {
      container.writeUnlock();
    }
    updateContainerChecksumFromMetadataIfNeeded(container);
    ContainerLogger.logClosed(container.getContainerData());
    sendICR(container);
  }

  @Override
  public void deleteContainer(Container container, boolean force)
      throws IOException {
    deleteInternal(container, force);
  }

  @SuppressWarnings("checkstyle:MethodLength")
  @Override
  public void reconcileContainer(DNContainerOperationClient dnClient, Container<?> container,
      Collection<DatanodeDetails> peers) throws IOException {
    KeyValueContainer kvContainer = (KeyValueContainer) container;
    KeyValueContainerData containerData = (KeyValueContainerData) container.getContainerData();
    long containerID = containerData.getContainerID();

    // Obtain the original checksum info before reconciling with any peers.
    ContainerProtos.ContainerChecksumInfo originalChecksumInfo = checksumManager.read(containerData);
    if (!originalChecksumInfo.hasContainerMerkleTree()) {
      // Try creating the merkle tree from RocksDB metadata if it is not present.
      originalChecksumInfo = updateAndGetContainerChecksumFromMetadata(kvContainer);
    }
    // This holds our current most up-to-date checksum info that we are using for the container.
    ContainerProtos.ContainerChecksumInfo latestChecksumInfo = originalChecksumInfo;

    int successfulPeerCount = 0;
    Set<Long> allBlocksUpdated = new HashSet<>();
    ByteBuffer chunkByteBuffer = ByteBuffer.allocate(chunkSize);

    for (DatanodeDetails peer : peers) {
      long numMissingBlocksRepaired = 0;
      long numCorruptChunksRepaired = 0;
      long numMissingChunksRepaired = 0;
      // This will be updated as we do repairs with this peer, then used to write the updated tree for the diff with the
      // next peer.
      ContainerMerkleTreeWriter updatedTreeWriter =
          new ContainerMerkleTreeWriter(latestChecksumInfo.getContainerMerkleTree());

      LOG.info("Beginning reconciliation for container {} with peer {}. Current data checksum is {}",
          containerID, peer, checksumToString(ContainerChecksumTreeManager.getDataChecksum(latestChecksumInfo)));
      // Data checksum updated after each peer reconciles.
      long start = Instant.now().toEpochMilli();
      ContainerProtos.ContainerChecksumInfo peerChecksumInfo = dnClient.getContainerChecksumInfo(
          containerID, peer);
      if (peerChecksumInfo == null) {
        LOG.warn("Cannot reconcile container {} with peer {} which has not yet generated a checksum",
            containerID, peer);
        continue;
      }

      ContainerDiffReport diffReport = checksumManager.diff(latestChecksumInfo, peerChecksumInfo);
      Pipeline pipeline = createSingleNodePipeline(peer);

      // Handle missing blocks
      for (ContainerProtos.BlockMerkleTree missingBlock : diffReport.getMissingBlocks()) {
        long localID = missingBlock.getBlockID();
        BlockID blockID = new BlockID(containerID, localID);
        if (getBlockManager().blockExists(container, blockID)) {
          LOG.warn("Cannot reconcile block {} in container {} which was previously reported missing but is now " +
              "present. Our container merkle tree is stale.", localID, containerID);
        } else {
          try {
            long chunksInBlockRetrieved = reconcileChunksPerBlock(kvContainer, pipeline, dnClient, localID,
                missingBlock.getChunkMerkleTreeList(), updatedTreeWriter, chunkByteBuffer);
            if (chunksInBlockRetrieved != 0) {
              allBlocksUpdated.add(localID);
              numMissingBlocksRepaired++;
            }
          } catch (IOException e) {
            LOG.error("Error while reconciling missing block for block {} in container {}", missingBlock.getBlockID(),
                containerID, e);
          }
        }
      }

      // Handle missing chunks
      for (Map.Entry<Long, List<ContainerProtos.ChunkMerkleTree>> entry : diffReport.getMissingChunks().entrySet()) {
        long localID = entry.getKey();
        try {
          long missingChunksRepaired = reconcileChunksPerBlock(kvContainer, pipeline, dnClient, entry.getKey(),
              entry.getValue(), updatedTreeWriter, chunkByteBuffer);
          if (missingChunksRepaired != 0) {
            allBlocksUpdated.add(localID);
            numMissingChunksRepaired += missingChunksRepaired;
          }
        } catch (IOException e) {
          LOG.error("Error while reconciling missing chunk for block {} in container {}", entry.getKey(),
              containerID, e);
        }
      }

      // Handle corrupt chunks
      for (Map.Entry<Long, List<ContainerProtos.ChunkMerkleTree>> entry : diffReport.getCorruptChunks().entrySet()) {
        long localID = entry.getKey();
        try {
          long corruptChunksRepaired = reconcileChunksPerBlock(kvContainer, pipeline, dnClient, entry.getKey(),
              entry.getValue(), updatedTreeWriter, chunkByteBuffer);
          if (corruptChunksRepaired != 0) {
            allBlocksUpdated.add(localID);
            numCorruptChunksRepaired += corruptChunksRepaired;
          }
        } catch (IOException e) {
          LOG.error("Error while reconciling corrupt chunk for block {} in container {}", entry.getKey(),
              containerID, e);
        }
      }

      // Based on repaired done with this peer, write the updated merkle tree to the container.
      // This updated tree will be used when we reconcile with the next peer.
      ContainerProtos.ContainerChecksumInfo previousChecksumInfo = latestChecksumInfo;
      latestChecksumInfo = updateAndGetContainerChecksum(container, updatedTreeWriter, false);

      // Log the results of reconciliation with this peer.
      long duration = Instant.now().toEpochMilli() - start;
      long previousDataChecksum = ContainerChecksumTreeManager.getDataChecksum(previousChecksumInfo);
      long latestDataChecksum = ContainerChecksumTreeManager.getDataChecksum(latestChecksumInfo);
      if (previousDataChecksum == latestDataChecksum) {
        if (numCorruptChunksRepaired != 0 || numMissingBlocksRepaired != 0 || numMissingChunksRepaired != 0) {
          // This condition should never happen.
          LOG.error("Checksum of container was not updated but blocks were repaired.");
        }
        LOG.info("Container {} reconciled with peer {}. Data checksum {} was not updated. Time taken: {} ms",
            containerID, peer, checksumToString(previousDataChecksum), duration);
      } else {
        LOG.warn("Container {} reconciled with peer {}. Data checksum updated from {} to {}" +
                ".\nMissing blocks repaired: {}/{}\n" +
                "Missing chunks repaired: {}/{}\n" +
                "Corrupt chunks repaired:  {}/{}\n" +
                "Time taken: {} ms",
            containerID, peer, checksumToString(previousDataChecksum), checksumToString(latestDataChecksum),
            numMissingBlocksRepaired, diffReport.getMissingBlocks().size(),
            numMissingChunksRepaired, diffReport.getMissingChunks().size(),
            numCorruptChunksRepaired, diffReport.getCorruptChunks().size(),
            duration);
      }

      ContainerLogger.logReconciled(container.getContainerData(), previousDataChecksum, peer);
      successfulPeerCount++;
    }

    // Log a summary after reconciling with all peers.
    long originalDataChecksum = ContainerChecksumTreeManager.getDataChecksum(originalChecksumInfo);
    long latestDataChecksum = ContainerChecksumTreeManager.getDataChecksum(latestChecksumInfo);
    if (originalDataChecksum == latestDataChecksum) {
      LOG.info("Completed reconciliation for container {} with {}/{} peers. Original data checksum {} was not updated",
          containerID, successfulPeerCount, peers.size(), checksumToString(latestDataChecksum));
    } else {
      LOG.warn("Completed reconciliation for container {} with {}/{} peers. {} blocks were updated. Data checksum " +
              "updated from {} to {}", containerID, successfulPeerCount, peers.size(), allBlocksUpdated.size(),
          checksumToString(originalDataChecksum), checksumToString(latestDataChecksum));
      if (LOG.isDebugEnabled()) {
        LOG.debug("Blocks updated in container {} after reconciling with {} peers: {}", containerID,
            successfulPeerCount, allBlocksUpdated);
      }
    }

    // Trigger on demand scanner, which will build the merkle tree based on the newly ingested data.
    containerSet.scanContainerWithoutGap(containerID);
    sendICR(container);
  }

  /**
   * Read chunks from a peer datanode and use them to repair our container.
   *
   * We will keep pulling chunks from the peer unless the requested chunk's offset would leave a hole if written past
   * the end of our current block file. Since we currently don't support leaving holes in block files, reconciliation
   * for this block will be stopped at this point and whatever data we have pulled will be committed.
   * Block commit sequence ID of the block and container are only updated based on the peer's value if the entire block
   * is read and written successfully.
   *
   * To avoid verbose logging during reconciliation, this method should not log successful operations above the debug
   * level.
   *
   * @return The number of chunks that were reconciled in our container.
   */
  private long reconcileChunksPerBlock(KeyValueContainer container, Pipeline pipeline,
      DNContainerOperationClient dnClient, long localID, List<ContainerProtos.ChunkMerkleTree> peerChunkList,
      ContainerMerkleTreeWriter treeWriter, ByteBuffer chunkByteBuffer) throws IOException {
    long containerID = container.getContainerData().getContainerID();
    DatanodeDetails peer = pipeline.getFirstNode();

    BlockID blockID = new BlockID(containerID, localID);
    // The length of the block is not known, so instead of passing the default block length we pass 0. As the length
    // is not used to validate the token for getBlock call.
    Token<OzoneBlockTokenIdentifier> blockToken = dnClient.getTokenHelper().getBlockToken(blockID, 0L);

    // Contains all the chunks we currently have for this block.
    // This should be empty if we do not have the block.
    // As reconciliation progresses, we will add any updated chunks here and commit the resulting list back to the
    // block.
    NavigableMap<Long, ContainerProtos.ChunkInfo> localOffset2Chunk;
    long localBcsid = 0;
    BlockData localBlockData;
    if (blockManager.blockExists(container, blockID)) {
      localBlockData = blockManager.getBlock(container, blockID);
      localOffset2Chunk = localBlockData.getChunks().stream()
          .collect(Collectors.toMap(ContainerProtos.ChunkInfo::getOffset,
              Function.identity(), (chunk1, chunk2) -> chunk1, TreeMap::new));
      localBcsid = localBlockData.getBlockCommitSequenceId();
    } else {
      localOffset2Chunk = new TreeMap<>();
      // If we are creating the block from scratch because we don't have it, use 0 BCSID. This will get incremented
      // if we pull chunks from the peer to fill this block.
      localBlockData = new BlockData(blockID);
    }

    boolean allChunksSuccessful = true;
    int numSuccessfulChunks = 0;

    BlockLocationInfo blkInfo = new BlockLocationInfo.Builder()
        .setBlockID(blockID)
        .setPipeline(pipeline)
        .setToken(blockToken)
        .build();
    // Under construction is set here, during BlockInputStream#initialize() it is used to update the block length.
    blkInfo.setUnderConstruction(true);
    try (BlockInputStream blockInputStream = (BlockInputStream) blockInputStreamFactory.create(
        RatisReplicationConfig.getInstance(HddsProtos.ReplicationFactor.ONE),
        blkInfo, pipeline, blockToken, dnClient.getXceiverClientManager(),
        null, conf.getObject(OzoneClientConfig.class))) {
      // Initialize the BlockInputStream. Gets the blockData from the peer, sets the block length and
      // initializes ChunkInputStream for each chunk.
      blockInputStream.initialize();
      ContainerProtos.BlockData peerBlockData = blockInputStream.getStreamBlockData();
      long maxBcsId = Math.max(localBcsid, peerBlockData.getBlockID().getBlockCommitSequenceId());

      for (ContainerProtos.ChunkMerkleTree chunkMerkleTree : peerChunkList) {
        long chunkOffset = chunkMerkleTree.getOffset();
        if (!previousChunkPresent(blockID, chunkOffset, localOffset2Chunk)) {
          break;
        }

        if (!chunkMerkleTree.getChecksumMatches()) {
          LOG.warn("Skipping chunk at offset {} in block {} of container {} from peer {} since peer reported it as " +
                  "unhealthy.", chunkOffset, localID, containerID, peer);
          continue;
        }
        try {
          // Seek to the offset of the chunk. Seek updates the chunkIndex in the BlockInputStream.
          blockInputStream.seek(chunkOffset);
          ChunkInputStream currentChunkStream = blockInputStream.getChunkStreams().get(
              blockInputStream.getChunkIndex());
          ContainerProtos.ChunkInfo chunkInfoProto = currentChunkStream.getChunkInfo();

          // If we are overwriting a chunk, make sure is the same size as the current chunk we are replacing.
          if (localOffset2Chunk.containsKey(chunkOffset)) {
            verifyChunksLength(chunkInfoProto, localOffset2Chunk.get(chunkOffset));
          }

          // Read the chunk data from the BlockInputStream and write it to the container.
          int chunkLength = (int) chunkInfoProto.getLen();
          if (chunkByteBuffer.capacity() < chunkLength) {
            chunkByteBuffer = ByteBuffer.allocate(chunkLength);
          }

          chunkByteBuffer.clear();
          chunkByteBuffer.limit(chunkLength);
          int bytesRead = blockInputStream.read(chunkByteBuffer);
          // Make sure we read exactly the same amount of data we expected so it fits in the block.
          if (bytesRead != chunkLength) {
            throw new IOException("Error while reading chunk data from peer " + peer + ". Expected length: " +
                chunkLength + ", Actual length: " + bytesRead);
          }

          chunkByteBuffer.flip();
          ChunkBuffer chunkBuffer = ChunkBuffer.wrap(chunkByteBuffer);
          ChunkInfo chunkInfo = ChunkInfo.getFromProtoBuf(chunkInfoProto);
          chunkInfo.addMetadata(OzoneConsts.CHUNK_OVERWRITE, "true");
          writeChunkForClosedContainer(chunkInfo, blockID, chunkBuffer, container);
          localOffset2Chunk.put(chunkOffset, chunkInfoProto);
          if (LOG.isDebugEnabled()) {
            LOG.debug("Successfully ingested chunk at offset {} into block {} of container {} from peer {}",
                chunkOffset, localID, containerID, peer);
          }
          numSuccessfulChunks++;
        } catch (IOException ex) {
          // The peer's chunk was expected to be healthy. Log a stack trace for more info as to why this failed.
          LOG.error("Failed to ingest chunk at offset {} for block {} in container {} from peer {}",
              chunkOffset, localID, containerID, peer, ex);
          allChunksSuccessful = false;
        }
        // Stop block repair once we fail to pull a chunk from the peer.
        // Our write chunk API currently does not have a good way to handle writing around holes in a block.
        if (!allChunksSuccessful) {
          break;
        }
      }

      // Do not update block metadata in this container if we did not ingest any chunks for the block.
      if (!localOffset2Chunk.isEmpty()) {
        List<ContainerProtos.ChunkInfo> allChunks = new ArrayList<>(localOffset2Chunk.values());
        localBlockData.setChunks(allChunks);
        putBlockForClosedContainer(container, localBlockData, maxBcsId, allChunksSuccessful);
        treeWriter.addChunks(localID, true, allChunks);
        // Invalidate the file handle cache, so new read requests get the new file if one was created.
        chunkManager.finishWriteChunks(container, localBlockData);
      }
    }

    if (!allChunksSuccessful) {
      LOG.warn("Partially reconciled block {} in container {} with peer {}. {}/{} chunks were " +
          "obtained successfully", localID, containerID, peer, numSuccessfulChunks, peerChunkList.size());
    } else if (LOG.isDebugEnabled()) {
      LOG.debug("Reconciled all {} chunks in block {} in container {} from peer {}",
          peerChunkList.size(), localID, containerID, peer);
    }

    return numSuccessfulChunks;
  }

  private void verifyChunksLength(ContainerProtos.ChunkInfo peerChunkInfo, ContainerProtos.ChunkInfo localChunkInfo)
      throws StorageContainerException {
    if (localChunkInfo == null || peerChunkInfo == null) {
      return;
    }

    if (peerChunkInfo.getOffset() != localChunkInfo.getOffset()) {
      throw new StorageContainerException("Offset mismatch for chunk. Expected: " + localChunkInfo.getOffset() +
          ", Actual: " + peerChunkInfo.getOffset(), CHUNK_FILE_INCONSISTENCY);
    }

    if (peerChunkInfo.getLen() != localChunkInfo.getLen()) {
      throw new StorageContainerException("Length mismatch for chunk at offset " + localChunkInfo.getOffset() +
          ". Expected: " + localChunkInfo.getLen() + ", Actual: " + peerChunkInfo.getLen(), CHUNK_FILE_INCONSISTENCY);
    }
  }

  /**
   * If we do not have the previous chunk for the current entry, abort the reconciliation here. Currently we do
   * not support repairing around holes in a block, the missing chunk must be obtained first.
   */
  private boolean previousChunkPresent(BlockID blockID, long chunkOffset,
                                       NavigableMap<Long, ContainerProtos.ChunkInfo> localOffset2Chunk) {
    if (chunkOffset == 0) {
      return true;
    }
    long localID = blockID.getLocalID();
    long containerID = blockID.getContainerID();
    Map.Entry<Long, ContainerProtos.ChunkInfo> prevEntry = localOffset2Chunk.lowerEntry(chunkOffset);
    if (prevEntry == null) {
      // We are trying to write a chunk that is not the first, but we currently have no chunks in the block.
      LOG.warn("Exiting reconciliation for block {} in container {} at length {}. The previous chunk required for " +
          "offset {} is not present locally.", localID, containerID, 0, chunkOffset);
      return false;
    } else {
      long prevOffset = prevEntry.getKey();
      long prevLength = prevEntry.getValue().getLen();
      if (prevOffset + prevLength != chunkOffset) {
        LOG.warn("Exiting reconciliation for block {} in container {} at length {}. The previous chunk required for " +
            "offset {} is not present locally.", localID, containerID, prevOffset + prevLength, chunkOffset);
        return false;
      }
      return true;
    }
  }

  /**
   * Called by BlockDeletingService to delete all the chunks in a block
   * before proceeding to delete the block info from DB.
   */
  @Override
  public void deleteBlock(Container container, BlockData blockData)
      throws IOException {
    chunkManager.deleteChunks(container, blockData);
    if (LOG.isDebugEnabled()) {
      for (ContainerProtos.ChunkInfo chunkInfo : blockData.getChunks()) {
        ChunkInfo info = ChunkInfo.getFromProtoBuf(chunkInfo);
        LOG.debug("block {} chunk {} deleted", blockData.getBlockID(), info);
      }
    }
  }

  @Override
  public void deleteUnreferenced(Container container, long localID)
      throws IOException {
    // Since the block/chunk is already checked that is unreferenced, no
    // need to lock the container here.
    StringBuilder prefixBuilder = new StringBuilder();
    ContainerLayoutVersion layoutVersion = container.getContainerData().
        getLayoutVersion();
    long containerID = container.getContainerData().getContainerID();
    // Only supports the default chunk/block name format now
    switch (layoutVersion) {
    case FILE_PER_BLOCK:
      prefixBuilder.append(localID).append(".block");
      break;
    case FILE_PER_CHUNK:
      prefixBuilder.append(localID).append("_chunk_");
      break;
    default:
      throw new IOException("Unsupported container layout version " +
          layoutVersion + " for the container " + containerID);
    }
    String prefix = prefixBuilder.toString();
    File chunkDir = ContainerUtils.getChunkDir(container.getContainerData());
    // chunkNames here is an array of file/dir name, so if we cannot find any
    // matching one, it means the client did not write any chunk into the block.
    // Since the putBlock request may fail, we don't know if the chunk exists,
    // thus we need to check it when receiving the request to delete such blocks
    String[] chunkNames = getFilesWithPrefix(prefix, chunkDir);
    if (chunkNames.length == 0) {
      LOG.warn("Missing delete block(Container = {}, Block = {}",
          containerID, localID);
      return;
    }
    for (String name: chunkNames) {
      File file = new File(chunkDir, name);
      if (!file.isFile()) {
        continue;
      }
      FileUtil.fullyDelete(file);
      LOG.info("Deleted unreferenced chunk/block {} in container {}", name,
          containerID);
    }
  }

  @Override
  public void addFinalizedBlock(Container container, long localID) {
    KeyValueContainer keyValueContainer = (KeyValueContainer)container;
    keyValueContainer.getContainerData().addToFinalizedBlockSet(localID);
  }

  @Override
  public boolean isFinalizedBlockExist(Container container, long localID) {
    KeyValueContainer keyValueContainer = (KeyValueContainer)container;
    return keyValueContainer.getContainerData().isFinalizedBlockExist(localID);
  }

  private String[] getFilesWithPrefix(String prefix, File chunkDir) {
    FilenameFilter filter = (dir, name) -> name.startsWith(prefix);
    return chunkDir.list(filter);
  }

  private boolean logBlocksIfNonZero(Container container)
      throws IOException {
    boolean nonZero = false;
    try (DBHandle dbHandle
             = BlockUtils.getDB(
        (KeyValueContainerData) container.getContainerData(),
        conf)) {
      StringBuilder stringBuilder = new StringBuilder();
      try (BlockIterator<BlockData>
          blockIterator = dbHandle.getStore().
          getBlockIterator(container.getContainerData().getContainerID())) {
        while (blockIterator.hasNext()) {
          nonZero = true;
          stringBuilder.append(blockIterator.nextBlock());
          if (stringBuilder.length() > StorageUnit.KB.toBytes(32)) {
            break;
          }
        }
      }
      if (nonZero) {
        LOG.error("blocks in rocksDB on container delete: {}",
            stringBuilder.toString());
      }
    }
    return nonZero;
  }

  private boolean logBlocksFoundOnDisk(Container container) throws IOException {
    // List files left over
    File chunksPath = new
        File(container.getContainerData().getChunksPath());
    Preconditions.checkArgument(chunksPath.isDirectory());
    boolean notEmpty = false;
    try (DirectoryStream<Path> dir
             = Files.newDirectoryStream(chunksPath.toPath())) {
      StringBuilder stringBuilder = new StringBuilder();
      for (Path block : dir) {
        if (notEmpty) {
          stringBuilder.append(',');
        }
        stringBuilder.append(block);
        notEmpty = true;
        if (stringBuilder.length() > StorageUnit.KB.toBytes(16)) {
          break;
        }
      }
      if (notEmpty) {
        LOG.error("Files still part of the container on delete: {}",
            stringBuilder.toString());
      }
    }
    return notEmpty;
  }

  private void deleteInternal(Container container, boolean force)
      throws StorageContainerException {
    long startTime = clock.millis();
    container.writeLock();
    try {
      final ContainerData data = container.getContainerData();
      if (container.getContainerData().getVolume().isFailed()) {
        // if the  volume in which the container resides fails
        // don't attempt to delete/move it. When a volume fails,
        // failedVolumeListener will pick it up and clear the container
        // from the container set.
        LOG.info("Delete container issued on containerID {} which is in a " +
                "failed volume. Skipping", container.getContainerData()
            .getContainerID());
        return;
      }
      // If force is false, we check container state.
      if (!force) {
        // Check if container is open
        if (container.getContainerData().isOpen()) {
          throw new StorageContainerException(
              "Deletion of Open Container is not allowed.",
              DELETE_ON_OPEN_CONTAINER);
        }
        // Safety check that the container is empty.
        // If the container is not empty, it should not be deleted unless the
        // container is being forcefully deleted (which happens when
        // container is unhealthy or over-replicated).
        if (container.hasBlocks()) {
          metrics.incContainerDeleteFailedNonEmpty();
          LOG.error("Received container deletion command for non-empty {}: {}", data, data.getStatistics());
          // blocks table for future debugging.
          // List blocks
          logBlocksIfNonZero(container);
          // Log chunks
          logBlocksFoundOnDisk(container);
          throw new StorageContainerException("Non-force deletion of " +
              "non-empty container is not allowed.",
              DELETE_ON_NON_EMPTY_CONTAINER);
        }
      } else {
        metrics.incContainersForceDelete();
      }
      if (container.getContainerData() instanceof KeyValueContainerData) {
        KeyValueContainerData keyValueContainerData =
            (KeyValueContainerData) container.getContainerData();
        HddsVolume hddsVolume = keyValueContainerData.getVolume();

        // Steps to delete
        // 1. container marked deleted
        // 2. container is removed from container set
        // 3. container db handler and content removed from db
        // 4. container moved to tmp folder
        // 5. container content deleted from tmp folder
        try {
          long waitTime = clock.millis() - startTime;
          if (waitTime > maxDeleteLockWaitMs) {
            LOG.warn("An attempt to delete container {} took {} ms acquiring locks and pre-checks. " +
                    "The delete has been skipped and should be retried automatically by SCM.",
                container.getContainerData().getContainerID(), waitTime);
            return;
          }
          container.markContainerForDelete();
          long containerId = container.getContainerData().getContainerID();
          containerSet.removeContainer(containerId);
          ContainerLogger.logDeleted(container.getContainerData(), force);
          KeyValueContainerUtil.removeContainer(keyValueContainerData, conf);
        } catch (IOException ioe) {
          LOG.error("Failed to move container under " + hddsVolume
              .getDeletedContainerDir());
          String errorMsg =
              "Failed to move container" + container.getContainerData()
                  .getContainerID();
          triggerVolumeScanAndThrowException(container, errorMsg,
              CONTAINER_INTERNAL_ERROR);
        }
      }
    } catch (StorageContainerException e) {
      throw e;
    } catch (IOException e) {
      // All other IO Exceptions should be treated as if the container is not
      // empty as a defensive check.
      LOG.error("Could not determine if the container {} is empty",
          container.getContainerData().getContainerID(), e);
      String errorMsg =
          "Failed to read container dir" + container.getContainerData()
              .getContainerID();
      triggerVolumeScanAndThrowException(container, errorMsg,
          CONTAINER_INTERNAL_ERROR);
    } finally {
      container.writeUnlock();
    }
    // Avoid holding write locks for disk operations
    sendICR(container);
    long bytesUsed = container.getContainerData().getBytesUsed();
    HddsVolume volume = container.getContainerData().getVolume();
    container.delete();
    volume.decrementUsedSpace(bytesUsed);
  }

  private void triggerVolumeScanAndThrowException(Container container,
      String msg, ContainerProtos.Result result)
      throws StorageContainerException {
    // Trigger a volume scan as exception occurred.
    StorageVolumeUtil.onFailure(container.getContainerData().getVolume());
    throw new StorageContainerException(msg, result);
  }

  private ContainerCommandResponseProto checkFaultInjector(ContainerCommandRequestProto request) {
    if (injector != null) {
      synchronized (injector) {
        ContainerProtos.Type type = injector.getType();
        if (request.getCmdType().equals(type) || type == null) {
          Throwable ex = injector.getException();
          if (ex != null) {
            if (type == null) {
              injector = null;
            }
            return ContainerUtils.logAndReturnError(LOG, (StorageContainerException) ex, request);
          }
          try {
            injector.pause();
          } catch (IOException e) {
            // do nothing
          }
        }
      }
    }
    return null;
  }

  @VisibleForTesting
  public static FaultInjector getInjector() {
    return injector;
  }

  @VisibleForTesting
  public static void setInjector(FaultInjector instance) {
    injector = instance;
  }

  /**
   * Verify if request's replicaIndex matches with containerData. This validates only for EC containers i.e.
   * containerReplicaIdx should be > 0.
   *
   * @param containerReplicaIdx  replicaIndex for the container command.
   * @param requestDatanodeUUID requested block info
   * @throws StorageContainerException if replicaIndex mismatches.
   */
  private boolean validateRequestDatanodeId(Integer containerReplicaIdx, String requestDatanodeUUID)
      throws StorageContainerException {
    if (containerReplicaIdx != null && containerReplicaIdx > 0 && !requestDatanodeUUID.equals(this.getDatanodeId())) {
      throw new StorageContainerException(
          String.format("Request is trying to write to node with uuid : %s but the current nodeId is: %s .",
              requestDatanodeUUID, this.getDatanodeId()), INVALID_ARGUMENT);
    }
    return true;
  }
}<|MERGE_RESOLUTION|>--- conflicted
+++ resolved
@@ -1441,7 +1441,6 @@
 
     if (updatedDataChecksum != originalDataChecksum) {
       containerData.setDataChecksum(updatedDataChecksum);
-<<<<<<< HEAD
       try (DBHandle dbHandle = BlockUtils.getDB(containerData, conf)) {
         // This value is only used during the datanode startup. If the update fails, then it's okay as the merkle tree
         // and in-memory checksum will still be the same. This will be updated the next time we update the tree.
@@ -1453,11 +1452,6 @@
             checksumToString(originalDataChecksum), e);
       }
 
-      String message =
-          "Container data checksum updated from " + checksumToString(originalDataChecksum) + " to " +
-              checksumToString(updatedDataChecksum);
-=======
->>>>>>> 1c2c7f34
       if (sendICR) {
         sendICR(container);
       }
