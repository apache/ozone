--- conflicted
+++ resolved
@@ -1335,26 +1335,16 @@
         HddsVolume hddsVolume = keyValueContainerData.getVolume();
 
         // Rename container location
-<<<<<<< HEAD
-        boolean success = KeyValueContainerUtil.ContainerDeleteDirectory
-            .moveToTmpDeleteDirectory(keyValueContainerData, hddsVolume);
-
-        if (!success) {
+        try {
+          KeyValueContainerUtil.moveToDeletedContainerDir(keyValueContainerData,
+              hddsVolume);
+        } catch (IOException ioe){
           LOG.error("Failed to move container under " + hddsVolume
-              .getDeleteServiceDirPath());
+              .getDeletedContainerDir());
           String errorMsg =
               "Failed to move container" + container.getContainerData()
                   .getContainerID();
           triggerVolumeScanAndThrowException(container, errorMsg,
-=======
-        try {
-          KeyValueContainerUtil.moveToDeletedContainerDir(
-              keyValueContainerData, hddsVolume);
-        } catch (IOException ex) {
-          LOG.error("Failed to move deleted container under {}",
-              hddsVolume.getDeletedContainerDir(), ex);
-          throw new StorageContainerException("Moving deleted container failed",
->>>>>>> 956385a4
               CONTAINER_INTERNAL_ERROR);
         }
 
