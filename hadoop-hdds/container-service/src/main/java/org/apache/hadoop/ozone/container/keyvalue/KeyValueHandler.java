--- conflicted
+++ resolved
@@ -626,7 +626,6 @@
     return getSuccessResponse(request);
   }
 
-<<<<<<< HEAD
   /**
    * Write the merkle tree for this container using the existing checksum metadata only. The data is not read or
    * validated by this method, so it is expected to run quickly.
@@ -634,40 +633,18 @@
    * If a checksum file already exists on the disk, this method will do nothing. The existing file would have either
    * been made from the metadata or data itself so there is no need to recreate it from the metadata.
    *
+   * TODO: This method should be changed to private after HDDS-10374 is merged.
+   *
    * @param container The container which will have a tree generated.
    */
-  private void createContainerMerkleTreeFromMetadata(Container container) {
-=======
-
-  /**
-   * Create a Merkle tree for the container if it does not exist.
-   * TODO: This method should be changed to private after HDDS-10374 is merged.
-   */
-  @VisibleForTesting
-  public void createContainerMerkleTree(Container container) {
->>>>>>> b34c5379
+  public void createContainerMerkleTreeFromMetadata(Container container) {
     if (ContainerChecksumTreeManager.checksumFileExist(container)) {
       return;
     }
 
     try {
       KeyValueContainerData containerData = (KeyValueContainerData) container.getContainerData();
-<<<<<<< HEAD
-      ContainerMerkleTree merkleTree = new ContainerMerkleTree();
-      try (DBHandle dbHandle = BlockUtils.getDB(containerData, conf);
-           BlockIterator<BlockData> blockIterator = dbHandle.getStore().
-               getBlockIterator(containerData.getContainerID())) {
-        while (blockIterator.hasNext()) {
-          BlockData blockData = blockIterator.nextBlock();
-          // All chunks are assumed to be healthy until the scanner inspects them to determine otherwise.
-          merkleTree.addChunks(blockData.getLocalID(), true,
-              blockData.getChunks().toArray(new ContainerProtos.ChunkInfo[0]));
-        }
-      }
-      checksumManager.writeContainerDataTree(containerData, merkleTree);
-=======
       updateAndGetContainerChecksum(containerData);
->>>>>>> b34c5379
     } catch (IOException ex) {
       LOG.error("Cannot create container checksum for container {} , Exception: ",
           container.getContainerData().getContainerID(), ex);
@@ -1626,12 +1603,12 @@
         BlockData blockData = blockIterator.nextBlock();
         List<ContainerProtos.ChunkInfo> chunkInfos = blockData.getChunks();
         // TODO: Add empty blocks to the merkle tree. Done in HDDS-10374, needs to be backported.
-        merkleTree.addChunks(blockData.getLocalID(), chunkInfos);
-      }
-    }
-    ContainerProtos.ContainerChecksumInfo checksumInfo = checksumManager
-        .writeContainerDataTree(containerData, merkleTree);
-    return checksumInfo;
+        // Assume all chunks are healthy when building the tree from metadata. Scanner will identify corruption when
+        // it runs after.
+        merkleTree.addChunks(blockData.getLocalID(), true, chunkInfos);
+      }
+    }
+    return checksumManager.writeContainerDataTree(containerData, merkleTree);
   }
 
   /**
