/*
 * Licensed to the Apache Software Foundation (ASF) under one or more
 * contributor license agreements. See the NOTICE file distributed with
 * this work for additional information regarding copyright ownership.
 * The ASF licenses this file to You under the Apache License, Version 2.0
 * (the "License"); you may not use this file except in compliance with
 * the License. You may obtain a copy of the License at
 *
 *      http://www.apache.org/licenses/LICENSE-2.0
 *
 * Unless required by applicable law or agreed to in writing, software
 * distributed under the License is distributed on an "AS IS" BASIS,
 * WITHOUT WARRANTIES OR CONDITIONS OF ANY KIND, either express or implied.
 * See the License for the specific language governing permissions and
 * limitations under the License.
 */

package org.apache.hadoop.ozone.container.keyvalue.interfaces;

import java.io.IOException;
import java.nio.ByteBuffer;
import java.util.List;
import org.apache.hadoop.hdds.client.BlockID;
import org.apache.hadoop.ozone.container.common.helpers.BlockData;
import org.apache.hadoop.ozone.container.common.helpers.ChunkInfo;
import org.apache.hadoop.ozone.container.common.interfaces.Container;
import org.apache.hadoop.ozone.container.common.transport.server.ratis.DispatcherContext;

/**
 * BlockManager is for performing key related operations on the container.
 */
public interface BlockManager {

  /**
   * Puts or overwrites a block.
   *
   * @param container - Container for which block need to be added.
   * @param data - Block Data.
   * @return length of the Block.
   */
  long putBlock(Container container, BlockData data) throws IOException;

  /**
   * Puts or overwrites a block.
   *
   * @param container - Container for which block need to be added.
   * @param data - Block Data.
   * @param endOfBlock - The last putBlock call for this block (when
   *                     all the chunks are written and stream is closed)
   * @return length of the Block.
   */
  long putBlock(Container container, BlockData data, boolean endOfBlock)
      throws IOException;

  /**
<<<<<<< HEAD
   * Puts or overwrites a block to a closed container.
   *
   * @param container - Container for which block need to be added.
   * @param data - Block Data.
   * @param overwriteBcsId - To overwrite bcsId in the block data.
   * @return length of the Block.
=======
   * Persists the block data for a closed container. The block data should have all the chunks and bcsId.
   * Overwrites the block if it already exists, The container's used bytes should be updated by the caller with
   * {@link ChunkManager#writeChunk(Container, BlockID, ChunkInfo, ByteBuffer, DispatcherContext)}.
   *
   * @param container      - Container for which block data need to be persisted.
   * @param data           - Block Data to be persisted (BlockData should have the chunks).
   * @param overwriteBcsId - To overwrite bcsId of the container.
>>>>>>> be53ed71
   */
  long putBlockForClosedContainer(Container container, BlockData data, boolean overwriteBcsId)
          throws IOException;

  /**
   * Gets an existing block.
   *
   * @param container - Container from which block needs to be fetched.
   * @param blockID - BlockID of the Block.
   * @return Block Data.
   * @throws IOException when BcsId is unknown or mismatched
   */
  BlockData getBlock(Container container, BlockID blockID) throws IOException;


  /**
   * Deletes an existing block.
   *
   * @param container - Container from which block need to be deleted.
   * @param blockID - ID of the block.
   */
  void deleteBlock(Container container, BlockID blockID) throws IOException;

  /**
   * List blocks in a container.
   *
   * @param container - Container from which blocks need to be listed.
   * @param startLocalID  - Block to start from, 0 to begin.
   * @param count - Number of blocks to return.
   * @return List of Blocks that match the criteria.
   */
  List<BlockData> listBlock(Container container, long startLocalID, int count)
      throws IOException;

  /**
   * Check if a block exists in the container.
   *
   * @param container - Container from which blocks need to be listed.
   * @param blockID - BlockID of the Block.
   * @return True if block exists, false otherwise.
   */
  boolean blockExists(Container container, BlockID blockID) throws IOException;

  /**
   * Returns last committed length of the block.
   *
   * @param container - Container from which block need to be fetched.
   * @param blockID - BlockID of the block.
   * @return length of the block.
   * @throws IOException in case, the block key does not exist in db.
   */
  long getCommittedBlockLength(Container container, BlockID blockID)
      throws IOException;

  void finalizeBlock(Container container, BlockID blockId)
      throws IOException;

  int getDefaultReadBufferCapacity();

  /** @return the threshold to read using memory mapped buffers. */
  int getReadMappedBufferThreshold();

  /** @return the max count of memory mapped buffers to read. */
  int getReadMappedBufferMaxCount();

  /** @return true iff Netty ChunkedNioFile read is enabled. */
  boolean isReadNettyChunkedNioFile();

  /**
   * Shutdown ContainerManager.
   */
  void shutdown();
}<|MERGE_RESOLUTION|>--- conflicted
+++ resolved
@@ -53,14 +53,6 @@
       throws IOException;
 
   /**
-<<<<<<< HEAD
-   * Puts or overwrites a block to a closed container.
-   *
-   * @param container - Container for which block need to be added.
-   * @param data - Block Data.
-   * @param overwriteBcsId - To overwrite bcsId in the block data.
-   * @return length of the Block.
-=======
    * Persists the block data for a closed container. The block data should have all the chunks and bcsId.
    * Overwrites the block if it already exists, The container's used bytes should be updated by the caller with
    * {@link ChunkManager#writeChunk(Container, BlockID, ChunkInfo, ByteBuffer, DispatcherContext)}.
@@ -68,7 +60,6 @@
    * @param container      - Container for which block data need to be persisted.
    * @param data           - Block Data to be persisted (BlockData should have the chunks).
    * @param overwriteBcsId - To overwrite bcsId of the container.
->>>>>>> be53ed71
    */
   long putBlockForClosedContainer(Container container, BlockData data, boolean overwriteBcsId)
           throws IOException;
