--- conflicted
+++ resolved
@@ -98,15 +98,6 @@
         data, endOfBlock);
   }
 
-<<<<<<< HEAD
-  @Override
-  public long putBlockForClosedContainer(Container container, BlockData data, boolean overwriteBcsId)
-          throws IOException {
-    Preconditions.checkNotNull(data, "BlockData cannot be null for put " +
-        "operation.");
-    Preconditions.checkState(data.getContainerID() >= 0, "Container Id " +
-        "cannot be negative");
-=======
   /**
    * {@inheritDoc}
    */
@@ -115,7 +106,6 @@
           throws IOException {
     Preconditions.checkNotNull(data, "BlockData cannot be null for put operation.");
     Preconditions.checkState(data.getContainerID() >= 0, "Container Id cannot be negative");
->>>>>>> be53ed71
 
     KeyValueContainerData containerData = (KeyValueContainerData) container.getContainerData();
 
@@ -126,13 +116,8 @@
       // Should never fail.
       Preconditions.checkNotNull(db, DB_NULL_ERR_MSG);
 
-<<<<<<< HEAD
-      long bcsId = data.getBlockCommitSequenceId();
-      long containerBCSId = containerData.getBlockCommitSequenceId();
-=======
       long blockBcsID = data.getBlockCommitSequenceId();
       long containerBcsID = containerData.getBlockCommitSequenceId();
->>>>>>> be53ed71
 
       // Check if the block is already present in the DB of the container to determine whether
       // the blockCount is already incremented for this block in the DB or not.
@@ -142,26 +127,14 @@
       // update the blockData as well as BlockCommitSequenceId here
       try (BatchOperation batch = db.getStore().getBatchHandler()
           .initBatchOperation()) {
-<<<<<<< HEAD
-        // If block exists in cache, blockCount should not be incremented.
-        if (db.getStore().getBlockDataTable().get(containerData.getBlockKey(localID)) == null) {
-          // Block does not exist in DB => blockCount needs to be
-          // incremented when the block is added into DB.
-=======
         // If block already exists in the DB, blockCount should not be incremented.
         if (db.getStore().getBlockDataTable().get(containerData.getBlockKey(localID)) == null) {
->>>>>>> be53ed71
           incrBlockCount = true;
         }
 
         db.getStore().getBlockDataTable().putWithBatch(batch, containerData.getBlockKey(localID), data);
-<<<<<<< HEAD
-        if (overwriteBcsId && bcsId > containerBCSId) {
-          db.getStore().getMetadataTable().putWithBatch(batch, containerData.getBcsIdKey(), bcsId);
-=======
         if (overwriteBcsId && blockBcsID > containerBcsID) {
           db.getStore().getMetadataTable().putWithBatch(batch, containerData.getBcsIdKey(), blockBcsID);
->>>>>>> be53ed71
         }
 
         // Set Bytes used, this bytes used will be updated for every write and
@@ -170,10 +143,6 @@
         // block length is used, And also on restart the blocks committed to DB
         // is only used to compute the bytes used. This is done to keep the
         // current behavior and avoid DB write during write chunk operation.
-<<<<<<< HEAD
-        // Write UTs for this
-=======
->>>>>>> be53ed71
         db.getStore().getMetadataTable().putWithBatch(batch, containerData.getBytesUsedKey(),
             containerData.getBytesUsed());
 
@@ -186,13 +155,8 @@
         db.getStore().getBatchHandler().commitBatchOperation(batch);
       }
 
-<<<<<<< HEAD
-      if (overwriteBcsId && bcsId > containerBCSId) {
-        container.updateBlockCommitSequenceId(bcsId);
-=======
       if (overwriteBcsId && blockBcsID > containerBcsID) {
         container.updateBlockCommitSequenceId(blockBcsID);
->>>>>>> be53ed71
       }
 
       // Increment block count in-memory after the DB update.
@@ -202,11 +166,7 @@
 
       if (LOG.isDebugEnabled()) {
         LOG.debug("Block {} successfully persisted for closed container {} with bcsId {} chunk size {}",
-<<<<<<< HEAD
-            data.getBlockID(), containerData.getContainerID(), bcsId, data.getChunks().size());
-=======
             data.getBlockID(), containerData.getContainerID(), blockBcsID, data.getChunks().size());
->>>>>>> be53ed71
       }
       return data.getSize();
     }
