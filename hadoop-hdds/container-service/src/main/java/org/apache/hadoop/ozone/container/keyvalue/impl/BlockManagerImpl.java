--- conflicted
+++ resolved
@@ -300,50 +300,10 @@
   @Override
   public void deleteBlock(Container container, BlockID blockID) throws
       IOException {
-<<<<<<< HEAD
     // Block/ Chunk Deletion is handled by BlockDeletingService.
     // SCM sends Block Deletion commands directly to Datanodes and not
     // through a Pipeline.
     throw new UnsupportedOperationException();
-=======
-    Preconditions.checkNotNull(blockID, "block ID cannot be null.");
-    Preconditions.checkState(blockID.getContainerID() >= 0,
-        "Container ID cannot be negative.");
-    Preconditions.checkState(blockID.getLocalID() >= 0,
-        "Local ID cannot be negative.");
-
-    KeyValueContainerData cData = (KeyValueContainerData) container
-        .getContainerData();
-    try (ReferenceCountedDB db = BlockUtils.getDB(cData, config)) {
-      // This is a post condition that acts as a hint to the user.
-      // Should never fail.
-      Preconditions.checkNotNull(db, DB_NULL_ERR_MSG);
-      // Note : There is a race condition here, since get and delete
-      // are not atomic. Leaving it here since the impact is refusing
-      // to delete a Block which might have just gotten inserted after
-      // the get check.
-
-      // Throw an exception if block data not found in the block data table.
-      getBlockByID(db, blockID);
-
-      // Update DB to delete block and set block count and bytes used.
-      try (BatchOperation batch = db.getStore().getBatchHandler()
-          .initBatchOperation()) {
-        String localID = Long.toString(blockID.getLocalID());
-        db.getStore().getBlockDataTable().deleteWithBatch(batch, localID);
-        // Update DB to delete block and set block count.
-        // No need to set bytes used here, as bytes used is taken care during
-        // delete chunk.
-        long blockCount = container.getContainerData().getKeyCount() - 1;
-        db.getStore().getMetadataTable()
-            .putWithBatch(batch, OzoneConsts.BLOCK_COUNT, blockCount);
-        db.getStore().getBatchHandler().commitBatchOperation(batch);
-      }
-
-      // Decrement block count here
-      container.getContainerData().decrKeyCount();
-    }
->>>>>>> f7e1fa0e
   }
 
   /**
