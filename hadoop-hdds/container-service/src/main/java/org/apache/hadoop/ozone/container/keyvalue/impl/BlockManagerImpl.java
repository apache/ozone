--- conflicted
+++ resolved
@@ -79,18 +79,6 @@
     this.readMappedBufferThreshold = config.getBufferSize(
         ScmConfigKeys.OZONE_CHUNK_READ_MAPPED_BUFFER_THRESHOLD_KEY,
         ScmConfigKeys.OZONE_CHUNK_READ_MAPPED_BUFFER_THRESHOLD_DEFAULT);
-<<<<<<< HEAD
-    incrementalEnabled =
-        config.getBoolean(OZONE_CHUNK_LIST_INCREMENTAL,
-            OZONE_CHUNK_LIST_INCREMENTAL_DEFAULT);
-    if (incrementalEnabled && !VersionedDatanodeFeatures.isFinalized(
-        HDDSLayoutFeature.HBASE_INCREMENTAL_CHUNK_SUPPORT)) {
-      LOG.warn("DataNode has not finalized upgrading to a version that " +
-          "supports incremental chunk list. Fallback to full chunk list");
-      incrementalEnabled = false;
-    }
-=======
->>>>>>> c77115ab
   }
 
   @Override
