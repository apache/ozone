--- conflicted
+++ resolved
@@ -73,11 +73,6 @@
 import org.apache.hadoop.ozone.container.common.transport.server.ratis.DispatcherContext;
 import org.apache.hadoop.ozone.container.common.volume.HddsVolume;
 import org.apache.hadoop.ozone.container.common.volume.VolumeSet;
-<<<<<<< HEAD
-import org.apache.hadoop.ozone.container.common.volume.VolumeUsage;
-import org.apache.hadoop.ozone.container.keyvalue.KeyValueContainer;
-=======
->>>>>>> 48aefeaa
 import org.apache.hadoop.ozone.container.ozoneimpl.OnDemandContainerDataScanner;
 import org.apache.hadoop.util.Time;
 import org.apache.ratis.statemachine.StateMachine;
@@ -861,7 +856,7 @@
       }
       perf.appendPreOpLatencyMs(Time.monotonicNow() - startTime);
       responseProto = handler.readBlock(
-          msg, (KeyValueContainer) container, dispatcherContext, streamObserver);
+          msg, container, dispatcherContext, streamObserver);
       long oPLatencyMS = Time.monotonicNow() - startTime;
       metrics.incContainerOpsLatencies(cmdType, oPLatencyMS);
       if (responseProto == null) {
