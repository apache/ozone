/*
 * Licensed to the Apache Software Foundation (ASF) under one or more
 * contributor license agreements. See the NOTICE file distributed with
 * this work for additional information regarding copyright ownership.
 * The ASF licenses this file to You under the Apache License, Version 2.0
 * (the "License"); you may not use this file except in compliance with
 * the License. You may obtain a copy of the License at
 *
 *      http://www.apache.org/licenses/LICENSE-2.0
 *
 * Unless required by applicable law or agreed to in writing, software
 * distributed under the License is distributed on an "AS IS" BASIS,
 * WITHOUT WARRANTIES OR CONDITIONS OF ANY KIND, either express or implied.
 * See the License for the specific language governing permissions and
 * limitations under the License.
 */

package org.apache.hadoop.ozone.container.common.impl;

import static org.apache.hadoop.hdds.scm.protocolPB.ContainerCommandResponseBuilders.malformedRequest;
import static org.apache.hadoop.hdds.scm.protocolPB.ContainerCommandResponseBuilders.unsupportedRequest;
import static org.apache.hadoop.ozone.audit.AuditLogger.PerformanceStringBuilder;

import com.google.common.annotations.VisibleForTesting;
import com.google.common.base.Preconditions;
import com.google.protobuf.ServiceException;
import java.io.File;
import java.io.IOException;
import java.util.Collections;
import java.util.Map;
import java.util.Optional;
import java.util.Set;
import java.util.TreeMap;
import java.util.concurrent.TimeUnit;
import java.util.concurrent.atomic.AtomicBoolean;
import org.apache.hadoop.hdds.HddsConfigKeys;
import org.apache.hadoop.hdds.HddsUtils;
import org.apache.hadoop.hdds.client.BlockID;
import org.apache.hadoop.hdds.conf.ConfigurationSource;
import org.apache.hadoop.hdds.protocol.datanode.proto.ContainerProtos;
import org.apache.hadoop.hdds.protocol.datanode.proto.ContainerProtos.ContainerCommandRequestProto;
import org.apache.hadoop.hdds.protocol.datanode.proto.ContainerProtos.ContainerCommandResponseProto;
import org.apache.hadoop.hdds.protocol.datanode.proto.ContainerProtos.ContainerDataProto;
import org.apache.hadoop.hdds.protocol.datanode.proto.ContainerProtos.ContainerDataProto.State;
import org.apache.hadoop.hdds.protocol.datanode.proto.ContainerProtos.ContainerType;
import org.apache.hadoop.hdds.protocol.datanode.proto.ContainerProtos.Result;
import org.apache.hadoop.hdds.protocol.datanode.proto.ContainerProtos.Type;
import org.apache.hadoop.hdds.protocol.proto.StorageContainerDatanodeProtocolProtos.ContainerAction;
import org.apache.hadoop.hdds.scm.container.common.helpers.ContainerNotOpenException;
import org.apache.hadoop.hdds.scm.container.common.helpers.InvalidContainerStateException;
import org.apache.hadoop.hdds.scm.container.common.helpers.StorageContainerException;
import org.apache.hadoop.hdds.security.token.NoopTokenVerifier;
import org.apache.hadoop.hdds.security.token.TokenVerifier;
import org.apache.hadoop.hdds.server.OzoneProtocolMessageDispatcher;
import org.apache.hadoop.hdds.utils.ProtocolMessageMetrics;
import org.apache.hadoop.ozone.audit.AuditAction;
import org.apache.hadoop.ozone.audit.AuditEventStatus;
import org.apache.hadoop.ozone.audit.AuditLogger;
import org.apache.hadoop.ozone.audit.AuditLoggerType;
import org.apache.hadoop.ozone.audit.AuditMarker;
import org.apache.hadoop.ozone.audit.AuditMessage;
import org.apache.hadoop.ozone.audit.Auditor;
import org.apache.hadoop.ozone.audit.DNAction;
import org.apache.hadoop.ozone.container.common.helpers.BlockData;
import org.apache.hadoop.ozone.container.common.helpers.ContainerMetrics;
import org.apache.hadoop.ozone.container.common.helpers.ContainerUtils;
import org.apache.hadoop.ozone.container.common.interfaces.Container;
import org.apache.hadoop.ozone.container.common.interfaces.ContainerDispatcher;
import org.apache.hadoop.ozone.container.common.interfaces.Handler;
import org.apache.hadoop.ozone.container.common.statemachine.StateContext;
import org.apache.hadoop.ozone.container.common.transport.server.ratis.DispatcherContext;
import org.apache.hadoop.ozone.container.common.volume.VolumeSet;
<<<<<<< HEAD
import org.apache.hadoop.ozone.container.ozoneimpl.OnDemandContainerScanner;
=======
import org.apache.hadoop.ozone.container.ozoneimpl.ContainerScanError;
import org.apache.hadoop.ozone.container.ozoneimpl.DataScanResult;
>>>>>>> 7a237fe7
import org.apache.hadoop.util.Time;
import org.apache.ratis.statemachine.StateMachine;
import org.apache.ratis.thirdparty.com.google.protobuf.ProtocolMessageEnum;
import org.slf4j.Logger;
import org.slf4j.LoggerFactory;

/**
 * Ozone Container dispatcher takes a call from the netty server and routes it
 * to the right handler function.
 */
public class HddsDispatcher implements ContainerDispatcher, Auditor {

  static final Logger LOG = LoggerFactory.getLogger(HddsDispatcher.class);
  private static final AuditLogger AUDIT =
      new AuditLogger(AuditLoggerType.DNLOGGER);
  private static final String AUDIT_PARAM_CONTAINER_ID = "containerID";
  private static final String AUDIT_PARAM_CONTAINER_TYPE = "containerType";
  private static final String AUDIT_PARAM_FORCE_UPDATE = "forceUpdate";
  private static final String AUDIT_PARAM_FORCE_DELETE = "forceDelete";
  private static final String AUDIT_PARAM_START_CONTAINER_ID = "startContainerID";
  private static final String AUDIT_PARAM_BLOCK_DATA = "blockData";
  private static final String AUDIT_PARAM_BLOCK_DATA_OFFSET = "offset";
  private static final String AUDIT_PARAM_BLOCK_DATA_SIZE = "size";
  private static final String AUDIT_PARAM_BLOCK_DATA_STAGE = "stage";
  private static final String AUDIT_PARAM_COUNT = "count";
  private static final String AUDIT_PARAM_START_LOCAL_ID = "startLocalID";
  private static final String AUDIT_PARAM_PREV_CHUNKNAME = "prevChunkName";
  private final Map<ContainerType, Handler> handlers;
  private final ConfigurationSource conf;
  private final ContainerSet containerSet;
  private final StateContext context;
  private final float containerCloseThreshold;
  private final ProtocolMessageMetrics<ProtocolMessageEnum> protocolMetrics;
  private OzoneProtocolMessageDispatcher<ContainerCommandRequestProto,
      ContainerCommandResponseProto, ProtocolMessageEnum> dispatcher;
  private String clusterId;
  private ContainerMetrics metrics;
  private final TokenVerifier tokenVerifier;
  private long slowOpThresholdNs;

  /**
   * Constructs an OzoneContainer that receives calls from
   * XceiverServerHandler.
   */
  public HddsDispatcher(ConfigurationSource config, ContainerSet contSet,
      VolumeSet volumes, Map<ContainerType, Handler> handlers,
      StateContext context, ContainerMetrics metrics,
      TokenVerifier tokenVerifier) {
    this.conf = config;
    this.containerSet = contSet;
    this.context = context;
    this.handlers = handlers;
    this.metrics = metrics;
    this.containerCloseThreshold = conf.getFloat(
        HddsConfigKeys.HDDS_CONTAINER_CLOSE_THRESHOLD,
        HddsConfigKeys.HDDS_CONTAINER_CLOSE_THRESHOLD_DEFAULT);
    this.tokenVerifier = tokenVerifier != null ? tokenVerifier
        : new NoopTokenVerifier();
    this.slowOpThresholdNs = getSlowOpThresholdMs(conf) * 1000000;

    protocolMetrics =
        new ProtocolMessageMetrics<>(
            "HddsDispatcher",
            "HDDS dispatcher metrics",
            Type.values());

    this.dispatcher =
        new OzoneProtocolMessageDispatcher<>("DatanodeClient",
            protocolMetrics,
            LOG,
            HddsUtils::processForDebug,
            HddsUtils::processForDebug);
  }

  @Override
  public void init() {
    protocolMetrics.register();
  }

  @Override
  public void shutdown() {
    protocolMetrics.unregister();
  }

  /**
   * Returns true for exceptions which can be ignored for marking the container
   * unhealthy.
   * @param result ContainerCommandResponse error code.
   * @return true if exception can be ignored, false otherwise.
   */
  private boolean canIgnoreException(Result result) {
    switch (result) {
    case SUCCESS:
    case CONTAINER_UNHEALTHY:
    case CLOSED_CONTAINER_IO:
    case DELETE_ON_OPEN_CONTAINER:
    case UNSUPPORTED_REQUEST:// Blame client for sending unsupported request.
    case CONTAINER_MISSING:
      return true;
    default:
      return false;
    }
  }

  @Override
  public void buildMissingContainerSetAndValidate(
      Map<Long, Long> container2BCSIDMap) {
    containerSet.buildMissingContainerSetAndValidate(container2BCSIDMap, n -> n);
  }

  @Override
  public ContainerCommandResponseProto dispatch(
      ContainerCommandRequestProto msg, DispatcherContext dispatcherContext) {
    try {
      return dispatcher.processRequest(msg,
          req -> dispatchRequest(msg, dispatcherContext),
          msg.getCmdType(),
          msg.getTraceID());
    } catch (ServiceException ex) {
      throw new RuntimeException(ex);
    }
  }

  @SuppressWarnings("methodlength")
  private ContainerCommandResponseProto dispatchRequest(
      ContainerCommandRequestProto msg, DispatcherContext dispatcherContext) {
    Preconditions.checkNotNull(msg);
    if (LOG.isTraceEnabled()) {
      LOG.trace("Command {}, trace ID: {} ", msg.getCmdType(),
          msg.getTraceID());
    }

    AuditAction action = getAuditAction(msg.getCmdType());
    EventType eventType = getEventType(msg);
    PerformanceStringBuilder perf = new PerformanceStringBuilder();

    ContainerType containerType;
    ContainerCommandResponseProto responseProto = null;
    long startTime = Time.monotonicNowNanos();
    Type cmdType = msg.getCmdType();
    long containerID = msg.getContainerID();
    Container container = getContainer(containerID);
    boolean isWriteStage =
        (cmdType == Type.WriteChunk && dispatcherContext != null
            && dispatcherContext.getStage()
            == DispatcherContext.WriteChunkStage.WRITE_DATA)
            || (cmdType == Type.StreamInit);
    boolean isWriteCommitStage =
        (cmdType == Type.WriteChunk && dispatcherContext != null
            && dispatcherContext.getStage()
            == DispatcherContext.WriteChunkStage.COMMIT_DATA);

    if (dispatcherContext == null) {
      // increase all op not through ratis
      metrics.incContainerOpsMetrics(cmdType);
    } else if (isWriteStage) {
      // increase WriteChunk in only WRITE_STAGE
      metrics.incContainerOpsMetrics(cmdType);
    } else if (cmdType != Type.WriteChunk) {
      metrics.incContainerOpsMetrics(cmdType);
    }

    try {
      if (DispatcherContext.op(dispatcherContext).validateToken()) {
        validateToken(msg);
      }
    } catch (IOException ioe) {
      final String s = ContainerProtos.Result.BLOCK_TOKEN_VERIFICATION_FAILED
          + " for " + dispatcherContext + ": " + ioe.getMessage();
      final StorageContainerException sce = new StorageContainerException(
          s, ioe, ContainerProtos.Result.BLOCK_TOKEN_VERIFICATION_FAILED);
      return ContainerUtils.logAndReturnError(LOG, sce, msg);
    }
    // if the command gets executed other than Ratis, the default write stage
    // is WriteChunkStage.COMBINED
    boolean isCombinedStage =
        cmdType == Type.WriteChunk && (dispatcherContext == null
            || dispatcherContext.getStage()
            == DispatcherContext.WriteChunkStage.COMBINED);
    Map<Long, Long> container2BCSIDMap = null;
    if (dispatcherContext != null) {
      container2BCSIDMap = dispatcherContext.getContainer2BCSIDMap();
    }
    if (isWriteCommitStage) {
      //  check if the container Id exist in the loaded snapshot file. if
      // it does not , it infers that , this is a restart of dn where
      // the we are reapplying the transaction which was not captured in the
      // snapshot.
      // just add it to the list, and remove it from missing container set
      // as it might have been added in the list during "init".
      Preconditions.checkNotNull(container2BCSIDMap);
      if (container != null && container2BCSIDMap.get(containerID) == null) {
        container2BCSIDMap.put(
            containerID, container.getBlockCommitSequenceId());
        getMissingContainerSet().remove(containerID);
      }
    }
    if (cmdType != Type.CreateContainer && !HddsUtils.isReadOnly(msg)
        && getMissingContainerSet().contains(containerID)) {
      StorageContainerException sce = new StorageContainerException(
          "ContainerID " + containerID
              + " has been lost and cannot be recreated on this DataNode",
          ContainerProtos.Result.CONTAINER_MISSING);
      audit(action, eventType, msg, dispatcherContext, AuditEventStatus.FAILURE, sce);
      return ContainerUtils.logAndReturnError(LOG, sce, msg);
    }

    if (cmdType != Type.CreateContainer) {
      /**
       * Create Container should happen only as part of Write_Data phase of
       * writeChunk.
       * In EC, we are doing empty putBlock. In the partial stripe writes, if
       * file size is less than chunkSize*(ECData-1), we are making empty block
       * to get the container created in non writing nodes. If replica index is
       * >0 then we know it's for ec container.
       */
      if (container == null && ((isWriteStage || isCombinedStage)
          || cmdType == Type.PutSmallFile
          || cmdType == Type.PutBlock)) {
        // If container does not exist, create one for WriteChunk and
        // PutSmallFile request
        responseProto = createContainer(msg);
        metrics.incContainerOpsMetrics(Type.CreateContainer);
        metrics.incContainerOpsLatencies(Type.CreateContainer,
                Time.monotonicNowNanos() - startTime);

        if (responseProto.getResult() != Result.SUCCESS) {
          StorageContainerException sce = new StorageContainerException(
              "ContainerID " + containerID + " creation failed",
              responseProto.getResult());
          audit(action, eventType, msg, dispatcherContext, AuditEventStatus.FAILURE, sce);
          return ContainerUtils.logAndReturnError(LOG, sce, msg);
        }
        Preconditions.checkArgument(isWriteStage && container2BCSIDMap != null
            || dispatcherContext == null
            || cmdType == Type.PutBlock);
        if (container2BCSIDMap != null) {
          // adds this container to list of containers created in the pipeline
          // with initial BCSID recorded as 0.
          container2BCSIDMap.putIfAbsent(containerID, 0L);
        }
        container = getContainer(containerID);
      }

      // if container not found return error
      if (container == null) {
        StorageContainerException sce = new StorageContainerException(
            "ContainerID " + containerID + " does not exist",
            ContainerProtos.Result.CONTAINER_NOT_FOUND);
        audit(action, eventType, msg, dispatcherContext, AuditEventStatus.FAILURE, sce);
        return ContainerUtils.logAndReturnError(LOG, sce, msg);
      }
      containerType = getContainerType(container);
    } else {
      if (!msg.hasCreateContainer()) {
        audit(action, eventType, msg, dispatcherContext, AuditEventStatus.FAILURE,
            new Exception("MALFORMED_REQUEST"));
        return malformedRequest(msg);
      }
      containerType = msg.getCreateContainer().getContainerType();
    }
    // Small performance optimization. We check if the operation is of type
    // write before trying to send CloseContainerAction.
    boolean isVolumeFullForWrite = false;
    if (!HddsUtils.isReadOnly(msg)) {
      try {
        if (container != null && container.getContainerState() == State.OPEN) {
          ContainerUtils.assertSpaceAvailability(containerID, container.getContainerData().getVolume(), 0);
        }
      } catch (StorageContainerException e) {
        LOG.warn(e.getMessage());
        isVolumeFullForWrite = true;
        if (cmdType == Type.WriteChunk || cmdType == Type.PutBlock || cmdType == Type.PutSmallFile) {
          audit(action, eventType, msg, dispatcherContext, AuditEventStatus.FAILURE, e);
          return ContainerUtils.logAndReturnError(LOG, e, msg);
        }
      } finally {
        sendCloseContainerActionIfNeeded(container, isVolumeFullForWrite);
      }
    }
    Handler handler = getHandler(containerType);
    if (handler == null) {
      StorageContainerException ex = new StorageContainerException("Invalid " +
          "ContainerType " + containerType,
          ContainerProtos.Result.CONTAINER_INTERNAL_ERROR);
      // log failure
      audit(action, eventType, msg, dispatcherContext, AuditEventStatus.FAILURE, ex);
      return ContainerUtils.logAndReturnError(LOG, ex, msg);
    }
    perf.appendPreOpLatencyNano(Time.monotonicNowNanos() - startTime);
    responseProto = handler.handle(msg, container, dispatcherContext);
    long opLatencyNs = Time.monotonicNowNanos() - startTime;
    if (responseProto != null) {
      metrics.incContainerOpsLatencies(cmdType, opLatencyNs);

      // If the request is of Write Type and the container operation
      // is unsuccessful, it implies the applyTransaction on the container
      // failed. All subsequent transactions on the container should fail and
      // hence replica will be marked unhealthy here. In this case, a close
      // container action will be sent to SCM to close the container.

      // ApplyTransaction called on closed Container will fail with Closed
      // container exception. In such cases, ignore the exception here
      // If the container is already marked unhealthy, no need to change the
      // state here.

      Result result = responseProto.getResult();
      if (!HddsUtils.isReadOnly(msg) && !canIgnoreException(result)) {
        // If the container is open/closing and the container operation
        // has failed, it should be first marked unhealthy and the initiate the
        // close container action. This also implies this is the first
        // transaction which has failed, so the container is marked unhealthy
        // right here.
        // Once container is marked unhealthy, all the subsequent write
        // transactions will fail with UNHEALTHY_CONTAINER exception.

        if (container == null) {
          throw new NullPointerException(
              "Error on creating containers " + result + " " + responseProto
                  .getMessage());
        }
        // For container to be moved to unhealthy state here, the container can
        // only be in open or closing state.
        State containerState = container.getContainerData().getState();
        Preconditions.checkState(
            containerState == State.OPEN
                || containerState == State.CLOSING
                || containerState == State.RECOVERING);
        // mark and persist the container state to be unhealthy
        try {
          // TODO HDDS-7096 + HDDS-8781: Use on demand scanning for the open
          //  container instead.
          ContainerScanError error = new ContainerScanError(ContainerScanError.FailureType.WRITE_FAILURE,
              new File(container.getContainerData().getContainerPath()),
              new StorageContainerException(result));
          handler.markContainerUnhealthy(container, DataScanResult.fromErrors(Collections.singletonList(error)));
          LOG.info("Marked Container UNHEALTHY, ContainerID: {}", containerID);
        } catch (IOException ioe) {
          // just log the error here in case marking the container fails,
          // Return the actual failure response to the client
          LOG.error("Failed to mark container " + containerID + " UNHEALTHY. ",
              ioe);
        }
        // in any case, the in memory state of the container should be unhealthy
        Preconditions.checkArgument(
            container.getContainerData().getState() == State.UNHEALTHY);
        sendCloseContainerActionIfNeeded(container, isVolumeFullForWrite);
      }
      if (cmdType == Type.CreateContainer
          && result == Result.SUCCESS && dispatcherContext != null) {
        Preconditions.checkNotNull(dispatcherContext.getContainer2BCSIDMap());
        container2BCSIDMap.putIfAbsent(containerID, Long.valueOf(0));
      }
      if (result == Result.SUCCESS) {
        updateBCSID(container, dispatcherContext, cmdType);
        audit(action, eventType, msg, dispatcherContext, AuditEventStatus.SUCCESS, null);
      } else {
        //TODO HDDS-7096:
        // This is a too general place for on demand scanning.
        // Create a specific exception that signals for on demand scanning
        // and move this general scan to where it is more appropriate.
        // Add integration tests to test the full functionality.
<<<<<<< HEAD
        OnDemandContainerScanner.scanContainer(container);
=======
        containerSet.scanContainer(containerID);
>>>>>>> 7a237fe7
        audit(action, eventType, msg, dispatcherContext, AuditEventStatus.FAILURE,
            new Exception(responseProto.getMessage()));
      }
      perf.appendOpLatencyNanos(opLatencyNs);
      performanceAudit(action, msg, dispatcherContext, perf, opLatencyNs);

      return responseProto;
    } else {
      // log failure
      audit(action, eventType, msg, dispatcherContext, AuditEventStatus.FAILURE,
          new Exception("UNSUPPORTED_REQUEST"));
      return unsupportedRequest(msg);
    }
  }

  private long getSlowOpThresholdMs(ConfigurationSource config) {
    return config.getTimeDuration(
        HddsConfigKeys.HDDS_DATANODE_SLOW_OP_WARNING_THRESHOLD_KEY,
        HddsConfigKeys.HDDS_DATANODE_SLOW_OP_WARNING_THRESHOLD_DEFAULT,
            TimeUnit.MILLISECONDS);
  }

  private void updateBCSID(Container container,
      DispatcherContext dispatcherContext, Type cmdType) {
    if (dispatcherContext != null && (cmdType == Type.PutBlock
        || cmdType == Type.PutSmallFile)) {
      Preconditions.checkNotNull(container);
      long bcsID = container.getBlockCommitSequenceId();
      long containerId = container.getContainerData().getContainerID();
      Map<Long, Long> container2BCSIDMap;
      container2BCSIDMap = dispatcherContext.getContainer2BCSIDMap();
      Preconditions.checkNotNull(container2BCSIDMap);
      Preconditions.checkArgument(container2BCSIDMap.containsKey(containerId));
      // updates the latest BCSID on every putBlock or putSmallFile
      // transaction over Ratis.
      container2BCSIDMap.computeIfPresent(containerId, (u, v) -> v = bcsID);
    }
  }

  /**
   * Create a container using the input container request.
   * @param containerRequest - the container request which requires container
   *                         to be created.
   * @return ContainerCommandResponseProto container command response.
   */
  @VisibleForTesting
  ContainerCommandResponseProto createContainer(
      ContainerCommandRequestProto containerRequest) {
    ContainerProtos.CreateContainerRequestProto.Builder createRequest =
        ContainerProtos.CreateContainerRequestProto.newBuilder();
    ContainerType containerType =
        ContainerProtos.ContainerType.KeyValueContainer;
    createRequest.setContainerType(containerType);

    if (containerRequest.hasWriteChunk()) {
      createRequest.setReplicaIndex(
          containerRequest.getWriteChunk().getBlockID().getReplicaIndex());
    }

    if (containerRequest.hasPutBlock()) {
      createRequest.setReplicaIndex(
          containerRequest.getPutBlock().getBlockData().getBlockID()
              .getReplicaIndex());
    }

    ContainerCommandRequestProto.Builder requestBuilder =
        ContainerCommandRequestProto.newBuilder()
            .setCmdType(Type.CreateContainer)
            .setContainerID(containerRequest.getContainerID())
            .setCreateContainer(createRequest.build())
            .setPipelineID(containerRequest.getPipelineID())
            .setDatanodeUuid(containerRequest.getDatanodeUuid())
            .setTraceID(containerRequest.getTraceID());

    // TODO: Assuming the container type to be KeyValueContainer for now.
    // We need to get container type from the containerRequest.
    Handler handler = getHandler(containerType);
    return handler.handle(requestBuilder.build(), null, null);
  }

  private void validateToken(
      ContainerCommandRequestProto msg) throws IOException {
    tokenVerifier.verify(
        msg,
        msg.getEncodedToken()
    );
  }

  /**
   * This will be called as a part of creating the log entry during
   * startTransaction in Ratis on the leader node. In such cases, if the
   * container is not in open state for writing we should just fail.
   * Leader will propagate the exception to client.
   * @param msg  container command proto
   * @throws StorageContainerException In case container state is open for write
   *         requests and in invalid state for read requests.
   */
  @Override
  public void validateContainerCommand(
      ContainerCommandRequestProto msg) throws StorageContainerException {
    try {
      validateToken(msg);
    } catch (IOException ioe) {
      throw new StorageContainerException(
          ContainerProtos.Result.BLOCK_TOKEN_VERIFICATION_FAILED
          + ": " + ioe.getMessage(), ioe,
          ContainerProtos.Result.BLOCK_TOKEN_VERIFICATION_FAILED);
    }

    long containerID = msg.getContainerID();
    Container container = getContainer(containerID);
    if (container == null) {
      return;
    }
    ContainerType containerType = container.getContainerType();
    Type cmdType = msg.getCmdType();
    AuditAction action = getAuditAction(cmdType);
    EventType eventType = getEventType(msg);
    Handler handler = getHandler(containerType);
    if (handler == null) {
      StorageContainerException ex = new StorageContainerException(
          "Invalid ContainerType " + containerType,
          ContainerProtos.Result.CONTAINER_INTERNAL_ERROR);
      audit(action, eventType, msg, null, AuditEventStatus.FAILURE, ex);
      throw ex;
    }

    State containerState = container.getContainerState();
    String log = "Container " + containerID + " in " + containerState + " state";
    if (!HddsUtils.isReadOnly(msg)
        && !HddsUtils.isOpenToWriteState(containerState)) {
      switch (cmdType) {
      case CreateContainer:
        // Create Container is idempotent. There is nothing to validate.
        break;
      case CloseContainer:
        // If the container is unhealthy, closeContainer will be rejected
        // while execution. Nothing to validate here.
        break;
      default:
        // if the container is not open/recovering, no updates can happen. Just
        // throw an exception
        ContainerNotOpenException cex = new ContainerNotOpenException(log);
        audit(action, eventType, msg, null, AuditEventStatus.FAILURE, cex);
        throw cex;
      }
    } else if (HddsUtils.isReadOnly(msg) && containerState == State.INVALID) {
      InvalidContainerStateException iex = new InvalidContainerStateException(log);
      audit(action, eventType, msg, null, AuditEventStatus.FAILURE, iex);
      throw iex;
    }
  }

  /**
   * If the container usage reaches the close threshold or the container is
   * marked unhealthy we send Close ContainerAction to SCM.
   *
   * @param container    current state of container
   * @param isVolumeFull volume full flag for open containers
   */
  private void sendCloseContainerActionIfNeeded(Container container, boolean isVolumeFull) {
    // We have to find a more efficient way to close a container.
    boolean isSpaceFull = isVolumeFull || isContainerFull(container);
    boolean shouldClose = isSpaceFull || isContainerUnhealthy(container);
    if (shouldClose) {
      ContainerData containerData = container.getContainerData();
      ContainerAction.Reason reason =
          isSpaceFull ? ContainerAction.Reason.CONTAINER_FULL :
              ContainerAction.Reason.CONTAINER_UNHEALTHY;
      ContainerAction action = ContainerAction.newBuilder()
          .setContainerID(containerData.getContainerID())
          .setAction(ContainerAction.Action.CLOSE).setReason(reason).build();
      context.addContainerActionIfAbsent(action);
      AtomicBoolean immediateCloseActionSent = containerData.getImmediateCloseActionSent();
      // if an immediate heartbeat has not been triggered already, trigger it now
      if (immediateCloseActionSent.compareAndSet(false, true)) {
        context.getParent().triggerHeartbeat();
        if (isVolumeFull) {
          // log only if volume is full
          // don't want to log if only container is full because that is expected to happen frequently
          LOG.warn("Triggered immediate heartbeat because of full volume.");
        }
      }
    }
  }

  private boolean isContainerFull(Container container) {
    boolean isOpen = Optional.ofNullable(container)
        .map(cont -> cont.getContainerState() == ContainerDataProto.State.OPEN)
        .orElse(Boolean.FALSE);
    if (isOpen) {
      ContainerData containerData = container.getContainerData();
      double containerUsedPercentage =
          1.0f * containerData.getBytesUsed() / containerData.getMaxSize();
      return containerUsedPercentage >= containerCloseThreshold;
    } else {
      return false;
    }
  }

  private boolean isContainerUnhealthy(Container container) {
    return Optional.ofNullable(container).map(
            cont -> (cont.getContainerState() ==
                ContainerDataProto.State.UNHEALTHY))
        .orElse(Boolean.FALSE);
  }

  @Override
  public Handler getHandler(ContainerProtos.ContainerType containerType) {
    return handlers.get(containerType);
  }

  @Override
  public void setClusterId(String clusterId) {
    Preconditions.checkNotNull(clusterId, "clusterId cannot be null");
    if (this.clusterId == null) {
      this.clusterId = clusterId;
      for (Map.Entry<ContainerType, Handler> handlerMap : handlers.entrySet()) {
        handlerMap.getValue().setClusterID(clusterId);
      }
    }
  }

  @VisibleForTesting
  public Container getContainer(long containerID) {
    return containerSet.getContainer(containerID);
  }

  @VisibleForTesting
  public Set<Long> getMissingContainerSet() {
    return containerSet.getMissingContainerSet();
  }

  private ContainerType getContainerType(Container container) {
    return container.getContainerType();
  }

  @VisibleForTesting
  public void setMetricsForTesting(ContainerMetrics containerMetrics) {
    this.metrics = containerMetrics;
  }

  private EventType getEventType(ContainerCommandRequestProto msg) {
    return HddsUtils.isReadOnly(msg) ? EventType.READ : EventType.WRITE;
  }

  private void audit(AuditAction action, EventType eventType,
      ContainerCommandRequestProto msg, DispatcherContext dispatcherContext,
      AuditEventStatus result, Throwable exception) {
    Map<String, String> params;
    AuditMessage amsg;
    switch (result) {
    case SUCCESS:
      if (isAllowed(action.getAction())) {
        params = getAuditParams(msg, dispatcherContext);
        if (eventType == EventType.READ &&
            AUDIT.getLogger().isInfoEnabled(AuditMarker.READ.getMarker())) {
          amsg = buildAuditMessageForSuccess(action, params);
          AUDIT.logReadSuccess(amsg);
        } else if (eventType == EventType.WRITE &&
            AUDIT.getLogger().isInfoEnabled(AuditMarker.WRITE.getMarker())) {
          amsg = buildAuditMessageForSuccess(action, params);
          AUDIT.logWriteSuccess(amsg);
        }
      }
      break;

    case FAILURE:
      params = getAuditParams(msg, dispatcherContext);
      if (eventType == EventType.READ &&
          AUDIT.getLogger().isErrorEnabled(AuditMarker.READ.getMarker())) {
        amsg = buildAuditMessageForFailure(action, params, exception);
        AUDIT.logReadFailure(amsg);
      } else if (eventType == EventType.WRITE &&
          AUDIT.getLogger().isErrorEnabled(AuditMarker.WRITE.getMarker())) {
        amsg = buildAuditMessageForFailure(action, params, exception);
        AUDIT.logWriteFailure(amsg);
      }
      break;

    default:
      if (LOG.isDebugEnabled()) {
        LOG.debug("Invalid audit event status - {}", result);
      }
    }
  }

  private void performanceAudit(AuditAction action, ContainerCommandRequestProto msg,
      DispatcherContext dispatcherContext, PerformanceStringBuilder performance, long opLatencyNs) {
    if (isOperationSlow(opLatencyNs)) {
      Map<String, String> params = getAuditParams(msg, dispatcherContext);
      AuditMessage auditMessage =
          buildAuditMessageForPerformance(action, params, performance);
      AUDIT.logPerformance(auditMessage);
    }
  }

  public AuditMessage buildAuditMessageForPerformance(AuditAction op,
      Map<String, String> auditMap, PerformanceStringBuilder performance) {
    return new AuditMessage.Builder()
        .setUser(null)
        .atIp(null)
        .forOperation(op)
        .withParams(auditMap)
        .setPerformance(performance)
        .build();
  }

  //TODO: use GRPC to fetch user and ip details
  @Override
  public AuditMessage buildAuditMessageForSuccess(AuditAction op,
      Map<String, String> auditMap) {

    return new AuditMessage.Builder()
        .setUser(null)
        .atIp(null)
        .forOperation(op)
        .withParams(auditMap)
        .withResult(AuditEventStatus.SUCCESS)
        .build();
  }

  @Override
  public AuditMessage buildAuditMessageForFailure(AuditAction op,
      Map<String, String> auditMap, Throwable throwable) {

    return new AuditMessage.Builder()
        .setUser(null)
        .atIp(null)
        .forOperation(op)
        .withParams(auditMap)
        .withResult(AuditEventStatus.FAILURE)
        .withException(throwable)
        .build();
  }

  enum EventType {
    READ,
    WRITE
  }

  /**
   * Checks if the action is allowed for audit.
   * @param action
   * @return true or false accordingly.
   */
  private boolean isAllowed(String action) {
    switch (action) {
    case "CLOSE_CONTAINER":
    case "CREATE_CONTAINER":
    case "LIST_CONTAINER":
    case "DELETE_CONTAINER":
    case "READ_CONTAINER":
    case "UPDATE_CONTAINER":
    case "DELETE_BLOCK":
      return true;
    default: return false;
    }
  }

  @Override
  public StateMachine.DataChannel getStreamDataChannel(
          ContainerCommandRequestProto msg)
          throws StorageContainerException {
    long containerID = msg.getContainerID();
    Container container = getContainer(containerID);
    if (container != null) {
      Handler handler = getHandler(getContainerType(container));
      return handler.getStreamDataChannel(container, msg);
    } else {
      throw new StorageContainerException(
              "ContainerID " + containerID + " does not exist",
              ContainerProtos.Result.CONTAINER_NOT_FOUND);
    }
  }

  private static DNAction getAuditAction(Type cmdType) {
    switch (cmdType) {
    case CreateContainer  : return DNAction.CREATE_CONTAINER;
    case ReadContainer    : return DNAction.READ_CONTAINER;
    case UpdateContainer  : return DNAction.UPDATE_CONTAINER;
    case DeleteContainer  : return DNAction.DELETE_CONTAINER;
    case ListContainer    : return DNAction.LIST_CONTAINER;
    case PutBlock         : return DNAction.PUT_BLOCK;
    case GetBlock         : return DNAction.GET_BLOCK;
    case DeleteBlock      : return DNAction.DELETE_BLOCK;
    case ListBlock        : return DNAction.LIST_BLOCK;
    case ReadChunk        : return DNAction.READ_CHUNK;
    case DeleteChunk      : return DNAction.DELETE_CHUNK;
    case WriteChunk       : return DNAction.WRITE_CHUNK;
    case ListChunk        : return DNAction.LIST_CHUNK;
    case CompactChunk     : return DNAction.COMPACT_CHUNK;
    case PutSmallFile     : return DNAction.PUT_SMALL_FILE;
    case GetSmallFile     : return DNAction.GET_SMALL_FILE;
    case CloseContainer   : return DNAction.CLOSE_CONTAINER;
    case GetCommittedBlockLength : return DNAction.GET_COMMITTED_BLOCK_LENGTH;
    case StreamInit       : return DNAction.STREAM_INIT;
    case FinalizeBlock    : return DNAction.FINALIZE_BLOCK;
    case Echo             : return DNAction.ECHO;
    case GetContainerChecksumInfo: return DNAction.GET_CONTAINER_CHECKSUM_INFO;
    default :
      LOG.debug("Invalid command type - {}", cmdType);
      return null;
    }
  }

  private static Map<String, String> getAuditParams(
      ContainerCommandRequestProto msg, DispatcherContext dispatcherContext) {
    Map<String, String> auditParams = new TreeMap<>();
    Type cmdType = msg.getCmdType();
    String containerID = String.valueOf(msg.getContainerID());
    switch (cmdType) {
    case CreateContainer:
      auditParams.put(AUDIT_PARAM_CONTAINER_ID, containerID);
      auditParams.put(AUDIT_PARAM_CONTAINER_TYPE,
          msg.getCreateContainer().getContainerType().toString());
      return auditParams;

    case ReadContainer:
      auditParams.put(AUDIT_PARAM_CONTAINER_ID, containerID);
      return auditParams;

    case UpdateContainer:
      auditParams.put(AUDIT_PARAM_CONTAINER_ID, containerID);
      auditParams.put(AUDIT_PARAM_FORCE_UPDATE,
          String.valueOf(msg.getUpdateContainer().getForceUpdate()));
      return auditParams;

    case DeleteContainer:
      auditParams.put(AUDIT_PARAM_CONTAINER_ID, containerID);
      auditParams.put(AUDIT_PARAM_FORCE_DELETE,
          String.valueOf(msg.getDeleteContainer().getForceDelete()));
      return auditParams;

    case ListContainer:
      auditParams.put(AUDIT_PARAM_START_CONTAINER_ID, containerID);
      auditParams.put(AUDIT_PARAM_COUNT,
          String.valueOf(msg.getListContainer().getCount()));
      return auditParams;

    case PutBlock:
      try {
        auditParams.put(AUDIT_PARAM_BLOCK_DATA,
            BlockData.getFromProtoBuf(msg.getPutBlock().getBlockData())
                .toString());
      } catch (IOException ex) {
        if (LOG.isTraceEnabled()) {
          LOG.trace("Encountered error parsing BlockData from protobuf: "
              + ex.getMessage());
        }
        return null;
      }
      return auditParams;

    case GetBlock:
      auditParams.put(AUDIT_PARAM_BLOCK_DATA,
          BlockID.getFromProtobuf(msg.getGetBlock().getBlockID()).toString());
      return auditParams;

    case DeleteBlock:
      auditParams.put(AUDIT_PARAM_BLOCK_DATA,
          BlockID.getFromProtobuf(msg.getDeleteBlock().getBlockID())
              .toString());
      return auditParams;

    case ListBlock:
      auditParams.put(AUDIT_PARAM_START_LOCAL_ID,
          String.valueOf(msg.getListBlock().getStartLocalID()));
      auditParams.put(AUDIT_PARAM_COUNT, String.valueOf(msg.getListBlock().getCount()));
      return auditParams;

    case ReadChunk:
      auditParams.put(AUDIT_PARAM_BLOCK_DATA,
          BlockID.getFromProtobuf(msg.getReadChunk().getBlockID()).toString());
      auditParams.put(AUDIT_PARAM_BLOCK_DATA_OFFSET,
          String.valueOf(msg.getReadChunk().getChunkData().getOffset()));
      auditParams.put(AUDIT_PARAM_BLOCK_DATA_SIZE,
          String.valueOf(msg.getReadChunk().getChunkData().getLen()));
      return auditParams;

    case DeleteChunk:
      auditParams.put(AUDIT_PARAM_BLOCK_DATA,
          BlockID.getFromProtobuf(msg.getDeleteChunk().getBlockID())
              .toString());
      return auditParams;

    case WriteChunk:
      auditParams.put(AUDIT_PARAM_BLOCK_DATA,
          BlockID.getFromProtobuf(msg.getWriteChunk().getBlockID())
              .toString());
      auditParams.put(AUDIT_PARAM_BLOCK_DATA_OFFSET,
          String.valueOf(msg.getWriteChunk().getChunkData().getOffset()));
      auditParams.put(AUDIT_PARAM_BLOCK_DATA_SIZE,
          String.valueOf(msg.getWriteChunk().getChunkData().getLen()));
      if (dispatcherContext != null && dispatcherContext.getStage() != null) {
        auditParams.put(AUDIT_PARAM_BLOCK_DATA_STAGE, dispatcherContext.getStage().toString());
      }
      return auditParams;

    case ListChunk:
      auditParams.put(AUDIT_PARAM_BLOCK_DATA,
          BlockID.getFromProtobuf(msg.getListChunk().getBlockID()).toString());
      auditParams.put(AUDIT_PARAM_PREV_CHUNKNAME, msg.getListChunk().getPrevChunkName());
      auditParams.put(AUDIT_PARAM_COUNT, String.valueOf(msg.getListChunk().getCount()));
      return auditParams;

    case CompactChunk: return null; //CompactChunk operation

    case PutSmallFile:
      try {
        auditParams.put(AUDIT_PARAM_BLOCK_DATA,
            BlockData.getFromProtoBuf(msg.getPutSmallFile()
                .getBlock().getBlockData()).toString());
        auditParams.put(AUDIT_PARAM_BLOCK_DATA_OFFSET,
            String.valueOf(msg.getPutSmallFile().getChunkInfo().getOffset()));
        auditParams.put(AUDIT_PARAM_BLOCK_DATA_SIZE,
            String.valueOf(msg.getPutSmallFile().getChunkInfo().getLen()));
      } catch (IOException ex) {
        if (LOG.isTraceEnabled()) {
          LOG.trace("Encountered error parsing BlockData from protobuf: "
              + ex.getMessage());
        }
      }
      return auditParams;

    case GetSmallFile:
      auditParams.put(AUDIT_PARAM_BLOCK_DATA,
          BlockID.getFromProtobuf(msg.getGetSmallFile().getBlock().getBlockID())
              .toString());
      return auditParams;

    case CloseContainer:
      auditParams.put(AUDIT_PARAM_CONTAINER_ID, containerID);
      return auditParams;

    case GetCommittedBlockLength:
      auditParams.put(AUDIT_PARAM_BLOCK_DATA,
          BlockID.getFromProtobuf(msg.getGetCommittedBlockLength().getBlockID())
              .toString());
      return auditParams;

    case FinalizeBlock:
      auditParams.put("blockData",
          BlockID.getFromProtobuf(msg.getFinalizeBlock().getBlockID())
              .toString());
      return auditParams;

    default :
      LOG.debug("Invalid command type - {}", cmdType);
      return null;
    }

  }

  private boolean isOperationSlow(long opLatencyNs) {
    return opLatencyNs >= slowOpThresholdNs;
  }
}<|MERGE_RESOLUTION|>--- conflicted
+++ resolved
@@ -70,12 +70,8 @@
 import org.apache.hadoop.ozone.container.common.statemachine.StateContext;
 import org.apache.hadoop.ozone.container.common.transport.server.ratis.DispatcherContext;
 import org.apache.hadoop.ozone.container.common.volume.VolumeSet;
-<<<<<<< HEAD
-import org.apache.hadoop.ozone.container.ozoneimpl.OnDemandContainerScanner;
-=======
 import org.apache.hadoop.ozone.container.ozoneimpl.ContainerScanError;
 import org.apache.hadoop.ozone.container.ozoneimpl.DataScanResult;
->>>>>>> 7a237fe7
 import org.apache.hadoop.util.Time;
 import org.apache.ratis.statemachine.StateMachine;
 import org.apache.ratis.thirdparty.com.google.protobuf.ProtocolMessageEnum;
@@ -438,11 +434,7 @@
         // Create a specific exception that signals for on demand scanning
         // and move this general scan to where it is more appropriate.
         // Add integration tests to test the full functionality.
-<<<<<<< HEAD
-        OnDemandContainerScanner.scanContainer(container);
-=======
         containerSet.scanContainer(containerID);
->>>>>>> 7a237fe7
         audit(action, eventType, msg, dispatcherContext, AuditEventStatus.FAILURE,
             new Exception(responseProto.getMessage()));
       }
