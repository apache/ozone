/*
 * Licensed to the Apache Software Foundation (ASF) under one or more
 * contributor license agreements.  See the NOTICE file distributed with this
 * work for additional information regarding copyright ownership.  The ASF
 * licenses this file to you under the Apache License, Version 2.0 (the
 * "License"); you may not use this file except in compliance with the License.
 * You may obtain a copy of the License at
 *
 * http://www.apache.org/licenses/LICENSE-2.0
 *
 * Unless required by applicable law or agreed to in writing, software
 * distributed under the License is distributed on an "AS IS" BASIS, WITHOUT
 * WARRANTIES OR CONDITIONS OF ANY KIND, either express or implied. See the
 * License for the specific language governing permissions and limitations under
 * the License.
 */
package org.apache.hadoop.ozone.container.common.statemachine;

import java.io.Closeable;
import java.io.IOException;
import java.time.Clock;
import java.time.ZoneId;
import java.util.Map;
import java.util.concurrent.ExecutorService;
import java.util.concurrent.Executors;
import java.util.concurrent.TimeUnit;
import java.util.concurrent.atomic.AtomicLong;
import java.util.concurrent.locks.ReadWriteLock;
import java.util.concurrent.locks.ReentrantReadWriteLock;

import org.apache.hadoop.hdds.HddsUtils;
import org.apache.hadoop.hdds.conf.ConfigurationSource;
import org.apache.hadoop.hdds.datanode.metadata.DatanodeCRLStore;
import org.apache.hadoop.hdds.protocol.DatanodeDetails;
import org.apache.hadoop.hdds.protocol.proto.StorageContainerDatanodeProtocolProtos.SCMCommandProto;
import org.apache.hadoop.hdds.protocol.proto.StorageContainerDatanodeProtocolProtos.CRLStatusReport;
import org.apache.hadoop.hdds.protocol.proto.StorageContainerDatanodeProtocolProtos.CommandStatusReportsProto;
import org.apache.hadoop.hdds.protocol.proto.StorageContainerDatanodeProtocolProtos.ContainerReportsProto;
import org.apache.hadoop.hdds.protocol.proto.StorageContainerDatanodeProtocolProtos.NodeReportProto;
import org.apache.hadoop.hdds.protocol.proto.StorageContainerDatanodeProtocolProtos.PipelineReportsProto;
import org.apache.hadoop.hdds.security.x509.certificate.client.CertificateClient;
import org.apache.hadoop.hdds.upgrade.HDDSLayoutVersionManager;
import org.apache.hadoop.hdds.utils.IOUtils;
import org.apache.hadoop.hdds.utils.LegacyHadoopConfigurationSource;
import org.apache.hadoop.ozone.HddsDatanodeStopService;
import org.apache.hadoop.ozone.container.common.DatanodeLayoutStorage;
import org.apache.hadoop.ozone.container.common.report.ReportManager;
import org.apache.hadoop.ozone.container.common.statemachine.commandhandler.CloseContainerCommandHandler;
import org.apache.hadoop.ozone.container.common.statemachine.commandhandler.ClosePipelineCommandHandler;
import org.apache.hadoop.ozone.container.common.statemachine.commandhandler.CommandDispatcher;
import org.apache.hadoop.ozone.container.common.statemachine.commandhandler.CreatePipelineCommandHandler;
import org.apache.hadoop.ozone.container.common.statemachine.commandhandler.DeleteBlocksCommandHandler;
import org.apache.hadoop.ozone.container.common.statemachine.commandhandler.DeleteContainerCommandHandler;
import org.apache.hadoop.ozone.container.common.statemachine.commandhandler.FinalizeNewLayoutVersionCommandHandler;
import org.apache.hadoop.ozone.container.common.statemachine.commandhandler.ReconstructECContainersCommandHandler;
import org.apache.hadoop.ozone.container.common.statemachine.commandhandler.RefreshVolumeUsageCommandHandler;
import org.apache.hadoop.ozone.container.common.statemachine.commandhandler.ReplicateContainerCommandHandler;
import org.apache.hadoop.ozone.container.common.statemachine.commandhandler.SetNodeOperationalStateCommandHandler;
import org.apache.hadoop.ozone.container.ec.reconstruction.ECReconstructionCoordinator;
import org.apache.hadoop.ozone.container.ec.reconstruction.ECReconstructionMetrics;
import org.apache.hadoop.ozone.container.ozoneimpl.OzoneContainer;
import org.apache.hadoop.ozone.container.replication.ContainerImporter;
import org.apache.hadoop.ozone.container.replication.ContainerReplicator;
import org.apache.hadoop.ozone.container.replication.DownloadAndImportReplicator;
import org.apache.hadoop.ozone.container.replication.GrpcContainerUploader;
import org.apache.hadoop.ozone.container.replication.MeasuredReplicator;
import org.apache.hadoop.ozone.container.replication.OnDemandContainerReplicationSource;
import org.apache.hadoop.ozone.container.replication.PushReplicator;
import org.apache.hadoop.ozone.container.replication.ReplicationServer.ReplicationConfig;
import org.apache.hadoop.ozone.container.replication.ReplicationSupervisor;
import org.apache.hadoop.ozone.container.replication.ReplicationSupervisorMetrics;
import org.apache.hadoop.ozone.container.replication.SimpleContainerDownloader;
import org.apache.hadoop.ozone.container.upgrade.DataNodeUpgradeFinalizer;
import org.apache.hadoop.ozone.container.upgrade.VersionedDatanodeFeatures;
import org.apache.hadoop.ozone.protocol.commands.SCMCommand;
import org.apache.hadoop.ozone.upgrade.UpgradeFinalizer;
import org.apache.hadoop.ozone.upgrade.UpgradeFinalizer.StatusAndMessages;
import org.apache.hadoop.util.JvmPauseMonitor;
import org.apache.hadoop.util.Time;

import com.google.common.annotations.VisibleForTesting;
import com.google.common.util.concurrent.ThreadFactoryBuilder;
import org.apache.ratis.util.ExitUtils;
import org.slf4j.Logger;
import org.slf4j.LoggerFactory;

/**
 * State Machine Class.
 */
public class DatanodeStateMachine implements Closeable {
  @VisibleForTesting
  static final Logger LOG =
      LoggerFactory.getLogger(DatanodeStateMachine.class);
  private final ExecutorService executorService;
  private final ConfigurationSource conf;
  private final SCMConnectionManager connectionManager;
  private StateContext context;
  private final OzoneContainer container;
  private final DatanodeCRLStore dnCRLStore;
  private final DatanodeDetails datanodeDetails;
  private final CommandDispatcher commandDispatcher;
  private final ReportManager reportManager;
  private long commandsHandled;
  private final AtomicLong nextHB;
  private volatile Thread stateMachineThread = null;
  private Thread cmdProcessThread = null;
  private final ReplicationSupervisor supervisor;

  private JvmPauseMonitor jvmPauseMonitor;
  private CertificateClient dnCertClient;
  private final HddsDatanodeStopService hddsDatanodeStopService;

  private HDDSLayoutVersionManager layoutVersionManager;
  private DatanodeLayoutStorage layoutStorage;
  private DataNodeUpgradeFinalizer upgradeFinalizer;

  /**
   * Used to synchronize to the OzoneContainer object created in the
   * constructor in a non-thread-safe way - see HDDS-3116.
   */
  private final ReadWriteLock constructionLock = new ReentrantReadWriteLock();
  private final MeasuredReplicator pullReplicatorWithMetrics;
  private final MeasuredReplicator pushReplicatorWithMetrics;
  private final ReplicationSupervisorMetrics replicationSupervisorMetrics;
  private final ECReconstructionMetrics ecReconstructionMetrics;
  // This is an instance variable as mockito needs to access it in a test
  private final ReconstructECContainersCommandHandler
      reconstructECContainersCommandHandler;

  private final DatanodeQueueMetrics queueMetrics;
  /**
   * Constructs a datanode state machine.
   * @param datanodeDetails - DatanodeDetails used to identify a datanode
   * @param conf - Configuration.
   * @param certClient - Datanode Certificate client, required if security is
   *                     enabled
   */
  public DatanodeStateMachine(DatanodeDetails datanodeDetails,
                              ConfigurationSource conf,
                              CertificateClient certClient,
                              HddsDatanodeStopService hddsDatanodeStopService,
                              DatanodeCRLStore crlStore) throws IOException {
    DatanodeConfiguration dnConf =
        conf.getObject(DatanodeConfiguration.class);

    this.hddsDatanodeStopService = hddsDatanodeStopService;
    this.conf = conf;
    this.datanodeDetails = datanodeDetails;

    Clock clock = Clock.system(ZoneId.systemDefault());
    // Expected to be initialized already.
    layoutStorage = new DatanodeLayoutStorage(conf,
        datanodeDetails.getUuidString());

    layoutVersionManager = new HDDSLayoutVersionManager(
        layoutStorage.getLayoutVersion());
    upgradeFinalizer = new DataNodeUpgradeFinalizer(layoutVersionManager);
    VersionedDatanodeFeatures.initialize(layoutVersionManager);

    this.dnCRLStore = crlStore;
    executorService = Executors.newFixedThreadPool(
        getEndPointTaskThreadPoolSize(),
        new ThreadFactoryBuilder()
            .setNameFormat("Datanode State Machine Task Thread - %d").build());
    connectionManager = new SCMConnectionManager(conf);
    context = new StateContext(this.conf, DatanodeStates.getInitState(), this);
    // OzoneContainer instance is used in a non-thread safe way by the context
    // past to its constructor, so we much synchronize its access. See
    // HDDS-3116 for more details.
    constructionLock.writeLock().lock();
    try {
      container = new OzoneContainer(this.datanodeDetails,
          conf, context, certClient);
    } finally {
      constructionLock.writeLock().unlock();
    }
    dnCertClient = certClient;
    nextHB = new AtomicLong(Time.monotonicNow());

    ContainerImporter importer = new ContainerImporter(conf,
        container.getContainerSet(),
        container.getController(),
        container.getVolumeSet());
    ContainerReplicator pullReplicator = new DownloadAndImportReplicator(
        conf, container.getContainerSet(),
        importer,
        new SimpleContainerDownloader(conf, dnCertClient));
<<<<<<< HEAD
    ContainerReplicator pushReplicator = new PushReplicator(conf,
        // TODO compression, metrics
=======
    ContainerReplicator pushReplicator = new PushReplicator(
>>>>>>> 9d4d3586
        new OnDemandContainerReplicationSource(container.getController()),
        new GrpcContainerUploader(conf, dnCertClient)
    );

    pullReplicatorWithMetrics = new MeasuredReplicator(pullReplicator, "pull");
    pushReplicatorWithMetrics = new MeasuredReplicator(pushReplicator, "push");

    ReplicationConfig replicationConfig =
        conf.getObject(ReplicationConfig.class);
    supervisor = new ReplicationSupervisor(context, replicationConfig, clock);

    replicationSupervisorMetrics =
        ReplicationSupervisorMetrics.create(supervisor);

    ecReconstructionMetrics = ECReconstructionMetrics.create();

    ECReconstructionCoordinator ecReconstructionCoordinator =
        new ECReconstructionCoordinator(conf, certClient, context,
            ecReconstructionMetrics);

    // This is created as an instance variable as Mockito needs to access it in
    // a test. The test mocks it in a running mini-cluster.
    reconstructECContainersCommandHandler =
        new ReconstructECContainersCommandHandler(conf, supervisor,
        ecReconstructionCoordinator);
    // When we add new handlers just adding a new handler here should do the
    // trick.
    commandDispatcher = CommandDispatcher.newBuilder()
        .addHandler(new CloseContainerCommandHandler())
        .addHandler(new DeleteBlocksCommandHandler(getContainer(),
            conf, dnConf.getBlockDeleteThreads(),
            dnConf.getBlockDeleteQueueLimit()))
        .addHandler(new ReplicateContainerCommandHandler(conf, supervisor,
            pullReplicatorWithMetrics, pushReplicatorWithMetrics))
        .addHandler(reconstructECContainersCommandHandler)
        .addHandler(new DeleteContainerCommandHandler(
            dnConf.getContainerDeleteThreads(), clock))
        .addHandler(new ClosePipelineCommandHandler())
        .addHandler(new CreatePipelineCommandHandler(conf))
        .addHandler(new SetNodeOperationalStateCommandHandler(conf))
        .addHandler(new FinalizeNewLayoutVersionCommandHandler())
        .addHandler(new RefreshVolumeUsageCommandHandler())
        .setConnectionManager(connectionManager)
        .setContainer(container)
        .setContext(context)
        .build();

    reportManager = ReportManager.newBuilder(conf)
        .setStateContext(context)
        .addPublisherFor(NodeReportProto.class)
        .addPublisherFor(ContainerReportsProto.class)
        .addPublisherFor(CommandStatusReportsProto.class)
        .addPublisherFor(PipelineReportsProto.class)
        .addPublisherFor(CRLStatusReport.class)
        .build();

    queueMetrics = DatanodeQueueMetrics.create(this);
  }

  private int getEndPointTaskThreadPoolSize() {
    // TODO(runzhiwang): current only support one recon, if support multiple
    //  recon in future reconServerCount should be the real number of recon
    int reconServerCount = 1;
    int totalServerCount = reconServerCount;

    try {
      totalServerCount += HddsUtils.getSCMAddressForDatanodes(conf).size();
    } catch (Exception e) {
      LOG.error("Fail to get scm addresses", e);
    }

    LOG.info("Datanode State Machine Task Thread Pool size {}",
        totalServerCount);
    return totalServerCount;
  }

  /**
   *
   * Return DatanodeDetails if set, return null otherwise.
   *
   * @return DatanodeDetails
   */
  public DatanodeDetails getDatanodeDetails() {
    return datanodeDetails;
  }


  /**
   * Returns the Connection manager for this state machine.
   *
   * @return - SCMConnectionManager.
   */
  public SCMConnectionManager getConnectionManager() {
    return connectionManager;
  }

  public OzoneContainer getContainer() {
    // See HDDS-3116 to explain the need for this lock
    constructionLock.readLock().lock();
    try {
      return this.container;
    } finally {
      constructionLock.readLock().unlock();
    }
  }

  public DatanodeCRLStore getDnCRLStore() {
    return dnCRLStore;
  }

  /**
   * Runs the state machine at a fixed frequency.
   */
  private void startStateMachineThread() throws IOException {
    long now = 0;

    reportManager.init();
    initCommandHandlerThread(conf);

    upgradeFinalizer.runPrefinalizeStateActions(layoutStorage, this);

    // Start jvm monitor
    jvmPauseMonitor = new JvmPauseMonitor();
    jvmPauseMonitor
        .init(LegacyHadoopConfigurationSource.asHadoopConfiguration(conf));
    jvmPauseMonitor.start();

    while (context.getState() != DatanodeStates.SHUTDOWN) {
      try {
        LOG.debug("Executing cycle Number : {}", context.getExecutionCount());
        long heartbeatFrequency = context.getHeartbeatFrequency();
        nextHB.set(Time.monotonicNow() + heartbeatFrequency);
        context.execute(executorService, heartbeatFrequency,
            TimeUnit.MILLISECONDS);
      } catch (InterruptedException e) {
        // Someone has sent interrupt signal, this could be because
        // 1. Trigger heartbeat immediately
        // 2. Shutdown has be initiated.
        Thread.currentThread().interrupt();
      } catch (Exception e) {
        LOG.error("Unable to finish the execution.", e);
      }

      now = Time.monotonicNow();
      if (now < nextHB.get()) {
        if (!Thread.interrupted()) {
          try {
            Thread.sleep(nextHB.get() - now);
          } catch (InterruptedException e) {
            // TriggerHeartbeat is called during the sleep. Don't need to set
            // the interrupted state to true.
          }
        }
      }
    }

    // If we have got some exception in stateMachine we set the state to
    // shutdown to stop the stateMachine thread. Along with this we should
    // also stop the datanode.
    if (context.getShutdownOnError()) {
      LOG.error("DatanodeStateMachine Shutdown due to an critical error");
      hddsDatanodeStopService.stopService();
    }
  }

  public void handleFatalVolumeFailures() {
    LOG.error("DatanodeStateMachine Shutdown due to too many bad volumes, "
        + "check " + DatanodeConfiguration.FAILED_DATA_VOLUMES_TOLERATED_KEY
        + " and " + DatanodeConfiguration.FAILED_METADATA_VOLUMES_TOLERATED_KEY
        + " and " + DatanodeConfiguration.FAILED_DB_VOLUMES_TOLERATED_KEY);
    hddsDatanodeStopService.stopService();
  }

  /**
   * Gets the current context.
   *
   * @return StateContext
   */
  public StateContext getContext() {
    return context;
  }

  /**
   * Sets the current context.
   *
   * @param context - Context
   */
  public void setContext(StateContext context) {
    this.context = context;
  }

  /**
   * Closes this stream and releases any system resources associated with it. If
   * the stream is already closed then invoking this method has no effect.
   * <p>
   * <p> As noted in {@link AutoCloseable#close()}, cases where the close may
   * fail require careful attention. It is strongly advised to relinquish the
   * underlying resources and to internally <em>mark</em> the {@code Closeable}
   * as closed, prior to throwing the {@code IOException}.
   *
   * @throws IOException if an I/O error occurs
   */
  @Override
  public void close() throws IOException {
    if (stateMachineThread != null) {
      stateMachineThread.interrupt();
    }
    if (cmdProcessThread != null) {
      cmdProcessThread.interrupt();
    }
    if (layoutVersionManager != null) {
      layoutVersionManager.close();
    }
    context.setState(DatanodeStates.getLastState());
    replicationSupervisorMetrics.unRegister();
    ecReconstructionMetrics.unRegister();
    executorService.shutdown();
    try {
      if (!executorService.awaitTermination(5, TimeUnit.SECONDS)) {
        executorService.shutdownNow();
      }

      if (!executorService.awaitTermination(5, TimeUnit.SECONDS)) {
        LOG.error("Unable to shutdown state machine properly.");
      }
    } catch (InterruptedException e) {
      LOG.error("Error attempting to shutdown.", e);
      executorService.shutdownNow();
      Thread.currentThread().interrupt();
    }

    if (connectionManager != null) {
      connectionManager.close();
    }

    if (container != null) {
      container.stop();
    }

    if (jvmPauseMonitor != null) {
      jvmPauseMonitor.stop();
    }

    if (commandDispatcher != null) {
      commandDispatcher.stop();
    }

    if (queueMetrics != null) {
      DatanodeQueueMetrics.unRegister();
    }
  }

  /**
   * States that a datanode  can be in. GetNextState will move this enum from
   * getInitState to getLastState.
   */
  public enum DatanodeStates {
    INIT(1),
    RUNNING(2),
    SHUTDOWN(3);
    private final int value;

    /**
     * Constructs states.
     *
     * @param value  Enum Value
     */
    DatanodeStates(int value) {
      this.value = value;
    }

    /**
     * Returns the first State.
     *
     * @return First State.
     */
    public static DatanodeStates getInitState() {
      return INIT;
    }

    /**
     * The last state of endpoint states.
     *
     * @return last state.
     */
    public static DatanodeStates getLastState() {
      return SHUTDOWN;
    }

    /**
     * returns the numeric value associated with the endPoint.
     *
     * @return int.
     */
    public int getValue() {
      return value;
    }

    /**
     * Returns the next logical state that endPoint should move to. This
     * function assumes the States are sequentially numbered.
     *
     * @return NextState.
     */
    public DatanodeStates getNextState() {
      if (this.value < getLastState().getValue()) {
        int stateValue = this.getValue() + 1;
        for (DatanodeStates iter : values()) {
          if (stateValue == iter.getValue()) {
            return iter;
          }
        }
      }
      return getLastState();
    }

    public boolean isTransitionAllowedTo(DatanodeStates newState) {
      return newState.getValue() > getValue();
    }
  }

  /**
   * Start datanode state machine as a single thread daemon.
   */
  public void startDaemon() {
    Runnable startStateMachineTask = () -> {
      try {
        LOG.info("Ozone container server started.");
        startStateMachineThread();
      } catch (Exception ex) {
        LOG.error("Unable to start the DatanodeState Machine", ex);
      }
    };
    stateMachineThread =  new ThreadFactoryBuilder()
        .setDaemon(true)
        .setNameFormat("Datanode State Machine Daemon Thread")
        .setUncaughtExceptionHandler((Thread t, Throwable ex) -> {
          String message = "Terminate Datanode, encounter uncaught exception"
              + " in Datanode State Machine Thread";
          ExitUtils.terminate(1, message, ex, LOG);
        })
        .build().newThread(startStateMachineTask);
    stateMachineThread.start();
  }

  /**
   * Calling this will immediately trigger a heartbeat to the SCMs.
   * This heartbeat will also include all the reports which are ready to
   * be sent by datanode.
   */
  public void triggerHeartbeat() {
    if (stateMachineThread != null && isDaemonStarted()) {
      stateMachineThread.interrupt();
    }
  }

  /**
   * Waits for DatanodeStateMachine to exit.
   *
   * @throws InterruptedException
   */
  public void join() throws InterruptedException {
    if (stateMachineThread != null) {
      stateMachineThread.join();
    }

    if (cmdProcessThread != null) {
      cmdProcessThread.join();
    }
  }

  /**
   * Returns a summary of the commands queued in the datanode. Commands are
   * queued in two places. In the CommandQueue inside the StateContext object.
   * A single thread picks commands from there and hands the command to the
   * CommandDispatcher. This finds the handler for the command based on its
   * command type and either executes the command immediately in the current
   * (single) thread, or queues it in the handler where a thread pool executor
   * will process it. The total commands queued in the datanode is therefore
   * the sum those in the CommandQueue and the dispatcher queues.
   * @return A map containing a count for each known command.
   */
  public Map<SCMCommandProto.Type, Integer> getQueuedCommandCount() {
    // This is a "sparse map" - there is not guaranteed to be an entry for
    // every command type
    Map<SCMCommandProto.Type, Integer> commandQSummary =
        context.getCommandQueueSummary();
    // This map will contain an entry for every command type which is registered
    // with the dispatcher, and that should be all command types the DN knows
    // about. Any commands with nothing in the queue will return a count of
    // zero.
    Map<SCMCommandProto.Type, Integer> dispatcherQSummary =
        commandDispatcher.getQueuedCommandCount();
    // Merge the "sparse" map into the fully populated one returning a count
    // for all known command types.
    commandQSummary.forEach((k, v)
        -> dispatcherQSummary.merge(k, v, Integer::sum));
    return dispatcherQSummary;
  }

  /**
   * Stop the daemon thread of the datanode state machine.
   */
  public synchronized void stopDaemon() {
    try {
      IOUtils.close(LOG, pushReplicatorWithMetrics, pullReplicatorWithMetrics);
      supervisor.stop();
      context.setShutdownGracefully();
      context.setState(DatanodeStates.SHUTDOWN);
      reportManager.shutdown();
      this.close();
      LOG.info("Ozone container server stopped.");
    } catch (IOException e) {
      LOG.error("Stop ozone container server failed.", e);
    }
  }

  public boolean isDaemonStarted() {
    return this.getContext().getExecutionCount() > 0;
  }

  /**
   *
   * Check if the datanode state machine daemon is stopped.
   *
   * @return True if datanode state machine daemon is stopped
   * and false otherwise.
   */
  @VisibleForTesting
  public boolean isDaemonStopped() {
    return this.executorService.isShutdown()
        && this.getContext().getState() == DatanodeStates.SHUTDOWN;
  }

  /**
   * Create a command handler thread.
   *
   * @param config
   */
  private void initCommandHandlerThread(ConfigurationSource config) {

    /**
     * Task that periodically checks if we have any outstanding commands.
     * It is assumed that commands can be processed slowly and in order.
     * This assumption might change in future. Right now due to this assumption
     * we have single command  queue process thread.
     */
    Runnable processCommandQueue = () -> {
      long now;
      while (getContext().getState() != DatanodeStates.SHUTDOWN) {
        SCMCommand command = getContext().getNextCommand();
        if (command != null) {
          commandDispatcher.handle(command);
          commandsHandled++;
        } else {
          try {
            // Sleep till the next HB + 1 second.
            now = Time.monotonicNow();
            if (nextHB.get() > now) {
              Thread.sleep((nextHB.get() - now) + 1000L);
            }
          } catch (InterruptedException e) {
            // Ignore this exception.
            Thread.currentThread().interrupt();
          }
        }
      }
    };

    // We will have only one thread for command processing in a datanode.
    cmdProcessThread = getCommandHandlerThread(processCommandQueue);
    cmdProcessThread.start();
  }

  private Thread getCommandHandlerThread(Runnable processCommandQueue) {
    Thread handlerThread = new Thread(processCommandQueue);
    handlerThread.setDaemon(true);
    handlerThread.setName("Command processor thread");
    handlerThread.setUncaughtExceptionHandler((Thread t, Throwable e) -> {
      // Let us just restart this thread after logging a critical error.
      // if this thread is not running we cannot handle commands from SCM.
      LOG.error("Critical Error : Command processor thread encountered an " +
          "error. Thread: {}", t.toString(), e);
      getCommandHandlerThread(processCommandQueue).start();
    });
    return handlerThread;
  }

  /**
   * Returns the number of commands handled  by the datanode.
   * @return  count
   */
  @VisibleForTesting
  public long getCommandHandled() {
    return commandsHandled;
  }

  /**
   * returns the Command Dispatcher.
   * @return CommandDispatcher
   */
  @VisibleForTesting
  public CommandDispatcher getCommandDispatcher() {
    return commandDispatcher;
  }

  @VisibleForTesting
  public ReplicationSupervisor getSupervisor() {
    return supervisor;
  }

  @VisibleForTesting
  public HDDSLayoutVersionManager getLayoutVersionManager() {
    return layoutVersionManager;
  }

  @VisibleForTesting
  public DatanodeLayoutStorage getLayoutStorage() {
    return layoutStorage;
  }

  public StatusAndMessages finalizeUpgrade()
      throws IOException {
    return upgradeFinalizer.finalize(datanodeDetails.getUuidString(), this);
  }

  public StatusAndMessages queryUpgradeStatus()
      throws IOException {
    return upgradeFinalizer.reportStatus(datanodeDetails.getUuidString(),
        true);
  }
  public UpgradeFinalizer<DatanodeStateMachine> getUpgradeFinalizer() {
    return upgradeFinalizer;
  }

  public ConfigurationSource getConf() {
    return conf;
  }

  public DatanodeQueueMetrics getQueueMetrics() {
    return queueMetrics;
  }
}<|MERGE_RESOLUTION|>--- conflicted
+++ resolved
@@ -185,12 +185,7 @@
         conf, container.getContainerSet(),
         importer,
         new SimpleContainerDownloader(conf, dnCertClient));
-<<<<<<< HEAD
     ContainerReplicator pushReplicator = new PushReplicator(conf,
-        // TODO compression, metrics
-=======
-    ContainerReplicator pushReplicator = new PushReplicator(
->>>>>>> 9d4d3586
         new OnDemandContainerReplicationSource(container.getController()),
         new GrpcContainerUploader(conf, dnCertClient)
     );
