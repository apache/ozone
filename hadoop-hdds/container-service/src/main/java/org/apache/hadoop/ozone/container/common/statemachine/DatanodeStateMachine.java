--- conflicted
+++ resolved
@@ -182,11 +182,8 @@
             dnConf.getContainerDeleteThreads()))
         .addHandler(new ClosePipelineCommandHandler())
         .addHandler(new CreatePipelineCommandHandler(conf))
-<<<<<<< HEAD
+        .addHandler(new SetNodeOperationalStateCommandHandler(conf))
         .addHandler(new FinalizeNewLayoutVersionCommandHandler())
-=======
-        .addHandler(new SetNodeOperationalStateCommandHandler(conf))
->>>>>>> bb7a0bc7
         .setConnectionManager(connectionManager)
         .setContainer(container)
         .setContext(context)
