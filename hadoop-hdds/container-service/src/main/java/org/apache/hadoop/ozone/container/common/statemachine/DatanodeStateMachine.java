/*
 * Licensed to the Apache Software Foundation (ASF) under one or more
 * contributor license agreements.  See the NOTICE file distributed with this
 * work for additional information regarding copyright ownership.  The ASF
 * licenses this file to you under the Apache License, Version 2.0 (the
 * "License"); you may not use this file except in compliance with the License.
 * You may obtain a copy of the License at
 *
 * http://www.apache.org/licenses/LICENSE-2.0
 *
 * Unless required by applicable law or agreed to in writing, software
 * distributed under the License is distributed on an "AS IS" BASIS, WITHOUT
 * WARRANTIES OR CONDITIONS OF ANY KIND, either express or implied. See the
 * License for the specific language governing permissions and limitations under
 * the License.
 */
package org.apache.hadoop.ozone.container.common.statemachine;

import com.google.common.annotations.VisibleForTesting;
import com.google.common.util.concurrent.ThreadFactoryBuilder;
import io.netty.handler.ssl.ClientAuth;
import io.netty.handler.ssl.SslContext;
import io.netty.handler.ssl.SslContextBuilder;
import io.netty.handler.ssl.util.InsecureTrustManagerFactory;
import org.apache.hadoop.hdds.HddsUtils;
import org.apache.hadoop.hdds.conf.ConfigurationSource;
import org.apache.hadoop.hdds.datanode.metadata.DatanodeCRLStore;
import org.apache.hadoop.hdds.protocol.DatanodeDetails;
import org.apache.hadoop.hdds.protocol.proto.StorageContainerDatanodeProtocolProtos.CRLStatusReport;
import org.apache.hadoop.hdds.protocol.proto.StorageContainerDatanodeProtocolProtos.CommandStatusReportsProto;
import org.apache.hadoop.hdds.protocol.proto.StorageContainerDatanodeProtocolProtos.ContainerReportsProto;
import org.apache.hadoop.hdds.protocol.proto.StorageContainerDatanodeProtocolProtos.NodeReportProto;
import org.apache.hadoop.hdds.protocol.proto.StorageContainerDatanodeProtocolProtos.PipelineReportsProto;
import org.apache.hadoop.hdds.security.x509.SecurityConfig;
import org.apache.hadoop.hdds.security.x509.certificate.client.CertificateClient;
import org.apache.hadoop.hdds.upgrade.HDDSLayoutVersionManager;
import org.apache.hadoop.hdds.utils.LegacyHadoopConfigurationSource;
import org.apache.hadoop.ozone.HddsDatanodeStopService;
import org.apache.hadoop.ozone.container.common.DatanodeLayoutStorage;
import org.apache.hadoop.ozone.container.common.report.ReportManager;
import org.apache.hadoop.ozone.container.common.statemachine.commandhandler.CloseContainerCommandHandler;
import org.apache.hadoop.ozone.container.common.statemachine.commandhandler.ClosePipelineCommandHandler;
import org.apache.hadoop.ozone.container.common.statemachine.commandhandler.CommandDispatcher;
import org.apache.hadoop.ozone.container.common.statemachine.commandhandler.CreatePipelineCommandHandler;
import org.apache.hadoop.ozone.container.common.statemachine.commandhandler.DeleteBlocksCommandHandler;
import org.apache.hadoop.ozone.container.common.statemachine.commandhandler.DeleteContainerCommandHandler;
import org.apache.hadoop.ozone.container.common.statemachine.commandhandler.FinalizeNewLayoutVersionCommandHandler;
import org.apache.hadoop.ozone.container.common.statemachine.commandhandler.ReplicateContainerCommandHandler;
import org.apache.hadoop.ozone.container.common.statemachine.commandhandler.SetNodeOperationalStateCommandHandler;
import org.apache.hadoop.ozone.container.ozoneimpl.OzoneContainer;
import org.apache.hadoop.ozone.container.replication.ContainerReplicator;
import org.apache.hadoop.ozone.container.replication.DownloadAndImportReplicator;
import org.apache.hadoop.ozone.container.replication.MeasuredReplicator;
import org.apache.hadoop.ozone.container.replication.ReplicationSupervisor;
<<<<<<< HEAD
=======
import org.apache.hadoop.ozone.container.replication.SimpleContainerDownloader;
import org.apache.hadoop.ozone.container.upgrade.DataNodeUpgradeFinalizer;
import org.apache.hadoop.ozone.container.upgrade.DatanodeMetadataFeatures;
>>>>>>> 1414bc35
import org.apache.hadoop.ozone.protocol.commands.SCMCommand;
import org.apache.hadoop.ozone.upgrade.UpgradeFinalizer;
import org.apache.hadoop.ozone.upgrade.UpgradeFinalizer.StatusAndMessages;
import org.apache.hadoop.util.JvmPauseMonitor;
import org.apache.hadoop.util.Time;
import org.apache.ratis.util.ExitUtils;
import org.slf4j.Logger;
import org.slf4j.LoggerFactory;

import java.io.Closeable;
import java.io.IOException;
import java.util.concurrent.ExecutorService;
import java.util.concurrent.Executors;
import java.util.concurrent.TimeUnit;
import java.util.concurrent.atomic.AtomicLong;
import java.util.concurrent.locks.ReadWriteLock;
import java.util.concurrent.locks.ReentrantReadWriteLock;

/**
 * State Machine Class.
 */
public class DatanodeStateMachine implements Closeable {
  @VisibleForTesting
  static final Logger LOG =
      LoggerFactory.getLogger(DatanodeStateMachine.class);
  private final ExecutorService executorService;
  private final ConfigurationSource conf;
  private final SCMConnectionManager connectionManager;
  private StateContext context;
  private final OzoneContainer container;
  private final DatanodeCRLStore dnCRLStore;
  private final DatanodeDetails datanodeDetails;
  private final CommandDispatcher commandDispatcher;
  private final ReportManager reportManager;
  private long commandsHandled;
  private final AtomicLong nextHB;
  private Thread stateMachineThread = null;
  private Thread cmdProcessThread = null;
  private final ReplicationSupervisor supervisor;

  private JvmPauseMonitor jvmPauseMonitor;
  private CertificateClient dnCertClient;
  private final HddsDatanodeStopService hddsDatanodeStopService;

  private HDDSLayoutVersionManager layoutVersionManager;
  private DatanodeLayoutStorage layoutStorage;
  private DataNodeUpgradeFinalizer upgradeFinalizer;

  /**
   * Used to synchronize to the OzoneContainer object created in the
   * constructor in a non-thread-safe way - see HDDS-3116.
   */
  private final ReadWriteLock constructionLock = new ReentrantReadWriteLock();
  private final MeasuredReplicator replicatorMetrics;

  /**
   * Constructs a a datanode state machine.
   * @param datanodeDetails - DatanodeDetails used to identify a datanode
   * @param conf - Configuration.
   * @param certClient - Datanode Certificate client, required if security is
   *                     enabled
   */
  public DatanodeStateMachine(DatanodeDetails datanodeDetails,
                              ConfigurationSource conf,
                              CertificateClient certClient,
                              HddsDatanodeStopService hddsDatanodeStopService,
                              DatanodeCRLStore crlStore) throws IOException {
    DatanodeConfiguration dnConf =
        conf.getObject(DatanodeConfiguration.class);

    this.hddsDatanodeStopService = hddsDatanodeStopService;
    this.conf = conf;
    this.datanodeDetails = datanodeDetails;

    // Expected to be initialized already.
    layoutStorage = new DatanodeLayoutStorage(conf,
        datanodeDetails.getUuidString());

    layoutVersionManager = new HDDSLayoutVersionManager(
        layoutStorage.getLayoutVersion());
    upgradeFinalizer = new DataNodeUpgradeFinalizer(layoutVersionManager);
    DatanodeMetadataFeatures.initialize(layoutVersionManager);

    this.dnCRLStore = crlStore;
    executorService = Executors.newFixedThreadPool(
        getEndPointTaskThreadPoolSize(),
        new ThreadFactoryBuilder()
            .setNameFormat("Datanode State Machine Task Thread - %d").build());
    connectionManager = new SCMConnectionManager(conf);
    context = new StateContext(this.conf, DatanodeStates.getInitState(), this);
    // OzoneContainer instance is used in a non-thread safe way by the context
    // past to its constructor, so we much synchronize its access. See
    // HDDS-3116 for more details.
    constructionLock.writeLock().lock();
    try {
      container = new OzoneContainer(this.datanodeDetails,
          conf, context, certClient);
    } finally {
      constructionLock.writeLock().unlock();
    }
    dnCertClient = certClient;
    nextHB = new AtomicLong(Time.monotonicNow());

    SslContext sslContext = null;
    SecurityConfig securityConfig = new SecurityConfig(conf);
    if (securityConfig.isSecurityEnabled()) {

      sslContext = SslContextBuilder.forClient()
          .trustManager(InsecureTrustManagerFactory.INSTANCE)
          .clientAuth(ClientAuth.REQUIRE)
          .keyManager(certClient.getPrivateKey(), certClient.getCertificate())
          .build();

    }

    ContainerReplicator replicator =
        new DownloadAndImportReplicator(conf,
            container::getClusterId,
            container.getContainerSet(),
            container.getVolumeSet(),
            sslContext);

    replicatorMetrics = new MeasuredReplicator(replicator);

    supervisor =
<<<<<<< HEAD
        new ReplicationSupervisor(container.getContainerSet(), replicator,
            dnConf.getReplicationMaxStreams());
=======
        new ReplicationSupervisor(container.getContainerSet(), context,
            replicatorMetrics, dnConf.getReplicationMaxStreams());
>>>>>>> 1414bc35

    // When we add new handlers just adding a new handler here should do the
    // trick.
    commandDispatcher = CommandDispatcher.newBuilder()
        .addHandler(new CloseContainerCommandHandler())
        .addHandler(new DeleteBlocksCommandHandler(container.getContainerSet(),
            conf))
        .addHandler(new ReplicateContainerCommandHandler(conf, supervisor))
        .addHandler(new DeleteContainerCommandHandler(
            dnConf.getContainerDeleteThreads()))
        .addHandler(new ClosePipelineCommandHandler())
        .addHandler(new CreatePipelineCommandHandler(conf))
        .addHandler(new SetNodeOperationalStateCommandHandler(conf))
        .addHandler(new FinalizeNewLayoutVersionCommandHandler())
        .setConnectionManager(connectionManager)
        .setContainer(container)
        .setContext(context)
        .build();

    reportManager = ReportManager.newBuilder(conf)
        .setStateContext(context)
        .addPublisherFor(NodeReportProto.class)
        .addPublisherFor(ContainerReportsProto.class)
        .addPublisherFor(CommandStatusReportsProto.class)
        .addPublisherFor(PipelineReportsProto.class)
        .addPublisherFor(CRLStatusReport.class)
        .build();
  }

  private int getEndPointTaskThreadPoolSize() {
    // TODO(runzhiwang): current only support one recon, if support multiple
    //  recon in future reconServerCount should be the real number of recon
    int reconServerCount = 1;
    int totalServerCount = reconServerCount;

    try {
      totalServerCount += HddsUtils.getSCMAddressForDatanodes(conf).size();
    } catch (Exception e) {
      LOG.error("Fail to get scm addresses", e);
    }

    return totalServerCount;
  }

  /**
   *
   * Return DatanodeDetails if set, return null otherwise.
   *
   * @return DatanodeDetails
   */
  public DatanodeDetails getDatanodeDetails() {
    return datanodeDetails;
  }


  /**
   * Returns the Connection manager for this state machine.
   *
   * @return - SCMConnectionManager.
   */
  public SCMConnectionManager getConnectionManager() {
    return connectionManager;
  }

  public OzoneContainer getContainer() {
    // See HDDS-3116 to explain the need for this lock
    constructionLock.readLock().lock();
    try {
      return this.container;
    } finally {
      constructionLock.readLock().unlock();
    }
  }

  public DatanodeCRLStore getDnCRLStore() {
    return dnCRLStore;
  }

  /**
   * Runs the state machine at a fixed frequency.
   */
  private void start() throws IOException {
    long now = 0;

    reportManager.init();
    initCommandHandlerThread(conf);

    upgradeFinalizer.runPrefinalizeStateActions(layoutStorage, this);

    // Start jvm monitor
    jvmPauseMonitor = new JvmPauseMonitor();
    jvmPauseMonitor
        .init(LegacyHadoopConfigurationSource.asHadoopConfiguration(conf));
    jvmPauseMonitor.start();

    while (context.getState() != DatanodeStates.SHUTDOWN) {
      try {
        LOG.debug("Executing cycle Number : {}", context.getExecutionCount());
        long heartbeatFrequency = context.getHeartbeatFrequency();
        nextHB.set(Time.monotonicNow() + heartbeatFrequency);
        context.execute(executorService, heartbeatFrequency,
            TimeUnit.MILLISECONDS);
      } catch (InterruptedException e) {
        // Some one has sent interrupt signal, this could be because
        // 1. Trigger heartbeat immediately
        // 2. Shutdown has be initiated.
        Thread.currentThread().interrupt();
      } catch (Exception e) {
        LOG.error("Unable to finish the execution.", e);
      }

      now = Time.monotonicNow();
      if (now < nextHB.get()) {
        if(!Thread.interrupted()) {
          try {
            Thread.sleep(nextHB.get() - now);
          } catch (InterruptedException e) {
            //triggerHeartbeat is called during the sleep
            Thread.currentThread().interrupt();
          }
        }
      }
    }

    // If we have got some exception in stateMachine we set the state to
    // shutdown to stop the stateMachine thread. Along with this we should
    // also stop the datanode.
    if (context.getShutdownOnError()) {
      LOG.error("DatanodeStateMachine Shutdown due to an critical error");
      hddsDatanodeStopService.stopService();
    }
  }

  public void handleFatalVolumeFailures() {
    LOG.error("DatanodeStateMachine Shutdown due to too many bad volumes, "
        + "check " + DatanodeConfiguration.FAILED_DATA_VOLUMES_TOLERATED_KEY
        + " and "
        + DatanodeConfiguration.FAILED_METADATA_VOLUMES_TOLERATED_KEY);
    hddsDatanodeStopService.stopService();
  }

  /**
   * Gets the current context.
   *
   * @return StateContext
   */
  public StateContext getContext() {
    return context;
  }

  /**
   * Sets the current context.
   *
   * @param context - Context
   */
  public void setContext(StateContext context) {
    this.context = context;
  }

  /**
   * Closes this stream and releases any system resources associated with it. If
   * the stream is already closed then invoking this method has no effect.
   * <p>
   * <p> As noted in {@link AutoCloseable#close()}, cases where the close may
   * fail require careful attention. It is strongly advised to relinquish the
   * underlying resources and to internally <em>mark</em> the {@code Closeable}
   * as closed, prior to throwing the {@code IOException}.
   *
   * @throws IOException if an I/O error occurs
   */
  @Override
  public void close() throws IOException {
    if (stateMachineThread != null) {
      stateMachineThread.interrupt();
    }
    if (cmdProcessThread != null) {
      cmdProcessThread.interrupt();
    }
    context.setState(DatanodeStates.getLastState());
    executorService.shutdown();
    try {
      if (!executorService.awaitTermination(5, TimeUnit.SECONDS)) {
        executorService.shutdownNow();
      }

      if (!executorService.awaitTermination(5, TimeUnit.SECONDS)) {
        LOG.error("Unable to shutdown state machine properly.");
      }
    } catch (InterruptedException e) {
      LOG.error("Error attempting to shutdown.", e);
      executorService.shutdownNow();
      Thread.currentThread().interrupt();
    }

    if (connectionManager != null) {
      connectionManager.close();
    }

    if(container != null) {
      container.stop();
    }

    if (jvmPauseMonitor != null) {
      jvmPauseMonitor.stop();
    }

    if (commandDispatcher != null) {
      commandDispatcher.stop();
    }
  }

  /**
   * States that a datanode  can be in. GetNextState will move this enum from
   * getInitState to getLastState.
   */
  public enum DatanodeStates {
    INIT(1),
    RUNNING(2),
    SHUTDOWN(3);
    private final int value;

    /**
     * Constructs states.
     *
     * @param value  Enum Value
     */
    DatanodeStates(int value) {
      this.value = value;
    }

    /**
     * Returns the first State.
     *
     * @return First State.
     */
    public static DatanodeStates getInitState() {
      return INIT;
    }

    /**
     * The last state of endpoint states.
     *
     * @return last state.
     */
    public static DatanodeStates getLastState() {
      return SHUTDOWN;
    }

    /**
     * returns the numeric value associated with the endPoint.
     *
     * @return int.
     */
    public int getValue() {
      return value;
    }

    /**
     * Returns the next logical state that endPoint should move to. This
     * function assumes the States are sequentially numbered.
     *
     * @return NextState.
     */
    public DatanodeStates getNextState() {
      if (this.value < getLastState().getValue()) {
        int stateValue = this.getValue() + 1;
        for (DatanodeStates iter : values()) {
          if (stateValue == iter.getValue()) {
            return iter;
          }
        }
      }
      return getLastState();
    }

    public boolean isTransitionAllowedTo(DatanodeStates newState) {
      return newState.getValue() > getValue();
    }
  }

  /**
   * Start datanode state machine as a single thread daemon.
   */
  public void startDaemon() {
    Runnable startStateMachineTask = () -> {
      try {
        start();
        LOG.info("Ozone container server started.");
      } catch (Exception ex) {
        LOG.error("Unable to start the DatanodeState Machine", ex);
      }
    };
    stateMachineThread =  new ThreadFactoryBuilder()
        .setDaemon(true)
        .setNameFormat("Datanode State Machine Thread - %d")
        .setUncaughtExceptionHandler((Thread t, Throwable ex) -> {
          String message = "Terminate Datanode, encounter uncaught exception"
              + " in Datanode State Machine Thread";
          ExitUtils.terminate(1, message, ex, LOG);
        })
        .build().newThread(startStateMachineTask);
    stateMachineThread.start();
  }

  /**
   * Calling this will immediately trigger a heartbeat to the SCMs.
   * This heartbeat will also include all the reports which are ready to
   * be sent by datanode.
   */
  public void triggerHeartbeat() {
    if (stateMachineThread != null) {
      stateMachineThread.interrupt();
    }
  }

  /**
   * Waits for DatanodeStateMachine to exit.
   *
   * @throws InterruptedException
   */
  public void join() throws InterruptedException {
    if (stateMachineThread != null) {
      stateMachineThread.join();
    }

    if (cmdProcessThread != null) {
      cmdProcessThread.join();
    }
  }

  /**
   * Stop the daemon thread of the datanode state machine.
   */
  public synchronized void stopDaemon() {
    try {
      try {
        replicatorMetrics.close();
      } catch (Exception e) {
        LOG.error("Couldn't stop replicator metrics", e);
      }
      supervisor.stop();
      context.setShutdownGracefully();
      context.setState(DatanodeStates.SHUTDOWN);
      reportManager.shutdown();
      this.close();
      LOG.info("Ozone container server stopped.");
    } catch (IOException e) {
      LOG.error("Stop ozone container server failed.", e);
    }
  }

  /**
   *
   * Check if the datanode state machine daemon is stopped.
   *
   * @return True if datanode state machine daemon is stopped
   * and false otherwise.
   */
  @VisibleForTesting
  public boolean isDaemonStopped() {
    return this.executorService.isShutdown()
        && this.getContext().getState() == DatanodeStates.SHUTDOWN;
  }

  /**
   * Create a command handler thread.
   *
   * @param config
   */
  private void initCommandHandlerThread(ConfigurationSource config) {

    /**
     * Task that periodically checks if we have any outstanding commands.
     * It is assumed that commands can be processed slowly and in order.
     * This assumption might change in future. Right now due to this assumption
     * we have single command  queue process thread.
     */
    Runnable processCommandQueue = () -> {
      long now;
      while (getContext().getState() != DatanodeStates.SHUTDOWN) {
        SCMCommand command = getContext().getNextCommand();
        if (command != null) {
          commandDispatcher.handle(command);
          commandsHandled++;
        } else {
          try {
            // Sleep till the next HB + 1 second.
            now = Time.monotonicNow();
            if (nextHB.get() > now) {
              Thread.sleep((nextHB.get() - now) + 1000L);
            }
          } catch (InterruptedException e) {
            // Ignore this exception.
            Thread.currentThread().interrupt();
          }
        }
      }
    };

    // We will have only one thread for command processing in a datanode.
    cmdProcessThread = getCommandHandlerThread(processCommandQueue);
    cmdProcessThread.start();
  }

  private Thread getCommandHandlerThread(Runnable processCommandQueue) {
    Thread handlerThread = new Thread(processCommandQueue);
    handlerThread.setDaemon(true);
    handlerThread.setName("Command processor thread");
    handlerThread.setUncaughtExceptionHandler((Thread t, Throwable e) -> {
      // Let us just restart this thread after logging a critical error.
      // if this thread is not running we cannot handle commands from SCM.
      LOG.error("Critical Error : Command processor thread encountered an " +
          "error. Thread: {}", t.toString(), e);
      getCommandHandlerThread(processCommandQueue).start();
    });
    return handlerThread;
  }

  /**
   * Returns the number of commands handled  by the datanode.
   * @return  count
   */
  @VisibleForTesting
  public long getCommandHandled() {
    return commandsHandled;
  }

  /**
   * returns the Command Dispatcher.
   * @return CommandDispatcher
   */
  @VisibleForTesting
  public CommandDispatcher getCommandDispatcher() {
    return commandDispatcher;
  }

  @VisibleForTesting
  public ReplicationSupervisor getSupervisor() {
    return supervisor;
  }

  @VisibleForTesting
  public HDDSLayoutVersionManager getLayoutVersionManager() {
    return layoutVersionManager;
  }

  @VisibleForTesting
  public DatanodeLayoutStorage getLayoutStorage() {
    return layoutStorage;
  }

  public StatusAndMessages finalizeUpgrade()
      throws IOException{
    return upgradeFinalizer.finalize(datanodeDetails.getUuidString(), this);
  }

  public StatusAndMessages queryUpgradeStatus()
      throws IOException{
    return upgradeFinalizer.reportStatus(datanodeDetails.getUuidString(),
        true);
  }
  public UpgradeFinalizer<DatanodeStateMachine> getUpgradeFinalizer() {
    return upgradeFinalizer;
  }
}<|MERGE_RESOLUTION|>--- conflicted
+++ resolved
@@ -52,12 +52,8 @@
 import org.apache.hadoop.ozone.container.replication.DownloadAndImportReplicator;
 import org.apache.hadoop.ozone.container.replication.MeasuredReplicator;
 import org.apache.hadoop.ozone.container.replication.ReplicationSupervisor;
-<<<<<<< HEAD
-=======
-import org.apache.hadoop.ozone.container.replication.SimpleContainerDownloader;
 import org.apache.hadoop.ozone.container.upgrade.DataNodeUpgradeFinalizer;
 import org.apache.hadoop.ozone.container.upgrade.DatanodeMetadataFeatures;
->>>>>>> 1414bc35
 import org.apache.hadoop.ozone.protocol.commands.SCMCommand;
 import org.apache.hadoop.ozone.upgrade.UpgradeFinalizer;
 import org.apache.hadoop.ozone.upgrade.UpgradeFinalizer.StatusAndMessages;
@@ -183,13 +179,8 @@
     replicatorMetrics = new MeasuredReplicator(replicator);
 
     supervisor =
-<<<<<<< HEAD
         new ReplicationSupervisor(container.getContainerSet(), replicator,
             dnConf.getReplicationMaxStreams());
-=======
-        new ReplicationSupervisor(container.getContainerSet(), context,
-            replicatorMetrics, dnConf.getReplicationMaxStreams());
->>>>>>> 1414bc35
 
     // When we add new handlers just adding a new handler here should do the
     // trick.
