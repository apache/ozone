/**
 * Licensed to the Apache Software Foundation (ASF) under one
 * or more contributor license agreements.  See the NOTICE file
 * distributed with this work for additional information
 * regarding copyright ownership.  The ASF licenses this file
 * to you under the Apache License, Version 2.0 (the
 * "License"); you may not use this file except in compliance
 * with the License.  You may obtain a copy of the License at
 *
 *     http://www.apache.org/licenses/LICENSE-2.0
 *
 * Unless required by applicable law or agreed to in writing, software
 * distributed under the License is distributed on an "AS IS" BASIS,
 * WITHOUT WARRANTIES OR CONDITIONS OF ANY KIND, either express or implied.
 * See the License for the specific language governing permissions and
 * limitations under the License.
 */

package org.apache.hadoop.ozone.container.upgrade;

import static org.apache.hadoop.ozone.upgrade.UpgradeException.ResultCodes.PREFINALIZE_VALIDATION_FAILED;
import static org.apache.hadoop.ozone.upgrade.UpgradeFinalizer.Status.FINALIZATION_REQUIRED;

import java.io.IOException;
import java.util.Iterator;

import org.apache.hadoop.hdds.protocol.datanode.proto.ContainerProtos;
import org.apache.hadoop.hdds.upgrade.HDDSLayoutFeature;
import org.apache.hadoop.hdds.upgrade.HDDSLayoutVersionManager;
import org.apache.hadoop.ozone.common.Storage;
import org.apache.hadoop.ozone.container.common.interfaces.Container;
import org.apache.hadoop.ozone.container.common.statemachine.DatanodeStateMachine;
import org.apache.hadoop.ozone.upgrade.BasicUpgradeFinalizer;
import org.apache.hadoop.ozone.upgrade.UpgradeException;

/**
 * UpgradeFinalizer for the DataNode.
 */
public class DataNodeUpgradeFinalizer extends
    BasicUpgradeFinalizer<DatanodeStateMachine, HDDSLayoutVersionManager> {

  public DataNodeUpgradeFinalizer(HDDSLayoutVersionManager versionManager) {
    super(versionManager);
  }

  @Override
  public void preFinalizeUpgrade(DatanodeStateMachine dsm)
      throws IOException {
    if(!canFinalizeDataNode(dsm)) {
      // DataNode is not yet ready to finalize.
      // Reset the Finalization state.
      getVersionManager().setUpgradeState(FINALIZATION_REQUIRED);
      String msg = "Pre Finalization checks failed on the DataNode.";
      logAndEmit(msg);
      throw new UpgradeException(msg, PREFINALIZE_VALIDATION_FAILED);
    }
  }

  private boolean canFinalizeDataNode(DatanodeStateMachine dsm) {
    // Lets be sure that we do not have any open container before we return
    // from here. This function should be called in its own finalizer thread
    // context.
    Iterator<Container<?>> containerIt =
        dsm.getContainer().getController().getContainers();
    while (containerIt.hasNext()) {
      Container ctr = containerIt.next();
      ContainerProtos.ContainerDataProto.State state = ctr.getContainerState();
      long id = ctr.getContainerData().getContainerID();
      switch (state) {
      case OPEN:
      case CLOSING:
        LOG.warn("FinalizeUpgrade : Waiting for container {} to close, current "
            + "state is: {}", id, state);
        return false;
      default:
        continue;
      }
    }
    return true;
  }

  @Override
  public void finalizeUpgrade(DatanodeStateMachine dsm)
      throws UpgradeException {
<<<<<<< HEAD
    // TODO: Fix upgrade action calling in HDDS-5503.
    try {
      new ScmHAFinalizeUpgradeActionDatanode().execute(dsm);
    } catch (Exception ex) {
      throw new UpgradeException(ex,
          UpgradeException.ResultCodes.LAYOUT_FEATURE_FINALIZATION_FAILED);
    }
    super.finalizeUpgrade(dsm::getLayoutStorage);
=======
    super.finalizeUpgrade(lf -> ((HDDSLayoutFeature) lf)::datanodeAction,
        dsm.getLayoutStorage());
>>>>>>> 2020d304
  }

  @Override
  public void runPrefinalizeStateActions(Storage storage,
                                         DatanodeStateMachine dsm)
      throws IOException {
    super.runPrefinalizeStateActions(
        lf -> ((HDDSLayoutFeature) lf)::datanodeAction, storage, dsm);
  }
}<|MERGE_RESOLUTION|>--- conflicted
+++ resolved
@@ -82,19 +82,8 @@
   @Override
   public void finalizeUpgrade(DatanodeStateMachine dsm)
       throws UpgradeException {
-<<<<<<< HEAD
-    // TODO: Fix upgrade action calling in HDDS-5503.
-    try {
-      new ScmHAFinalizeUpgradeActionDatanode().execute(dsm);
-    } catch (Exception ex) {
-      throw new UpgradeException(ex,
-          UpgradeException.ResultCodes.LAYOUT_FEATURE_FINALIZATION_FAILED);
-    }
-    super.finalizeUpgrade(dsm::getLayoutStorage);
-=======
     super.finalizeUpgrade(lf -> ((HDDSLayoutFeature) lf)::datanodeAction,
         dsm.getLayoutStorage());
->>>>>>> 2020d304
   }
 
   @Override
