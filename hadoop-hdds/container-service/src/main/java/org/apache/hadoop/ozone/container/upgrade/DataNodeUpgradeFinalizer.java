/**
 * Licensed to the Apache Software Foundation (ASF) under one
 * or more contributor license agreements.  See the NOTICE file
 * distributed with this work for additional information
 * regarding copyright ownership.  The ASF licenses this file
 * to you under the Apache License, Version 2.0 (the
 * "License"); you may not use this file except in compliance
 * with the License.  You may obtain a copy of the License at
 *
 *     http://www.apache.org/licenses/LICENSE-2.0
 *
 * Unless required by applicable law or agreed to in writing, software
 * distributed under the License is distributed on an "AS IS" BASIS,
 * WITHOUT WARRANTIES OR CONDITIONS OF ANY KIND, either express or implied.
 * See the License for the specific language governing permissions and
 * limitations under the License.
 */

package org.apache.hadoop.ozone.container.upgrade;

import static org.apache.hadoop.ozone.upgrade.UpgradeException.ResultCodes.PREFINALIZE_VALIDATION_FAILED;
import static org.apache.hadoop.ozone.upgrade.UpgradeFinalizer.Status.FINALIZATION_REQUIRED;

import java.io.IOException;
import java.util.Iterator;

import org.apache.hadoop.hdds.protocol.datanode.proto.ContainerProtos;
import org.apache.hadoop.hdds.upgrade.HDDSLayoutFeature;
import org.apache.hadoop.hdds.upgrade.HDDSLayoutVersionManager;
import org.apache.hadoop.ozone.common.Storage;
import org.apache.hadoop.ozone.container.common.interfaces.Container;
import org.apache.hadoop.ozone.container.common.statemachine.DatanodeStateMachine;
import org.apache.hadoop.ozone.upgrade.BasicUpgradeFinalizer;
import org.apache.hadoop.ozone.upgrade.UpgradeException;

/**
 * UpgradeFinalizer for the DataNode.
 */
public class DataNodeUpgradeFinalizer extends
    BasicUpgradeFinalizer<DatanodeStateMachine, HDDSLayoutVersionManager> {

  public DataNodeUpgradeFinalizer(HDDSLayoutVersionManager versionManager) {
    super(versionManager);
  }

  @Override
  public void preFinalizeUpgrade(DatanodeStateMachine dsm)
      throws IOException {
    if(!canFinalizeDataNode(dsm)) {
      // DataNode is not yet ready to finalize.
      // Reset the Finalization state.
      getVersionManager().setUpgradeState(FINALIZATION_REQUIRED);
      String msg = "Pre Finalization checks failed on the DataNode.";
      logAndEmit(msg);
      throw new UpgradeException(msg, PREFINALIZE_VALIDATION_FAILED);
    }
  }

  private boolean canFinalizeDataNode(DatanodeStateMachine dsm) {
    // Lets be sure that we do not have any open container before we return
    // from here. This function should be called in its own finalizer thread
    // context.
    Iterator<Container<?>> containerIt =
        dsm.getContainer().getController().getContainers();
    while (containerIt.hasNext()) {
      Container ctr = containerIt.next();
      ContainerProtos.ContainerDataProto.State state = ctr.getContainerState();
      switch (state) {
      case OPEN:
      case CLOSING:
      case UNHEALTHY:
        LOG.warn("FinalizeUpgrade : Waiting for container to close, current "
            + "state is: {}", state);
        return false;
      default:
        continue;
      }
    }
    return true;
  }

  @Override
  public void finalizeUpgrade(DatanodeStateMachine dsm)
      throws UpgradeException {
<<<<<<< HEAD
    for (HDDSLayoutFeature f : versionManager.unfinalizedFeatures()) {
      Optional<? extends UpgradeAction> action =
          f.datanodeAction(ON_FINALIZE);
      runFinalizationAction(f, datanodeStateMachine.getLayoutStorage(), action);
      updateLayoutVersionInVersionFile(f,
          datanodeStateMachine.getLayoutStorage());
      versionManager.finalized(f);
    }
    versionManager.completeFinalization();
=======
    super.finalizeUpgrade(dsm::getLayoutStorage);
>>>>>>> 2823320c
  }

  @Override
  public void runPrefinalizeStateActions(Storage storage,
                                         DatanodeStateMachine dsm)
      throws IOException {
    super.runPrefinalizeStateActions(
        lf -> ((HDDSLayoutFeature) lf)::datanodeAction, storage, dsm);
  }
}<|MERGE_RESOLUTION|>--- conflicted
+++ resolved
@@ -82,19 +82,7 @@
   @Override
   public void finalizeUpgrade(DatanodeStateMachine dsm)
       throws UpgradeException {
-<<<<<<< HEAD
-    for (HDDSLayoutFeature f : versionManager.unfinalizedFeatures()) {
-      Optional<? extends UpgradeAction> action =
-          f.datanodeAction(ON_FINALIZE);
-      runFinalizationAction(f, datanodeStateMachine.getLayoutStorage(), action);
-      updateLayoutVersionInVersionFile(f,
-          datanodeStateMachine.getLayoutStorage());
-      versionManager.finalized(f);
-    }
-    versionManager.completeFinalization();
-=======
     super.finalizeUpgrade(dsm::getLayoutStorage);
->>>>>>> 2823320c
   }
 
   @Override
