/**
 * Licensed to the Apache Software Foundation (ASF) under one or more
 * contributor license agreements.  See the NOTICE file distributed with this
 * work for additional information regarding copyright ownership.  The ASF
 * licenses this file to you under the Apache License, Version 2.0 (the
 * "License"); you may not use this file except in compliance with the License.
 * You may obtain a copy of the License at
 *
 * http://www.apache.org/licenses/LICENSE-2.0
 *
 * Unless required by applicable law or agreed to in writing, software
 * distributed under the License is distributed on an "AS IS" BASIS, WITHOUT
 * WARRANTIES OR CONDITIONS OF ANY KIND, either express or implied. See the
 * License for the specific language governing permissions and limitations under
 * the License.
 */
package org.apache.hadoop.ozone.container.common.statemachine;

import org.apache.hadoop.hdds.conf.Config;
import org.apache.hadoop.hdds.conf.ConfigGroup;
import org.apache.hadoop.hdds.conf.ConfigType;
import org.apache.hadoop.hdds.conf.PostConstruct;
import org.apache.hadoop.hdds.conf.ConfigTag;

import static java.util.concurrent.TimeUnit.MICROSECONDS;
import static org.apache.hadoop.hdds.conf.ConfigTag.DATANODE;
import org.slf4j.Logger;
import org.slf4j.LoggerFactory;

import java.time.Duration;

/**
 * Configuration class used for high level datanode configuration parameters.
 */
@ConfigGroup(prefix = "hdds.datanode")
public class DatanodeConfiguration {

  private static final Logger LOG =
      LoggerFactory.getLogger(DatanodeConfiguration.class);

  static final String CONTAINER_DELETE_THREADS_MAX_KEY =
      "hdds.datanode.container.delete.threads.max";
  static final String PERIODIC_DISK_CHECK_INTERVAL_MINUTES_KEY =
      "hdds.datanode.periodic.disk.check.interval.minutes";
  public static final String VOLUME_HEALTH_CHECK_FILE_SIZE_KEY =
      "hdds.datanode.disk.check.file.size";
  public static final String DISK_CHECK_IO_TEST_COUNT_KEY =
      "hdds.datanode.disk.check.io.test.count";
  public static final String DISK_CHECK_IO_FAILURES_TOLERATED_KEY =
      "hdds.datanode.disk.check.io.failures.tolerated";
  public static final String FAILED_DATA_VOLUMES_TOLERATED_KEY =
      "hdds.datanode.failed.data.volumes.tolerated";
  public static final String FAILED_METADATA_VOLUMES_TOLERATED_KEY =
      "hdds.datanode.failed.metadata.volumes.tolerated";
  public static final String FAILED_DB_VOLUMES_TOLERATED_KEY =
      "hdds.datanode.failed.db.volumes.tolerated";
  public static final String DISK_CHECK_MIN_GAP_KEY =
      "hdds.datanode.disk.check.min.gap";
  public static final String DISK_CHECK_TIMEOUT_KEY =
      "hdds.datanode.disk.check.timeout";

  public static final String WAIT_ON_ALL_FOLLOWERS =
      "hdds.datanode.wait.on.all.followers";
  public static final String CONTAINER_SCHEMA_V3_ENABLED =
      "hdds.datanode.container.schema.v3.enabled";

  static final boolean CHUNK_DATA_VALIDATION_CHECK_DEFAULT = false;

  static final long PERIODIC_DISK_CHECK_INTERVAL_MINUTES_DEFAULT = 60;

  static final int FAILED_VOLUMES_TOLERATED_DEFAULT = -1;

  public static final int VOLUME_IO_TEST_COUNT_DEFAULT = 3;

  public static final int VOLUME_IO_FAILURES_TOLERATED_DEFAULT = 1;

  public static final int VOLUME_HEALTH_CHECK_FILE_SIZE_DEFAULT = 100;

  static final boolean WAIT_ON_ALL_FOLLOWERS_DEFAULT = false;

  static final long DISK_CHECK_MIN_GAP_DEFAULT =
      Duration.ofMinutes(15).toMillis();

  static final long DISK_CHECK_TIMEOUT_DEFAULT =
      Duration.ofMinutes(10).toMillis();

  static final boolean CONTAINER_SCHEMA_V3_ENABLED_DEFAULT = true;
  static final long ROCKSDB_LOG_MAX_FILE_SIZE_BYTES_DEFAULT = 32 * 1024 * 1024;
  static final int ROCKSDB_LOG_MAX_FILE_NUM_DEFAULT = 64;
  // one hour
  static final long ROCKSDB_DELETE_OBSOLETE_FILES_PERIOD_MICRO_SECONDS_DEFAULT =
      1L * 60 * 60 * 1000 * 1000;
  static final int ROCKSDB_MAX_OPEN_FILES_DEFAULT = 1024;
  public static final String ROCKSDB_LOG_MAX_FILE_SIZE_BYTES_KEY =
      "hdds.datanode.rocksdb.log.max-file-size";
  public static final String ROCKSDB_LOG_MAX_FILE_NUM_KEY =
      "hdds.datanode.rocksdb.log.max-file-num";
  public static final String
      ROCKSDB_DELETE_OBSOLETE_FILES_PERIOD_MICRO_SECONDS_KEY =
      "hdds.datanode.rocksdb.delete_obsolete_files_period";
  public static final Boolean
      OZONE_DATANODE_CHECK_EMPTY_CONTAINER_DIR_ON_DELETE_DEFAULT =
      false;

  /**
   * Number of threads per volume that Datanode will use for chunk read.
   */
  @Config(key = "read.chunk.threads.per.volume",
      type = ConfigType.INT,
      defaultValue = "10",
      tags = {DATANODE},
      description = "Number of threads per volume that Datanode will use for " +
          "reading replicated chunks."
  )
  private int numReadThreadPerVolume = 10;

  static final int CONTAINER_DELETE_THREADS_DEFAULT = 2;
  static final int BLOCK_DELETE_THREADS_DEFAULT = 5;

  /**
   * The maximum number of threads used to delete containers on a datanode
   * simultaneously.
   */
  @Config(key = "container.delete.threads.max",
      type = ConfigType.INT,
      defaultValue = "2",
      tags = {DATANODE},
      description = "The maximum number of threads used to delete containers " +
          "on a datanode"
  )
  private int containerDeleteThreads = CONTAINER_DELETE_THREADS_DEFAULT;

  /**
   * The maximum number of threads used to handle delete block commands.
   * It takes about 200ms to open a RocksDB with HDD media, so basically DN
   * can handle 300 individual container delete tx every 60s if RocksDB cache
   * missed. With max threads 5, optimistically DN can handle 1500 individual
   * container delete tx in 60s with RocksDB cache miss.
   */
  @Config(key = "block.delete.threads.max",
      type = ConfigType.INT,
      defaultValue = "5",
      tags = {DATANODE},
      description = "The maximum number of threads used to handle delete " +
          " blocks on a datanode"
  )
  private int blockDeleteThreads = BLOCK_DELETE_THREADS_DEFAULT;

  /**
   * The maximum number of commands in queued list.
   * 1440 = 60 * 24, which means if SCM send a delete command every minute,
   * if the commands are pined up for more than 1 day, DN will start to discard
   * new comming commands.
   */
  @Config(key = "block.delete.queue.limit",
      type = ConfigType.INT,
      defaultValue = "5",
      tags = {DATANODE},
      description = "The maximum number of block delete commands queued on " +
          " a datanode"
  )
  private int blockDeleteQueueLimit = 5;

  /**
   * The maximum number of commands in queued list.
   * if the commands limit crosses limit, then command will be ignored.
   */
  @Config(key = "command.queue.limit",
      type = ConfigType.INT,
      defaultValue = "5000",
      tags = {DATANODE},
      description = "The default maximum number of commands in the queue " +
          "and command type's sub-queue on a datanode"
  )
  private int cmdQueueLimit = 5000;

  @Config(key = "block.deleting.service.interval",
          defaultValue = "60s",
          type = ConfigType.TIME,
          tags = { ConfigTag.SCM, ConfigTag.DELETION },
          description =
                  "Time interval of the Datanode block deleting service. The "
                          + "block deleting service runs on Datanode "
                          + "periodically and deletes blocks queued for "
                          + "deletion. Unit could be defined with "
                          + "postfix (ns,ms,s,m,h,d). "
  )
  private long blockDeletionInterval = Duration.ofSeconds(60).toMillis();

  @Config(key = "recovering.container.scrubbing.service.interval",
      defaultValue = "1m",
      type = ConfigType.TIME,
      tags = { ConfigTag.SCM, ConfigTag.DELETION },
      description =
          "Time interval of the stale recovering container scrubbing " +
              "service. The recovering container scrubbing service runs " +
              "on Datanode periodically and deletes stale recovering " +
              "container Unit could be defined with postfix (ns,ms,s,m,h,d)."
  )
  private long recoveringContainerScrubInterval =
      Duration.ofMinutes(10).toMillis();

  public Duration getBlockDeletionInterval() {
    return Duration.ofMillis(blockDeletionInterval);
  }

  public void setRecoveringContainerScrubInterval(
          Duration recoveringContainerScrubInterval) {
    this.recoveringContainerScrubInterval =
            recoveringContainerScrubInterval.toMillis();
  }

  public Duration getRecoveringContainerScrubInterval() {
    return Duration.ofMillis(recoveringContainerScrubInterval);
  }

  public void setBlockDeletionInterval(Duration duration) {
    this.blockDeletionInterval = duration.toMillis();
  }

  @Config(key = "block.deleting.limit.per.interval",
      defaultValue = "5000",
      type = ConfigType.INT,
      tags = { ConfigTag.SCM, ConfigTag.DELETION },
      description =
          "Number of blocks to be deleted in an interval."
  )
  private int blockLimitPerInterval = 5000;

  public int getBlockDeletionLimit() {
    return blockLimitPerInterval;
  }

  public void setBlockDeletionLimit(int limit) {
    this.blockLimitPerInterval = limit;
  }

  @Config(key = "periodic.disk.check.interval.minutes",
      defaultValue = "60",
      type = ConfigType.LONG,
      tags = { DATANODE },
      description = "Periodic disk check run interval in minutes."
  )
  private long periodicDiskCheckIntervalMinutes =
      PERIODIC_DISK_CHECK_INTERVAL_MINUTES_DEFAULT;

  @Config(key = "failed.data.volumes.tolerated",
      defaultValue = "-1",
      type = ConfigType.INT,
      tags = { DATANODE },
      description = "The number of data volumes that are allowed to fail "
          + "before a datanode stops offering service. "
          + "Config this to -1 means unlimited, but we should have "
          + "at least one good volume left."
  )
  private int failedDataVolumesTolerated = FAILED_VOLUMES_TOLERATED_DEFAULT;

  @Config(key = "failed.metadata.volumes.tolerated",
      defaultValue = "-1",
      type = ConfigType.INT,
      tags = { DATANODE },
      description = "The number of metadata volumes that are allowed to fail "
          + "before a datanode stops offering service. "
          + "Config this to -1 means unlimited, but we should have "
          + "at least one good volume left."
  )
  private int failedMetadataVolumesTolerated = FAILED_VOLUMES_TOLERATED_DEFAULT;

  @Config(key = "failed.db.volumes.tolerated",
      defaultValue = "-1",
      type = ConfigType.INT,
      tags = { DATANODE },
      description = "The number of db volumes that are allowed to fail "
          + "before a datanode stops offering service. "
          + "Config this to -1 means unlimited, but we should have "
          + "at least one good volume left."
  )
  private int failedDbVolumesTolerated = FAILED_VOLUMES_TOLERATED_DEFAULT;

  @Config(key = "disk.check.io.test.count",
      defaultValue = "3",
      type = ConfigType.INT,
      tags = { DATANODE },
      description = "The number of IO tests required to determine if the disk" +
          " has failed. Each disk check does one IO test. Once this number of" +
          " tests has been completed, the volume will be failed if more than " +
          "hdds.datanode.disk.check.io.test.failures.tolerated of the tests " +
          "failed. Set to 0 to disable disk IO checks."
  )
  private int volumeIOTestCount = VOLUME_IO_TEST_COUNT_DEFAULT;

  @Config(key = "disk.check.io.test.failures.tolerated",
      defaultValue = "1",
      type = ConfigType.INT,
      tags = { DATANODE },
      description = "The number of IO tests out of hdds.datanode.disk.check" +
          ".io.test.count that are allowed to fail before the volume is " +
          "marked as failed."
  )
  private int volumeIOFailureTolerance = VOLUME_IO_FAILURES_TOLERATED_DEFAULT;

  @Config(key = "disk.check.file.size",
      defaultValue = "100B",
      type = ConfigType.SIZE,
      tags = { DATANODE },
      description = "The size of the temporary file that will be synced to " +
          "the disk and " +
          "read back to assess its health. The contents of the " +
          "file will be stored in memory during the duration of the check."
  )
  private int volumeHealthCheckFileSize =
      VOLUME_HEALTH_CHECK_FILE_SIZE_DEFAULT;

  @Config(key = "disk.check.min.gap",
      defaultValue = "15m",
      type = ConfigType.TIME,
      tags = { DATANODE },
      description = "The minimum gap between two successive checks of the same"
          + " Datanode volume. Unit could be defined with"
          + " postfix (ns,ms,s,m,h,d)."
  )
  private long diskCheckMinGap = DISK_CHECK_MIN_GAP_DEFAULT;

  @Config(key = "disk.check.timeout",
      defaultValue = "10m",
      type = ConfigType.TIME,
      tags = { DATANODE },
      description = "Maximum allowed time for a disk check to complete."
          + " If the check does not complete within this time interval"
          + " then the disk is declared as failed. Unit could be defined with"
          + " postfix (ns,ms,s,m,h,d)."
  )
  private long diskCheckTimeout = DISK_CHECK_TIMEOUT_DEFAULT;

  @Config(key = "chunk.data.validation.check",
      defaultValue = "false",
      type = ConfigType.BOOLEAN,
      tags = { DATANODE },
      description = "Enable safety checks such as checksum validation"
          + " for Ratis calls."
  )
  private boolean isChunkDataValidationCheck =
      CHUNK_DATA_VALIDATION_CHECK_DEFAULT;

  @Config(key = "wait.on.all.followers",
      defaultValue = "false",
      type = ConfigType.BOOLEAN,
      tags = { DATANODE },
      description = "Defines whether the leader datanode will wait for both"
          + "followers to catch up before removing the stateMachineData from "
          + "the cache."
  )

  private boolean waitOnAllFollowers = WAIT_ON_ALL_FOLLOWERS_DEFAULT;

  public boolean waitOnAllFollowers() {
    return waitOnAllFollowers;
  }

  public void setWaitOnAllFollowers(boolean val) {
    this.waitOnAllFollowers = val;
  }

  @Config(key = "container.schema.v3.enabled",
      defaultValue = "true",
      type = ConfigType.BOOLEAN,
      tags = { DATANODE },
      description = "Enable use of container schema v3(one rocksdb per disk)."
  )
  private boolean containerSchemaV3Enabled =
      CONTAINER_SCHEMA_V3_ENABLED_DEFAULT;

  @Config(key = "container.schema.v3.key.separator",
      defaultValue = "|",
      type = ConfigType.STRING,
      tags = { DATANODE },
      description = "The default separator between Container ID and container" +
           " meta key name."
  )
  private String containerSchemaV3KeySeparator = "|";

  @Config(key = "rocksdb.log.level",
      defaultValue = "INFO",
      type = ConfigType.STRING,
      tags = { DATANODE },
      description =
          "The user log level of RocksDB(DEBUG/INFO/WARN/ERROR/FATAL))"
  )
  private String rocksdbLogLevel = "INFO";

  @Config(key = "rocksdb.log.max-file-size",
      defaultValue = "32MB",
      type = ConfigType.SIZE,
      tags = { DATANODE },
      description = "The max size of each user log file of RocksDB. " +
          "O means no size limit."
  )
  private long rocksdbLogMaxFileSize = ROCKSDB_LOG_MAX_FILE_SIZE_BYTES_DEFAULT;

  @Config(key = "rocksdb.log.max-file-num",
      defaultValue = "64",
      type = ConfigType.INT,
      tags = { DATANODE },
      description = "The max user log file number to keep for each RocksDB"
  )
  private int rocksdbLogMaxFileNum = ROCKSDB_LOG_MAX_FILE_NUM_DEFAULT;

  /**
   * Following RocksDB related configuration applies to Schema V3 only.
   */
  @Config(key = "rocksdb.delete-obsolete-files-period",
      defaultValue = "1h", timeUnit = MICROSECONDS,
      type = ConfigType.TIME,
      tags = { DATANODE },
      description = "Periodicity when obsolete files get deleted. " +
          "Default is 1h."
  )
  private long rocksdbDeleteObsoleteFilesPeriod =
      ROCKSDB_DELETE_OBSOLETE_FILES_PERIOD_MICRO_SECONDS_DEFAULT;

  @Config(key = "rocksdb.max-open-files",
      defaultValue = "1024",
      type = ConfigType.INT,
      tags = { DATANODE },
      description = "The total number of files that a RocksDB can open. "
  )
  private int rocksdbMaxOpenFiles = ROCKSDB_MAX_OPEN_FILES_DEFAULT;

  @Config(key = "rocksdb.auto-compaction-small-sst-file",
      defaultValue = "true",
      type = ConfigType.BOOLEAN,
      tags = { DATANODE },
      description = "Auto compact small SST files " +
          "(rocksdb.auto-compaction-small-sst-file-size-threshold) when " +
          "count exceeds (rocksdb.auto-compaction-small-sst-file-num-threshold)"
  )
  private boolean autoCompactionSmallSstFile = true;

  @Config(key = "rocksdb.auto-compaction-small-sst-file-size-threshold",
      defaultValue = "1MB",
      type = ConfigType.SIZE,
      tags = { DATANODE },
      description = "SST files smaller than this configuration will be " +
          "auto compacted."
  )
  private long autoCompactionSmallSstFileSize = 1024 * 1024;

  @Config(key = "rocksdb.auto-compaction-small-sst-file-num-threshold",
      defaultValue = "512",
      type = ConfigType.INT,
      tags = { DATANODE },
      description = "Auto compaction will happen if the number of small SST " +
          " files exceeds this threshold."
  )
  private int autoCompactionSmallSstFileNum = 512;

  /**
   * Whether to check container directory or not to determine
   * container is empty.
   */
  @Config(key = "hdds.datanode.check.empty.container.dir.on.delete",
      type = ConfigType.BOOLEAN,
      defaultValue = "false",
      tags = { DATANODE },
      description = "Boolean Flag to decide whether to check container " +
          "directory or not to determine container is empty"
  )
  private boolean bCheckEmptyContainerDir =
      OZONE_DATANODE_CHECK_EMPTY_CONTAINER_DIR_ON_DELETE_DEFAULT;

  @PostConstruct
  public void validate() {
    if (containerDeleteThreads < 1) {
      LOG.warn(CONTAINER_DELETE_THREADS_MAX_KEY + " must be greater than zero" +
              " and was set to {}. Defaulting to {}",
          containerDeleteThreads, CONTAINER_DELETE_THREADS_DEFAULT);
      containerDeleteThreads = CONTAINER_DELETE_THREADS_DEFAULT;
    }

    if (periodicDiskCheckIntervalMinutes < 1) {
      LOG.warn(PERIODIC_DISK_CHECK_INTERVAL_MINUTES_KEY +
              " must be greater than zero and was set to {}. Defaulting to {}",
          periodicDiskCheckIntervalMinutes,
          PERIODIC_DISK_CHECK_INTERVAL_MINUTES_DEFAULT);
      periodicDiskCheckIntervalMinutes =
          PERIODIC_DISK_CHECK_INTERVAL_MINUTES_DEFAULT;
    }

    if (failedDataVolumesTolerated < -1) {
      LOG.warn(FAILED_DATA_VOLUMES_TOLERATED_KEY +
          "must be greater than -1 and was set to {}. Defaulting to {}",
          failedDataVolumesTolerated, FAILED_VOLUMES_TOLERATED_DEFAULT);
      failedDataVolumesTolerated = FAILED_VOLUMES_TOLERATED_DEFAULT;
    }

    if (failedMetadataVolumesTolerated < -1) {
      LOG.warn(FAILED_METADATA_VOLUMES_TOLERATED_KEY +
              "must be greater than -1 and was set to {}. Defaulting to {}",
          failedMetadataVolumesTolerated, FAILED_VOLUMES_TOLERATED_DEFAULT);
      failedMetadataVolumesTolerated = FAILED_VOLUMES_TOLERATED_DEFAULT;
    }

    if (failedDbVolumesTolerated < -1) {
      LOG.warn(FAILED_DB_VOLUMES_TOLERATED_KEY +
              "must be greater than -1 and was set to {}. Defaulting to {}",
          failedDbVolumesTolerated, FAILED_VOLUMES_TOLERATED_DEFAULT);
      failedDbVolumesTolerated = FAILED_VOLUMES_TOLERATED_DEFAULT;
    }

    if (volumeIOTestCount < 0) {
      LOG.warn("{} must be greater than 0 but was set to {}. Defaulting to {}",
          DISK_CHECK_IO_TEST_COUNT_KEY, volumeIOTestCount,
          VOLUME_IO_TEST_COUNT_DEFAULT);
      volumeIOTestCount = VOLUME_IO_TEST_COUNT_DEFAULT;
    }

    if (volumeIOFailureTolerance < 0) {
      LOG.warn("{} must be greater than 0 but was set to {}. Defaulting to {}",
          DISK_CHECK_IO_FAILURES_TOLERATED_KEY, volumeIOFailureTolerance,
          VOLUME_IO_FAILURES_TOLERATED_DEFAULT);
      volumeIOFailureTolerance = VOLUME_IO_FAILURES_TOLERATED_DEFAULT;
    }

    if (volumeIOFailureTolerance >= volumeIOTestCount) {
      LOG.warn("{} was set to {} but cannot be larger than {} set to {}. " +
          "Defaulting {} to {} and {} to {}",
          DISK_CHECK_IO_FAILURES_TOLERATED_KEY, volumeIOFailureTolerance,
          DISK_CHECK_IO_TEST_COUNT_KEY, volumeIOTestCount,
          DISK_CHECK_IO_FAILURES_TOLERATED_KEY,
          VOLUME_IO_FAILURES_TOLERATED_DEFAULT, DISK_CHECK_IO_TEST_COUNT_KEY,
          VOLUME_IO_TEST_COUNT_DEFAULT);
      volumeIOTestCount = VOLUME_IO_TEST_COUNT_DEFAULT;
      volumeIOFailureTolerance = VOLUME_IO_FAILURES_TOLERATED_DEFAULT;
    }

    if (volumeHealthCheckFileSize < 1) {
      LOG.warn(VOLUME_HEALTH_CHECK_FILE_SIZE_KEY +
              "must be at least 1 byte and was set to {}. Defaulting to {}",
          volumeHealthCheckFileSize,
          VOLUME_HEALTH_CHECK_FILE_SIZE_DEFAULT);
      volumeHealthCheckFileSize =
          VOLUME_HEALTH_CHECK_FILE_SIZE_DEFAULT;
    }

    if (diskCheckMinGap < 0) {
      LOG.warn(DISK_CHECK_MIN_GAP_KEY +
              " must be greater than zero and was set to {}. Defaulting to {}",
          diskCheckMinGap, DISK_CHECK_MIN_GAP_DEFAULT);
      diskCheckMinGap = DISK_CHECK_MIN_GAP_DEFAULT;
    }

    if (diskCheckTimeout < 0) {
      LOG.warn(DISK_CHECK_TIMEOUT_KEY +
              " must be greater than zero and was set to {}. Defaulting to {}",
          diskCheckTimeout, DISK_CHECK_TIMEOUT_DEFAULT);
      diskCheckTimeout = DISK_CHECK_TIMEOUT_DEFAULT;
    }

    if (rocksdbLogMaxFileSize < 0) {
      LOG.warn(ROCKSDB_LOG_MAX_FILE_SIZE_BYTES_KEY +
              " must be no less than zero and was set to {}. Defaulting to {}",
          rocksdbLogMaxFileSize, ROCKSDB_LOG_MAX_FILE_SIZE_BYTES_DEFAULT);
      rocksdbLogMaxFileSize = ROCKSDB_LOG_MAX_FILE_SIZE_BYTES_DEFAULT;
    }

    if (rocksdbLogMaxFileNum <= 0) {
      LOG.warn(ROCKSDB_LOG_MAX_FILE_NUM_KEY +
              " must be greater than zero and was set to {}. Defaulting to {}",
          rocksdbLogMaxFileNum, ROCKSDB_LOG_MAX_FILE_NUM_DEFAULT);
      rocksdbLogMaxFileNum = ROCKSDB_LOG_MAX_FILE_NUM_DEFAULT;
    }

    if (rocksdbDeleteObsoleteFilesPeriod <= 0) {
      LOG.warn(ROCKSDB_DELETE_OBSOLETE_FILES_PERIOD_MICRO_SECONDS_KEY +
              " must be greater than zero and was set to {}. Defaulting to {}",
          rocksdbDeleteObsoleteFilesPeriod,
          ROCKSDB_DELETE_OBSOLETE_FILES_PERIOD_MICRO_SECONDS_DEFAULT);
      rocksdbDeleteObsoleteFilesPeriod =
          ROCKSDB_DELETE_OBSOLETE_FILES_PERIOD_MICRO_SECONDS_DEFAULT;
    }
  }

  public void setContainerDeleteThreads(int containerDeleteThreads) {
    this.containerDeleteThreads = containerDeleteThreads;
  }

  public int getContainerDeleteThreads() {
    return containerDeleteThreads;
  }

  public long getPeriodicDiskCheckIntervalMinutes() {
    return periodicDiskCheckIntervalMinutes;
  }

  public void setPeriodicDiskCheckIntervalMinutes(
      long periodicDiskCheckIntervalMinutes) {
    this.periodicDiskCheckIntervalMinutes = periodicDiskCheckIntervalMinutes;
  }

  public int getFailedDataVolumesTolerated() {
    return failedDataVolumesTolerated;
  }

  public void setFailedDataVolumesTolerated(int failedVolumesTolerated) {
    this.failedDataVolumesTolerated = failedVolumesTolerated;
  }

  public int getFailedMetadataVolumesTolerated() {
    return failedMetadataVolumesTolerated;
  }

  public void setFailedMetadataVolumesTolerated(int failedVolumesTolerated) {
    this.failedMetadataVolumesTolerated = failedVolumesTolerated;
  }

  public int getFailedDbVolumesTolerated() {
    return failedDbVolumesTolerated;
  }

  public void setFailedDbVolumesTolerated(int failedVolumesTolerated) {
    this.failedDbVolumesTolerated = failedVolumesTolerated;
  }

<<<<<<< HEAD
  public int getVolumeIOTestCount() {
    return volumeIOTestCount;
  }

  public void setVolumeIOTestCount(int testCount) {
    this.volumeIOTestCount = testCount;
  }

  public int getVolumeIOFailureTolerance() {
    return volumeIOFailureTolerance;
  }

  public void setVolumeIOFailureTolerance(int failureTolerance) {
    volumeIOFailureTolerance = failureTolerance;
  }

  public int getVolumeHealthCheckFileSize() {
    return volumeHealthCheckFileSize;
  }

  public void getVolumeHealthCheckFileSize(int fileSizeBytes) {
    this.volumeHealthCheckFileSize = fileSizeBytes;
=======
  public boolean getCheckEmptyContainerDir() {
    return bCheckEmptyContainerDir;
>>>>>>> e502a07d
  }

  public Duration getDiskCheckMinGap() {
    return Duration.ofMillis(diskCheckMinGap);
  }

  public void setDiskCheckMinGap(Duration duration) {
    this.diskCheckMinGap = duration.toMillis();
  }

  public Duration getDiskCheckTimeout() {
    return Duration.ofMillis(diskCheckTimeout);
  }

  public void setDiskCheckTimeout(Duration duration) {
    this.diskCheckTimeout = duration.toMillis();
  }

  public int getBlockDeleteThreads() {
    return blockDeleteThreads;
  }

  public void setBlockDeleteThreads(int threads) {
    this.blockDeleteThreads = threads;
  }

  public int getBlockDeleteQueueLimit() {
    return blockDeleteQueueLimit;
  }

  public void setBlockDeleteQueueLimit(int queueLimit) {
    this.blockDeleteQueueLimit = queueLimit;
  }

  public int getCommandQueueLimit() {
    return cmdQueueLimit;
  }

  public void setCommandQueueLimit(int queueLimit) {
    this.cmdQueueLimit = queueLimit;
  }

  public boolean isChunkDataValidationCheck() {
    return isChunkDataValidationCheck;
  }

  public void setChunkDataValidationCheck(boolean writeChunkValidationCheck) {
    isChunkDataValidationCheck = writeChunkValidationCheck;
  }

  public void setNumReadThreadPerVolume(int threads) {
    this.numReadThreadPerVolume = threads;
  }

  public int getNumReadThreadPerVolume() {
    return numReadThreadPerVolume;
  }

  public boolean getContainerSchemaV3Enabled() {
    return this.containerSchemaV3Enabled;
  }

  public void setContainerSchemaV3Enabled(boolean containerSchemaV3Enabled) {
    this.containerSchemaV3Enabled = containerSchemaV3Enabled;
  }

  public String getContainerSchemaV3KeySeparator() {
    return this.containerSchemaV3KeySeparator;
  }

  public void setContainerSchemaV3KeySeparator(String separator) {
    this.containerSchemaV3KeySeparator = separator;
  }

  public String getRocksdbLogLevel() {
    return rocksdbLogLevel;
  }

  public void setRocksdbLogLevel(String level) {
    this.rocksdbLogLevel = level;
  }

  public void setRocksdbLogMaxFileNum(int count) {
    this.rocksdbLogMaxFileNum = count;
  }

  public int getRocksdbLogMaxFileNum() {
    return rocksdbLogMaxFileNum;
  }

  public void setRocksdbLogMaxFileSize(long size) {
    this.rocksdbLogMaxFileSize = size;
  }

  public long getRocksdbLogMaxFileSize() {
    return rocksdbLogMaxFileSize;
  }

  public long getRocksdbDeleteObsoleteFilesPeriod() {
    return rocksdbDeleteObsoleteFilesPeriod;
  }

  public void setRocksdbDeleteObsoleteFilesPeriod(long period) {
    this.rocksdbDeleteObsoleteFilesPeriod = period;
  }

  public void setRocksdbMaxOpenFiles(int count) {
    this.rocksdbMaxOpenFiles = count;
  }

  public int getRocksdbMaxOpenFiles() {
    return this.rocksdbMaxOpenFiles;
  }

  public boolean autoCompactionSmallSstFile() {
    return autoCompactionSmallSstFile;
  }

  public void setAutoCompactionSmallSstFile(boolean auto) {
    this.autoCompactionSmallSstFile = auto;
  }

  public long getAutoCompactionSmallSstFileSize() {
    return autoCompactionSmallSstFileSize;
  }

  public void setAutoCompactionSmallSstFileSize(long size) {
    this.autoCompactionSmallSstFileSize = size;
  }

  public int getAutoCompactionSmallSstFileNum() {
    return autoCompactionSmallSstFileNum;
  }

  public void setAutoCompactionSmallSstFileNum(int num) {
    this.autoCompactionSmallSstFileNum = num;
  }
}<|MERGE_RESOLUTION|>--- conflicted
+++ resolved
@@ -621,7 +621,6 @@
     this.failedDbVolumesTolerated = failedVolumesTolerated;
   }
 
-<<<<<<< HEAD
   public int getVolumeIOTestCount() {
     return volumeIOTestCount;
   }
@@ -644,10 +643,10 @@
 
   public void getVolumeHealthCheckFileSize(int fileSizeBytes) {
     this.volumeHealthCheckFileSize = fileSizeBytes;
-=======
+  }
+
   public boolean getCheckEmptyContainerDir() {
     return bCheckEmptyContainerDir;
->>>>>>> e502a07d
   }
 
   public Duration getDiskCheckMinGap() {
