/**
 * Licensed to the Apache Software Foundation (ASF) under one or more
 * contributor license agreements.  See the NOTICE file distributed with this
 * work for additional information regarding copyright ownership.  The ASF
 * licenses this file to you under the Apache License, Version 2.0 (the
 * "License"); you may not use this file except in compliance with the License.
 * You may obtain a copy of the License at
 *
 * http://www.apache.org/licenses/LICENSE-2.0
 *
 * Unless required by applicable law or agreed to in writing, software
 * distributed under the License is distributed on an "AS IS" BASIS, WITHOUT
 * WARRANTIES OR CONDITIONS OF ANY KIND, either express or implied. See the
 * License for the specific language governing permissions and limitations under
 * the License.
 */
package org.apache.hadoop.ozone.container.common.statemachine;

import org.apache.hadoop.hdds.conf.Config;
import org.apache.hadoop.hdds.conf.ConfigGroup;
import org.apache.hadoop.hdds.conf.ConfigType;
import org.apache.hadoop.hdds.conf.PostConstruct;
import org.apache.hadoop.hdds.conf.ConfigTag;

import static java.util.concurrent.TimeUnit.MICROSECONDS;
import static org.apache.hadoop.hdds.conf.ConfigTag.DATANODE;
import org.slf4j.Logger;
import org.slf4j.LoggerFactory;

import java.time.Duration;

/**
 * Configuration class used for high level datanode configuration parameters.
 */
@ConfigGroup(prefix = "hdds.datanode")
public class DatanodeConfiguration {

  private static final Logger LOG =
      LoggerFactory.getLogger(DatanodeConfiguration.class);

  static final String CONTAINER_DELETE_THREADS_MAX_KEY =
      "hdds.datanode.container.delete.threads.max";
  static final String PERIODIC_DISK_CHECK_INTERVAL_MINUTES_KEY =
      "hdds.datanode.periodic.disk.check.interval.minutes";
  public static final String DISK_CHECK_FILE_SIZE_KEY =
      "hdds.datanode.disk.check.file.size";
  public static final String DISK_CHECK_IO_TEST_COUNT_KEY =
      "hdds.datanode.disk.check.io.test.count";
  public static final String DISK_CHECK_IO_FAILURES_TOLERATED_KEY =
      "hdds.datanode.disk.check.io.failures.tolerated";
  public static final String FAILED_DATA_VOLUMES_TOLERATED_KEY =
      "hdds.datanode.failed.data.volumes.tolerated";
  public static final String FAILED_METADATA_VOLUMES_TOLERATED_KEY =
      "hdds.datanode.failed.metadata.volumes.tolerated";
  public static final String FAILED_DB_VOLUMES_TOLERATED_KEY =
      "hdds.datanode.failed.db.volumes.tolerated";
  public static final String DISK_CHECK_MIN_GAP_KEY =
      "hdds.datanode.disk.check.min.gap";
  public static final String DISK_CHECK_TIMEOUT_KEY =
      "hdds.datanode.disk.check.timeout";

  public static final String WAIT_ON_ALL_FOLLOWERS =
      "hdds.datanode.wait.on.all.followers";
  public static final String CONTAINER_SCHEMA_V3_ENABLED =
      "hdds.datanode.container.schema.v3.enabled";

  static final boolean CHUNK_DATA_VALIDATION_CHECK_DEFAULT = false;

  static final long PERIODIC_DISK_CHECK_INTERVAL_MINUTES_DEFAULT = 60;

  static final int FAILED_VOLUMES_TOLERATED_DEFAULT = -1;

  public static final int DISK_CHECK_IO_TEST_COUNT_DEFAULT = 3;

  public static final int DISK_CHECK_IO_FAILURES_TOLERATED_DEFAULT = 1;

  public static final int DISK_CHECK_FILE_SIZE_DEFAULT = 100;

  static final boolean WAIT_ON_ALL_FOLLOWERS_DEFAULT = false;

<<<<<<< HEAD
  static final Duration DISK_CHECK_MIN_GAP_DEFAULT = Duration.ofMinutes(15);
=======
  static final long DISK_CHECK_MIN_GAP_DEFAULT =
      Duration.ofMinutes(10).toMillis();
>>>>>>> 0edfbb09

  static final Duration DISK_CHECK_TIMEOUT_DEFAULT = Duration.ofMinutes(10);

  static final boolean CONTAINER_SCHEMA_V3_ENABLED_DEFAULT = true;
  static final long ROCKSDB_LOG_MAX_FILE_SIZE_BYTES_DEFAULT = 32 * 1024 * 1024;
  static final int ROCKSDB_LOG_MAX_FILE_NUM_DEFAULT = 64;
  // one hour
  static final long ROCKSDB_DELETE_OBSOLETE_FILES_PERIOD_MICRO_SECONDS_DEFAULT =
      1L * 60 * 60 * 1000 * 1000;
  static final int ROCKSDB_MAX_OPEN_FILES_DEFAULT = 1024;
  public static final String ROCKSDB_LOG_MAX_FILE_SIZE_BYTES_KEY =
      "hdds.datanode.rocksdb.log.max-file-size";
  public static final String ROCKSDB_LOG_MAX_FILE_NUM_KEY =
      "hdds.datanode.rocksdb.log.max-file-num";
  public static final String
      ROCKSDB_DELETE_OBSOLETE_FILES_PERIOD_MICRO_SECONDS_KEY =
      "hdds.datanode.rocksdb.delete_obsolete_files_period";
  public static final Boolean
      OZONE_DATANODE_CHECK_EMPTY_CONTAINER_DIR_ON_DELETE_DEFAULT =
      false;

  /**
   * Number of threads per volume that Datanode will use for chunk read.
   */
  @Config(key = "read.chunk.threads.per.volume",
      type = ConfigType.INT,
      defaultValue = "10",
      tags = {DATANODE},
      description = "Number of threads per volume that Datanode will use for " +
          "reading replicated chunks."
  )
  private int numReadThreadPerVolume = 10;

  static final int CONTAINER_DELETE_THREADS_DEFAULT = 2;
  static final int BLOCK_DELETE_THREADS_DEFAULT = 5;

  /**
   * The maximum number of threads used to delete containers on a datanode
   * simultaneously.
   */
  @Config(key = "container.delete.threads.max",
      type = ConfigType.INT,
      defaultValue = "2",
      tags = {DATANODE},
      description = "The maximum number of threads used to delete containers " +
          "on a datanode"
  )
  private int containerDeleteThreads = CONTAINER_DELETE_THREADS_DEFAULT;

  /**
   * The maximum number of threads used to handle delete block commands.
   * It takes about 200ms to open a RocksDB with HDD media, so basically DN
   * can handle 300 individual container delete tx every 60s if RocksDB cache
   * missed. With max threads 5, optimistically DN can handle 1500 individual
   * container delete tx in 60s with RocksDB cache miss.
   */
  @Config(key = "block.delete.threads.max",
      type = ConfigType.INT,
      defaultValue = "5",
      tags = {DATANODE},
      description = "The maximum number of threads used to handle delete " +
          " blocks on a datanode"
  )
  private int blockDeleteThreads = BLOCK_DELETE_THREADS_DEFAULT;

  /**
   * The maximum number of commands in queued list.
   * 1440 = 60 * 24, which means if SCM send a delete command every minute,
   * if the commands are pined up for more than 1 day, DN will start to discard
   * new comming commands.
   */
  @Config(key = "block.delete.queue.limit",
      type = ConfigType.INT,
      defaultValue = "5",
      tags = {DATANODE},
      description = "The maximum number of block delete commands queued on " +
          " a datanode"
  )
  private int blockDeleteQueueLimit = 5;

  /**
   * The maximum number of commands in queued list.
   * if the commands limit crosses limit, then command will be ignored.
   */
  @Config(key = "command.queue.limit",
      type = ConfigType.INT,
      defaultValue = "5000",
      tags = {DATANODE},
      description = "The default maximum number of commands in the queue " +
          "and command type's sub-queue on a datanode"
  )
  private int cmdQueueLimit = 5000;

  @Config(key = "block.deleting.service.interval",
          defaultValue = "60s",
          type = ConfigType.TIME,
          tags = { ConfigTag.SCM, ConfigTag.DELETION },
          description =
                  "Time interval of the Datanode block deleting service. The "
                          + "block deleting service runs on Datanode "
                          + "periodically and deletes blocks queued for "
                          + "deletion. Unit could be defined with "
                          + "postfix (ns,ms,s,m,h,d). "
  )
  private Duration blockDeletionInterval = Duration.ofSeconds(60);

  @Config(key = "recovering.container.scrubbing.service.interval",
      defaultValue = "1m",
      type = ConfigType.TIME,
      tags = { ConfigTag.SCM, ConfigTag.DELETION },
      description =
          "Time interval of the stale recovering container scrubbing " +
              "service. The recovering container scrubbing service runs " +
              "on Datanode periodically and deletes stale recovering " +
              "container Unit could be defined with postfix (ns,ms,s,m,h,d)."
  )
  private Duration recoveringContainerScrubInterval = Duration.ofMinutes(10);

  public Duration getBlockDeletionInterval() {
    return blockDeletionInterval;
  }

  public void setRecoveringContainerScrubInterval(Duration duration) {
    recoveringContainerScrubInterval = duration;
  }

  public Duration getRecoveringContainerScrubInterval() {
    return recoveringContainerScrubInterval;
  }

  public void setBlockDeletionInterval(Duration duration) {
    blockDeletionInterval = duration;
  }

  @Config(key = "block.deleting.limit.per.interval",
      defaultValue = "5000",
      type = ConfigType.INT,
      tags = { ConfigTag.SCM, ConfigTag.DELETION },
      description =
          "Number of blocks to be deleted in an interval."
  )
  private int blockLimitPerInterval = 5000;

  public int getBlockDeletionLimit() {
    return blockLimitPerInterval;
  }

  public void setBlockDeletionLimit(int limit) {
    this.blockLimitPerInterval = limit;
  }

  @Config(key = "periodic.disk.check.interval.minutes",
      defaultValue = "60",
      type = ConfigType.LONG,
      tags = { DATANODE },
      description = "Periodic disk check run interval in minutes."
  )
  private long periodicDiskCheckIntervalMinutes =
      PERIODIC_DISK_CHECK_INTERVAL_MINUTES_DEFAULT;

  @Config(key = "failed.data.volumes.tolerated",
      defaultValue = "-1",
      type = ConfigType.INT,
      tags = { DATANODE },
      description = "The number of data volumes that are allowed to fail "
          + "before a datanode stops offering service. "
          + "Config this to -1 means unlimited, but we should have "
          + "at least one good volume left."
  )
  private int failedDataVolumesTolerated = FAILED_VOLUMES_TOLERATED_DEFAULT;

  @Config(key = "failed.metadata.volumes.tolerated",
      defaultValue = "-1",
      type = ConfigType.INT,
      tags = { DATANODE },
      description = "The number of metadata volumes that are allowed to fail "
          + "before a datanode stops offering service. "
          + "Config this to -1 means unlimited, but we should have "
          + "at least one good volume left."
  )
  private int failedMetadataVolumesTolerated = FAILED_VOLUMES_TOLERATED_DEFAULT;

  @Config(key = "failed.db.volumes.tolerated",
      defaultValue = "-1",
      type = ConfigType.INT,
      tags = { DATANODE },
      description = "The number of db volumes that are allowed to fail "
          + "before a datanode stops offering service. "
          + "Config this to -1 means unlimited, but we should have "
          + "at least one good volume left."
  )
  private int failedDbVolumesTolerated = FAILED_VOLUMES_TOLERATED_DEFAULT;

  @Config(key = "disk.check.io.test.count",
      defaultValue = "3",
      type = ConfigType.INT,
      tags = { DATANODE },
      description = "The number of IO tests required to determine if a disk " +
          " has failed. Each disk check does one IO test. The volume will be " +
          "failed if more than " +
          "hdds.datanode.disk.check.io.failures.tolerated out of the last " +
          "hdds.datanode.disk.check.io.test.count runs failed. Set to 0 " +
          "to disable disk IO checks."
  )
  private int volumeIOTestCount = DISK_CHECK_IO_TEST_COUNT_DEFAULT;

  @Config(key = "disk.check.io.failures.tolerated",
      defaultValue = "1",
      type = ConfigType.INT,
      tags = { DATANODE },
      description = "The number of IO tests out of the last hdds.datanode" +
          ".disk.check.io.test.count test run that are allowed to fail before" +
          " the volume is marked as failed."
  )
  private int volumeIOFailureTolerance =
      DISK_CHECK_IO_FAILURES_TOLERATED_DEFAULT;

  @Config(key = "disk.check.file.size",
      defaultValue = "100B",
      type = ConfigType.SIZE,
      tags = { DATANODE },
      description = "The size of the temporary file that will be synced to " +
          "the disk and " +
          "read back to assess its health. The contents of the " +
          "file will be stored in memory during the duration of the check."
  )
  private int volumeHealthCheckFileSize =
      DISK_CHECK_FILE_SIZE_DEFAULT;

  @Config(key = "disk.check.min.gap",
      defaultValue = "10m",
      type = ConfigType.TIME,
      tags = { DATANODE },
      description = "The minimum gap between two successive checks of the same"
          + " Datanode volume. Unit could be defined with"
          + " postfix (ns,ms,s,m,h,d)."
  )
  private Duration diskCheckMinGap = DISK_CHECK_MIN_GAP_DEFAULT;

  @Config(key = "disk.check.timeout",
      defaultValue = "10m",
      type = ConfigType.TIME,
      tags = { DATANODE },
      description = "Maximum allowed time for a disk check to complete."
          + " If the check does not complete within this time interval"
          + " then the disk is declared as failed. Unit could be defined with"
          + " postfix (ns,ms,s,m,h,d)."
  )
  private Duration diskCheckTimeout = DISK_CHECK_TIMEOUT_DEFAULT;

  @Config(key = "chunk.data.validation.check",
      defaultValue = "false",
      type = ConfigType.BOOLEAN,
      tags = { DATANODE },
      description = "Enable safety checks such as checksum validation"
          + " for Ratis calls."
  )
  private boolean isChunkDataValidationCheck =
      CHUNK_DATA_VALIDATION_CHECK_DEFAULT;

  @Config(key = "wait.on.all.followers",
      defaultValue = "false",
      type = ConfigType.BOOLEAN,
      tags = { DATANODE },
      description = "Defines whether the leader datanode will wait for both"
          + "followers to catch up before removing the stateMachineData from "
          + "the cache."
  )

  private boolean waitOnAllFollowers = WAIT_ON_ALL_FOLLOWERS_DEFAULT;

  public boolean waitOnAllFollowers() {
    return waitOnAllFollowers;
  }

  public void setWaitOnAllFollowers(boolean val) {
    this.waitOnAllFollowers = val;
  }

  @Config(key = "container.schema.v3.enabled",
      defaultValue = "true",
      type = ConfigType.BOOLEAN,
      tags = { DATANODE },
      description = "Enable use of container schema v3(one rocksdb per disk)."
  )
  private boolean containerSchemaV3Enabled =
      CONTAINER_SCHEMA_V3_ENABLED_DEFAULT;

  @Config(key = "container.schema.v3.key.separator",
      defaultValue = "|",
      type = ConfigType.STRING,
      tags = { DATANODE },
      description = "The default separator between Container ID and container" +
           " meta key name."
  )
  private String containerSchemaV3KeySeparator = "|";

  @Config(key = "rocksdb.log.level",
      defaultValue = "INFO",
      type = ConfigType.STRING,
      tags = { DATANODE },
      description =
          "The user log level of RocksDB(DEBUG/INFO/WARN/ERROR/FATAL))"
  )
  private String rocksdbLogLevel = "INFO";

  @Config(key = "rocksdb.log.max-file-size",
      defaultValue = "32MB",
      type = ConfigType.SIZE,
      tags = { DATANODE },
      description = "The max size of each user log file of RocksDB. " +
          "O means no size limit."
  )
  private long rocksdbLogMaxFileSize = ROCKSDB_LOG_MAX_FILE_SIZE_BYTES_DEFAULT;

  @Config(key = "rocksdb.log.max-file-num",
      defaultValue = "64",
      type = ConfigType.INT,
      tags = { DATANODE },
      description = "The max user log file number to keep for each RocksDB"
  )
  private int rocksdbLogMaxFileNum = ROCKSDB_LOG_MAX_FILE_NUM_DEFAULT;

  /**
   * Following RocksDB related configuration applies to Schema V3 only.
   */
  @Config(key = "rocksdb.delete-obsolete-files-period",
      defaultValue = "1h", timeUnit = MICROSECONDS,
      type = ConfigType.TIME,
      tags = { DATANODE },
      description = "Periodicity when obsolete files get deleted. " +
          "Default is 1h."
  )
  private long rocksdbDeleteObsoleteFilesPeriod =
      ROCKSDB_DELETE_OBSOLETE_FILES_PERIOD_MICRO_SECONDS_DEFAULT;

  @Config(key = "rocksdb.max-open-files",
      defaultValue = "1024",
      type = ConfigType.INT,
      tags = { DATANODE },
      description = "The total number of files that a RocksDB can open. "
  )
  private int rocksdbMaxOpenFiles = ROCKSDB_MAX_OPEN_FILES_DEFAULT;

  @Config(key = "rocksdb.auto-compaction-small-sst-file",
      defaultValue = "true",
      type = ConfigType.BOOLEAN,
      tags = { DATANODE },
      description = "Auto compact small SST files " +
          "(rocksdb.auto-compaction-small-sst-file-size-threshold) when " +
          "count exceeds (rocksdb.auto-compaction-small-sst-file-num-threshold)"
  )
  private boolean autoCompactionSmallSstFile = true;

  @Config(key = "rocksdb.auto-compaction-small-sst-file-size-threshold",
      defaultValue = "1MB",
      type = ConfigType.SIZE,
      tags = { DATANODE },
      description = "SST files smaller than this configuration will be " +
          "auto compacted."
  )
  private long autoCompactionSmallSstFileSize = 1024 * 1024;

  @Config(key = "rocksdb.auto-compaction-small-sst-file-num-threshold",
      defaultValue = "512",
      type = ConfigType.INT,
      tags = { DATANODE },
      description = "Auto compaction will happen if the number of small SST " +
          " files exceeds this threshold."
  )
  private int autoCompactionSmallSstFileNum = 512;

  /**
   * Whether to check container directory or not to determine
   * container is empty.
   */
  @Config(key = "hdds.datanode.check.empty.container.dir.on.delete",
      type = ConfigType.BOOLEAN,
      defaultValue = "false",
      tags = { DATANODE },
      description = "Boolean Flag to decide whether to check container " +
          "directory or not to determine container is empty"
  )
  private boolean bCheckEmptyContainerDir =
      OZONE_DATANODE_CHECK_EMPTY_CONTAINER_DIR_ON_DELETE_DEFAULT;

  @PostConstruct
  public void validate() {
    if (containerDeleteThreads < 1) {
      LOG.warn(CONTAINER_DELETE_THREADS_MAX_KEY + " must be greater than zero" +
              " and was set to {}. Defaulting to {}",
          containerDeleteThreads, CONTAINER_DELETE_THREADS_DEFAULT);
      containerDeleteThreads = CONTAINER_DELETE_THREADS_DEFAULT;
    }

    if (periodicDiskCheckIntervalMinutes < 1) {
      LOG.warn(PERIODIC_DISK_CHECK_INTERVAL_MINUTES_KEY +
              " must be greater than zero and was set to {}. Defaulting to {}",
          periodicDiskCheckIntervalMinutes,
          PERIODIC_DISK_CHECK_INTERVAL_MINUTES_DEFAULT);
      periodicDiskCheckIntervalMinutes =
          PERIODIC_DISK_CHECK_INTERVAL_MINUTES_DEFAULT;
    }

    if (failedDataVolumesTolerated < -1) {
      LOG.warn(FAILED_DATA_VOLUMES_TOLERATED_KEY +
          "must be greater than -1 and was set to {}. Defaulting to {}",
          failedDataVolumesTolerated, FAILED_VOLUMES_TOLERATED_DEFAULT);
      failedDataVolumesTolerated = FAILED_VOLUMES_TOLERATED_DEFAULT;
    }

    if (failedMetadataVolumesTolerated < -1) {
      LOG.warn(FAILED_METADATA_VOLUMES_TOLERATED_KEY +
              "must be greater than -1 and was set to {}. Defaulting to {}",
          failedMetadataVolumesTolerated, FAILED_VOLUMES_TOLERATED_DEFAULT);
      failedMetadataVolumesTolerated = FAILED_VOLUMES_TOLERATED_DEFAULT;
    }

    if (failedDbVolumesTolerated < -1) {
      LOG.warn(FAILED_DB_VOLUMES_TOLERATED_KEY +
              "must be greater than -1 and was set to {}. Defaulting to {}",
          failedDbVolumesTolerated, FAILED_VOLUMES_TOLERATED_DEFAULT);
      failedDbVolumesTolerated = FAILED_VOLUMES_TOLERATED_DEFAULT;
    }

<<<<<<< HEAD
    if (diskCheckMinGap.isNegative()) {
=======
    if (volumeIOTestCount == 0) {
      LOG.info("{} set to {}. Disk IO health tests have been disabled.",
          DISK_CHECK_IO_TEST_COUNT_KEY, volumeIOTestCount);
    } else {
      if (volumeIOTestCount < 0) {
        LOG.warn("{} must be greater than 0 but was set to {}." +
                "Defaulting to {}",
            DISK_CHECK_IO_TEST_COUNT_KEY, volumeIOTestCount,
            DISK_CHECK_IO_TEST_COUNT_DEFAULT);
        volumeIOTestCount = DISK_CHECK_IO_TEST_COUNT_DEFAULT;
      }

      if (volumeIOFailureTolerance < 0) {
        LOG.warn("{} must be greater than or equal to 0 but was set to {}. " +
                "Defaulting to {}",
            DISK_CHECK_IO_FAILURES_TOLERATED_KEY, volumeIOFailureTolerance,
            DISK_CHECK_IO_FAILURES_TOLERATED_DEFAULT);
        volumeIOFailureTolerance = DISK_CHECK_IO_FAILURES_TOLERATED_DEFAULT;
      }

      if (volumeIOFailureTolerance >= volumeIOTestCount) {
        LOG.warn("{} was set to {} but cannot be greater or equals to {} " +
                "set to {}. Defaulting {} to {} and {} to {}",
            DISK_CHECK_IO_FAILURES_TOLERATED_KEY, volumeIOFailureTolerance,
            DISK_CHECK_IO_TEST_COUNT_KEY, volumeIOTestCount,
            DISK_CHECK_IO_FAILURES_TOLERATED_KEY,
            DISK_CHECK_IO_FAILURES_TOLERATED_DEFAULT,
            DISK_CHECK_IO_TEST_COUNT_KEY, DISK_CHECK_IO_TEST_COUNT_DEFAULT);
        volumeIOTestCount = DISK_CHECK_IO_TEST_COUNT_DEFAULT;
        volumeIOFailureTolerance = DISK_CHECK_IO_FAILURES_TOLERATED_DEFAULT;
      }

      if (volumeHealthCheckFileSize < 1) {
        LOG.warn(DISK_CHECK_FILE_SIZE_KEY +
                "must be at least 1 byte and was set to {}. Defaulting to {}",
            volumeHealthCheckFileSize,
            DISK_CHECK_FILE_SIZE_DEFAULT);
        volumeHealthCheckFileSize =
            DISK_CHECK_FILE_SIZE_DEFAULT;
      }
    }

    if (diskCheckMinGap < 0) {
>>>>>>> 0edfbb09
      LOG.warn(DISK_CHECK_MIN_GAP_KEY +
              " must be greater than zero and was set to {}. Defaulting to {}",
          diskCheckMinGap, DISK_CHECK_MIN_GAP_DEFAULT);
      diskCheckMinGap = DISK_CHECK_MIN_GAP_DEFAULT;
    }

    if (diskCheckTimeout.isNegative()) {
      LOG.warn(DISK_CHECK_TIMEOUT_KEY +
              " must be greater than zero and was set to {}. Defaulting to {}",
          diskCheckTimeout, DISK_CHECK_TIMEOUT_DEFAULT);
      diskCheckTimeout = DISK_CHECK_TIMEOUT_DEFAULT;
    }

    if (rocksdbLogMaxFileSize < 0) {
      LOG.warn(ROCKSDB_LOG_MAX_FILE_SIZE_BYTES_KEY +
              " must be no less than zero and was set to {}. Defaulting to {}",
          rocksdbLogMaxFileSize, ROCKSDB_LOG_MAX_FILE_SIZE_BYTES_DEFAULT);
      rocksdbLogMaxFileSize = ROCKSDB_LOG_MAX_FILE_SIZE_BYTES_DEFAULT;
    }

    if (rocksdbLogMaxFileNum <= 0) {
      LOG.warn(ROCKSDB_LOG_MAX_FILE_NUM_KEY +
              " must be greater than zero and was set to {}. Defaulting to {}",
          rocksdbLogMaxFileNum, ROCKSDB_LOG_MAX_FILE_NUM_DEFAULT);
      rocksdbLogMaxFileNum = ROCKSDB_LOG_MAX_FILE_NUM_DEFAULT;
    }

    if (rocksdbDeleteObsoleteFilesPeriod <= 0) {
      LOG.warn(ROCKSDB_DELETE_OBSOLETE_FILES_PERIOD_MICRO_SECONDS_KEY +
              " must be greater than zero and was set to {}. Defaulting to {}",
          rocksdbDeleteObsoleteFilesPeriod,
          ROCKSDB_DELETE_OBSOLETE_FILES_PERIOD_MICRO_SECONDS_DEFAULT);
      rocksdbDeleteObsoleteFilesPeriod =
          ROCKSDB_DELETE_OBSOLETE_FILES_PERIOD_MICRO_SECONDS_DEFAULT;
    }
  }

  public void setContainerDeleteThreads(int containerDeleteThreads) {
    this.containerDeleteThreads = containerDeleteThreads;
  }

  public int getContainerDeleteThreads() {
    return containerDeleteThreads;
  }

  public long getPeriodicDiskCheckIntervalMinutes() {
    return periodicDiskCheckIntervalMinutes;
  }

  public void setPeriodicDiskCheckIntervalMinutes(
      long periodicDiskCheckIntervalMinutes) {
    this.periodicDiskCheckIntervalMinutes = periodicDiskCheckIntervalMinutes;
  }

  public int getFailedDataVolumesTolerated() {
    return failedDataVolumesTolerated;
  }

  public void setFailedDataVolumesTolerated(int failedVolumesTolerated) {
    this.failedDataVolumesTolerated = failedVolumesTolerated;
  }

  public int getFailedMetadataVolumesTolerated() {
    return failedMetadataVolumesTolerated;
  }

  public void setFailedMetadataVolumesTolerated(int failedVolumesTolerated) {
    this.failedMetadataVolumesTolerated = failedVolumesTolerated;
  }

  public int getFailedDbVolumesTolerated() {
    return failedDbVolumesTolerated;
  }

  public void setFailedDbVolumesTolerated(int failedVolumesTolerated) {
    this.failedDbVolumesTolerated = failedVolumesTolerated;
  }

  public int getVolumeIOTestCount() {
    return volumeIOTestCount;
  }

  public void setVolumeIOTestCount(int testCount) {
    this.volumeIOTestCount = testCount;
  }

  public int getVolumeIOFailureTolerance() {
    return volumeIOFailureTolerance;
  }

  public void setVolumeIOFailureTolerance(int failureTolerance) {
    volumeIOFailureTolerance = failureTolerance;
  }

  public int getVolumeHealthCheckFileSize() {
    return volumeHealthCheckFileSize;
  }

  public void getVolumeHealthCheckFileSize(int fileSizeBytes) {
    this.volumeHealthCheckFileSize = fileSizeBytes;
  }

  public boolean getCheckEmptyContainerDir() {
    return bCheckEmptyContainerDir;
  }

  public Duration getDiskCheckMinGap() {
    return diskCheckMinGap;
  }

  public void setDiskCheckMinGap(Duration duration) {
    diskCheckMinGap = duration;
  }

  public Duration getDiskCheckTimeout() {
    return diskCheckTimeout;
  }

  public void setDiskCheckTimeout(Duration duration) {
    diskCheckTimeout = duration;
  }

  public int getBlockDeleteThreads() {
    return blockDeleteThreads;
  }

  public void setBlockDeleteThreads(int threads) {
    this.blockDeleteThreads = threads;
  }

  public int getBlockDeleteQueueLimit() {
    return blockDeleteQueueLimit;
  }

  public void setBlockDeleteQueueLimit(int queueLimit) {
    this.blockDeleteQueueLimit = queueLimit;
  }

  public int getCommandQueueLimit() {
    return cmdQueueLimit;
  }

  public void setCommandQueueLimit(int queueLimit) {
    this.cmdQueueLimit = queueLimit;
  }

  public boolean isChunkDataValidationCheck() {
    return isChunkDataValidationCheck;
  }

  public void setChunkDataValidationCheck(boolean writeChunkValidationCheck) {
    isChunkDataValidationCheck = writeChunkValidationCheck;
  }

  public void setNumReadThreadPerVolume(int threads) {
    this.numReadThreadPerVolume = threads;
  }

  public int getNumReadThreadPerVolume() {
    return numReadThreadPerVolume;
  }

  public boolean getContainerSchemaV3Enabled() {
    return this.containerSchemaV3Enabled;
  }

  public void setContainerSchemaV3Enabled(boolean containerSchemaV3Enabled) {
    this.containerSchemaV3Enabled = containerSchemaV3Enabled;
  }

  public String getContainerSchemaV3KeySeparator() {
    return this.containerSchemaV3KeySeparator;
  }

  public void setContainerSchemaV3KeySeparator(String separator) {
    this.containerSchemaV3KeySeparator = separator;
  }

  public String getRocksdbLogLevel() {
    return rocksdbLogLevel;
  }

  public void setRocksdbLogLevel(String level) {
    this.rocksdbLogLevel = level;
  }

  public void setRocksdbLogMaxFileNum(int count) {
    this.rocksdbLogMaxFileNum = count;
  }

  public int getRocksdbLogMaxFileNum() {
    return rocksdbLogMaxFileNum;
  }

  public void setRocksdbLogMaxFileSize(long size) {
    this.rocksdbLogMaxFileSize = size;
  }

  public long getRocksdbLogMaxFileSize() {
    return rocksdbLogMaxFileSize;
  }

  public long getRocksdbDeleteObsoleteFilesPeriod() {
    return rocksdbDeleteObsoleteFilesPeriod;
  }

  public void setRocksdbDeleteObsoleteFilesPeriod(long period) {
    this.rocksdbDeleteObsoleteFilesPeriod = period;
  }

  public void setRocksdbMaxOpenFiles(int count) {
    this.rocksdbMaxOpenFiles = count;
  }

  public int getRocksdbMaxOpenFiles() {
    return this.rocksdbMaxOpenFiles;
  }

  public boolean autoCompactionSmallSstFile() {
    return autoCompactionSmallSstFile;
  }

  public void setAutoCompactionSmallSstFile(boolean auto) {
    this.autoCompactionSmallSstFile = auto;
  }

  public long getAutoCompactionSmallSstFileSize() {
    return autoCompactionSmallSstFileSize;
  }

  public void setAutoCompactionSmallSstFileSize(long size) {
    this.autoCompactionSmallSstFileSize = size;
  }

  public int getAutoCompactionSmallSstFileNum() {
    return autoCompactionSmallSstFileNum;
  }

  public void setAutoCompactionSmallSstFileNum(int num) {
    this.autoCompactionSmallSstFileNum = num;
  }
}<|MERGE_RESOLUTION|>--- conflicted
+++ resolved
@@ -78,12 +78,7 @@
 
   static final boolean WAIT_ON_ALL_FOLLOWERS_DEFAULT = false;
 
-<<<<<<< HEAD
-  static final Duration DISK_CHECK_MIN_GAP_DEFAULT = Duration.ofMinutes(15);
-=======
-  static final long DISK_CHECK_MIN_GAP_DEFAULT =
-      Duration.ofMinutes(10).toMillis();
->>>>>>> 0edfbb09
+  static final Duration DISK_CHECK_MIN_GAP_DEFAULT = Duration.ofMinutes(10);
 
   static final Duration DISK_CHECK_TIMEOUT_DEFAULT = Duration.ofMinutes(10);
 
@@ -509,9 +504,6 @@
       failedDbVolumesTolerated = FAILED_VOLUMES_TOLERATED_DEFAULT;
     }
 
-<<<<<<< HEAD
-    if (diskCheckMinGap.isNegative()) {
-=======
     if (volumeIOTestCount == 0) {
       LOG.info("{} set to {}. Disk IO health tests have been disabled.",
           DISK_CHECK_IO_TEST_COUNT_KEY, volumeIOTestCount);
@@ -554,8 +546,7 @@
       }
     }
 
-    if (diskCheckMinGap < 0) {
->>>>>>> 0edfbb09
+    if (diskCheckMinGap.isNegative()) {
       LOG.warn(DISK_CHECK_MIN_GAP_KEY +
               " must be greater than zero and was set to {}. Defaulting to {}",
           diskCheckMinGap, DISK_CHECK_MIN_GAP_DEFAULT);
