--- conflicted
+++ resolved
@@ -439,7 +439,6 @@
     }
   }
 
-<<<<<<< HEAD
   private String getIdDir() throws IOException {
     try {
       return VersionedDatanodeFeatures.ScmHA.chooseContainerPathID(
@@ -496,8 +495,6 @@
     }
   }
 
-=======
->>>>>>> d40978bd
   private void closeDbStore() {
     if (!dbLoaded.get()) {
       return;
