/*
 * Licensed to the Apache Software Foundation (ASF) under one
 * or more contributor license agreements.  See the NOTICE file
 * distributed with this work for additional information
 * regarding copyright ownership.  The ASF licenses this file
 * to you under the Apache License, Version 2.0 (the
 * "License"); you may not use this file except in compliance
 * with the License.  You may obtain a copy of the License at
 *
 *     http://www.apache.org/licenses/LICENSE-2.0
 *
 * Unless required by applicable law or agreed to in writing, software
 * distributed under the License is distributed on an "AS IS" BASIS,
 * WITHOUT WARRANTIES OR CONDITIONS OF ANY KIND, either express or implied.
 * See the License for the specific language governing permissions and
 * limitations under the License.
 */

package org.apache.hadoop.ozone.container.common.volume;

import java.io.File;
import java.io.IOException;
import java.util.List;
import java.util.concurrent.ThreadLocalRandom;
import java.util.concurrent.atomic.AtomicBoolean;
import java.util.concurrent.atomic.AtomicLong;

<<<<<<< HEAD
import com.google.common.annotations.VisibleForTesting;
=======
import org.apache.commons.io.FileUtils;
>>>>>>> 956385a4
import org.apache.hadoop.hdds.annotation.InterfaceAudience;
import org.apache.hadoop.hdds.annotation.InterfaceStability;

import org.apache.hadoop.hdds.upgrade.HDDSLayoutFeature;
import org.apache.hadoop.hdfs.server.datanode.checker.VolumeCheckResult;
import org.apache.hadoop.ozone.OzoneConsts;
import org.apache.hadoop.ozone.container.common.helpers.ContainerUtils;
import org.apache.hadoop.ozone.container.common.impl.ContainerData;
import org.apache.hadoop.ozone.container.common.impl.ContainerDataYaml;
import org.apache.hadoop.ozone.container.common.statemachine.DatanodeConfiguration;
import org.apache.hadoop.ozone.container.common.utils.DatanodeStoreCache;
import org.apache.hadoop.ozone.container.common.utils.HddsVolumeUtil;
import org.apache.hadoop.ozone.container.common.utils.RawDB;
import org.apache.hadoop.ozone.container.common.utils.StorageVolumeUtil;
import org.apache.hadoop.ozone.container.keyvalue.KeyValueContainerData;
import org.apache.hadoop.ozone.container.keyvalue.helpers.BlockUtils;
import org.apache.hadoop.ozone.container.keyvalue.helpers.KeyValueContainerLocationUtil;
import org.apache.hadoop.ozone.container.upgrade.VersionedDatanodeFeatures;
import org.apache.hadoop.ozone.container.upgrade.VersionedDatanodeFeatures.SchemaV3;
import org.slf4j.Logger;
import org.slf4j.LoggerFactory;

import javax.annotation.Nullable;

import static org.apache.hadoop.ozone.OzoneConsts.CONTAINER_DB_NAME;
import static org.apache.hadoop.ozone.container.common.utils.HddsVolumeUtil.initPerDiskDBStore;

/**
 * HddsVolume represents volume in a datanode. {@link MutableVolumeSet}
 * maintains a list of HddsVolumes, one for each volume in the Datanode.
 * {@link VolumeInfo} in encompassed by this class.
 * <p>
 * The disk layout per volume is as follows:
 * <p>../hdds/VERSION
 * <p>{@literal ../hdds/<<clusterUuid>>/current/<<containerDir>>/<<containerID
 * >>/metadata}
 * <p>{@literal ../hdds/<<clusterUuid>>/current/<<containerDir>>/<<containerID
 * >>/<<dataDir>>}
 * <p>
 * Each hdds volume has its own VERSION file. The hdds volume will have one
 * clusterUuid directory for each SCM it is a part of (currently only one SCM is
 * supported).
 * <p>
 * During DN startup, if the VERSION file exists, we verify that the
 * clusterID in the version file matches the clusterID from SCM.
 */
@InterfaceAudience.Private
@InterfaceStability.Unstable
@SuppressWarnings("finalclass")
public class HddsVolume extends StorageVolume {

  private static final Logger LOG = LoggerFactory.getLogger(HddsVolume.class);

  public static final String HDDS_VOLUME_DIR = "hdds";
  public static final String TMP_CONTAINER_DELETE_DIR_NAME =
      "deleted-containers";

  private final VolumeIOStats volumeIOStats;
  private final VolumeInfoMetrics volumeInfoMetrics;

  private final AtomicLong committedBytes; // till Open containers become full

  // Mentions the type of volume
  private final VolumeType type = VolumeType.DATA_VOLUME;
  // The dedicated DbVolume that the db instance of this HddsVolume resides.
  // This is optional, if null then the db instance resides on this HddsVolume.
  private DbVolume dbVolume;
  // The subdirectory with storageID as its name, used to build the
  // container db path. This is initialized only once together with dbVolume,
  // and stored as a member to prevent spawning lots of File objects.
  private File dbParentDir;
  private File deletedContainerDir;
  private AtomicBoolean dbLoaded = new AtomicBoolean(false);

  /**
   * Builder for HddsVolume.
   */
  public static class Builder extends StorageVolume.Builder<Builder> {

    public Builder(String volumeRootStr) {
      super(volumeRootStr, HDDS_VOLUME_DIR);
    }

    @Override
    public Builder getThis() {
      return this;
    }

    public HddsVolume build() throws IOException {
      return new HddsVolume(this);
    }
  }

  private HddsVolume(Builder b) throws IOException {
    super(b);

    if (!b.getFailedVolume() && getVolumeInfo().isPresent()) {
      this.setState(VolumeState.NOT_INITIALIZED);
      this.volumeIOStats = new VolumeIOStats(b.getVolumeRootStr(),
          this.getStorageDir().toString());
      this.volumeInfoMetrics =
          new VolumeInfoMetrics(b.getVolumeRootStr(), this);
      this.committedBytes = new AtomicLong(0);

      LOG.info("Creating HddsVolume: {} of storage type : {} capacity : {}",
          getStorageDir(), b.getStorageType(),
              getVolumeInfo().get().getCapacity());

      initialize();
    } else {
      // Builder is called with failedVolume set, so create a failed volume
      // HddsVolume Object.
      this.setState(VolumeState.FAILED);
      volumeIOStats = null;
      volumeInfoMetrics = new VolumeInfoMetrics(b.getVolumeRootStr(), this);
      committedBytes = null;
    }

  }

  @Override
  public void createWorkingDir(String dirName, MutableVolumeSet dbVolumeSet)
      throws IOException {
    super.createWorkingDir(dirName, dbVolumeSet);

    // Create DB store for a newly formatted volume
    if (VersionedDatanodeFeatures.isFinalized(
        HDDSLayoutFeature.DATANODE_SCHEMA_V3)) {
      createDbStore(dbVolumeSet);
    }
  }

  @Override
  public void createTmpDirs(String workDirName) throws IOException {
    super.createTmpDirs(workDirName);
    deletedContainerDir =
        createTmpSubdirIfNeeded(TMP_CONTAINER_DELETE_DIR_NAME);
    cleanDeletedContainerDir();
  }

  public File getHddsRootDir() {
    return super.getStorageDir();
  }

  public VolumeType getType() {
    return type;
  }

  public VolumeIOStats getVolumeIOStats() {
    return volumeIOStats;
  }

  public VolumeInfoMetrics getVolumeInfoStats() {
    return volumeInfoMetrics;
  }

  @Override
  public void failVolume() {
    super.failVolume();
    if (volumeIOStats != null) {
      volumeIOStats.unregister();
    }
    closeDbStore();
  }

  @Override
  public void shutdown() {
    super.shutdown();
    if (volumeIOStats != null) {
      volumeIOStats.unregister();
    }
    if (volumeInfoMetrics != null) {
      volumeInfoMetrics.unregister();
    }
    closeDbStore();
    cleanDeletedContainerDir();
  }

  /**
   * Delete all files under
   * <volume>/hdds/<cluster-id>/tmp/deleted-containers.
   * This is the directory where containers are moved when they are deleted
   * from the system, but before being removed from the filesystem. This
   * makes the deletion atomic.
   */
  public void cleanDeletedContainerDir() {
    // If the volume was shut down before initialization completed, skip
    // emptying the directory.
    if (deletedContainerDir == null) {
      return;
    }

    if (!deletedContainerDir.exists()) {
      LOG.warn("Unable to clear deleted containers from {}. Directory does " +
          "not exist.", deletedContainerDir);
      return;
    }

    if (!deletedContainerDir.isDirectory()) {
      LOG.warn("Unable to clear deleted containers from {}. Location is not a" +
          " directory", deletedContainerDir);
      return;
    }

    File[] containerDirs = deletedContainerDir.listFiles(File::isDirectory);
    if (containerDirs == null) {
      // Either directory does not exist or IO error. Either way we cannot
      // proceed with deletion.
      LOG.warn("Failed to clear container delete directory {}. Directory " +
          "could not be accessed.", deletedContainerDir);
      return;
    }

    for (File containerDir: containerDirs) {
      // Check the case where we have Schema V3 and
      // removing the container's entries from RocksDB fails.
      // --------------------------------------------
      // On datanode restart, we populate the container set
      // based on the available datanode volumes and
      // populate the container metadata based on the values in RocksDB.
      // The container is in the tmp directory,
      // so it won't be loaded in the container set
      // but there will be orphaned entries in the volume's RocksDB.
      // --------------------------------------------
      // For every .container file we find under /tmp,
      // we use it to get the RocksDB entries and delete them.
      // If the .container file doesn't exist then the contents of the
      // directory are probably leftovers of a failed delete and
      // the RocksDB entries must have already been removed.
      // In any case we can proceed with deleting the directory's contents.
      // --------------------------------------------
      // Get container file and check Schema version. If Schema is V3
      // then remove the container from RocksDB.
      File containerFile = ContainerUtils.getContainerFile(containerDir);

      if (containerFile.exists()) {
        KeyValueContainerData keyValueContainerData;
        try {
          ContainerData containerData =
              ContainerDataYaml.readContainerFile(containerFile);
          keyValueContainerData = (KeyValueContainerData) containerData;
        } catch (IOException ex) {
          LOG.warn("Failed to read container file {}. Container cannot be " +
              "removed from the delete directory.", containerFile, ex);
          continue;
        }

        if (keyValueContainerData.hasSchema(OzoneConsts.SCHEMA_V3)) {
          // Container file doesn't include the volume
          // so we need to set it here in order to get the DB location.
          keyValueContainerData.setVolume(this);
          File dbFile = KeyValueContainerLocationUtil
              .getContainerDBFile(keyValueContainerData);
          keyValueContainerData.setDbFile(dbFile);
          try {
            // Remove container from Rocks DB
            BlockUtils.removeContainerFromDB(keyValueContainerData, getConf());
          } catch (IOException ex) {
            LOG.warn("Failed to remove container data from DB while" +
                    "deleting container {}. Container cannot be removed from" +
                    "the delete directory {}.",
                keyValueContainerData.getContainerID(),
                deletedContainerDir, ex);
            continue;
          }
        }
      }

      // If the container file was already deleted, the RocksDB entries were
      // cleared.
      try {
        if (containerDir.isDirectory()) {
          FileUtils.deleteDirectory(containerDir);
        } else {
          FileUtils.delete(containerDir);
        }
      } catch (IOException ex) {
        LOG.warn("Failed to remove container directory {}.",
            deletedContainerDir, ex);
      }
    }
  }

  @Override
  public VolumeCheckResult check(@Nullable Boolean unused) throws Exception {
    VolumeCheckResult result = super.check(unused);
    if (!isDbLoaded()) {
      return result;
    }
    DatanodeConfiguration df = getConf().getObject(DatanodeConfiguration.class);
    if (result != VolumeCheckResult.HEALTHY ||
        !df.getContainerSchemaV3Enabled() || !df.autoCompactionSmallSstFile()) {
      return result;
    }
    // Calculate number of files per level and size per level
    RawDB rawDB = DatanodeStoreCache.getInstance().getDB(
        new File(dbParentDir, CONTAINER_DB_NAME).getAbsolutePath(), getConf());
    rawDB.getStore().compactionIfNeeded();

    return VolumeCheckResult.HEALTHY;
  }

  /**
   * add "delta" bytes to committed space in the volume.
   *
   * @param delta bytes to add to committed space counter
   * @return bytes of committed space
   */
  public long incCommittedBytes(long delta) {
    return committedBytes.addAndGet(delta);
  }

  /**
   * return the committed space in the volume.
   *
   * @return bytes of committed space
   */
  public long getCommittedBytes() {
    return committedBytes.get();
  }

  public void setDbVolume(DbVolume dbVolume) {
    this.dbVolume = dbVolume;
  }

  public DbVolume getDbVolume() {
    return this.dbVolume;
  }

  public File getDbParentDir() {
    return this.dbParentDir;
  }

  public File getDeletedContainerDir() {
    return this.deletedContainerDir;
  }

  public boolean isDbLoaded() {
    return dbLoaded.get();
  }

  public void loadDbStore(boolean readOnly) throws IOException {
    // DN startup for the first time, not registered yet,
    // so the DbVolume is not formatted.
    if (!getStorageState().equals(VolumeState.NORMAL)) {
      return;
    }

    // DB is already loaded
    if (dbLoaded.get()) {
      LOG.warn("Schema V3 db is already loaded from {} for volume {}",
          getDbParentDir(), getStorageID());
      return;
    }

    File clusterIdDir = new File(dbVolume == null ?
        getStorageDir() : dbVolume.getStorageDir(),
        getClusterID());
    if (!clusterIdDir.exists()) {
      throw new IOException("Working dir " + clusterIdDir.getAbsolutePath() +
          " not created for HddsVolume: " + getStorageDir().getAbsolutePath());
    }

    File storageIdDir = new File(clusterIdDir, getStorageID());
    if (!storageIdDir.exists()) {
      throw new IOException("Db parent dir " + storageIdDir.getAbsolutePath() +
          " not found for HddsVolume: " + getStorageDir().getAbsolutePath());
    }

    File containerDBFile = new File(storageIdDir, CONTAINER_DB_NAME);
    if (!containerDBFile.exists()) {
      throw new IOException("Db dir " + storageIdDir.getAbsolutePath() +
          " not found for HddsVolume: " + getStorageDir().getAbsolutePath());
    }

    String containerDBPath = containerDBFile.getAbsolutePath();
    try {
      initPerDiskDBStore(containerDBPath, getConf(), readOnly);
    } catch (IOException e) {
      throw new IOException("Can't init db instance under path "
          + containerDBPath + " for volume " + getStorageID(), e);
    }

    dbParentDir = storageIdDir;
    dbLoaded.set(true);
    LOG.info("SchemaV3 db is loaded at {} for volume {}", containerDBPath,
        getStorageID());
  }

  /**
   * Pick a DbVolume for HddsVolume and init db instance.
   * Use the HddsVolume directly if no DbVolume found.
   * @param dbVolumeSet
   */
  public void createDbStore(MutableVolumeSet dbVolumeSet) throws IOException {
    DbVolume chosenDbVolume = null;
    File clusterIdDir;
    String workingDirName = getWorkingDirName() == null ? getClusterID() :
        getWorkingDirName();

    if (dbVolumeSet == null || dbVolumeSet.getVolumesList().isEmpty()) {
      // No extra db volumes specified, just create db under the HddsVolume.
      clusterIdDir = new File(getStorageDir(), workingDirName);
    } else {
      // Randomly choose a DbVolume for simplicity.
      List<DbVolume> dbVolumeList = StorageVolumeUtil.getDbVolumesList(
          dbVolumeSet.getVolumesList());
      chosenDbVolume = dbVolumeList.get(
          ThreadLocalRandom.current().nextInt(dbVolumeList.size()));
      clusterIdDir = new File(chosenDbVolume.getStorageDir(), workingDirName);
    }

    if (!clusterIdDir.exists()) {
      throw new IOException("The working dir "
          + clusterIdDir.getAbsolutePath() + " is missing for volume "
          + getStorageID());
    }

    // Init subdir with the storageID of HddsVolume.
    File storageIdDir = new File(clusterIdDir, getStorageID());
    if (!storageIdDir.mkdirs() && !storageIdDir.exists()) {
      throw new IOException("Can't make subdir under "
          + clusterIdDir.getAbsolutePath() + " for volume "
          + getStorageID());
    }

    // Create the db instance for HddsVolume under the subdir above.
    String containerDBPath = new File(storageIdDir, CONTAINER_DB_NAME)
        .getAbsolutePath();
    try {
      HddsVolumeUtil.initPerDiskDBStore(containerDBPath, getConf(), false);
      dbLoaded.set(true);
      LOG.info("SchemaV3 db is created and loaded at {} for volume {}",
          containerDBPath, getStorageID());
    } catch (IOException e) {
      String errMsg = "Can't create db instance under path "
          + containerDBPath + " for volume " + getStorageID();
      LOG.error(errMsg, e);
      throw new IOException(errMsg);
    }

    // Set the dbVolume and dbParentDir of the HddsVolume for db path lookup.
    dbVolume = chosenDbVolume;
    dbParentDir = storageIdDir;
    if (chosenDbVolume != null) {
      chosenDbVolume.addHddsDbStorePath(getStorageID(), containerDBPath);
    }

    // If SchemaV3 is disabled, close the DB instance
    if (!SchemaV3.isFinalizedAndEnabled(getConf())) {
      closeDbStore();
    }
  }

<<<<<<< HEAD
  private String getIdDir() throws IOException {
    try {
      return VersionedDatanodeFeatures.ScmHA.chooseContainerPathID(
          this, getClusterID() == null ? "" : getClusterID());
    } catch (IOException ex) {
      String errMsg = "Cannot resolve volume container path " +
          "ID dir for volume {} " + getStorageID() +
          " when creating volume tmp dir";
      LOG.error(errMsg, ex);
      throw new IOException(errMsg, ex);
    }
  }

  @VisibleForTesting
  public void setTmpDirPath(Path tmpDirPath) {
    this.tmpDirPath = tmpDirPath;
  }

  private Path createTmpPath() throws IOException {

    // HddsVolume root directory path
    String hddsRoot = getHddsRootDir().toString();

    // HddsVolume path
    String vol = HddsVolumeUtil.getHddsRoot(hddsRoot);

    Path volPath = Paths.get(vol);
    Path idPath = Paths.get(getIdDir());

    return volPath.resolve(idPath).resolve(TMP_DIR);
  }

  private void createTmpDir() throws IOException {
    tmpDirPath = createTmpPath();

    if (Files.notExists(tmpDirPath)) {
      try {
        Files.createDirectories(tmpDirPath);
      } catch (IOException ex) {
        LOG.error("Error creating {}", tmpDirPath.toString(), ex);
      }
    }
  }

  public void createDeleteServiceDir() throws IOException {
    if (tmpDirPath == null) {
      createTmpDir();
    }

    deleteServiceDirPath =
        tmpDirPath.resolve(TMP_DELETE_SERVICE_DIR);

    if (Files.notExists(deleteServiceDirPath)) {
      try {
        Files.createDirectories(deleteServiceDirPath);
      } catch (IOException ex) {
        LOG.error("Error creating {}", deleteServiceDirPath.toString(), ex);
      }
    }
  }

=======
>>>>>>> 956385a4
  private void closeDbStore() {
    if (!dbLoaded.get()) {
      return;
    }

    String containerDBPath = new File(dbParentDir, CONTAINER_DB_NAME)
        .getAbsolutePath();
    DatanodeStoreCache.getInstance().removeDB(containerDBPath);
    dbLoaded.set(false);
    LOG.info("SchemaV3 db is stopped at {} for volume {}", containerDBPath,
        getStorageID());
  }
}<|MERGE_RESOLUTION|>--- conflicted
+++ resolved
@@ -25,14 +25,10 @@
 import java.util.concurrent.atomic.AtomicBoolean;
 import java.util.concurrent.atomic.AtomicLong;
 
-<<<<<<< HEAD
 import com.google.common.annotations.VisibleForTesting;
-=======
 import org.apache.commons.io.FileUtils;
->>>>>>> 956385a4
 import org.apache.hadoop.hdds.annotation.InterfaceAudience;
 import org.apache.hadoop.hdds.annotation.InterfaceStability;
-
 import org.apache.hadoop.hdds.upgrade.HDDSLayoutFeature;
 import org.apache.hadoop.hdfs.server.datanode.checker.VolumeCheckResult;
 import org.apache.hadoop.ozone.OzoneConsts;
@@ -367,6 +363,11 @@
     return this.deletedContainerDir;
   }
 
+  @VisibleForTesting
+  public void setDeletedContainerDir(File deletedContainerDir) {
+    this.deletedContainerDir = deletedContainerDir;
+  }
+
   public boolean isDbLoaded() {
     return dbLoaded.get();
   }
@@ -484,70 +485,6 @@
     }
   }
 
-<<<<<<< HEAD
-  private String getIdDir() throws IOException {
-    try {
-      return VersionedDatanodeFeatures.ScmHA.chooseContainerPathID(
-          this, getClusterID() == null ? "" : getClusterID());
-    } catch (IOException ex) {
-      String errMsg = "Cannot resolve volume container path " +
-          "ID dir for volume {} " + getStorageID() +
-          " when creating volume tmp dir";
-      LOG.error(errMsg, ex);
-      throw new IOException(errMsg, ex);
-    }
-  }
-
-  @VisibleForTesting
-  public void setTmpDirPath(Path tmpDirPath) {
-    this.tmpDirPath = tmpDirPath;
-  }
-
-  private Path createTmpPath() throws IOException {
-
-    // HddsVolume root directory path
-    String hddsRoot = getHddsRootDir().toString();
-
-    // HddsVolume path
-    String vol = HddsVolumeUtil.getHddsRoot(hddsRoot);
-
-    Path volPath = Paths.get(vol);
-    Path idPath = Paths.get(getIdDir());
-
-    return volPath.resolve(idPath).resolve(TMP_DIR);
-  }
-
-  private void createTmpDir() throws IOException {
-    tmpDirPath = createTmpPath();
-
-    if (Files.notExists(tmpDirPath)) {
-      try {
-        Files.createDirectories(tmpDirPath);
-      } catch (IOException ex) {
-        LOG.error("Error creating {}", tmpDirPath.toString(), ex);
-      }
-    }
-  }
-
-  public void createDeleteServiceDir() throws IOException {
-    if (tmpDirPath == null) {
-      createTmpDir();
-    }
-
-    deleteServiceDirPath =
-        tmpDirPath.resolve(TMP_DELETE_SERVICE_DIR);
-
-    if (Files.notExists(deleteServiceDirPath)) {
-      try {
-        Files.createDirectories(deleteServiceDirPath);
-      } catch (IOException ex) {
-        LOG.error("Error creating {}", deleteServiceDirPath.toString(), ex);
-      }
-    }
-  }
-
-=======
->>>>>>> 956385a4
   private void closeDbStore() {
     if (!dbLoaded.get()) {
       return;
