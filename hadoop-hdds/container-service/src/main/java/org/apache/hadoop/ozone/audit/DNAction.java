/**
 * Licensed to the Apache Software Foundation (ASF) under one or more
 * contributor license agreements.  See the NOTICE file distributed with this
 * work for additional information regarding copyright ownership.  The ASF
 * licenses this file to you under the Apache License, Version 2.0 (the
 * "License"); you may not use this file except in compliance with the License.
 * You may obtain a copy of the License at
 * <p>
 * http://www.apache.org/licenses/LICENSE-2.0
 * <p>
 * Unless required by applicable law or agreed to in writing, software
 * distributed under the License is distributed on an "AS IS" BASIS,WITHOUT
 * WARRANTIES OR CONDITIONS OF ANY KIND, either express or implied. See the
 * License for the specific language governing permissions and limitations under
 * the License.
 */
package org.apache.hadoop.ozone.audit;

/**
 * Enum to define Audit Action types for Datanode.
 */
public enum DNAction implements AuditAction {

  CREATE_CONTAINER,
  READ_CONTAINER,
  UPDATE_CONTAINER,
  DELETE_CONTAINER,
  LIST_CONTAINER,
  PUT_BLOCK,
  GET_BLOCK,
  DELETE_BLOCK,
  LIST_BLOCK,
  READ_CHUNK,
  DELETE_CHUNK,
  WRITE_CHUNK,
  LIST_CHUNK,
  COMPACT_CHUNK,
  PUT_SMALL_FILE,
  GET_SMALL_FILE,
  CLOSE_CONTAINER,
  GET_COMMITTED_BLOCK_LENGTH,
  STREAM_INIT,
<<<<<<< HEAD
  READ_BLOCK;
=======
  ECHO;
>>>>>>> a3687695

  @Override
  public String getAction() {
    return this.toString();
  }

}<|MERGE_RESOLUTION|>--- conflicted
+++ resolved
@@ -40,11 +40,8 @@
   CLOSE_CONTAINER,
   GET_COMMITTED_BLOCK_LENGTH,
   STREAM_INIT,
-<<<<<<< HEAD
+  ECHO,
   READ_BLOCK;
-=======
-  ECHO;
->>>>>>> a3687695
 
   @Override
   public String getAction() {
