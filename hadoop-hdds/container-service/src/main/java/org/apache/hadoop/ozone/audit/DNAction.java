--- conflicted
+++ resolved
@@ -40,13 +40,9 @@
   CLOSE_CONTAINER,
   GET_COMMITTED_BLOCK_LENGTH,
   STREAM_INIT,
-<<<<<<< HEAD
+  FINALIZE_BLOCK,
   ECHO,
   GET_CONTAINER_MERKLE_TREE;
-=======
-  FINALIZE_BLOCK,
-  ECHO;
->>>>>>> 51ba4c88
 
   @Override
   public String getAction() {
