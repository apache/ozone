/**
 * Licensed to the Apache Software Foundation (ASF) under one or more
 * contributor license agreements.  See the NOTICE file distributed with this
 * work for additional information regarding copyright ownership.  The ASF
 * licenses this file to you under the Apache License, Version 2.0 (the
 * "License"); you may not use this file except in compliance with the License.
 * You may obtain a copy of the License at
 * <p>
 * http://www.apache.org/licenses/LICENSE-2.0
 * <p>
 * Unless required by applicable law or agreed to in writing, software
 * distributed under the License is distributed on an "AS IS" BASIS,WITHOUT
 * WARRANTIES OR CONDITIONS OF ANY KIND, either express or implied. See the
 * License for the specific language governing permissions and limitations under
 * the License.
 */
package org.apache.hadoop.ozone.audit;

/**
 * Enum to define Audit Action types for Datanode.
 */
public enum DNAction implements AuditAction {

  CREATE_CONTAINER,
  READ_CONTAINER,
  UPDATE_CONTAINER,
  DELETE_CONTAINER,
  LIST_CONTAINER,
  PUT_BLOCK,
  GET_BLOCK,
  DELETE_BLOCK,
  LIST_BLOCK,
  READ_CHUNK,
  DELETE_CHUNK,
  WRITE_CHUNK,
  LIST_CHUNK,
  COMPACT_CHUNK,
  PUT_SMALL_FILE,
  GET_SMALL_FILE,
  CLOSE_CONTAINER,
  GET_COMMITTED_BLOCK_LENGTH,
  STREAM_INIT,
<<<<<<< HEAD
  ECHO,
  READ_BLOCK;
=======
  FINALIZE_BLOCK,
  ECHO;
>>>>>>> 181eda4b

  @Override
  public String getAction() {
    return this.toString();
  }

}<|MERGE_RESOLUTION|>--- conflicted
+++ resolved
@@ -40,13 +40,9 @@
   CLOSE_CONTAINER,
   GET_COMMITTED_BLOCK_LENGTH,
   STREAM_INIT,
-<<<<<<< HEAD
+  FINALIZE_BLOCK,
   ECHO,
   READ_BLOCK;
-=======
-  FINALIZE_BLOCK,
-  ECHO;
->>>>>>> 181eda4b
 
   @Override
   public String getAction() {
