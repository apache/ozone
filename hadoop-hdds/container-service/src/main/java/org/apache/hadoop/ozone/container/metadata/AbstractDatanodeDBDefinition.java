/*
 * Licensed to the Apache Software Foundation (ASF) under one
 * or more contributor license agreements.  See the NOTICE file
 * distributed with this work for additional information
 * regarding copyright ownership.  The ASF licenses this file
 * to you under the Apache License, Version 2.0 (the
 * "License"); you may not use this file except in compliance
 *  with the License.  You may obtain a copy of the License at
 *
 *      http://www.apache.org/licenses/LICENSE-2.0
 *
 * Unless required by applicable law or agreed to in writing, software
 * distributed under the License is distributed on an "AS IS" BASIS,
 * WITHOUT WARRANTIES OR CONDITIONS OF ANY KIND, either express or implied.
 * See the License for the specific language governing permissions and
 * limitations under the License.
 */
package org.apache.hadoop.ozone.container.metadata;

import org.apache.hadoop.hdds.conf.ConfigurationSource;
import org.apache.hadoop.hdds.utils.db.DBColumnFamilyDefinition;
import org.apache.hadoop.hdds.utils.db.DBDefinition;
import org.apache.hadoop.ozone.container.common.helpers.BlockData;

import java.io.File;

/**
 * This class serves as an intermediate format for all possible database
 * layouts for datanodes.
 */
public abstract class AbstractDatanodeDBDefinition implements DBDefinition {

  private final File dbDir;
  private final ConfigurationSource config;

  /**
   * @param dbPath The absolute path to the .db file corresponding to this
   * @param config The ozone global configuration.
   * {@link DBDefinition}.
   */
  protected AbstractDatanodeDBDefinition(String dbPath,
      ConfigurationSource config) {
    this.dbDir = new File(dbPath);
    this.config = config;
  }

  @Override
  public String getName() {
    return dbDir.getName();
  }

  @Override
  public File getDBLocation(ConfigurationSource conf) {
    return dbDir.getParentFile();
  }

  @Override
  public String getLocationConfigKey() {
    throw new UnsupportedOperationException(
            "No location config key available for datanode databases.");
  }

  public ConfigurationSource getConfig() {
    return config;
  }

  public abstract DBColumnFamilyDefinition<String, BlockData>
      getBlockDataColumnFamily();

  public abstract DBColumnFamilyDefinition<String, Long>
      getMetadataColumnFamily();
<<<<<<< HEAD

  public abstract DBColumnFamilyDefinition<String, ChunkInfoList>
      getDeletedBlocksColumnFamily();

  public DBColumnFamilyDefinition<String, Long> getFinalizeBlocksColumnFamily() {
    return null;
  }

  public abstract DBColumnFamilyDefinition<String, BlockData>
      getLastChunkInfoColumnFamily();
=======
>>>>>>> 54548aa7
}<|MERGE_RESOLUTION|>--- conflicted
+++ resolved
@@ -69,10 +69,6 @@
 
   public abstract DBColumnFamilyDefinition<String, Long>
       getMetadataColumnFamily();
-<<<<<<< HEAD
-
-  public abstract DBColumnFamilyDefinition<String, ChunkInfoList>
-      getDeletedBlocksColumnFamily();
 
   public DBColumnFamilyDefinition<String, Long> getFinalizeBlocksColumnFamily() {
     return null;
@@ -80,6 +76,4 @@
 
   public abstract DBColumnFamilyDefinition<String, BlockData>
       getLastChunkInfoColumnFamily();
-=======
->>>>>>> 54548aa7
 }