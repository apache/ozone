/*
 * Licensed to the Apache Software Foundation (ASF) under one or more
 * contributor license agreements. See the NOTICE file distributed with
 * this work for additional information regarding copyright ownership.
 * The ASF licenses this file to You under the Apache License, Version 2.0
 * (the "License"); you may not use this file except in compliance with
 * the License. You may obtain a copy of the License at
 *
 *      http://www.apache.org/licenses/LICENSE-2.0
 *
 * Unless required by applicable law or agreed to in writing, software
 * distributed under the License is distributed on an "AS IS" BASIS,
 * WITHOUT WARRANTIES OR CONDITIONS OF ANY KIND, either express or implied.
 * See the License for the specific language governing permissions and
 * limitations under the License.
 */

package org.apache.hadoop.ozone.container.checksum;

import static java.nio.file.StandardCopyOption.ATOMIC_MOVE;
import static org.apache.hadoop.ozone.util.MetricUtil.captureLatencyNs;

import com.google.common.annotations.VisibleForTesting;
import com.google.common.util.concurrent.Striped;
import java.io.File;
import java.io.FileInputStream;
import java.io.FileNotFoundException;
import java.io.FileOutputStream;
import java.io.IOException;
import java.nio.file.Files;
import java.util.Collection;
import java.util.HashSet;
import java.util.List;
import java.util.Optional;
import java.util.Set;
import java.util.SortedSet;
import java.util.TreeSet;
import java.util.concurrent.locks.Lock;
import java.util.concurrent.locks.ReentrantLock;
import org.apache.hadoop.hdds.conf.ConfigurationSource;
import org.apache.hadoop.hdds.protocol.datanode.proto.ContainerProtos;
import org.apache.hadoop.hdds.scm.container.common.helpers.StorageContainerException;
import org.apache.hadoop.hdds.utils.SimpleStriped;
import org.apache.hadoop.ozone.container.common.impl.ContainerData;
import org.apache.hadoop.ozone.container.common.interfaces.Container;
import org.apache.hadoop.ozone.container.common.statemachine.DatanodeConfiguration;
import org.apache.hadoop.ozone.container.keyvalue.KeyValueContainerData;
import org.apache.ratis.thirdparty.com.google.protobuf.ByteString;
import org.apache.ratis.util.Preconditions;
import org.slf4j.Logger;
import org.slf4j.LoggerFactory;

/**
 * This class coordinates reading and writing Container checksum information for all containers.
 */
public class ContainerChecksumTreeManager {

  private static final Logger LOG = LoggerFactory.getLogger(ContainerChecksumTreeManager.class);

  // Used to coordinate writes to each container's checksum file.
  // Each container ID is mapped to a stripe.
  // The file is atomically renamed into place, so readers do not need coordination.
  private final Striped<Lock> fileLock;
  private final ContainerMerkleTreeMetrics metrics;

  /**
   * Creates one instance that should be used to coordinate all container checksum info within a datanode.
   */
  public ContainerChecksumTreeManager(ConfigurationSource conf) {
    fileLock = SimpleStriped.custom(conf.getObject(DatanodeConfiguration.class).getContainerChecksumLockStripes(),
        () -> new ReentrantLock(true));
    metrics = ContainerMerkleTreeMetrics.create();
  }

  public void stop() {
    ContainerMerkleTreeMetrics.unregister();
  }

  /**
   * Writes the specified container merkle tree to the specified container's checksum file.
   * The data merkle tree within the file is replaced with the {@code tree} parameter, but all other content of the
   * file remains unchanged.
   * Concurrent writes to the same file are coordinated internally.
   * This method also updates the container's data checksum in the {@code data} parameter, which will be seen by SCM
   * on container reports.
   */
  public ContainerProtos.ContainerChecksumInfo writeContainerDataTree(ContainerData data,
                                                                      ContainerMerkleTreeWriter tree)
      throws IOException {
    long containerID = data.getContainerID();
    Lock writeLock = getLock(containerID);
    writeLock.lock();
    // If there is an error generating the tree and we cannot obtain a final checksum, use 0 to indicate a metadata
    // failure.
    long dataChecksum = 0;
    try {
      ContainerProtos.ContainerChecksumInfo.Builder checksumInfoBuilder = null;
      try {
        // If the file is not present, we will create the data for the first time. This happens under a write lock.
        checksumInfoBuilder = readBuilder(data)
            .orElse(ContainerProtos.ContainerChecksumInfo.newBuilder());
      } catch (IOException ex) {
        LOG.error("Failed to read container checksum tree file for container {}. Overwriting it with a new instance.",
            containerID, ex);
        checksumInfoBuilder = ContainerProtos.ContainerChecksumInfo.newBuilder();
      }

<<<<<<< HEAD
      ContainerProtos.ContainerMerkleTree treeProto = captureLatencyNs(metrics.getCreateMerkleTreeLatencyNS(),
          tree::toProto);
      checksumInfoBuilder
          .setContainerID(containerID)
          .setContainerMerkleTree(treeProto);
      write(data, checksumInfoBuilder.build());
      // If write succeeds, update the checksum in memory. Otherwise 0 will be used to indicate the metadata failure.
      dataChecksum = treeProto.getDataChecksum();
      LOG.debug("Data merkle tree for container {} updated with container checksum {}", containerID, dataChecksum);
=======
      ContainerProtos.ContainerChecksumInfo checksumInfo = checksumInfoBuilder
          .setContainerID(containerID)
          .setContainerMerkleTree(captureLatencyNs(metrics.getCreateMerkleTreeLatencyNS(), tree::toProto))
          .build();
      write(data, checksumInfo);
      LOG.debug("Data merkle tree for container {} updated", containerID);
      return checksumInfo;
>>>>>>> b34c5379
    } finally {
      // Even if persisting the tree fails, we should still update the data checksum in memory to report back to SCM.
      data.setDataChecksum(dataChecksum);
      writeLock.unlock();
    }
  }

  /**
   * Adds the specified blocks to the list of deleted blocks specified in the container's checksum file.
   * All other content of the file remains unchanged.
   * Concurrent writes to the same file are coordinated internally.
   */
  public void markBlocksAsDeleted(KeyValueContainerData data, Collection<Long> deletedBlockIDs) throws IOException {
    long containerID = data.getContainerID();
    Lock writeLock = getLock(containerID);
    writeLock.lock();
    try {
      ContainerProtos.ContainerChecksumInfo.Builder checksumInfoBuilder = null;
      try {
        // If the file is not present, we will create the data for the first time. This happens under a write lock.
        checksumInfoBuilder = readBuilder(data)
            .orElse(ContainerProtos.ContainerChecksumInfo.newBuilder());
      } catch (IOException ex) {
        LOG.error("Failed to read container checksum tree file for container {}. Overwriting it with a new instance.",
            data.getContainerID(), ex);
        checksumInfoBuilder = ContainerProtos.ContainerChecksumInfo.newBuilder();
      }

      // Although the persisted block list should already be sorted, we will sort it here to make sure.
      // This will automatically fix any bugs in the persisted order that may show up.
      SortedSet<Long> sortedDeletedBlockIDs = new TreeSet<>(checksumInfoBuilder.getDeletedBlocksList());
      sortedDeletedBlockIDs.addAll(deletedBlockIDs);

      checksumInfoBuilder
          .setContainerID(containerID)
          .clearDeletedBlocks()
          .addAllDeletedBlocks(sortedDeletedBlockIDs);
      write(data, checksumInfoBuilder.build());
      LOG.debug("Deleted block list for container {} updated with {} new blocks", data.getContainerID(),
          sortedDeletedBlockIDs.size());
    } finally {
      writeLock.unlock();
    }
  }

  /**
   * Compares the checksum info of the container with the peer's checksum info and returns a report of the differences.
   * @param thisChecksumInfo The checksum info of the container on this datanode.
   * @param peerChecksumInfo The checksum info of the container on the peer datanode.
   */
  public ContainerDiffReport diff(ContainerProtos.ContainerChecksumInfo thisChecksumInfo,
                                  ContainerProtos.ContainerChecksumInfo peerChecksumInfo) throws
      StorageContainerException {

    ContainerDiffReport report = new ContainerDiffReport();
    try {
      captureLatencyNs(metrics.getMerkleTreeDiffLatencyNS(), () -> {
        Preconditions.assertNotNull(thisChecksumInfo, "Datanode's checksum info is null.");
        Preconditions.assertNotNull(peerChecksumInfo, "Peer checksum info is null.");
        if (thisChecksumInfo.getContainerID() != peerChecksumInfo.getContainerID()) {
          throw new StorageContainerException("Container ID does not match. Local container ID "
              + thisChecksumInfo.getContainerID() + " , Peer container ID " + peerChecksumInfo.getContainerID(),
              ContainerProtos.Result.CONTAINER_ID_MISMATCH);
        }

        compareContainerMerkleTree(thisChecksumInfo, peerChecksumInfo, report);
      });
    } catch (IOException ex) {
      metrics.incrementMerkleTreeDiffFailures();
      throw new StorageContainerException("Container Diff failed for container #" + thisChecksumInfo.getContainerID(),
          ex, ContainerProtos.Result.IO_EXCEPTION);
    }

    // Update Container Diff metrics based on the diff report.
    if (report.needsRepair()) {
      metrics.incrementRepairContainerDiffs();
      return report;
    }
    metrics.incrementNoRepairContainerDiffs();
    return report;
  }

  private void compareContainerMerkleTree(ContainerProtos.ContainerChecksumInfo thisChecksumInfo,
                                          ContainerProtos.ContainerChecksumInfo peerChecksumInfo,
                                          ContainerDiffReport report) {
    ContainerProtos.ContainerMerkleTree thisMerkleTree = thisChecksumInfo.getContainerMerkleTree();
    ContainerProtos.ContainerMerkleTree peerMerkleTree = peerChecksumInfo.getContainerMerkleTree();
    Set<Long> thisDeletedBlockSet = new HashSet<>(thisChecksumInfo.getDeletedBlocksList());
    Set<Long> peerDeletedBlockSet = new HashSet<>(peerChecksumInfo.getDeletedBlocksList());

    if (thisMerkleTree.getDataChecksum() == peerMerkleTree.getDataChecksum()) {
      return;
    }

    List<ContainerProtos.BlockMerkleTree> thisBlockMerkleTreeList = thisMerkleTree.getBlockMerkleTreeList();
    List<ContainerProtos.BlockMerkleTree> peerBlockMerkleTreeList = peerMerkleTree.getBlockMerkleTreeList();
    int thisIdx = 0, peerIdx = 0;

    // Step 1: Process both lists while elements are present in both
    while (thisIdx < thisBlockMerkleTreeList.size() && peerIdx < peerBlockMerkleTreeList.size()) {
      ContainerProtos.BlockMerkleTree thisBlockMerkleTree = thisBlockMerkleTreeList.get(thisIdx);
      ContainerProtos.BlockMerkleTree peerBlockMerkleTree = peerBlockMerkleTreeList.get(peerIdx);

      if (thisBlockMerkleTree.getBlockID() == peerBlockMerkleTree.getBlockID()) {
        // Matching block ID; check if the block is deleted and handle the cases;
        // 1) If the block is deleted in both the block merkle tree, We can ignore comparing them.
        // 2) If the block is only deleted in our merkle tree, The BG service should have deleted our
        //    block and the peer's BG service hasn't run yet. We can ignore comparing them.
        // 3) If the block is only deleted in peer merkle tree, we can't reconcile for this block. It might be
        //    deleted by peer's BG service. We can ignore comparing them.
        // TODO: HDDS-11765 - Handle missed block deletions from the deleted block ids.
        if (!thisDeletedBlockSet.contains(thisBlockMerkleTree.getBlockID()) &&
            !peerDeletedBlockSet.contains(thisBlockMerkleTree.getBlockID()) &&
            thisBlockMerkleTree.getDataChecksum() != peerBlockMerkleTree.getDataChecksum()) {
          compareBlockMerkleTree(thisBlockMerkleTree, peerBlockMerkleTree, report);
        }
        thisIdx++;
        peerIdx++;
      } else if (thisBlockMerkleTree.getBlockID() < peerBlockMerkleTree.getBlockID()) {
        // this block merkle tree's block id is smaller. Which means our merkle tree has some blocks which the peer
        // doesn't have. We can skip these, the peer will pick up these block when it reconciles with our merkle tree.
        thisIdx++;
      } else {
        // Peer block's ID is smaller; record missing block if peerDeletedBlockSet doesn't contain the blockId
        // and advance peerIdx
        if (!peerDeletedBlockSet.contains(peerBlockMerkleTree.getBlockID())) {
          report.addMissingBlock(peerBlockMerkleTree);
        }
        peerIdx++;
      }
    }

    // Step 2: Process remaining blocks in the peer list
    while (peerIdx < peerBlockMerkleTreeList.size()) {
      ContainerProtos.BlockMerkleTree peerBlockMerkleTree = peerBlockMerkleTreeList.get(peerIdx);
      if (!peerDeletedBlockSet.contains(peerBlockMerkleTree.getBlockID())) {
        report.addMissingBlock(peerBlockMerkleTree);
      }
      peerIdx++;
    }

    // If we have remaining block in thisMerkleTree, we can skip these blocks. The peers will pick this block from
    // us when they reconcile.
  }

  private void compareBlockMerkleTree(ContainerProtos.BlockMerkleTree thisBlockMerkleTree,
                                      ContainerProtos.BlockMerkleTree peerBlockMerkleTree,
                                      ContainerDiffReport report) {

    List<ContainerProtos.ChunkMerkleTree> thisChunkMerkleTreeList = thisBlockMerkleTree.getChunkMerkleTreeList();
    List<ContainerProtos.ChunkMerkleTree> peerChunkMerkleTreeList = peerBlockMerkleTree.getChunkMerkleTreeList();
    int thisIdx = 0, peerIdx = 0;

    // Step 1: Process both lists while elements are present in both
    while (thisIdx < thisChunkMerkleTreeList.size() && peerIdx < peerChunkMerkleTreeList.size()) {
      ContainerProtos.ChunkMerkleTree thisChunkMerkleTree = thisChunkMerkleTreeList.get(thisIdx);
      ContainerProtos.ChunkMerkleTree peerChunkMerkleTree = peerChunkMerkleTreeList.get(peerIdx);

      if (thisChunkMerkleTree.getOffset() == peerChunkMerkleTree.getOffset()) {
        // Possible state when this Checksum != peer Checksum:
        // thisTree = Healthy, peerTree = Healthy -> Both are healthy, No repair needed. Skip.
        // thisTree = Unhealthy, peerTree = Healthy -> Add to corrupt chunk.
        // thisTree = Healthy, peerTree = unhealthy -> Do nothing as thisTree is healthy.
        // thisTree = Unhealthy, peerTree = Unhealthy -> Do Nothing as both are corrupt.
        if (thisChunkMerkleTree.getDataChecksum() != peerChunkMerkleTree.getDataChecksum() &&
            !thisChunkMerkleTree.getIsHealthy() && peerChunkMerkleTree.getIsHealthy()) {
          report.addCorruptChunk(peerBlockMerkleTree.getBlockID(), peerChunkMerkleTree);
        }
        thisIdx++;
        peerIdx++;
      } else if (thisChunkMerkleTree.getOffset() < peerChunkMerkleTree.getOffset()) {
        // this chunk merkle tree's offset is smaller. Which means our merkle tree has some chunks which the peer
        // doesn't have. We can skip these, the peer will pick up these chunks when it reconciles with our merkle tree.
        thisIdx++;
      } else {
        // Peer chunk's offset is smaller; record missing chunk and advance peerIdx
        report.addMissingChunk(peerBlockMerkleTree.getBlockID(), peerChunkMerkleTree);
        peerIdx++;
      }
    }

    // Step 2: Process remaining chunks in the peer list
    while (peerIdx < peerChunkMerkleTreeList.size()) {
      report.addMissingChunk(peerBlockMerkleTree.getBlockID(), peerChunkMerkleTreeList.get(peerIdx));
      peerIdx++;
    }

    // If we have remaining chunks in thisBlockMerkleTree, we can skip these chunks. The peers will pick these
    // chunks from us when they reconcile.
  }

  /**
   * Returns the container checksum tree file for the specified container without deserializing it.
   */
  @VisibleForTesting
  public static File getContainerChecksumFile(ContainerData data) {
    return new File(data.getMetadataPath(), data.getContainerID() + ".tree");
  }

  @VisibleForTesting
  public static File getTmpContainerChecksumFile(ContainerData data) {
    return new File(data.getMetadataPath(), data.getContainerID() + ".tree.tmp");
  }

  private Lock getLock(long containerID) {
    return fileLock.get(containerID);
  }

  /**
   * Callers are not required to hold a lock while calling this since writes are done to a tmp file and atomically
   * swapped into place.
   */
  public Optional<ContainerProtos.ContainerChecksumInfo> read(ContainerData data) throws IOException {
    long containerID = data.getContainerID();
    File checksumFile = getContainerChecksumFile(data);
    try {
      if (!checksumFile.exists()) {
        LOG.debug("No checksum file currently exists for container {} at the path {}", containerID, checksumFile);
        return Optional.empty();
      }
      try (FileInputStream inStream = new FileInputStream(checksumFile)) {
        return captureLatencyNs(metrics.getReadContainerMerkleTreeLatencyNS(),
            () -> Optional.of(ContainerProtos.ContainerChecksumInfo.parseFrom(inStream)));
      }
    } catch (IOException ex) {
      metrics.incrementMerkleTreeReadFailures();
      throw new IOException("Error occurred when reading container merkle tree for containerID "
              + data.getContainerID() + " at path " + checksumFile, ex);
    }
  }

  private Optional<ContainerProtos.ContainerChecksumInfo.Builder> readBuilder(ContainerData data) throws IOException {
    Optional<ContainerProtos.ContainerChecksumInfo> checksumInfo = read(data);
    return checksumInfo.map(ContainerProtos.ContainerChecksumInfo::toBuilder);
  }

  /**
   * Callers should have acquired the write lock before calling this method.
   */
  private void write(ContainerData data, ContainerProtos.ContainerChecksumInfo checksumInfo) throws IOException {
    // Make sure callers filled in required fields before writing.
    Preconditions.assertTrue(checksumInfo.hasContainerID());

    File checksumFile = getContainerChecksumFile(data);
    File tmpChecksumFile = getTmpContainerChecksumFile(data);

    try (FileOutputStream tmpOutputStream = new FileOutputStream(tmpChecksumFile)) {
      // Write to a tmp file and rename it into place.
      captureLatencyNs(metrics.getWriteContainerMerkleTreeLatencyNS(), () -> {
        checksumInfo.writeTo(tmpOutputStream);
        Files.move(tmpChecksumFile.toPath(), checksumFile.toPath(), ATOMIC_MOVE);
      });
    } catch (IOException ex) {
      // If the move failed and left behind the tmp file, the tmp file will be overwritten on the next successful write.
      // Nothing reads directly from the tmp file.
      metrics.incrementMerkleTreeWriteFailures();
      throw new IOException("Error occurred when writing container merkle tree for containerID "
          + data.getContainerID(), ex);
    }
    // Set in-memory data checksum.
    data.setDataChecksum(checksumInfo.getContainerMerkleTree().getDataChecksum());
  }

  /**
   * Reads the container checksum info file from the disk as bytes.
   * Callers are not required to hold a lock while calling this since writes are done to a tmp file and atomically
   * swapped into place.
   *
   * @throws FileNotFoundException When the file does not exist. It may not have been generated yet for this container.
   * @throws IOException On error reading the file.
   */
  public ByteString getContainerChecksumInfo(KeyValueContainerData data) throws IOException {
    File checksumFile = getContainerChecksumFile(data);
    try (FileInputStream inStream = new FileInputStream(checksumFile)) {
      return ByteString.readFrom(inStream);
    }
  }

  @VisibleForTesting
  public ContainerMerkleTreeMetrics getMetrics() {
    return this.metrics;
  }

  public static boolean checksumFileExist(Container<?> container) {
    File checksumFile = getContainerChecksumFile(container.getContainerData());
    return checksumFile.exists();
  }

}<|MERGE_RESOLUTION|>--- conflicted
+++ resolved
@@ -85,50 +85,41 @@
    * on container reports.
    */
   public ContainerProtos.ContainerChecksumInfo writeContainerDataTree(ContainerData data,
-                                                                      ContainerMerkleTreeWriter tree)
-      throws IOException {
+      ContainerMerkleTreeWriter tree) throws IOException {
     long containerID = data.getContainerID();
-    Lock writeLock = getLock(containerID);
-    writeLock.lock();
     // If there is an error generating the tree and we cannot obtain a final checksum, use 0 to indicate a metadata
     // failure.
     long dataChecksum = 0;
+    ContainerProtos.ContainerChecksumInfo checksumInfo = null;
+    Lock writeLock = getLock(containerID);
+    writeLock.lock();
     try {
       ContainerProtos.ContainerChecksumInfo.Builder checksumInfoBuilder = null;
       try {
         // If the file is not present, we will create the data for the first time. This happens under a write lock.
-        checksumInfoBuilder = readBuilder(data)
-            .orElse(ContainerProtos.ContainerChecksumInfo.newBuilder());
+        checksumInfoBuilder = readBuilder(data).orElse(ContainerProtos.ContainerChecksumInfo.newBuilder());
       } catch (IOException ex) {
-        LOG.error("Failed to read container checksum tree file for container {}. Overwriting it with a new instance.",
+        LOG.error("Failed to read container checksum tree file for container {}. Creating a new instance.",
             containerID, ex);
         checksumInfoBuilder = ContainerProtos.ContainerChecksumInfo.newBuilder();
       }
 
-<<<<<<< HEAD
       ContainerProtos.ContainerMerkleTree treeProto = captureLatencyNs(metrics.getCreateMerkleTreeLatencyNS(),
           tree::toProto);
       checksumInfoBuilder
           .setContainerID(containerID)
           .setContainerMerkleTree(treeProto);
-      write(data, checksumInfoBuilder.build());
+      checksumInfo = checksumInfoBuilder.build();
+      write(data, checksumInfo);
       // If write succeeds, update the checksum in memory. Otherwise 0 will be used to indicate the metadata failure.
       dataChecksum = treeProto.getDataChecksum();
       LOG.debug("Data merkle tree for container {} updated with container checksum {}", containerID, dataChecksum);
-=======
-      ContainerProtos.ContainerChecksumInfo checksumInfo = checksumInfoBuilder
-          .setContainerID(containerID)
-          .setContainerMerkleTree(captureLatencyNs(metrics.getCreateMerkleTreeLatencyNS(), tree::toProto))
-          .build();
-      write(data, checksumInfo);
-      LOG.debug("Data merkle tree for container {} updated", containerID);
-      return checksumInfo;
->>>>>>> b34c5379
     } finally {
       // Even if persisting the tree fails, we should still update the data checksum in memory to report back to SCM.
       data.setDataChecksum(dataChecksum);
       writeLock.unlock();
     }
+    return checksumInfo;
   }
 
   /**
@@ -383,8 +374,6 @@
       throw new IOException("Error occurred when writing container merkle tree for containerID "
           + data.getContainerID(), ex);
     }
-    // Set in-memory data checksum.
-    data.setDataChecksum(checksumInfo.getContainerMerkleTree().getDataChecksum());
   }
 
   /**
