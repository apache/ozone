--- conflicted
+++ resolved
@@ -16,11 +16,8 @@
  */
 package org.apache.hadoop.ozone.container.checksum;
 
-<<<<<<< HEAD
 import org.apache.hadoop.hdds.conf.ConfigurationSource;
-=======
 import com.google.common.annotations.VisibleForTesting;
->>>>>>> bde10ab8
 import org.apache.hadoop.hdds.protocol.datanode.proto.ContainerProtos;
 import org.apache.hadoop.ozone.container.common.impl.ContainerData;
 import org.apache.hadoop.ozone.container.common.statemachine.DatanodeConfiguration;
@@ -58,16 +55,11 @@
   /**
    * Creates one instance that should be used to coordinate all container checksum info within a datanode.
    */
-<<<<<<< HEAD
   public ContainerChecksumTreeManager(ConfigurationSource conf) {
     fileLock = SimpleStriped.readWriteLock(
         conf.getObject(DatanodeConfiguration.class).getContainerChecksumLockStripes(), true);
-=======
-  public ContainerChecksumTreeManager(DatanodeConfiguration dnConf) {
-    fileLock = SimpleStriped.readWriteLock(dnConf.getContainerChecksumLockStripes(), true);
     // TODO: TO unregister metrics on stop.
     metrics = ContainerMerkleTreeMetrics.create();
->>>>>>> bde10ab8
   }
 
   /**
@@ -124,7 +116,6 @@
     return new ContainerDiff();
   }
 
-<<<<<<< HEAD
   /**
    * Returns the container checksum tree file for the specified container without deserializing it.
    */
@@ -132,8 +123,6 @@
     return new File(data.getMetadataPath(), data.getContainerID() + ".tree");
   }
 
-=======
->>>>>>> bde10ab8
   private Lock getReadLock(long containerID) {
     return fileLock.get(containerID).readLock();
   }
