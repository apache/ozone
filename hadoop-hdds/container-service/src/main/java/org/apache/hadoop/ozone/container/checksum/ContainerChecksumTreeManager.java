/*
 * Licensed to the Apache Software Foundation (ASF) under one or more
 * contributor license agreements.  See the NOTICE file distributed with this
 * work for additional information regarding copyright ownership.  The ASF
 * licenses this file to you under the Apache License, Version 2.0 (the
 * "License"); you may not use this file except in compliance with the License.
 * You may obtain a copy of the License at
 * <p>
 * http://www.apache.org/licenses/LICENSE-2.0
 * <p>
 * Unless required by applicable law or agreed to in writing, software
 * distributed under the License is distributed on an "AS IS" BASIS,WITHOUT
 * WARRANTIES OR CONDITIONS OF ANY KIND, either express or implied. See the
 * License for the specific language governing permissions and limitations under
 * the License.
 */
package org.apache.hadoop.ozone.container.checksum;

import org.apache.hadoop.hdds.conf.ConfigurationSource;
import com.google.common.annotations.VisibleForTesting;
import org.apache.hadoop.hdds.protocol.datanode.proto.ContainerProtos;
import org.apache.hadoop.ozone.container.common.impl.ContainerData;
import org.apache.hadoop.ozone.container.common.statemachine.DatanodeConfiguration;
import org.apache.hadoop.ozone.container.keyvalue.KeyValueContainerData;

import java.io.File;
import java.io.FileInputStream;
import java.io.FileNotFoundException;
import java.io.FileOutputStream;
import java.io.IOException;
<<<<<<< HEAD
import java.nio.file.Files;
import java.util.Optional;
=======
import java.util.Collection;
>>>>>>> 98369a83
import java.util.SortedSet;
import java.util.TreeSet;
import java.util.concurrent.locks.ReadWriteLock;
import java.util.concurrent.locks.Lock;

import com.google.common.util.concurrent.Striped;
import org.apache.hadoop.hdds.utils.SimpleStriped;
import org.apache.ratis.thirdparty.com.google.protobuf.ByteString;
import org.slf4j.Logger;
import org.slf4j.LoggerFactory;

<<<<<<< HEAD
import static java.nio.file.StandardCopyOption.REPLACE_EXISTING;
import static org.apache.hadoop.util.MetricUtil.captureLatencyNs;
=======
import static org.apache.hadoop.ozone.util.MetricUtil.captureLatencyNs;
>>>>>>> 98369a83

/**
 * This class coordinates reading and writing Container checksum information for all containers.
 */
public class ContainerChecksumTreeManager {

  private static final Logger LOG = LoggerFactory.getLogger(ContainerChecksumTreeManager.class);

  // Used to coordinate reads and writes to each container's checksum file.
  // Each container ID is mapped to a stripe.
  private final Striped<ReadWriteLock> fileLock;
  private final ContainerMerkleTreeMetrics metrics;

  /**
   * Creates one instance that should be used to coordinate all container checksum info within a datanode.
   */
  public ContainerChecksumTreeManager(ConfigurationSource conf) {
    fileLock = SimpleStriped.readWriteLock(
        conf.getObject(DatanodeConfiguration.class).getContainerChecksumLockStripes(), true);
    // TODO: TO unregister metrics on stop.
    metrics = ContainerMerkleTreeMetrics.create();
  }

  /**
   * Writes the specified container merkle tree to the specified container's checksum file.
   * The data merkle tree within the file is replaced with the {@code tree} parameter, but all other content of the
   * file remains unchanged.
   * Concurrent writes to the same file are coordinated internally.
   */
  public void writeContainerDataTree(ContainerData data, ContainerMerkleTree tree) throws IOException {
    Lock writeLock = getWriteLock(data.getContainerID());
    writeLock.lock();
    try {
      ContainerProtos.ContainerChecksumInfo.Builder checksumInfoBuilder = null;
      try {
        // If the file is not present, we will create the data for the first time. This happens under a write lock.
        checksumInfoBuilder = read(data)
            .orElse(ContainerProtos.ContainerChecksumInfo.newBuilder());
      } catch (IOException ex) {
        LOG.error("Failed to read container checksum tree file for container {}. Overwriting it with a new instance.",
            data.getContainerID(), ex);
        checksumInfoBuilder = ContainerProtos.ContainerChecksumInfo.newBuilder();
      }

      checksumInfoBuilder
          .setContainerMerkleTree(captureLatencyNs(metrics.getCreateMerkleTreeLatencyNS(), tree::toProto));
      write(data, checksumInfoBuilder.build());
      LOG.debug("Data merkle tree for container {} updated", data.getContainerID());
    } finally {
      writeLock.unlock();
    }
  }

  /**
   * Adds the specified blocks to the list of deleted blocks specified in the container's checksum file.
   * All other content of the file remains unchanged.
   * Concurrent writes to the same file are coordinated internally.
   */
  public void markBlocksAsDeleted(KeyValueContainerData data, Collection<Long> deletedBlockIDs) throws IOException {
    Lock writeLock = getWriteLock(data.getContainerID());
    writeLock.lock();
    try {
      ContainerProtos.ContainerChecksumInfo.Builder checksumInfoBuilder = null;
      try {
        // If the file is not present, we will create the data for the first time. This happens under a write lock.
        checksumInfoBuilder = read(data)
            .orElse(ContainerProtos.ContainerChecksumInfo.newBuilder());
      } catch (IOException ex) {
        LOG.error("Failed to read container checksum tree file for container {}. Overwriting it with a new instance.",
            data.getContainerID(), ex);
        checksumInfoBuilder = ContainerProtos.ContainerChecksumInfo.newBuilder();
      }

      // Although the persisted block list should already be sorted, we will sort it here to make sure.
      // This will automatically fix any bugs in the persisted order that may show up.
      SortedSet<Long> sortedDeletedBlockIDs = new TreeSet<>(checksumInfoBuilder.getDeletedBlocksList());
      sortedDeletedBlockIDs.addAll(deletedBlockIDs);

      checksumInfoBuilder
          .clearDeletedBlocks()
          .addAllDeletedBlocks(sortedDeletedBlockIDs);
      write(data, checksumInfoBuilder.build());
      LOG.debug("Deleted block list for container {} updated", data.getContainerID());
    } finally {
      writeLock.unlock();
    }
  }

  public ContainerDiff diff(KeyValueContainerData thisContainer, ContainerProtos.ContainerChecksumInfo otherInfo)
      throws IOException {
    // TODO HDDS-10928 compare the checksum info of the two containers and return a summary.
    //  Callers can act on this summary to repair their container replica using the peer's replica.
    //  This method will use the read lock, which is unused in the current implementation.
    return new ContainerDiff();
  }

  /**
   * Returns the container checksum tree file for the specified container without deserializing it.
   */
  public static File getContainerChecksumFile(ContainerData data) {
    return new File(data.getMetadataPath(), data.getContainerID() + ".tree");
  }

  private Lock getReadLock(long containerID) {
    return fileLock.get(containerID).readLock();
  }

  private Lock getWriteLock(long containerID) {
    return fileLock.get(containerID).writeLock();
  }

<<<<<<< HEAD
  private Optional<ContainerProtos.ContainerChecksumInfo.Builder> read(KeyValueContainerData data) throws IOException {
=======
  private ContainerProtos.ContainerChecksumInfo read(ContainerData data) throws IOException {
>>>>>>> 98369a83
    long containerID = data.getContainerID();
    File checksumFile = getContainerChecksumFile(data);
    Lock readLock = getReadLock(containerID);
    readLock.lock();
    try {
      if (!checksumFile.exists()) {
        LOG.debug("No checksum file currently exists for container {} at the path {}", containerID, checksumFile);
        return Optional.empty();
      }
      try (FileInputStream inStream = new FileInputStream(checksumFile)) {
        return captureLatencyNs(metrics.getReadContainerMerkleTreeLatencyNS(),
            () -> Optional.of(ContainerProtos.ContainerChecksumInfo.parseFrom(inStream).toBuilder()));
      }
    } catch (IOException ex) {
      metrics.incrementMerkleTreeReadFailures();
      throw new IOException("Error occurred when reading container merkle tree for containerID "
              + data.getContainerID() + " at path " + checksumFile, ex);
    } finally {
      readLock.unlock();
    }
  }

<<<<<<< HEAD
  private void write(KeyValueContainerData data, ContainerProtos.ContainerChecksumInfo checksumInfo)
      throws IOException {
    File checksumFile = getContainerChecksumFile(data);
    File tmpChecksumFile = getTmpContainerChecksumFile(data);

=======
  private void write(ContainerData data, ContainerProtos.ContainerChecksumInfo checksumInfo) throws IOException {
>>>>>>> 98369a83
    Lock writeLock = getWriteLock(data.getContainerID());
    writeLock.lock();
    try (FileOutputStream tmpOutputStream = new FileOutputStream(tmpChecksumFile)) {
      // Write to a tmp file and rename it into place.
      captureLatencyNs(metrics.getWriteContainerMerkleTreeLatencyNS(), () -> {
        checksumInfo.writeTo(tmpOutputStream);
        Files.move(tmpChecksumFile.toPath(), checksumFile.toPath(), REPLACE_EXISTING);
        // Best effort cleanup of the tmp file. If this fails it will be overwritten on the next write.
        // No operations should read from the tmp file.
        Files.deleteIfExists(tmpChecksumFile.toPath());
      });
    } catch (IOException ex) {
      metrics.incrementMerkleTreeWriteFailures();
      throw new IOException("Error occurred when writing container merkle tree for containerID "
          + data.getContainerID(), ex);
    } finally {
      writeLock.unlock();
    }
  }

<<<<<<< HEAD
  public static File getContainerChecksumFile(KeyValueContainerData data) {
    return new File(data.getMetadataPath(), data.getContainerID() + ".tree");
=======
  public ByteString getContainerChecksumInfo(KeyValueContainerData data)
      throws IOException {
    long containerID = data.getContainerID();
    Lock readLock = getReadLock(containerID);
    readLock.lock();
    try {
      File checksumFile = getContainerChecksumFile(data);

      try (FileInputStream inStream = new FileInputStream(checksumFile)) {
        return ByteString.readFrom(inStream);
      } catch (FileNotFoundException ex) {
        // TODO: Build the container checksum tree when it doesn't exist.
        LOG.debug("No checksum file currently exists for container {} at the path {}. Returning an empty instance.",
            containerID, checksumFile, ex);
      } catch (IOException ex) {
        throw new IOException("Error occured when reading checksum file for container " + containerID +
            " at the path " + checksumFile, ex);
      }
      return ByteString.EMPTY;
    } finally {
      readLock.unlock();
    }
>>>>>>> 98369a83
  }

  public static File getTmpContainerChecksumFile(KeyValueContainerData data) {
    return new File(data.getMetadataPath(), data.getContainerID() + ".tree.tmp");
  }

  @VisibleForTesting
  public ContainerMerkleTreeMetrics getMetrics() {
    return this.metrics;
  }

  /**
   * This class represents the difference between our replica of a container and a peer's replica of a container.
   * It summarizes the operations we need to do to reconcile our replica with the peer replica it was compared to.
   *
   * TODO HDDS-10928
   */
  public static class ContainerDiff {
    public ContainerDiff() {

    }
  }
}<|MERGE_RESOLUTION|>--- conflicted
+++ resolved
@@ -28,12 +28,9 @@
 import java.io.FileNotFoundException;
 import java.io.FileOutputStream;
 import java.io.IOException;
-<<<<<<< HEAD
 import java.nio.file.Files;
 import java.util.Optional;
-=======
 import java.util.Collection;
->>>>>>> 98369a83
 import java.util.SortedSet;
 import java.util.TreeSet;
 import java.util.concurrent.locks.ReadWriteLock;
@@ -45,12 +42,8 @@
 import org.slf4j.Logger;
 import org.slf4j.LoggerFactory;
 
-<<<<<<< HEAD
 import static java.nio.file.StandardCopyOption.REPLACE_EXISTING;
-import static org.apache.hadoop.util.MetricUtil.captureLatencyNs;
-=======
 import static org.apache.hadoop.ozone.util.MetricUtil.captureLatencyNs;
->>>>>>> 98369a83
 
 /**
  * This class coordinates reading and writing Container checksum information for all containers.
@@ -162,11 +155,7 @@
     return fileLock.get(containerID).writeLock();
   }
 
-<<<<<<< HEAD
-  private Optional<ContainerProtos.ContainerChecksumInfo.Builder> read(KeyValueContainerData data) throws IOException {
-=======
-  private ContainerProtos.ContainerChecksumInfo read(ContainerData data) throws IOException {
->>>>>>> 98369a83
+  private Optional<ContainerProtos.ContainerChecksumInfo.Builder> read(ContainerData data) throws IOException {
     long containerID = data.getContainerID();
     File checksumFile = getContainerChecksumFile(data);
     Lock readLock = getReadLock(containerID);
@@ -189,15 +178,10 @@
     }
   }
 
-<<<<<<< HEAD
-  private void write(KeyValueContainerData data, ContainerProtos.ContainerChecksumInfo checksumInfo)
-      throws IOException {
+  private void write(ContainerData data, ContainerProtos.ContainerChecksumInfo checksumInfo) throws IOException {
     File checksumFile = getContainerChecksumFile(data);
     File tmpChecksumFile = getTmpContainerChecksumFile(data);
 
-=======
-  private void write(ContainerData data, ContainerProtos.ContainerChecksumInfo checksumInfo) throws IOException {
->>>>>>> 98369a83
     Lock writeLock = getWriteLock(data.getContainerID());
     writeLock.lock();
     try (FileOutputStream tmpOutputStream = new FileOutputStream(tmpChecksumFile)) {
@@ -218,10 +202,10 @@
     }
   }
 
-<<<<<<< HEAD
   public static File getContainerChecksumFile(KeyValueContainerData data) {
     return new File(data.getMetadataPath(), data.getContainerID() + ".tree");
-=======
+  }
+
   public ByteString getContainerChecksumInfo(KeyValueContainerData data)
       throws IOException {
     long containerID = data.getContainerID();
@@ -244,10 +228,9 @@
     } finally {
       readLock.unlock();
     }
->>>>>>> 98369a83
-  }
-
-  public static File getTmpContainerChecksumFile(KeyValueContainerData data) {
+  }
+
+  public static File getTmpContainerChecksumFile(ContainerData data) {
     return new File(data.getMetadataPath(), data.getContainerID() + ".tree.tmp");
   }
 
