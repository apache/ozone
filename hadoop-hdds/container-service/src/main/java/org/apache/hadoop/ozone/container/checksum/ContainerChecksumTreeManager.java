--- conflicted
+++ resolved
@@ -35,7 +35,6 @@
 import java.util.Collection;
 import java.util.List;
 import java.util.Map;
-import java.util.Optional;
 import java.util.Set;
 import java.util.SortedSet;
 import java.util.TreeMap;
@@ -344,12 +343,7 @@
    */
   public ContainerProtos.ContainerChecksumInfo read(ContainerData data) throws IOException {
     try {
-      return captureLatencyNs(metrics.getReadContainerMerkleTreeLatencyNS(), () ->
-<<<<<<< HEAD
-          Optional.ofNullable(readChecksumInfo(data)));
-=======
-          readChecksumInfo(data).orElse(ContainerProtos.ContainerChecksumInfo.newBuilder().build()));
->>>>>>> 1c2c7f34
+      return captureLatencyNs(metrics.getReadContainerMerkleTreeLatencyNS(), () -> readChecksumInfo(data));
     } catch (IOException ex) {
       metrics.incrementMerkleTreeReadFailures();
       throw ex;
