--- conflicted
+++ resolved
@@ -92,11 +92,7 @@
    * All other content of the file remains unchanged.
    * Concurrent writes to the same file are coordinated internally.
    */
-<<<<<<< HEAD
-  public void markBlocksAsDeleted(ContainerData data, SortedSet<Long> deletedBlockIDs) throws IOException {
-=======
   public void markBlocksAsDeleted(KeyValueContainerData data, Collection<Long> deletedBlockIDs) throws IOException {
->>>>>>> 5cd6a072
     Lock writeLock = getWriteLock(data.getContainerID());
     writeLock.lock();
     try {
@@ -169,12 +165,7 @@
     }
   }
 
-<<<<<<< HEAD
-  private void write(ContainerData data, ContainerProtos.ContainerChecksumInfo checksumInfo)
-      throws IOException {
-=======
   private void write(ContainerData data, ContainerProtos.ContainerChecksumInfo checksumInfo) throws IOException {
->>>>>>> 5cd6a072
     Lock writeLock = getWriteLock(data.getContainerID());
     writeLock.lock();
     try (FileOutputStream outStream = new FileOutputStream(getContainerChecksumFile(data))) {
