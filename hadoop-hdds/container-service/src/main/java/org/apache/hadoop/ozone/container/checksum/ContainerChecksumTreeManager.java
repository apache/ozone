/*
 * Licensed to the Apache Software Foundation (ASF) under one or more
 * contributor license agreements.  See the NOTICE file distributed with this
 * work for additional information regarding copyright ownership.  The ASF
 * licenses this file to you under the Apache License, Version 2.0 (the
 * "License"); you may not use this file except in compliance with the License.
 * You may obtain a copy of the License at
 * <p>
 * http://www.apache.org/licenses/LICENSE-2.0
 * <p>
 * Unless required by applicable law or agreed to in writing, software
 * distributed under the License is distributed on an "AS IS" BASIS,WITHOUT
 * WARRANTIES OR CONDITIONS OF ANY KIND, either express or implied. See the
 * License for the specific language governing permissions and limitations under
 * the License.
 */
package org.apache.hadoop.ozone.container.checksum;

import org.apache.hadoop.hdds.conf.ConfigurationSource;
import com.google.common.annotations.VisibleForTesting;
import org.apache.hadoop.hdds.protocol.datanode.proto.ContainerProtos;
import org.apache.hadoop.ozone.container.common.impl.ContainerData;
import org.apache.hadoop.ozone.container.common.statemachine.DatanodeConfiguration;
import org.apache.hadoop.ozone.container.keyvalue.KeyValueContainerData;

import java.io.File;
import java.io.FileInputStream;
import java.io.FileNotFoundException;
import java.io.FileOutputStream;
import java.io.IOException;
import java.nio.file.Files;
import java.util.Optional;
import java.util.Collection;
import java.util.SortedSet;
import java.util.TreeSet;
import java.util.concurrent.locks.Lock;
import java.util.concurrent.locks.ReentrantLock;

import com.google.common.util.concurrent.Striped;
import org.apache.hadoop.hdds.utils.SimpleStriped;
import org.apache.ratis.thirdparty.com.google.protobuf.ByteString;
import org.apache.ratis.util.Preconditions;
import org.slf4j.Logger;
import org.slf4j.LoggerFactory;

import static java.nio.file.StandardCopyOption.ATOMIC_MOVE;
import static java.nio.file.StandardCopyOption.REPLACE_EXISTING;
import static org.apache.hadoop.ozone.util.MetricUtil.captureLatencyNs;

/**
 * This class coordinates reading and writing Container checksum information for all containers.
 */
public class ContainerChecksumTreeManager {

  private static final Logger LOG = LoggerFactory.getLogger(ContainerChecksumTreeManager.class);

  // Used to coordinate writes to each container's checksum file.
  // Each container ID is mapped to a stripe.
  // The file is atomically renamed into place, so readers do not need coordination.
  private final Striped<Lock> fileLock;
  private final ContainerMerkleTreeMetrics metrics;

  /**
   * Creates one instance that should be used to coordinate all container checksum info within a datanode.
   */
  public ContainerChecksumTreeManager(ConfigurationSource conf) {
<<<<<<< HEAD
    fileLock = SimpleStriped.custom(conf.getObject(DatanodeConfiguration.class).getContainerChecksumLockStripes(),
        () -> new ReentrantLock(true));
    // TODO: TO unregister metrics on stop.
=======
    fileLock = SimpleStriped.readWriteLock(
        conf.getObject(DatanodeConfiguration.class).getContainerChecksumLockStripes(), true);
>>>>>>> 5cd6a072
    metrics = ContainerMerkleTreeMetrics.create();
  }

  public void stop() {
    ContainerMerkleTreeMetrics.unregister();
  }

  /**
   * Writes the specified container merkle tree to the specified container's checksum file.
   * The data merkle tree within the file is replaced with the {@code tree} parameter, but all other content of the
   * file remains unchanged.
   * Concurrent writes to the same file are coordinated internally.
   */
  public void writeContainerDataTree(ContainerData data, ContainerMerkleTree tree) throws IOException {
    long containerID = data.getContainerID();
    Lock writeLock = getLock(containerID);
    writeLock.lock();
    try {
      ContainerProtos.ContainerChecksumInfo.Builder checksumInfoBuilder = null;
      try {
        // If the file is not present, we will create the data for the first time. This happens under a write lock.
        checksumInfoBuilder = read(data)
            .orElse(ContainerProtos.ContainerChecksumInfo.newBuilder());
      } catch (IOException ex) {
        LOG.error("Failed to read container checksum tree file for container {}. Overwriting it with a new instance.",
            containerID, ex);
        checksumInfoBuilder = ContainerProtos.ContainerChecksumInfo.newBuilder();
      }

      checksumInfoBuilder
          .setContainerID(containerID)
          .setContainerMerkleTree(captureLatencyNs(metrics.getCreateMerkleTreeLatencyNS(), tree::toProto));
      write(data, checksumInfoBuilder.build());
      LOG.debug("Data merkle tree for container {} updated", containerID);
    } finally {
      writeLock.unlock();
    }
  }

  /**
   * Adds the specified blocks to the list of deleted blocks specified in the container's checksum file.
   * All other content of the file remains unchanged.
   * Concurrent writes to the same file are coordinated internally.
   */
  public void markBlocksAsDeleted(KeyValueContainerData data, Collection<Long> deletedBlockIDs) throws IOException {
    long containerID = data.getContainerID();
    Lock writeLock = getLock(containerID);
    writeLock.lock();
    try {
      ContainerProtos.ContainerChecksumInfo.Builder checksumInfoBuilder = null;
      try {
        // If the file is not present, we will create the data for the first time. This happens under a write lock.
        checksumInfoBuilder = read(data)
            .orElse(ContainerProtos.ContainerChecksumInfo.newBuilder());
      } catch (IOException ex) {
        LOG.error("Failed to read container checksum tree file for container {}. Overwriting it with a new instance.",
            data.getContainerID(), ex);
        checksumInfoBuilder = ContainerProtos.ContainerChecksumInfo.newBuilder();
      }

      // Although the persisted block list should already be sorted, we will sort it here to make sure.
      // This will automatically fix any bugs in the persisted order that may show up.
      SortedSet<Long> sortedDeletedBlockIDs = new TreeSet<>(checksumInfoBuilder.getDeletedBlocksList());
      sortedDeletedBlockIDs.addAll(deletedBlockIDs);

      checksumInfoBuilder
          .setContainerID(containerID)
          .clearDeletedBlocks()
          .addAllDeletedBlocks(sortedDeletedBlockIDs);
      write(data, checksumInfoBuilder.build());
      LOG.debug("Deleted block list for container {} updated with {} new blocks", data.getContainerID(),
          sortedDeletedBlockIDs.size());
    } finally {
      writeLock.unlock();
    }
  }

  public ContainerDiff diff(KeyValueContainerData thisContainer, ContainerProtos.ContainerChecksumInfo otherInfo)
      throws IOException {
    // TODO HDDS-10928 compare the checksum info of the two containers and return a summary.
    //  Callers can act on this summary to repair their container replica using the peer's replica.
    //  This method will use the read lock, which is unused in the current implementation.
    return new ContainerDiff();
  }

  /**
   * Returns the container checksum tree file for the specified container without deserializing it.
   */
  @VisibleForTesting
  public static File getContainerChecksumFile(ContainerData data) {
    return new File(data.getMetadataPath(), data.getContainerID() + ".tree");
  }

  @VisibleForTesting
  public static File getTmpContainerChecksumFile(ContainerData data) {
    return new File(data.getMetadataPath(), data.getContainerID() + ".tree.tmp");
  }

  private Lock getLock(long containerID) {
    return fileLock.get(containerID);
  }

  /**
   * Callers are not required to hold a lock while calling this since writes are done to a tmp file and atomically
   * swapped into place.
   */
  private Optional<ContainerProtos.ContainerChecksumInfo.Builder> read(ContainerData data) throws IOException {
    long containerID = data.getContainerID();
    File checksumFile = getContainerChecksumFile(data);
    try {
      if (!checksumFile.exists()) {
        LOG.debug("No checksum file currently exists for container {} at the path {}", containerID, checksumFile);
        return Optional.empty();
      }
      try (FileInputStream inStream = new FileInputStream(checksumFile)) {
        return captureLatencyNs(metrics.getReadContainerMerkleTreeLatencyNS(),
            () -> Optional.of(ContainerProtos.ContainerChecksumInfo.parseFrom(inStream).toBuilder()));
      }
    } catch (IOException ex) {
      metrics.incrementMerkleTreeReadFailures();
      throw new IOException("Error occurred when reading container merkle tree for containerID "
              + data.getContainerID() + " at path " + checksumFile, ex);
    }
  }

  /**
   * Callers should have acquired the write lock before calling this method.
   */
  private void write(ContainerData data, ContainerProtos.ContainerChecksumInfo checksumInfo) throws IOException {
    // Make sure callers filled in required fields before writing.
    Preconditions.assertTrue(checksumInfo.hasContainerID());

    File checksumFile = getContainerChecksumFile(data);
    File tmpChecksumFile = getTmpContainerChecksumFile(data);

    try (FileOutputStream tmpOutputStream = new FileOutputStream(tmpChecksumFile)) {
      // Write to a tmp file and rename it into place.
      captureLatencyNs(metrics.getWriteContainerMerkleTreeLatencyNS(), () -> {
        checksumInfo.writeTo(tmpOutputStream);
        Files.move(tmpChecksumFile.toPath(), checksumFile.toPath(), REPLACE_EXISTING, ATOMIC_MOVE);
      });
    } catch (IOException ex) {
      // If the move failed and left behind the tmp file, the tmp file will be overwritten on the next successful write.
      // Nothing reads directly from the tmp file.
      metrics.incrementMerkleTreeWriteFailures();
      throw new IOException("Error occurred when writing container merkle tree for containerID "
          + data.getContainerID(), ex);
    }
  }

  /**
   * Reads the container checksum info file from the disk as bytes.
   * Callers are not required to hold a lock while calling this since writes are done to a tmp file and atomically
   * swapped into place.
   *
   * @throws FileNotFoundException When the file does not exist. It may not have been generated yet for this container.
   * @throws IOException On error reading the file.
   */
  public ByteString getContainerChecksumInfo(KeyValueContainerData data) throws IOException {
    File checksumFile = getContainerChecksumFile(data);
    try (FileInputStream inStream = new FileInputStream(checksumFile)) {
      return ByteString.readFrom(inStream);
    }
  }

  @VisibleForTesting
  public ContainerMerkleTreeMetrics getMetrics() {
    return this.metrics;
  }

  /**
   * This class represents the difference between our replica of a container and a peer's replica of a container.
   * It summarizes the operations we need to do to reconcile our replica with the peer replica it was compared to.
   *
   * TODO HDDS-10928
   */
  public static class ContainerDiff {
    public ContainerDiff() {

    }
  }
}<|MERGE_RESOLUTION|>--- conflicted
+++ resolved
@@ -64,14 +64,8 @@
    * Creates one instance that should be used to coordinate all container checksum info within a datanode.
    */
   public ContainerChecksumTreeManager(ConfigurationSource conf) {
-<<<<<<< HEAD
     fileLock = SimpleStriped.custom(conf.getObject(DatanodeConfiguration.class).getContainerChecksumLockStripes(),
         () -> new ReentrantLock(true));
-    // TODO: TO unregister metrics on stop.
-=======
-    fileLock = SimpleStriped.readWriteLock(
-        conf.getObject(DatanodeConfiguration.class).getContainerChecksumLockStripes(), true);
->>>>>>> 5cd6a072
     metrics = ContainerMerkleTreeMetrics.create();
   }
 
