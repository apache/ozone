/*
 * Licensed to the Apache Software Foundation (ASF) under one or more
 * contributor license agreements. See the NOTICE file distributed with
 * this work for additional information regarding copyright ownership.
 * The ASF licenses this file to You under the Apache License, Version 2.0
 * (the "License"); you may not use this file except in compliance with
 * the License. You may obtain a copy of the License at
 *
 *      http://www.apache.org/licenses/LICENSE-2.0
 *
 * Unless required by applicable law or agreed to in writing, software
 * distributed under the License is distributed on an "AS IS" BASIS,
 * WITHOUT WARRANTIES OR CONDITIONS OF ANY KIND, either express or implied.
 * See the License for the specific language governing permissions and
 * limitations under the License.
 */

package org.apache.hadoop.ozone.container.checksum;

import static java.nio.file.StandardCopyOption.ATOMIC_MOVE;
import static org.apache.hadoop.hdds.HddsUtils.checksumToString;
import static org.apache.hadoop.ozone.OzoneConsts.CONTAINER_DATA_CHECKSUM_EXTENSION;
import static org.apache.hadoop.ozone.util.MetricUtil.captureLatencyNs;

import com.google.common.annotations.VisibleForTesting;
import com.google.common.util.concurrent.Striped;
import java.io.File;
import java.io.FileNotFoundException;
import java.io.IOException;
import java.io.InputStream;
import java.io.OutputStream;
import java.nio.file.Files;
<<<<<<< HEAD
import java.nio.file.NoSuchFileException;
import java.util.ArrayList;
=======
>>>>>>> 54f26492
import java.util.Collection;
import java.util.HashSet;
import java.util.List;
import java.util.Map;
import java.util.Set;
import java.util.SortedSet;
import java.util.TreeMap;
import java.util.TreeSet;
import java.util.concurrent.locks.Lock;
import java.util.concurrent.locks.ReentrantLock;
import java.util.function.BiConsumer;
import java.util.function.Function;
import java.util.stream.Collectors;
import org.apache.hadoop.hdds.conf.ConfigurationSource;
import org.apache.hadoop.hdds.protocol.datanode.proto.ContainerProtos;
import org.apache.hadoop.hdds.scm.container.common.helpers.StorageContainerException;
import org.apache.hadoop.hdds.utils.SimpleStriped;
import org.apache.hadoop.ozone.container.common.helpers.BlockData;
import org.apache.hadoop.ozone.container.common.impl.ContainerData;
import org.apache.hadoop.ozone.container.common.statemachine.DatanodeConfiguration;
import org.apache.hadoop.ozone.container.keyvalue.KeyValueContainerData;
import org.apache.ratis.thirdparty.com.google.protobuf.ByteString;
import org.apache.ratis.util.Preconditions;
import org.slf4j.Logger;
import org.slf4j.LoggerFactory;

/**
 * This class coordinates reading and writing Container checksum information for all containers.
 */
public class ContainerChecksumTreeManager {

  private static final Logger LOG = LoggerFactory.getLogger(ContainerChecksumTreeManager.class);

  // Used to coordinate writes to each container's checksum file.
  // Each container ID is mapped to a stripe.
  // The file is atomically renamed into place, so readers do not need coordination.
  private final Striped<Lock> fileLock;
  private final ContainerMerkleTreeMetrics metrics;

  /**
   * Creates one instance that should be used to coordinate all container checksum info within a datanode.
   */
  public ContainerChecksumTreeManager(ConfigurationSource conf) {
    fileLock = SimpleStriped.custom(conf.getObject(DatanodeConfiguration.class).getContainerChecksumLockStripes(),
        () -> new ReentrantLock(true));
    metrics = ContainerMerkleTreeMetrics.create();
  }

  public void stop() {
    ContainerMerkleTreeMetrics.unregister();
  }

  /**
   * Writes the specified container merkle tree to the specified container's checksum file.
   * The data merkle tree within the file is replaced with the {@code tree} parameter, but all other content of the
   * file remains unchanged.
   * Concurrent writes to the same file are coordinated internally.
   */
  public ContainerProtos.ContainerChecksumInfo writeContainerDataTree(ContainerData data,
      ContainerMerkleTreeWriter tree) throws IOException {
    long containerID = data.getContainerID();
    ContainerProtos.ContainerChecksumInfo checksumInfo = null;
    Lock writeLock = getLock(containerID);
    writeLock.lock();
    try {
      ContainerProtos.ContainerChecksumInfo.Builder checksumInfoBuilder = readOrCreate(data).toBuilder();

      // Get existing deleted blocks to include in checksum calculation
      List<ContainerProtos.BlockMerkleTree> deletedBlocks = checksumInfoBuilder.getDeletedBlocksList();
      
      ContainerProtos.ContainerMerkleTree treeProto = captureLatencyNs(metrics.getCreateMerkleTreeLatencyNS(),
          () -> tree.toProto(deletedBlocks));
      checksumInfoBuilder
          .setContainerID(containerID)
          .setContainerMerkleTree(treeProto);
      checksumInfo = checksumInfoBuilder.build();
      write(data, checksumInfo);
      LOG.debug("Data merkle tree for container {} updated with container checksum {}", containerID,
          checksumToString(treeProto.getDataChecksum()));
    } finally {
      writeLock.unlock();
    }
    return checksumInfo;
  }

  /**
   * Helper method to create a BlockMerkleTree from BlockData with proper checksum.
   */
  public static ContainerProtos.BlockMerkleTree createBlockMerkleTreeFromBlockData(BlockData blockData) {
    ContainerMerkleTreeWriter.BlockMerkleTreeWriter blockMerkleTreeWriter = new ContainerMerkleTreeWriter
        .BlockMerkleTreeWriter(blockData.getLocalID());
    blockMerkleTreeWriter.addChunks(blockData.getChunks());
    return blockMerkleTreeWriter.toProto();
  }

  /**
   * Adds the specified blocks to the list of deleted blocks specified in the container's checksum file.
   * All other content of the file remains unchanged.
   * Concurrent writes to the same file are coordinated internally.
   */
  public void markBlocksAsDeleted(KeyValueContainerData data,
                                  Collection<ContainerProtos.BlockMerkleTree> deletedBlocks) throws IOException {
    long containerID = data.getContainerID();
    Lock writeLock = getLock(containerID);
    writeLock.lock();
    try {
      ContainerProtos.ContainerChecksumInfo.Builder checksumInfoBuilder = readOrCreate(data).toBuilder();

      // Although the persisted block list should already be sorted, we will sort it here to make sure.
      // This will automatically fix any bugs in the persisted order that may show up.
      // Add the original blocks to the list.
      Collection<ContainerProtos.BlockMerkleTree> allDeletedBlocks =
          new ArrayList<>(checksumInfoBuilder.getDeletedBlocksList());
      allDeletedBlocks.addAll(deletedBlocks);

      // Sort and deduplicate the list.
      Map<Long, ContainerProtos.BlockMerkleTree> sortedDeletedBlocks = allDeletedBlocks.stream()
          .collect(Collectors.toMap(ContainerProtos.BlockMerkleTree::getBlockID,
              Function.identity(),
              (a, b) -> a,
              TreeMap::new));

      checksumInfoBuilder
          .setContainerID(containerID)
          .clearDeletedBlocks()
          .addAllDeletedBlocks(sortedDeletedBlocks.values());

      write(data, checksumInfoBuilder.build());
      LOG.debug("Deleted block list for container {} updated with {} new blocks", data.getContainerID(),
          sortedDeletedBlocks.size());
    } finally {
      writeLock.unlock();
    }
  }

  /**
   * Compares the checksum info of the container with the peer's checksum info and returns a report of the differences.
   * @param thisChecksumInfo The checksum info of the container on this datanode.
   * @param peerChecksumInfo The checksum info of the container on the peer datanode.
   * @param containerData The container data to update with peer deleted blocks if needed.
   */
  public ContainerDiffReport diff(ContainerProtos.ContainerChecksumInfo thisChecksumInfo,
                                  ContainerProtos.ContainerChecksumInfo peerChecksumInfo,
                                  KeyValueContainerData containerData) throws
      StorageContainerException {

    ContainerDiffReport report = new ContainerDiffReport(thisChecksumInfo.getContainerID());
    try {
      captureLatencyNs(metrics.getMerkleTreeDiffLatencyNS(), () -> {
        Preconditions.assertNotNull(thisChecksumInfo, "Datanode's checksum info is null.");
        Preconditions.assertNotNull(peerChecksumInfo, "Peer checksum info is null.");
        if (thisChecksumInfo.getContainerID() != peerChecksumInfo.getContainerID()) {
          throw new StorageContainerException("Container ID does not match. Local container ID "
              + thisChecksumInfo.getContainerID() + " , Peer container ID " + peerChecksumInfo.getContainerID(),
              ContainerProtos.Result.CONTAINER_ID_MISMATCH);
        }

        compareContainerMerkleTree(thisChecksumInfo, peerChecksumInfo, report, containerData);
      });
    } catch (IOException ex) {
      metrics.incrementMerkleTreeDiffFailures();
      throw new StorageContainerException("Container Diff failed for container #" + thisChecksumInfo.getContainerID(),
          ex, ContainerProtos.Result.IO_EXCEPTION);
    }

    // Update Container Diff metrics based on the diff report.
    if (report.needsRepair()) {
      metrics.incrementRepairContainerDiffs();
      metrics.incrementCorruptChunksIdentified(report.getNumCorruptChunks());
      metrics.incrementMissingBlocksIdentified(report.getNumMissingBlocks());
      metrics.incrementMissingChunksIdentified(report.getNumMissingChunks());
    } else {
      metrics.incrementNoRepairContainerDiffs();
    }
    return report;
  }

  private void compareContainerMerkleTree(ContainerProtos.ContainerChecksumInfo thisChecksumInfo,
                                          ContainerProtos.ContainerChecksumInfo peerChecksumInfo,
                                          ContainerDiffReport report,
                                          KeyValueContainerData containerData) {
    ContainerProtos.ContainerMerkleTree thisMerkleTree = thisChecksumInfo.getContainerMerkleTree();
    ContainerProtos.ContainerMerkleTree peerMerkleTree = peerChecksumInfo.getContainerMerkleTree();
    Set<Long> thisDeletedBlockSet = getDeletedBlockIDs(thisChecksumInfo);
    Set<Long> peerDeletedBlockSet = getDeletedBlockIDs(peerChecksumInfo);

    if (thisMerkleTree.getDataChecksum() == peerMerkleTree.getDataChecksum()) {
      return;
    }

    List<ContainerProtos.BlockMerkleTree> thisBlockMerkleTreeList = thisMerkleTree.getBlockMerkleTreeList();
    List<ContainerProtos.BlockMerkleTree> peerBlockMerkleTreeList = peerMerkleTree.getBlockMerkleTreeList();
    
    // Create a set of all block IDs that we have (either in tree or deleted)
    Set<Long> thisAllBlockIDs = new HashSet<>(thisDeletedBlockSet);
    thisBlockMerkleTreeList.forEach(block -> thisAllBlockIDs.add(block.getBlockID()));
    
    int thisIdx = 0, peerIdx = 0;

    // Step 1: Process both lists while elements are present in both
    while (thisIdx < thisBlockMerkleTreeList.size() && peerIdx < peerBlockMerkleTreeList.size()) {
      ContainerProtos.BlockMerkleTree thisBlockMerkleTree = thisBlockMerkleTreeList.get(thisIdx);
      ContainerProtos.BlockMerkleTree peerBlockMerkleTree = peerBlockMerkleTreeList.get(peerIdx);

      if (thisBlockMerkleTree.getBlockID() == peerBlockMerkleTree.getBlockID()) {
        // Matching block ID; check if the block is deleted and handle the cases;
        // 1) If the block is deleted in both the block merkle tree, We can ignore comparing them.
        // 2) If the block is only deleted in our merkle tree, The BG service should have deleted our
        //    block and the peer's BG service hasn't run yet. We can ignore comparing them.
        // 3) If the block is only deleted in peer merkle tree, we can't reconcile for this block. It might be
        //    deleted by peer's BG service. We can ignore comparing them.
        
        boolean thisBlockDeleted = thisDeletedBlockSet.contains(thisBlockMerkleTree.getBlockID());
        boolean peerBlockDeleted = peerDeletedBlockSet.contains(thisBlockMerkleTree.getBlockID());
        
        if (thisBlockDeleted && peerBlockDeleted) {
          // Both blocks are deleted - check for checksum mismatch and log warning if different
          if (thisBlockMerkleTree.getDataChecksum() != peerBlockMerkleTree.getDataChecksum()) {
            LOG.warn("Checksum mismatch detected between deleted blocks for block {} in container {}. " +
                "Our checksum: {}, peer checksum: {}. This indicates the blocks had different checksums " +
                "when deleted and cannot be resolved.",
                thisBlockMerkleTree.getBlockID(), thisChecksumInfo.getContainerID(),
                thisBlockMerkleTree.getDataChecksum(), peerBlockMerkleTree.getDataChecksum());
          }
        } else if (!thisBlockDeleted && !peerBlockDeleted &&
            thisBlockMerkleTree.getDataChecksum() != peerBlockMerkleTree.getDataChecksum()) {
          compareBlockMerkleTree(thisBlockMerkleTree, peerBlockMerkleTree, report);
        }
        thisIdx++;
        peerIdx++;
      } else if (thisBlockMerkleTree.getBlockID() < peerBlockMerkleTree.getBlockID()) {
        // this block merkle tree's block id is smaller. Which means our merkle tree has some blocks which the peer
        // doesn't have. We can skip these, the peer will pick up these block when it reconciles with our merkle tree.
        thisIdx++;
      } else {
        // Peer block's ID is smaller; record missing block if peerDeletedBlockSet doesn't contain the blockId
        // and advance peerIdx
        if (!peerDeletedBlockSet.contains(peerBlockMerkleTree.getBlockID())) {
          report.addMissingBlock(peerBlockMerkleTree);
        }
        peerIdx++;
      }
    }

    // Step 2: Process remaining blocks in the peer list
    while (peerIdx < peerBlockMerkleTreeList.size()) {
      ContainerProtos.BlockMerkleTree peerBlockMerkleTree = peerBlockMerkleTreeList.get(peerIdx);
      if (!peerDeletedBlockSet.contains(peerBlockMerkleTree.getBlockID())) {
        report.addMissingBlock(peerBlockMerkleTree);
      }
      peerIdx++;
    }

    // If we have remaining block in thisMerkleTree, we can skip these blocks. The peers will pick this block from
    // us when they reconcile.
    
    // Check for peer deleted blocks that we don't have (either in our tree or our deleted list)
    // These blocks were deleted before upgrading to reconciliation and need to be added to our deleted list
    List<ContainerProtos.BlockMerkleTree> peerDeletedBlocksToAdd = new ArrayList<>();
    for (ContainerProtos.BlockMerkleTree peerDeletedBlock : peerChecksumInfo.getDeletedBlocksList()) {
      if (!thisAllBlockIDs.contains(peerDeletedBlock.getBlockID())) {
        peerDeletedBlocksToAdd.add(peerDeletedBlock);
        LOG.info("Found peer deleted block {} that we don't have in container {}. Adding to our deleted block list.",
            peerDeletedBlock.getBlockID(), containerData.getContainerID());
      }
    }
    
    // Directly add peer deleted blocks to our container's deleted block list
    if (!peerDeletedBlocksToAdd.isEmpty()) {
      try {
        // The deleted blocks added will update the checksum when we call updateAndGetContainerChecksum
        markBlocksAsDeleted(containerData, peerDeletedBlocksToAdd);
        LOG.info("Added {} peer deleted blocks to container {} deleted block list to converge checksums",
            peerDeletedBlocksToAdd.size(), containerData.getContainerID());
      } catch (IOException e) {
        LOG.error("Failed to add peer deleted blocks to container {} deleted block list", 
            containerData.getContainerID(), e);
      }
    }
  }

  private void compareBlockMerkleTree(ContainerProtos.BlockMerkleTree thisBlockMerkleTree,
                                      ContainerProtos.BlockMerkleTree peerBlockMerkleTree,
                                      ContainerDiffReport report) {

    List<ContainerProtos.ChunkMerkleTree> thisChunkMerkleTreeList = thisBlockMerkleTree.getChunkMerkleTreeList();
    List<ContainerProtos.ChunkMerkleTree> peerChunkMerkleTreeList = peerBlockMerkleTree.getChunkMerkleTreeList();
    int thisIdx = 0, peerIdx = 0;
    long containerID = report.getContainerID();
    long blockID = thisBlockMerkleTree.getBlockID();

    // Step 1: Process both lists while elements are present in both
    while (thisIdx < thisChunkMerkleTreeList.size() && peerIdx < peerChunkMerkleTreeList.size()) {
      ContainerProtos.ChunkMerkleTree thisChunkMerkleTree = thisChunkMerkleTreeList.get(thisIdx);
      ContainerProtos.ChunkMerkleTree peerChunkMerkleTree = peerChunkMerkleTreeList.get(peerIdx);

      if (thisChunkMerkleTree.getOffset() == peerChunkMerkleTree.getOffset()) {
        // Possible state when this Checksum != peer Checksum:
        // thisTree = Healthy, peerTree = Healthy -> Both are healthy, No repair needed. Skip.
        // thisTree = Unhealthy, peerTree = Healthy -> Add to corrupt chunk.
        // thisTree = Healthy, peerTree = unhealthy -> Do nothing as thisTree is healthy.
        // thisTree = Unhealthy, peerTree = Unhealthy -> Do Nothing as both are corrupt.
        if (thisChunkMerkleTree.getDataChecksum() != peerChunkMerkleTree.getDataChecksum() &&
            !thisChunkMerkleTree.getChecksumMatches()) {
          reportChunkIfHealthy(containerID, blockID, peerChunkMerkleTree, report::addCorruptChunk);
        }
        thisIdx++;
        peerIdx++;
      } else if (thisChunkMerkleTree.getOffset() < peerChunkMerkleTree.getOffset()) {
        // this chunk merkle tree's offset is smaller. Which means our merkle tree has some chunks which the peer
        // doesn't have. We can skip these, the peer will pick up these chunks when it reconciles with our merkle tree.
        thisIdx++;
      } else {
        // Peer chunk's offset is smaller; record missing chunk and advance peerIdx
        reportChunkIfHealthy(containerID, blockID, peerChunkMerkleTree, report::addMissingChunk);
        peerIdx++;
      }
    }

    // Step 2: Process remaining chunks in the peer list
    while (peerIdx < peerChunkMerkleTreeList.size()) {
      reportChunkIfHealthy(containerID, blockID, peerChunkMerkleTreeList.get(peerIdx), report::addMissingChunk);
      peerIdx++;
    }

    // If we have remaining chunks in thisBlockMerkleTree, we can skip these chunks. The peers will pick these
    // chunks from us when they reconcile.
  }

  private void reportChunkIfHealthy(long containerID, long blockID, ContainerProtos.ChunkMerkleTree peerTree,
      BiConsumer<Long, ContainerProtos.ChunkMerkleTree> addToReport) {
    if (peerTree.getChecksumMatches()) {
      addToReport.accept(blockID, peerTree);
    } else {
      LOG.warn("Skipping chunk at offset {} in block {} of container {} since peer reported it as " +
          "unhealthy.", peerTree.getOffset(), blockID, containerID);
    }
  }

  public static long getDataChecksum(ContainerProtos.ContainerChecksumInfo checksumInfo) {
    return checksumInfo.getContainerMerkleTree().getDataChecksum();
  }

  /**
   * Returns the container checksum tree file for the specified container without deserializing it.
   */
  public static File getContainerChecksumFile(ContainerData data) {
    return new File(data.getMetadataPath(), data.getContainerID() + CONTAINER_DATA_CHECKSUM_EXTENSION);
  }

  @VisibleForTesting
  public static File getTmpContainerChecksumFile(ContainerData data) {
    return new File(data.getMetadataPath(), data.getContainerID() + CONTAINER_DATA_CHECKSUM_EXTENSION + ".tmp");
  }

  private Lock getLock(long containerID) {
    return fileLock.get(containerID);
  }

  /**
   * Reads the checksum info of the specified container. If the tree file with the information does not exist, an empty
   * instance is returned.
   * Callers are not required to hold a lock while calling this since writes are done to a tmp file and atomically
   * swapped into place.
   */
  public ContainerProtos.ContainerChecksumInfo read(ContainerData data) throws IOException {
    try {
      return captureLatencyNs(metrics.getReadContainerMerkleTreeLatencyNS(), () -> readChecksumInfo(data));
    } catch (IOException ex) {
      metrics.incrementMerkleTreeReadFailures();
      throw ex;
    }
  }

  /**
   * Reads the checksum info of the specified container. If the tree file with the information does not exist, or there
   * is an exception trying to read the file, an empty instance is returned.
   */
  private ContainerProtos.ContainerChecksumInfo readOrCreate(ContainerData data) {
    try {
      // If the file is not present, we will create the data for the first time. This happens under a write lock.
      return read(data);
    } catch (IOException ex) {
      LOG.error("Failed to read container checksum tree file for container {}. Overwriting it with a new instance.",
          data.getContainerID(), ex);
      return ContainerProtos.ContainerChecksumInfo.newBuilder().build();
    }
  }

  /**
   * Callers should have acquired the write lock before calling this method.
   */
  private void write(ContainerData data, ContainerProtos.ContainerChecksumInfo checksumInfo) throws IOException {
    // Make sure callers filled in required fields before writing.
    Preconditions.assertTrue(checksumInfo.hasContainerID());

    File checksumFile = getContainerChecksumFile(data);
    File tmpChecksumFile = getTmpContainerChecksumFile(data);

    try (OutputStream tmpOutputStream = Files.newOutputStream(tmpChecksumFile.toPath())) {
      // Write to a tmp file and rename it into place.
      captureLatencyNs(metrics.getWriteContainerMerkleTreeLatencyNS(), () -> {
        checksumInfo.writeTo(tmpOutputStream);
        Files.move(tmpChecksumFile.toPath(), checksumFile.toPath(), ATOMIC_MOVE);
      });
    } catch (IOException ex) {
      // If the move failed and left behind the tmp file, the tmp file will be overwritten on the next successful write.
      // Nothing reads directly from the tmp file.
      metrics.incrementMerkleTreeWriteFailures();
      throw new IOException("Error occurred when writing container merkle tree for containerID "
          + data.getContainerID(), ex);
    }
  }

  // TODO HDDS-13245 This method will no longer be required.
  private SortedSet<Long> getDeletedBlockIDs(ContainerProtos.ContainerChecksumInfoOrBuilder checksumInfo) {
    return checksumInfo.getDeletedBlocksList().stream()
        .map(ContainerProtos.BlockMerkleTree::getBlockID)
        .collect(Collectors.toCollection(TreeSet::new));
  }

  /**
   * Reads the container checksum info file from the disk as bytes.
   * Callers are not required to hold a lock while calling this since writes are done to a tmp file and atomically
   * swapped into place.
   *
   * @throws FileNotFoundException When the file does not exist. It may not have been generated yet for this container.
   * @throws IOException On error reading the file.
   */
  public ByteString getContainerChecksumInfo(KeyValueContainerData data) throws IOException {
    File checksumFile = getContainerChecksumFile(data);
    if (!checksumFile.exists()) {
      throw new FileNotFoundException("Checksum file does not exist for container #" + data.getContainerID());
    }

    try (InputStream inStream = Files.newInputStream(checksumFile.toPath())) {
      return ByteString.readFrom(inStream);
    }
  }

  /**
   * Reads the container checksum info file (containerID.tree) from the disk.
   * Callers are not required to hold a lock while calling this since writes are done to a tmp file and atomically
   * swapped into place.
   */
  public static ContainerProtos.ContainerChecksumInfo readChecksumInfo(ContainerData data)
      throws IOException {
    long containerID = data.getContainerID();
    File checksumFile = getContainerChecksumFile(data);
    try {
      if (!checksumFile.exists()) {
        LOG.debug("No checksum file currently exists for container {} at the path {}", containerID, checksumFile);
        return ContainerProtos.ContainerChecksumInfo.newBuilder().build();
      }

      try (InputStream inStream = Files.newInputStream(checksumFile.toPath())) {
        return ContainerProtos.ContainerChecksumInfo.parseFrom(inStream);
      }
    } catch (IOException ex) {
      throw new IOException("Error occurred when reading container merkle tree for containerID "
          + data.getContainerID() + " at path " + checksumFile, ex);
    }
  }

  @VisibleForTesting
  public ContainerMerkleTreeMetrics getMetrics() {
    return this.metrics;
  }
}<|MERGE_RESOLUTION|>--- conflicted
+++ resolved
@@ -30,11 +30,7 @@
 import java.io.InputStream;
 import java.io.OutputStream;
 import java.nio.file.Files;
-<<<<<<< HEAD
-import java.nio.file.NoSuchFileException;
 import java.util.ArrayList;
-=======
->>>>>>> 54f26492
 import java.util.Collection;
 import java.util.HashSet;
 import java.util.List;
@@ -104,7 +100,7 @@
 
       // Get existing deleted blocks to include in checksum calculation
       List<ContainerProtos.BlockMerkleTree> deletedBlocks = checksumInfoBuilder.getDeletedBlocksList();
-      
+
       ContainerProtos.ContainerMerkleTree treeProto = captureLatencyNs(metrics.getCreateMerkleTreeLatencyNS(),
           () -> tree.toProto(deletedBlocks));
       checksumInfoBuilder
@@ -227,11 +223,11 @@
 
     List<ContainerProtos.BlockMerkleTree> thisBlockMerkleTreeList = thisMerkleTree.getBlockMerkleTreeList();
     List<ContainerProtos.BlockMerkleTree> peerBlockMerkleTreeList = peerMerkleTree.getBlockMerkleTreeList();
-    
+
     // Create a set of all block IDs that we have (either in tree or deleted)
     Set<Long> thisAllBlockIDs = new HashSet<>(thisDeletedBlockSet);
     thisBlockMerkleTreeList.forEach(block -> thisAllBlockIDs.add(block.getBlockID()));
-    
+
     int thisIdx = 0, peerIdx = 0;
 
     // Step 1: Process both lists while elements are present in both
@@ -246,10 +242,10 @@
         //    block and the peer's BG service hasn't run yet. We can ignore comparing them.
         // 3) If the block is only deleted in peer merkle tree, we can't reconcile for this block. It might be
         //    deleted by peer's BG service. We can ignore comparing them.
-        
+
         boolean thisBlockDeleted = thisDeletedBlockSet.contains(thisBlockMerkleTree.getBlockID());
         boolean peerBlockDeleted = peerDeletedBlockSet.contains(thisBlockMerkleTree.getBlockID());
-        
+
         if (thisBlockDeleted && peerBlockDeleted) {
           // Both blocks are deleted - check for checksum mismatch and log warning if different
           if (thisBlockMerkleTree.getDataChecksum() != peerBlockMerkleTree.getDataChecksum()) {
@@ -290,7 +286,7 @@
 
     // If we have remaining block in thisMerkleTree, we can skip these blocks. The peers will pick this block from
     // us when they reconcile.
-    
+
     // Check for peer deleted blocks that we don't have (either in our tree or our deleted list)
     // These blocks were deleted before upgrading to reconciliation and need to be added to our deleted list
     List<ContainerProtos.BlockMerkleTree> peerDeletedBlocksToAdd = new ArrayList<>();
@@ -301,7 +297,7 @@
             peerDeletedBlock.getBlockID(), containerData.getContainerID());
       }
     }
-    
+
     // Directly add peer deleted blocks to our container's deleted block list
     if (!peerDeletedBlocksToAdd.isEmpty()) {
       try {
@@ -310,7 +306,7 @@
         LOG.info("Added {} peer deleted blocks to container {} deleted block list to converge checksums",
             peerDeletedBlocksToAdd.size(), containerData.getContainerID());
       } catch (IOException e) {
-        LOG.error("Failed to add peer deleted blocks to container {} deleted block list", 
+        LOG.error("Failed to add peer deleted blocks to container {} deleted block list",
             containerData.getContainerID(), e);
       }
     }
