--- conflicted
+++ resolved
@@ -76,15 +76,8 @@
     return scanContainer(container, scannerHelperWithoutGap);
   }
 
-<<<<<<< HEAD
-  public static Optional<Future<?>> scanContainer(Container<?> container, String reason) {
-    if (!shouldScan(container)) {
-      LOG.debug("Container: {}, Reason for on-demand scan: {}, Result: skipped",
-          container.getContainerData().getContainerID(), reason);
-=======
   private Optional<Future<?>> scanContainer(Container<?> container, ContainerScanHelper helper) {
     if (!helper.shouldScanData(container)) {
->>>>>>> 1315df64
       return Optional.empty();
     }
 
@@ -96,8 +89,6 @@
         removeContainerFromScheduledContainers(containerId);
       });
     }
-    LOG.debug("Container: {}, Reason for on-demand scan: {}, Result: Scheduled",
-        container.getContainerData().getContainerID(), reason);
     return Optional.ofNullable(resultFuture);
   }
 
