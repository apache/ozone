/*
 * Licensed to the Apache Software Foundation (ASF) under one or more
 * contributor license agreements. See the NOTICE file distributed with
 * this work for additional information regarding copyright ownership.
 * The ASF licenses this file to You under the Apache License, Version 2.0
 * (the "License"); you may not use this file except in compliance with
 * the License. You may obtain a copy of the License at
 *
 *      http://www.apache.org/licenses/LICENSE-2.0
 *
 * Unless required by applicable law or agreed to in writing, software
 * distributed under the License is distributed on an "AS IS" BASIS,
 * WITHOUT WARRANTIES OR CONDITIONS OF ANY KIND, either express or implied.
 * See the License for the specific language governing permissions and
 * limitations under the License.
 */

package org.apache.hadoop.ozone.container.ozoneimpl;

import static org.apache.hadoop.ozone.container.ozoneimpl.AbstractBackgroundContainerScanner.logUnhealthyScanResult;

import java.io.IOException;
import java.time.Instant;
import java.util.Optional;
import java.util.concurrent.ConcurrentHashMap;
import java.util.concurrent.ExecutorService;
import java.util.concurrent.Executors;
import java.util.concurrent.Future;
import java.util.concurrent.TimeUnit;
import org.apache.hadoop.hdfs.util.Canceler;
import org.apache.hadoop.hdfs.util.DataTransferThrottler;
import org.apache.hadoop.ozone.container.checksum.ContainerChecksumTreeManager;
import org.apache.hadoop.ozone.container.common.helpers.ContainerUtils;
import org.apache.hadoop.ozone.container.common.impl.ContainerData;
import org.apache.hadoop.ozone.container.common.interfaces.Container;
import org.apache.hadoop.ozone.container.common.volume.HddsVolume;
import org.slf4j.Logger;
import org.slf4j.LoggerFactory;

/**
 * Class for performing on demand scans of containers.
 */
public final class OnDemandContainerDataScanner {
  public static final Logger LOG =
      LoggerFactory.getLogger(OnDemandContainerDataScanner.class);

  private final ExecutorService scanExecutor;
  private final ContainerController containerController;
  private final DataTransferThrottler throttler;
  private final Canceler canceler;
  private final ConcurrentHashMap
      .KeySetView<Long, Boolean> containerRescheduleCheckSet;
  private final OnDemandScannerMetrics metrics;
  private final long minScanGap;
  private final ContainerChecksumTreeManager checksumManager;

  public OnDemandContainerDataScanner(
<<<<<<< HEAD
      ContainerScannerConfiguration conf, ContainerController controller,
      ContainerChecksumTreeManager checksumManager) {
=======
      ContainerScannerConfiguration conf, ContainerController controller) {
>>>>>>> 229e5c94
    containerController = controller;
    throttler = new DataTransferThrottler(
        conf.getOnDemandBandwidthPerVolume());
    canceler = new Canceler();
    metrics = OnDemandScannerMetrics.create();
    scanExecutor = Executors.newSingleThreadExecutor();
    containerRescheduleCheckSet = ConcurrentHashMap.newKeySet();
    minScanGap = conf.getContainerScanMinGap();
    this.checksumManager = checksumManager;
  }

  private boolean shouldScan(Container<?> container) {
    if (container == null) {
      return false;
    }
    long containerID = container.getContainerData().getContainerID();

    HddsVolume containerVolume = container.getContainerData().getVolume();
    if (containerVolume.isFailed()) {
      LOG.debug("Skipping on demand scan for container {} since its volume {}" +
          " has failed.", containerID, containerVolume);
      return false;
    }

    return !ContainerUtils.recentlyScanned(container, minScanGap,
        LOG) && container.shouldScanData();
  }

  public Optional<Future<?>> scanContainer(Container<?> container) {
    if (!shouldScan(container)) {
      return Optional.empty();
    }

    Future<?> resultFuture = null;
    long containerId = container.getContainerData().getContainerID();
    if (addContainerToScheduledContainers(containerId)) {
      resultFuture = scanExecutor.submit(() -> {
        performOnDemandScan(container);
        removeContainerFromScheduledContainers(containerId);
      });
    }
    return Optional.ofNullable(resultFuture);
  }

  private boolean addContainerToScheduledContainers(long containerId) {
    return containerRescheduleCheckSet.add(containerId);
  }

  private void removeContainerFromScheduledContainers(
      long containerId) {
    containerRescheduleCheckSet.remove(containerId);
  }

  private void performOnDemandScan(Container<?> container) {
    if (!shouldScan(container)) {
      return;
    }

    long containerId = container.getContainerData().getContainerID();
    try {
      ContainerData containerData = container.getContainerData();
      logScanStart(containerData);

<<<<<<< HEAD
      DataScanResult result = container.scanData(throttler, canceler);
=======
      ScanResult result = container.scanData(throttler, canceler);
>>>>>>> 229e5c94
      // Metrics for skipped containers should not be updated.
      if (result.isDeleted()) {
        LOG.debug("Container [{}] has been deleted during the data scan.", containerId);
      } else {
        // Merkle tree write failure should not abort the scanning process. Continue marking the scan as completed.
        try {
          checksumManager.writeContainerDataTree(containerData, result.getDataTree());
        } catch (IOException ex) {
          LOG.error("Failed to write container merkle tree for container {}", containerId, ex);
        }
        if (!result.isHealthy()) {
          logUnhealthyScanResult(containerId, result, LOG);
          boolean containerMarkedUnhealthy = containerController
              .markContainerUnhealthy(containerId, result);
          if (containerMarkedUnhealthy) {
            metrics.incNumUnHealthyContainers();
          }
        }
<<<<<<< HEAD
=======
        // TODO HDDS-10374 will need to update the merkle tree here as well.
>>>>>>> 229e5c94
        metrics.incNumContainersScanned();
      }

      Instant now = Instant.now();
      if (!result.isDeleted()) {
        containerController.updateDataScanTimestamp(containerId, now);
      }

      // Even if the container was deleted, mark the scan as completed since we already logged it as starting.
      logScanCompleted(containerData, now);
    } catch (IOException e) {
      LOG.warn("Unexpected exception while scanning container "
          + containerId, e);
    } catch (InterruptedException ex) {
      // This should only happen as part of shutdown, which will stop the
      // ExecutorService.
      LOG.info("On demand container scan interrupted.");
    }
  }

  private void logScanStart(ContainerData containerData) {
    if (LOG.isDebugEnabled()) {
      Optional<Instant> scanTimestamp = containerData.lastDataScanTime();
      Object lastScanTime = scanTimestamp.map(ts -> "at " + ts).orElse("never");
      LOG.debug("Scanning container {}, last scanned {}",
          containerData.getContainerID(), lastScanTime);
    }
  }

  private void logScanCompleted(
      ContainerData containerData, Instant timestamp) {
    LOG.debug("Completed scan of container {} at {}",
        containerData.getContainerID(), timestamp);
  }

  public OnDemandScannerMetrics getMetrics() {
    return metrics;
<<<<<<< HEAD
  }

  @VisibleForTesting
  public DataTransferThrottler getThrottler() {
    return throttler;
  }

  @VisibleForTesting
  public Canceler getCanceler() {
    return canceler;
=======
>>>>>>> 229e5c94
  }

  public synchronized void shutdown() {
    metrics.unregister();
    String shutdownMessage = "On-demand container scanner is shutting down.";
    LOG.info(shutdownMessage);
    this.canceler.cancel(shutdownMessage);
    if (!scanExecutor.isShutdown()) {
      scanExecutor.shutdown();
    }
    try {
      long timeoutSeconds = 5;
      if (!scanExecutor.awaitTermination(timeoutSeconds, TimeUnit.SECONDS)) {
        LOG.warn("On demand scanner shut down forcefully after {} seconds",
            timeoutSeconds);
        scanExecutor.shutdownNow();
      }
    } catch (InterruptedException e) {
      LOG.warn("On demand scanner interrupted while waiting for shut down.");
      scanExecutor.shutdownNow();
      Thread.currentThread().interrupt();
    }
  }
}<|MERGE_RESOLUTION|>--- conflicted
+++ resolved
@@ -55,12 +55,8 @@
   private final ContainerChecksumTreeManager checksumManager;
 
   public OnDemandContainerDataScanner(
-<<<<<<< HEAD
       ContainerScannerConfiguration conf, ContainerController controller,
       ContainerChecksumTreeManager checksumManager) {
-=======
-      ContainerScannerConfiguration conf, ContainerController controller) {
->>>>>>> 229e5c94
     containerController = controller;
     throttler = new DataTransferThrottler(
         conf.getOnDemandBandwidthPerVolume());
@@ -124,11 +120,7 @@
       ContainerData containerData = container.getContainerData();
       logScanStart(containerData);
 
-<<<<<<< HEAD
       DataScanResult result = container.scanData(throttler, canceler);
-=======
-      ScanResult result = container.scanData(throttler, canceler);
->>>>>>> 229e5c94
       // Metrics for skipped containers should not be updated.
       if (result.isDeleted()) {
         LOG.debug("Container [{}] has been deleted during the data scan.", containerId);
@@ -147,10 +139,6 @@
             metrics.incNumUnHealthyContainers();
           }
         }
-<<<<<<< HEAD
-=======
-        // TODO HDDS-10374 will need to update the merkle tree here as well.
->>>>>>> 229e5c94
         metrics.incNumContainersScanned();
       }
 
@@ -188,19 +176,6 @@
 
   public OnDemandScannerMetrics getMetrics() {
     return metrics;
-<<<<<<< HEAD
-  }
-
-  @VisibleForTesting
-  public DataTransferThrottler getThrottler() {
-    return throttler;
-  }
-
-  @VisibleForTesting
-  public Canceler getCanceler() {
-    return canceler;
-=======
->>>>>>> 229e5c94
   }
 
   public synchronized void shutdown() {
