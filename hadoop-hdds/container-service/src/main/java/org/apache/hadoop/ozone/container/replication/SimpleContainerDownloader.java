--- conflicted
+++ resolved
@@ -118,11 +118,8 @@
     GrpcReplicationClient grpcReplicationClient =
         new GrpcReplicationClient(datanode.getIpAddress(),
             datanode.getPort(Name.REPLICATION).getValue(),
-<<<<<<< HEAD
-            downloadDir, securityConfig, certClient);
-=======
-            workingDirectory, securityConfig, certClient, compression);
->>>>>>> e09f9a20
+            downloadDir, securityConfig, certClient, compression);
+
     result = grpcReplicationClient.download(containerId)
         .whenComplete((r, ex) -> {
           try {
