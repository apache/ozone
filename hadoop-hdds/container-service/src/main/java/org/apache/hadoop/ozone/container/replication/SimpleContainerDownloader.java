--- conflicted
+++ resolved
@@ -87,19 +87,7 @@
         if (result == null) {
           result = downloadContainer(containerId, datanode);
         } else {
-<<<<<<< HEAD
-          result = result
-              .exceptionally(t -> {
-                LOG.error("Error on replicating container: " + containerId
-                    + " Trying the next datanode", t);
-                try {
-                  return downloadContainer(containerId, datanode).join();
-                } catch (IOException e) {
-                  throw new RuntimeException(e);
-                }
 
-              });
-=======
           result = result.exceptionally(t -> {
             LOG.error("Error on replicating container: " + containerId, t);
             try {
@@ -110,7 +98,6 @@
               return null;
             }
           });
->>>>>>> fc8b4ec0
         }
       } catch (Exception ex) {
         LOG.error(String.format(
@@ -146,20 +133,7 @@
     CompletableFuture<Path> result;
     GrpcReplicationClient grpcReplicationClient =
         new GrpcReplicationClient(datanode.getIpAddress(),
-<<<<<<< HEAD
             datanode.getPort(Name.REPLICATION).getValue(),
-            workingDirectory, securityConfig, caCert);
-    result = grpcReplicationClient.download(containerId).thenApply(
-        path -> {
-          try {
-            grpcReplicationClient.close();
-          } catch (Exception e) {
-            LOG.error("Can't close GRPC client", e);
-          }
-          return path;
-        });
-=======
-            datanode.getPort(Name.STANDALONE).getValue(),
             workingDirectory, securityConfig, caCert);
     result = grpcReplicationClient.download(containerId)
         .thenApply(r -> {
@@ -171,7 +145,6 @@
           return r;
         });
 
->>>>>>> fc8b4ec0
     return result;
   }
 
