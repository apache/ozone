--- conflicted
+++ resolved
@@ -140,17 +140,10 @@
       <artifactId>mockito-junit-jupiter</artifactId>
       <scope>test</scope>
     </dependency>
-<<<<<<< HEAD
-      <dependency>
-          <groupId>org.junit.jupiter</groupId>
-          <artifactId>junit-jupiter-params</artifactId>
-      </dependency>
-=======
     <dependency>
       <groupId>org.junit.jupiter</groupId>
       <artifactId>junit-jupiter-params</artifactId>
     </dependency>
->>>>>>> b466cd58
 
   </dependencies>
 
