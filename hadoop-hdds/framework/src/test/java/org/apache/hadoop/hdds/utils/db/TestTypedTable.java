/*
 * Licensed to the Apache Software Foundation (ASF) under one or more
 * contributor license agreements. See the NOTICE file distributed with
 * this work for additional information regarding copyright ownership.
 * The ASF licenses this file to You under the Apache License, Version 2.0
 * (the "License"); you may not use this file except in compliance with
 * the License. You may obtain a copy of the License at
 *
 *      http://www.apache.org/licenses/LICENSE-2.0
 *
 * Unless required by applicable law or agreed to in writing, software
 * distributed under the License is distributed on an "AS IS" BASIS,
 * WITHOUT WARRANTIES OR CONDITIONS OF ANY KIND, either express or implied.
 * See the License for the specific language governing permissions and
 * limitations under the License.
 */

package org.apache.hadoop.hdds.utils.db;

import static org.apache.hadoop.hdds.utils.db.Table.KeyValueIterator.Type.KEY_AND_VALUE;
import static org.apache.hadoop.hdds.utils.db.Table.KeyValueIterator.Type.KEY_ONLY;
import static org.apache.hadoop.hdds.utils.db.Table.KeyValueIterator.Type.NEITHER;
import static org.apache.hadoop.hdds.utils.db.Table.KeyValueIterator.Type.VALUE_ONLY;
import static org.junit.jupiter.api.Assertions.assertArrayEquals;
import static org.junit.jupiter.api.Assertions.assertEquals;
import static org.junit.jupiter.api.Assertions.assertFalse;
import static org.junit.jupiter.api.Assertions.assertNull;
import static org.junit.jupiter.api.Assertions.assertTrue;

import java.io.File;
import java.io.IOException;
import java.nio.charset.StandardCharsets;
import java.util.ArrayList;
import java.util.Arrays;
import java.util.HashMap;
import java.util.List;
import java.util.Map;
import java.util.Objects;
import java.util.Set;
import java.util.TreeMap;
import java.util.concurrent.ThreadLocalRandom;
import java.util.function.LongFunction;
import java.util.stream.Collectors;
import org.apache.hadoop.hdds.StringUtils;
import org.apache.hadoop.hdds.scm.container.ContainerID;
import org.apache.hadoop.hdds.utils.db.Table.KeyValue;
import org.apache.hadoop.hdds.utils.db.cache.TableCache;
import org.apache.hadoop.hdds.utils.db.managed.ManagedColumnFamilyOptions;
import org.apache.hadoop.hdds.utils.db.managed.ManagedDBOptions;
import org.apache.ratis.util.UncheckedAutoCloseable;
import org.junit.jupiter.api.AfterEach;
import org.junit.jupiter.api.BeforeEach;
import org.junit.jupiter.api.Test;
import org.junit.jupiter.api.io.TempDir;
import org.rocksdb.RocksDB;

/**
 * Tests for RocksDBTable Store.
 */
public class TestTypedTable {
  private final List<String> families = Arrays.asList(StringUtils.bytes2String(RocksDB.DEFAULT_COLUMN_FAMILY),
<<<<<<< HEAD
      "First", "Second", "Third", "Fourth", "Fifth", "Sixth");
=======
      "First", "Second", "Third", "Fourth", "Fifth", "Sixth", "Seventh", "Eighth");
>>>>>>> 05567e68

  private RDBStore rdb;
  private final List<UncheckedAutoCloseable> closeables = new ArrayList<>();

  static TableConfig newTableConfig(String name, List<UncheckedAutoCloseable> closeables) {
    final ManagedColumnFamilyOptions option = new ManagedColumnFamilyOptions();
    closeables.add(option::close);
    return new TableConfig(name, option);
  }

  @BeforeEach
  public void setUp(@TempDir File tempDir) throws Exception {
    CodecBuffer.enableLeakDetection();

    final Set<TableConfig> configSet = families.stream()
        .map(name -> newTableConfig(name, closeables))
        .collect(Collectors.toSet());
    final ManagedDBOptions options = TestRDBStore.newManagedDBOptions();
    closeables.add(options::close);
    rdb = TestRDBStore.newRDBStore(tempDir, options, configSet);
  }

  @AfterEach
  public void tearDown() throws Exception {
    rdb.close();
    closeables.forEach(UncheckedAutoCloseable::close);
    closeables.clear();
    CodecBuffer.assertNoLeaks();
  }

  <K, V> TypedTable<K, V> newTypedTable(int index, Codec<K> keyCodec, Codec<V> valueCodec) throws IOException {
    final RDBTable rawTable = rdb.getTable(families.get(index));
    return new TypedTable<>(rawTable, keyCodec, valueCodec, TableCache.CacheType.PARTIAL_CACHE);
  }

  static <V> V put(Map<Long, V> map, long key, LongFunction<V> constructor) {
    return map.put(key, constructor.apply(key));
  }

  static <V> Map<Long, V> newMap(int numRandom, LongFunction<V> constructor) {
    final Map<Long, V> map = new HashMap<>();
    for (long n = 1; n > 0; n <<= 1) {
      put(map, n, constructor);
      put(map, n - 1, constructor);
      put(map, n + 1, constructor);
    }
    put(map, Long.MAX_VALUE, constructor);
    for (int i = 0; i < numRandom; i++) {
      final long key = ThreadLocalRandom.current().nextLong(Long.MAX_VALUE) + 1;
      put(map, key, constructor);
    }
    System.out.println("generated " + map.size() + " keys");
    return map;
  }

  @Test
  public void testEmptyByteArray() throws Exception {
    final TypedTable<byte[], byte[]> table = newTypedTable(7, ByteArrayCodec.get(), ByteArrayCodec.get());
    final byte[] empty = {};
    final byte[] nonEmpty = "123".getBytes(StandardCharsets.UTF_8);
    runTestSingleKeyValue(empty, empty, table);
    runTestSingleKeyValue(empty, nonEmpty, table);
    runTestSingleKeyValue(nonEmpty, nonEmpty, table);
    runTestSingleKeyValue(nonEmpty, empty, table);
  }

  static <K, V> void runTestSingleKeyValue(K key, V value, TypedTable<K, V> table) throws Exception {
    // The table is supposed to be empty
    try (Table.KeyValueIterator<K, V> i = table.iterator()) {
      assertFalse(i.hasNext());
    }
    assertNull(table.get(key));

    // test put and then get
    table.put(key, value);
    assertEqualsSupportingByteArray(value, table.get(key));

    // test iterator
    try (Table.KeyValueIterator<K, V> i = table.iterator()) {
      assertTrue(i.hasNext());
      final Table.KeyValue<K, V> next = i.next();
      assertEqualsSupportingByteArray(key, next.getKey());
      assertEqualsSupportingByteArray(value, next.getValue());
      assertFalse(i.hasNext());
    }

    // test delete
    table.delete(key);
    assertNull(table.get(key));
  }

  static <T> void assertEqualsSupportingByteArray(T left, T right) {
    if (left instanceof byte[] || right instanceof byte[]) {
      assertArrayEquals((byte[]) left, (byte[]) right);
    } else {
      assertEquals(left, right);
    }
  }

  @Test
  public void testEmptyStringCodecBuffer() throws Exception {
    final StringCodec codec = StringCodec.get();
    assertTrue(codec.supportCodecBuffer());
    runTestEmptyString(codec);
  }

  @Test
  public void testEmptyStringByteArray() throws Exception {
    final Codec<String> codec = CodecTestUtil.newCodecWithoutCodecBuffer(StringCodec.get());
    assertFalse(codec.supportCodecBuffer());
    runTestEmptyString(codec);
  }

  void runTestEmptyString(Codec<String> codec) throws Exception {
    final TypedTable<String, String> table = newTypedTable(8, codec, codec);
    final String empty = "";
    final String nonEmpty = "123";
    runTestSingleKeyValue(empty, empty, table);
    runTestSingleKeyValue(empty, nonEmpty, table);
    runTestSingleKeyValue(nonEmpty, nonEmpty, table);
    runTestSingleKeyValue(nonEmpty, empty, table);
  }

  @Test
  public void testContainerIDvsLong() throws Exception {
    final Map<Long, ContainerID> keys = newMap(1000, ContainerID::valueOf);

    // Table 1: ContainerID -> String
    // Table 2: Long -> String
    final TypedTable<ContainerID, String> idTable = newTypedTable(1, ContainerID.getCodec(), StringCodec.get());
    final TypedTable<Long, String> longTable = newTypedTable(2, LongCodec.get(), StringCodec.get());

    for (Map.Entry<Long, ContainerID> e : keys.entrySet()) {
      final long n = e.getKey();
      final ContainerID id = e.getValue();
      final String value = id.toString();
      // put the same value to both tables
      idTable.put(id, value);
      longTable.put(n, value);
    }

    // Reopen tables with different key types

    // Table 1: Long -> String
    // Table 2: ContainerID -> String
    final TypedTable<ContainerID, String> idTable2 = newTypedTable(2, ContainerID.getCodec(), StringCodec.get());
    final TypedTable<Long, String> longTable2 = newTypedTable(1, LongCodec.get(), StringCodec.get());

    for (Map.Entry<Long, ContainerID> e : keys.entrySet()) {
      final long n = e.getKey();
      final ContainerID id = e.getValue();
      final String expected = id.toString();
      // Read the value using a different key type
      final String idValue = idTable2.get(id);
      assertEquals(expected, idValue);
      final String longValue = longTable2.get(n);
      assertEquals(expected, longValue);
    }
  }

  @Test
  public void testIteratorWithoutPrefixByteArray() throws Exception {
    final Codec<Long> keyCodec = CodecTestUtil.newCodecWithoutCodecBuffer(LongCodec.get());
    assertFalse(keyCodec.supportCodecBuffer());
    runTestIteratorWithoutPrefix(3, keyCodec);
  }

  @Test
  public void testIteratorWithoutPrefixCodecBuffer() throws Exception {
    final LongCodec keyCodec = LongCodec.get();
    assertTrue(keyCodec.supportCodecBuffer());
    runTestIteratorWithoutPrefix(4, keyCodec);
  }

  void runTestIteratorWithoutPrefix(int tableIndex, Codec<Long> keyCodec) throws Exception {
    final Map<Long, ContainerID> keys = newMap(10000, ContainerID::valueOf);
    final TypedTable<Long, ContainerID> table = newTypedTable(tableIndex, keyCodec, ContainerID.getCodec());
    for (Map.Entry<Long, ContainerID> e : keys.entrySet()) {
      table.put(e.getKey(), e.getValue());
    }
    runTestIterators(null, keys, table);
  }

  static <K> void runTestIterators(K prefix, Map<K, ContainerID> map, TypedTable<K, ContainerID> table)
      throws Exception {
    try (Table.KeyValueIterator<K, ContainerID> neither = table.iterator(prefix, NEITHER);
         Table.KeyValueIterator<K, ContainerID> keyOnly = table.iterator(prefix, KEY_ONLY);
         Table.KeyValueIterator<K, ContainerID> valueOnly = table.iterator(prefix, VALUE_ONLY);
         Table.KeyValueIterator<K, ContainerID> keyAndValue = table.iterator(prefix, KEY_AND_VALUE);
         TableIterator<K, K> keyIterator = table.keyIterator(prefix);
         TableIterator<K, ContainerID> valueIterator = table.valueIterator(prefix)) {
      while (keyAndValue.hasNext()) {
        final KeyValue<K, ContainerID> keyValue = keyAndValue.next();
        final K expectedKey = Objects.requireNonNull(keyValue.getKey());
        assertIterator(expectedKey, keyIterator);

        final ContainerID expectedValue = map.remove(expectedKey);
        assertEquals(expectedValue, Objects.requireNonNull(keyValue.getValue()));
        assertIterator(expectedValue, valueIterator);

        final int expectedValueSize = keyValue.getValueByteSize();
        assertEquals(ContainerID.getCodec().toPersistedFormat(expectedValue).length, expectedValueSize);

        assertIterator(expectedKey, null, 0, keyOnly);
        assertIterator(null, expectedValue, expectedValueSize, valueOnly);
        assertIterator(null, null, 0, neither);
      }

<<<<<<< HEAD
      assertFalse(keyIterator.hasNext());
      assertFalse(valueIterator.hasNext());
      assertFalse(keyOnly.hasNext());
      assertFalse(valueOnly.hasNext());
      assertFalse(neither.hasNext());
=======
    // test iterator type
    final TypedTable<Long, String> longTable3 = newTypedTable(1, LongCodec.get(), StringCodec.get());
    final Table.KeyValueIterator<Long, String> neither = longTable3.iterator(NEITHER);
    final Table.KeyValueIterator<Long, String> keyOnly = longTable3.iterator(KEY_ONLY);
    final Table.KeyValueIterator<Long, String> valueOnly = longTable3.iterator(VALUE_ONLY);
    final Table.KeyValueIterator<Long, String> keyAndValue = longTable3.iterator(KEY_AND_VALUE);
    while (keyAndValue.hasNext()) {
      final Table.KeyValue<Long, String> keyValue = keyAndValue.next();
      final Long expectedKey = Objects.requireNonNull(keyValue.getKey());

      final String expectedValue = Objects.requireNonNull(keyValue.getValue());
      assertEquals(keys.get(expectedKey).toString(), expectedValue);

      final int expectedValueSize = keyValue.getValueByteSize();
      assertEquals(expectedValue.length(), expectedValueSize);

      assertKeyValue(expectedKey, null, -1, keyOnly);
      assertKeyValue(null, expectedValue, expectedValueSize, valueOnly);
      assertKeyValue(null, null, -1, neither);
>>>>>>> 05567e68
    }

    assertEquals(0, map.size());
  }

  static <K, V> void assertIterator(V expected, TableIterator<K, V> iterator) {
    assertTrue(iterator.hasNext());
    final V computed = iterator.next();
    assertEquals(expected, computed);
  }

  static <K, V> void assertIterator(K expectedKey, V expectedValue, int expectedValueSize,
      Table.KeyValueIterator<K, V> iterator) {
    assertTrue(iterator.hasNext());
    final KeyValue<K, V> computed = iterator.next();
    assertEquals(expectedKey, computed.getKey());
    assertEquals(expectedValue, computed.getValue());
    assertEquals(expectedValueSize, computed.getValueByteSize());
  }

  @Test
  public void testIteratorWithPrefixCodecBuffer() throws Exception {
    final StringCodec keyCodec = StringCodec.get();
    assertTrue(keyCodec.supportCodecBuffer());
    runTestIteratorWithPrefix(5, keyCodec);
  }

  @Test
  public void testIteratorWithPrefixByteArray() throws Exception {
    final Codec<String> keyCodec = CodecTestUtil.newCodecWithoutCodecBuffer(StringCodec.get());
    assertFalse(keyCodec.supportCodecBuffer());
    runTestIteratorWithPrefix(6, keyCodec);
  }

  void runTestIteratorWithPrefix(int tableIndex, Codec<String> keyCodec) throws Exception {
    final TypedTable<String, ContainerID> table = newTypedTable(tableIndex, keyCodec, ContainerID.getCodec());
    final Map<Long, ContainerID> keys = newMap(10_000, ContainerID::valueOf);
    for (Map.Entry<Long, ContainerID> e : keys.entrySet()) {
      final ContainerID id = e.getValue();
      final String key = id.toString();
      table.put(key, id);
    }

    for (int numDigits = 1; numDigits < 10; numDigits++) {
      runTestIteratorWithPrefix(numDigits, keys, table);
    }
  }

  static void runTestIteratorWithPrefix(int prefixLength, Map<Long, ContainerID> keys,
      TypedTable<String, ContainerID> table) throws Exception {
    final Map<String, Map<String, ContainerID>> prefixMap = new TreeMap<>();
    int shortIdCount = 0;
    for (Map.Entry<Long, ContainerID> e : keys.entrySet()) {
      final ContainerID id = e.getValue();
      final String key = id.toString();
      if (key.length() < prefixLength) {
        shortIdCount++;
      } else {
        final String prefix = key.substring(0, prefixLength);
        prefixMap.computeIfAbsent(prefix, k -> new TreeMap<>()).put(key, id);
      }
    }

    // check size
    final int size = prefixMap.values().stream().map(Map::size).reduce(0, Integer::sum);
    assertEquals(keys.size(), size + shortIdCount);

    for (Map.Entry<String, Map<String, ContainerID>> e : prefixMap.entrySet()) {
      runTestIterators(e.getKey(), e.getValue(), table);
    }
  }
}<|MERGE_RESOLUTION|>--- conflicted
+++ resolved
@@ -59,11 +59,7 @@
  */
 public class TestTypedTable {
   private final List<String> families = Arrays.asList(StringUtils.bytes2String(RocksDB.DEFAULT_COLUMN_FAMILY),
-<<<<<<< HEAD
-      "First", "Second", "Third", "Fourth", "Fifth", "Sixth");
-=======
       "First", "Second", "Third", "Fourth", "Fifth", "Sixth", "Seventh", "Eighth");
->>>>>>> 05567e68
 
   private RDBStore rdb;
   private final List<UncheckedAutoCloseable> closeables = new ArrayList<>();
@@ -272,33 +268,11 @@
         assertIterator(null, null, 0, neither);
       }
 
-<<<<<<< HEAD
       assertFalse(keyIterator.hasNext());
       assertFalse(valueIterator.hasNext());
       assertFalse(keyOnly.hasNext());
       assertFalse(valueOnly.hasNext());
       assertFalse(neither.hasNext());
-=======
-    // test iterator type
-    final TypedTable<Long, String> longTable3 = newTypedTable(1, LongCodec.get(), StringCodec.get());
-    final Table.KeyValueIterator<Long, String> neither = longTable3.iterator(NEITHER);
-    final Table.KeyValueIterator<Long, String> keyOnly = longTable3.iterator(KEY_ONLY);
-    final Table.KeyValueIterator<Long, String> valueOnly = longTable3.iterator(VALUE_ONLY);
-    final Table.KeyValueIterator<Long, String> keyAndValue = longTable3.iterator(KEY_AND_VALUE);
-    while (keyAndValue.hasNext()) {
-      final Table.KeyValue<Long, String> keyValue = keyAndValue.next();
-      final Long expectedKey = Objects.requireNonNull(keyValue.getKey());
-
-      final String expectedValue = Objects.requireNonNull(keyValue.getValue());
-      assertEquals(keys.get(expectedKey).toString(), expectedValue);
-
-      final int expectedValueSize = keyValue.getValueByteSize();
-      assertEquals(expectedValue.length(), expectedValueSize);
-
-      assertKeyValue(expectedKey, null, -1, keyOnly);
-      assertKeyValue(null, expectedValue, expectedValueSize, valueOnly);
-      assertKeyValue(null, null, -1, neither);
->>>>>>> 05567e68
     }
 
     assertEquals(0, map.size());
