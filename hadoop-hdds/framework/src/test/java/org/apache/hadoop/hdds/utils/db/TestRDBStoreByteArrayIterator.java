/*
 * Licensed to the Apache Software Foundation (ASF) under one
 * or more contributor license agreements.  See the NOTICE file
 * distributed with this work for additional information
 * regarding copyright ownership.  The ASF licenses this file
 * to you under the Apache License, Version 2.0 (the
 * "License"); you may not use this file except in compliance
 *  with the License.  You may obtain a copy of the License at
 *
 *      http://www.apache.org/licenses/LICENSE-2.0
 *
 * Unless required by applicable law or agreed to in writing, software
 * distributed under the License is distributed on an "AS IS" BASIS,
 * WITHOUT WARRANTIES OR CONDITIONS OF ANY KIND, either express or implied.
 * See the License for the specific language governing permissions and
 * limitations under the License.
 *
 */
package org.apache.hadoop.hdds.utils.db;

import org.apache.hadoop.hdds.utils.db.managed.ManagedRocksIterator;
import org.apache.hadoop.hdds.utils.db.managed.ManagedRocksObjectUtils;
import org.apache.log4j.Level;
import org.apache.log4j.Logger;
import org.junit.jupiter.api.BeforeEach;
import org.junit.jupiter.api.Test;
import org.mockito.ArgumentCaptor;
import org.mockito.InOrder;
import org.rocksdb.RocksIterator;

import java.io.IOException;
import java.nio.charset.StandardCharsets;
import java.util.NoSuchElementException;
import java.util.function.Consumer;

import static org.assertj.core.api.Assertions.assertThat;
import static org.junit.jupiter.api.Assertions.assertArrayEquals;
import static org.junit.jupiter.api.Assertions.assertFalse;
import static org.junit.jupiter.api.Assertions.assertInstanceOf;
import static org.junit.jupiter.api.Assertions.assertThrows;
import static org.junit.jupiter.api.Assertions.assertTrue;
import static org.junit.jupiter.api.Assertions.fail;
import static org.mockito.ArgumentMatchers.any;
import static org.mockito.ArgumentCaptor.forClass;
import static org.mockito.Mockito.clearInvocations;
import static org.mockito.Mockito.inOrder;
import static org.mockito.Mockito.mock;
import static org.mockito.Mockito.never;
import static org.mockito.Mockito.times;
import static org.mockito.Mockito.verify;
import static org.mockito.Mockito.when;

/**
 * This test prescribe expected behaviour
 * from {@link RDBStoreByteArrayIterator} which wraps
 * RocksDB's own iterator. Ozone internally in TypedTableIterator uses, the
 * RDBStoreIterator to provide iteration over table elements in a typed manner.
 * The tests are to ensure we access RocksDB via the iterator properly.
 */
public class TestRDBStoreByteArrayIterator {

  private RocksIterator rocksDBIteratorMock;
  private ManagedRocksIterator managedRocksIterator;
  private RDBTable rocksTableMock;

  @BeforeEach
  public void setup() {
    rocksDBIteratorMock = mock(RocksIterator.class);
    managedRocksIterator = new ManagedRocksIterator(rocksDBIteratorMock);
    rocksTableMock = mock(RDBTable.class);
    Logger.getLogger(ManagedRocksObjectUtils.class).setLevel(Level.DEBUG);
  }

  RDBStoreByteArrayIterator newIterator() {
    return new RDBStoreByteArrayIterator(managedRocksIterator, null, null);
  }

  RDBStoreByteArrayIterator newIterator(byte[] prefix) {
    return new RDBStoreByteArrayIterator(
        managedRocksIterator, rocksTableMock, prefix);
  }

  @Test
  public void testForeachRemainingCallsConsumerWithAllElements() {
    when(rocksDBIteratorMock.isValid())
        .thenReturn(true, true, true, true, true, true, true, false);
    when(rocksDBIteratorMock.key())
        .thenReturn(new byte[]{0x00}, new byte[]{0x00}, new byte[]{0x01},
            new byte[]{0x02})
        .thenThrow(new NoSuchElementException());
    when(rocksDBIteratorMock.value())
        .thenReturn(new byte[]{0x7f}, new byte[]{0x7f}, new byte[]{0x7e},
            new byte[]{0x7d})
        .thenThrow(new NoSuchElementException());

    final Consumer<Table.KeyValue<byte[], byte[]>> consumerStub
        = mock(Consumer.class);

    RDBStoreByteArrayIterator iter = newIterator();
    iter.forEachRemaining(consumerStub);

    ArgumentCaptor<RawKeyValue.ByteArray> capture =
        forClass(RawKeyValue.ByteArray.class);
    verify(consumerStub, times(3)).accept(capture.capture());
    assertArrayEquals(
        new byte[]{0x00}, capture.getAllValues().get(0).getKey());
    assertArrayEquals(
        new byte[]{0x7f}, capture.getAllValues().get(0).getValue());
    assertArrayEquals(
        new byte[]{0x01}, capture.getAllValues().get(1).getKey());
    assertArrayEquals(
        new byte[]{0x7e}, capture.getAllValues().get(1).getValue());
    assertArrayEquals(
        new byte[]{0x02}, capture.getAllValues().get(2).getKey());
    assertArrayEquals(
        new byte[]{0x7d}, capture.getAllValues().get(2).getValue());
  }

  @Test
  public void testHasNextDependsOnIsvalid() {
    when(rocksDBIteratorMock.isValid()).thenReturn(true, true, false);

    RDBStoreByteArrayIterator iter = newIterator();

    assertTrue(iter.hasNext());
    assertFalse(iter.hasNext());
  }

  @Test
  public void testNextCallsIsValidThenGetsTheValueAndStepsToNext() {
    when(rocksDBIteratorMock.isValid()).thenReturn(true);
    RDBStoreByteArrayIterator iter = newIterator();

    InOrder verifier = inOrder(rocksDBIteratorMock);

    iter.next();

    verifier.verify(rocksDBIteratorMock).isValid();
    verifier.verify(rocksDBIteratorMock).key();
    verifier.verify(rocksDBIteratorMock).value();
    verifier.verify(rocksDBIteratorMock).next();
  }

  @Test
  public void testConstructorSeeksToFirstElement() {
    newIterator();

    verify(rocksDBIteratorMock, times(1)).seekToFirst();
  }

  @Test
  public void testSeekToFirstSeeks() {
    RDBStoreByteArrayIterator iter = newIterator();

    iter.seekToFirst();

    verify(rocksDBIteratorMock, times(2)).seekToFirst();
  }

  @Test
  public void testSeekToLastSeeks() {
    RDBStoreByteArrayIterator iter = newIterator();

    iter.seekToLast();

    verify(rocksDBIteratorMock, times(1)).seekToLast();
  }

  @Test
  public void testSeekReturnsTheActualKey() throws Exception {
    when(rocksDBIteratorMock.isValid()).thenReturn(true);
    when(rocksDBIteratorMock.key()).thenReturn(new byte[]{0x00});
    when(rocksDBIteratorMock.value()).thenReturn(new byte[]{0x7f});

    RDBStoreByteArrayIterator iter = newIterator();
    final Table.KeyValue<byte[], byte[]> val = iter.seek(new byte[]{0x55});

    InOrder verifier = inOrder(rocksDBIteratorMock);

    verify(rocksDBIteratorMock, times(1)).seekToFirst(); //at construct time
    verify(rocksDBIteratorMock, never()).seekToLast();
    verifier.verify(rocksDBIteratorMock, times(1)).seek(any(byte[].class));
    verifier.verify(rocksDBIteratorMock, times(1)).isValid();
    verifier.verify(rocksDBIteratorMock, times(1)).key();
    verifier.verify(rocksDBIteratorMock, times(1)).value();
    assertArrayEquals(new byte[]{0x00}, val.getKey());
    assertArrayEquals(new byte[]{0x7f}, val.getValue());
  }

  @Test
  public void testGettingTheKeyIfIteratorIsValid() throws Exception {
    when(rocksDBIteratorMock.isValid()).thenReturn(true);
    when(rocksDBIteratorMock.key()).thenReturn(new byte[]{0x00});

    RDBStoreByteArrayIterator iter = newIterator();
    byte[] key = null;
    if (iter.hasNext()) {
      final Table.KeyValue<byte[], byte[]> entry = iter.next();
      key = entry.getKey();
    }

    InOrder verifier = inOrder(rocksDBIteratorMock);

    verifier.verify(rocksDBIteratorMock, times(1)).isValid();
    verifier.verify(rocksDBIteratorMock, times(1)).key();
    assertArrayEquals(new byte[]{0x00}, key);
  }

  @Test
  public void testGettingTheValueIfIteratorIsValid() throws Exception {
    when(rocksDBIteratorMock.isValid()).thenReturn(true);
    when(rocksDBIteratorMock.key()).thenReturn(new byte[]{0x00});
    when(rocksDBIteratorMock.value()).thenReturn(new byte[]{0x7f});

    RDBStoreByteArrayIterator iter = newIterator();
    Table.KeyValue<byte[], byte[]> entry;
    byte[] key = null;
    byte[] value = null;
    if (iter.hasNext()) {
      entry = iter.next();
      key = entry.getKey();
      value = entry.getValue();
    }

    InOrder verifier = inOrder(rocksDBIteratorMock);

    verifier.verify(rocksDBIteratorMock, times(1)).isValid();
    verifier.verify(rocksDBIteratorMock, times(1)).key();
    assertArrayEquals(new byte[]{0x00}, key);
    assertArrayEquals(new byte[]{0x7f}, value);
  }

  @Test
  public void testRemovingFromDBActuallyDeletesFromTable() throws Exception {
    byte[] testKey = new byte[]{0x00};
    when(rocksDBIteratorMock.isValid()).thenReturn(true);
    when(rocksDBIteratorMock.key()).thenReturn(testKey);

    RDBStoreByteArrayIterator iter = newIterator(null);
    iter.removeFromDB();

    InOrder verifier = inOrder(rocksDBIteratorMock, rocksTableMock);

    verifier.verify(rocksDBIteratorMock, times(1)).isValid();
    verifier.verify(rocksTableMock, times(1)).delete(testKey);
  }

  @Test
  public void testRemoveFromDBWithoutDBTableSet() {
    RDBStoreByteArrayIterator iter = newIterator();
    assertThrows(UnsupportedOperationException.class,
        iter::removeFromDB);
  }

  @Test
  public void testCloseCloses() throws Exception {
    RDBStoreByteArrayIterator iter = newIterator();
    iter.close();

    verify(rocksDBIteratorMock, times(1)).close();
  }

  @Test
  public void testNullPrefixedIterator() throws IOException {
    RDBStoreByteArrayIterator iter = newIterator(null);
    verify(rocksDBIteratorMock, times(1)).seekToFirst();
    clearInvocations(rocksDBIteratorMock);

    iter.seekToFirst();
    verify(rocksDBIteratorMock, times(1)).seekToFirst();
    clearInvocations(rocksDBIteratorMock);

    when(rocksDBIteratorMock.isValid()).thenReturn(true);
    assertTrue(iter.hasNext());
    verify(rocksDBIteratorMock, times(1)).isValid();
    verify(rocksDBIteratorMock, times(0)).key();

    iter.seekToLast();
    verify(rocksDBIteratorMock, times(1)).seekToLast();

    iter.close();
  }

  @Test
  public void testNormalPrefixedIterator() throws IOException {
    byte[] testPrefix = "sample".getBytes(StandardCharsets.UTF_8);
    RDBStoreByteArrayIterator iter = newIterator(testPrefix);
    verify(rocksDBIteratorMock, times(1)).seek(testPrefix);
    clearInvocations(rocksDBIteratorMock);

    iter.seekToFirst();
    verify(rocksDBIteratorMock, times(1)).seek(testPrefix);
    clearInvocations(rocksDBIteratorMock);

    when(rocksDBIteratorMock.isValid()).thenReturn(true);
    when(rocksDBIteratorMock.key()).thenReturn(testPrefix);
    assertTrue(iter.hasNext());
    verify(rocksDBIteratorMock, times(1)).isValid();
    verify(rocksDBIteratorMock, times(1)).key();

    try {
      iter.seekToLast();
      fail("Prefixed iterator does not support seekToLast");
    } catch (Exception e) {
      assertInstanceOf(UnsupportedOperationException.class, e);
    }

    iter.close();
  }
<<<<<<< HEAD
=======

  @Test
  public void testGetStackTrace() {
    ManagedRocksIterator iterator = mock(ManagedRocksIterator.class);
    RocksIterator mock = mock(RocksIterator.class);
    when(iterator.get()).thenReturn(mock);
    when(mock.isOwningHandle()).thenReturn(true);
    ManagedRocksObjectUtils.assertClosed(iterator);
    verify(iterator, times(1)).getStackTrace();

    iterator = new ManagedRocksIterator(rocksDBIteratorMock);

    // construct the expected trace.
    StackTraceElement[] traceElements = Thread.currentThread().getStackTrace();
    StringBuilder sb = new StringBuilder();
    // first 2 lines will differ.
    for (int i = 2; i < traceElements.length; i++) {
      sb.append(traceElements[i]);
      sb.append("\n");
    }
    String expectedTrace = sb.toString();
    String fromObjectInit = iterator.getStackTrace();
    assertThat(fromObjectInit).contains(expectedTrace);
  }
>>>>>>> 086b2b86
}<|MERGE_RESOLUTION|>--- conflicted
+++ resolved
@@ -33,7 +33,6 @@
 import java.util.NoSuchElementException;
 import java.util.function.Consumer;
 
-import static org.assertj.core.api.Assertions.assertThat;
 import static org.junit.jupiter.api.Assertions.assertArrayEquals;
 import static org.junit.jupiter.api.Assertions.assertFalse;
 import static org.junit.jupiter.api.Assertions.assertInstanceOf;
@@ -307,31 +306,4 @@
 
     iter.close();
   }
-<<<<<<< HEAD
-=======
-
-  @Test
-  public void testGetStackTrace() {
-    ManagedRocksIterator iterator = mock(ManagedRocksIterator.class);
-    RocksIterator mock = mock(RocksIterator.class);
-    when(iterator.get()).thenReturn(mock);
-    when(mock.isOwningHandle()).thenReturn(true);
-    ManagedRocksObjectUtils.assertClosed(iterator);
-    verify(iterator, times(1)).getStackTrace();
-
-    iterator = new ManagedRocksIterator(rocksDBIteratorMock);
-
-    // construct the expected trace.
-    StackTraceElement[] traceElements = Thread.currentThread().getStackTrace();
-    StringBuilder sb = new StringBuilder();
-    // first 2 lines will differ.
-    for (int i = 2; i < traceElements.length; i++) {
-      sb.append(traceElements[i]);
-      sb.append("\n");
-    }
-    String expectedTrace = sb.toString();
-    String fromObjectInit = iterator.getStackTrace();
-    assertThat(fromObjectInit).contains(expectedTrace);
-  }
->>>>>>> 086b2b86
 }