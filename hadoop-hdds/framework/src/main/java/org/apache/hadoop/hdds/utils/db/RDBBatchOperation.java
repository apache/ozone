--- conflicted
+++ resolved
@@ -35,240 +35,7 @@
  * managing batch sizes and allowing cleanup of batch resources via the
  * {@link #close()} method.
  */
-<<<<<<< HEAD
 public abstract class RDBBatchOperation implements BatchOperation {
-=======
-public final class RDBBatchOperation implements BatchOperation {
-  static final Logger LOG = LoggerFactory.getLogger(RDBBatchOperation.class);
-
-  private static final AtomicInteger BATCH_COUNT = new AtomicInteger();
-
-  private final String name = "Batch-" + BATCH_COUNT.getAndIncrement();
-
-  private final ManagedWriteBatch writeBatch;
-
-  private final OpCache opCache = new OpCache();
-
-  private enum Op { DELETE, PUT, DELETE_RANGE }
-
-  public static RDBBatchOperation newAtomicOperation() {
-    return newAtomicOperation(new ManagedWriteBatch());
-  }
-
-  public static RDBBatchOperation newAtomicOperation(ManagedWriteBatch writeBatch) {
-    return new RDBBatchOperation(writeBatch);
-  }
-
-  private static void debug(Supplier<String> message) {
-    if (LOG.isTraceEnabled()) {
-      LOG.trace("\n{}", message.get());
-    }
-  }
-
-  private static String byteSize2String(long length) {
-    return TraditionalBinaryPrefix.long2String(length, "B", 2);
-  }
-
-  private static String countSize2String(int count, long size) {
-    return count + " (" + byteSize2String(size) + ")";
-  }
-
-  /**
-   * The key type of {@link RDBBatchOperation.OpCache.FamilyCache#opsKeys}.
-   * To implement {@link #equals(Object)} and {@link #hashCode()}
-   * based on the contents of the bytes.
-   */
-  static final class Bytes implements Comparable<Bytes> {
-    private final byte[] array;
-    private final CodecBuffer buffer;
-    /** Cache the hash value. */
-    private final int hash;
-
-    Bytes(CodecBuffer buffer) {
-      this.array = null;
-      this.buffer = Objects.requireNonNull(buffer, "buffer == null");
-      this.hash = buffer.asReadOnlyByteBuffer().hashCode();
-    }
-
-    Bytes(byte[] array) {
-      this.array = array;
-      this.buffer = null;
-      this.hash = ByteBuffer.wrap(array).hashCode();
-    }
-
-    ByteBuffer asReadOnlyByteBuffer() {
-      return buffer.asReadOnlyByteBuffer();
-    }
-
-    @Override
-    public boolean equals(Object obj) {
-      if (this == obj) {
-        return true;
-      } else if (!(obj instanceof Bytes)) {
-        return false;
-      }
-      final Bytes that = (Bytes) obj;
-      if (this.hash != that.hash) {
-        return false;
-      }
-      final ByteBuffer thisBuf = this.array != null ?
-          ByteBuffer.wrap(this.array) : this.asReadOnlyByteBuffer();
-      final ByteBuffer thatBuf = that.array != null ?
-          ByteBuffer.wrap(that.array) : that.asReadOnlyByteBuffer();
-      return thisBuf.equals(thatBuf);
-    }
-
-    @Override
-    public int hashCode() {
-      return hash;
-    }
-
-    @Override
-    public String toString() {
-      return array != null ? bytes2String(array)
-          : bytes2String(asReadOnlyByteBuffer());
-    }
-
-    // This method mimics the ByteWiseComparator in RocksDB.
-    @Override
-    public int compareTo(RDBBatchOperation.Bytes that) {
-      final ByteBuffer thisBuf = this.array != null ?
-          ByteBuffer.wrap(this.array) : this.asReadOnlyByteBuffer();
-      final ByteBuffer thatBuf = that.array != null ?
-          ByteBuffer.wrap(that.array) : that.asReadOnlyByteBuffer();
-
-      for (int i = 0; i < Math.min(thisBuf.remaining(), thatBuf.remaining()); i++) {
-        int cmp = UnsignedBytes.compare(thisBuf.get(i), thatBuf.get(i));
-        if (cmp != 0) {
-          return cmp;
-        }
-      }
-      return thisBuf.remaining() - thatBuf.remaining();
-    }
-  }
-
-  private abstract class Operation implements Closeable {
-    private Bytes keyBytes;
-
-    private Operation(Bytes keyBytes) {
-      this.keyBytes = keyBytes;
-    }
-
-    abstract void apply(ColumnFamily family, ManagedWriteBatch batch) throws RocksDatabaseException;
-
-    abstract int keyLen();
-
-    abstract int valLen();
-
-    Bytes getKey() {
-      return keyBytes;
-    }
-
-    int totalLength() {
-      return keyLen() + valLen();
-    }
-
-    abstract Op getOpType();
-
-    @Override
-    public void close() {
-    }
-  }
-
-  /**
-   * Delete operation to be applied to a {@link ColumnFamily} batch.
-   */
-  private final class DeleteOperation extends Operation {
-    private final byte[] key;
-
-    private DeleteOperation(byte[] key, Bytes keyBytes) {
-      super(Objects.requireNonNull(keyBytes, "keyBytes == null"));
-      this.key = Objects.requireNonNull(key, "key == null");
-    }
-
-    @Override
-    public void apply(ColumnFamily family, ManagedWriteBatch batch) throws RocksDatabaseException {
-      family.batchDelete(batch, this.key);
-    }
-
-    @Override
-    public int keyLen() {
-      return key.length;
-    }
-
-    @Override
-    public int valLen() {
-      return 0;
-    }
-
-    @Override
-    public Op getOpType() {
-      return Op.DELETE;
-    }
-  }
-
-  /**
-   * Put operation to be applied to a {@link ColumnFamily} batch using the CodecBuffer api.
-   */
-  private final class CodecBufferPutOperation extends Operation {
-    private final CodecBuffer key;
-    private final CodecBuffer value;
-    private final AtomicBoolean closed = new AtomicBoolean(false);
-
-    private CodecBufferPutOperation(CodecBuffer key, CodecBuffer value, Bytes keyBytes) {
-      super(keyBytes);
-      this.key = key;
-      this.value = value;
-    }
-
-    @Override
-    public void apply(ColumnFamily family, ManagedWriteBatch batch) throws RocksDatabaseException {
-      family.batchPut(batch, key.asReadOnlyByteBuffer(), value.asReadOnlyByteBuffer());
-    }
-
-    @Override
-    public int keyLen() {
-      return key.readableBytes();
-    }
-
-    @Override
-    public int valLen() {
-      return value.readableBytes();
-    }
-
-    @Override
-    public Op getOpType() {
-      return Op.PUT;
-    }
-
-    @Override
-    public void close() {
-      if (closed.compareAndSet(false, true)) {
-        key.release();
-        value.release();
-      }
-      super.close();
-    }
-  }
-
-  /**
-   * Put operation to be applied to a {@link ColumnFamily} batch using the byte array api.
-   */
-  private final class ByteArrayPutOperation extends Operation {
-    private final byte[] key;
-    private final byte[] value;
-
-    private ByteArrayPutOperation(byte[] key, byte[] value, Bytes keyBytes) {
-      super(Objects.requireNonNull(keyBytes));
-      this.key = Objects.requireNonNull(key, "key == null");
-      this.value = Objects.requireNonNull(value, "value == null");
-    }
-
-    @Override
-    public void apply(ColumnFamily family, ManagedWriteBatch batch) throws RocksDatabaseException {
-      family.batchPut(batch, key, value);
-    }
->>>>>>> ef980cd8
 
   abstract void delete(ColumnFamily family, byte[] key) throws RocksDatabaseException;
 
@@ -280,126 +47,15 @@
 
   abstract void commit(RocksDatabase db) throws RocksDatabaseException;
 
-<<<<<<< HEAD
   abstract void commit(RocksDatabase db, ManagedWriteOptions writeOptions) throws RocksDatabaseException;
-=======
-      @Override
-      public String toString() {
-        return name + ": " + family.getName();
-      }
-    }
-
-    void put(ColumnFamily f, CodecBuffer key, CodecBuffer value) {
-      name2cache.computeIfAbsent(f.getName(), k -> new FamilyCache(f))
-          .put(key, value);
-    }
-
-    void put(ColumnFamily f, byte[] key, byte[] value) {
-      name2cache.computeIfAbsent(f.getName(), k -> new FamilyCache(f))
-          .put(key, value);
-    }
-
-    void delete(ColumnFamily family, byte[] key) {
-      name2cache.computeIfAbsent(family.getName(), k -> new FamilyCache(family))
-          .delete(key);
-    }
-
-    void deleteRange(ColumnFamily family, byte[] startKey, byte[] endKey) {
-      name2cache.computeIfAbsent(family.getName(), k -> new FamilyCache(family))
-          .deleteRange(startKey, endKey);
-    }
-
-    /** Prepare batch write for the entire cache. */
-    UncheckedAutoCloseable prepareBatchWrite() throws RocksDatabaseException {
-      for (Map.Entry<String, FamilyCache> e : name2cache.entrySet()) {
-        e.getValue().prepareBatchWrite();
-      }
-      return this::clear;
-    }
-
-    void clear() {
-      for (Map.Entry<String, FamilyCache> e : name2cache.entrySet()) {
-        e.getValue().clear();
-      }
-      name2cache.clear();
-    }
-
-    String getCommitString() {
-      int putCount = 0;
-      int delCount = 0;
-      int opSize = 0;
-      int discardedCount = 0;
-      int discardedSize = 0;
-      int delRangeCount = 0;
-
-      for (FamilyCache f : name2cache.values()) {
-        putCount += f.putCount;
-        delCount += f.delCount;
-        opSize += f.batchSize;
-        discardedCount += f.discardedCount;
-        discardedSize += f.discardedSize;
-        delRangeCount += f.delRangeCount;
-      }
-
-      final int opCount = putCount + delCount;
-      return String.format(
-          "#put=%s, #del=%s, #delRange=%s, batchSize: %s, discarded: %s, committed: %s",
-          putCount, delCount, delRangeCount,
-          countSize2String(opCount, opSize),
-          countSize2String(discardedCount, discardedSize),
-          countSize2String(opCount - discardedCount, opSize - discardedSize));
-    }
-  }
-
-  private RDBBatchOperation(ManagedWriteBatch writeBatch) {
-    this.writeBatch = writeBatch;
-  }
-
-  @Override
-  public String toString() {
-    return name;
-  }
-
-  public void commit(RocksDatabase db) throws RocksDatabaseException {
-    debug(() -> String.format("%s: commit %s",
-        name, opCache.getCommitString()));
-    try (UncheckedAutoCloseable ignored = opCache.prepareBatchWrite()) {
-      db.batchWrite(writeBatch);
-    }
-  }
-
-  public void commit(RocksDatabase db, ManagedWriteOptions writeOptions) throws RocksDatabaseException {
-    debug(() -> String.format("%s: commit-with-writeOptions %s",
-        name, opCache.getCommitString()));
-    try (UncheckedAutoCloseable ignored = opCache.prepareBatchWrite()) {
-      db.batchWrite(writeBatch, writeOptions);
-    }
-  }
-
-  @Override
-  public void close() {
-    debug(() -> String.format("%s: close", name));
-    writeBatch.close();
-    opCache.clear();
-  }
-
-  public void delete(ColumnFamily family, byte[] key) {
-    opCache.delete(family, key);
-  }
-
-  public void put(ColumnFamily family, CodecBuffer key, CodecBuffer value) {
-    opCache.put(family, key, value);
-  }
->>>>>>> ef980cd8
 
   // TODO: Remove this once recon components code implements BatchOperationHandler and make use of mocked batch
   //  operation.
-  @VisibleForTesting
   public static RDBBatchOperation newAtomicOperation() {
     return new AtomicRDBBatchOperation();
   }
 
-  static RDBBatchOperation newAtomicOperation(ManagedWriteBatch writeBatch) {
+  public static RDBBatchOperation newAtomicOperation(ManagedWriteBatch writeBatch) {
     return new AtomicRDBBatchOperation(writeBatch);
   }
 }