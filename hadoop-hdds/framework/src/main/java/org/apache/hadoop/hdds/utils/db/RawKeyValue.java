/*
 * Licensed to the Apache Software Foundation (ASF) under one or more
 * contributor license agreements. See the NOTICE file distributed with
 * this work for additional information regarding copyright ownership.
 * The ASF licenses this file to You under the Apache License, Version 2.0
 * (the "License"); you may not use this file except in compliance with
 * the License. You may obtain a copy of the License at
 *
 *      http://www.apache.org/licenses/LICENSE-2.0
 *
 * Unless required by applicable law or agreed to in writing, software
 * distributed under the License is distributed on an "AS IS" BASIS,
 * WITHOUT WARRANTIES OR CONDITIONS OF ANY KIND, either express or implied.
 * See the License for the specific language governing permissions and
 * limitations under the License.
 */

package org.apache.hadoop.hdds.utils.db;

import java.util.Arrays;
import org.apache.hadoop.hdds.utils.db.Table.KeyValue;

/**
 * {@link KeyValue} for a raw type.
 *
 * @param <RAW> The raw type.
 */
<<<<<<< HEAD
public class RawKeyValue<RAW> implements KeyValue<RAW, RAW> {
=======
public abstract class RawKeyValue<RAW> implements KeyValue<RAW, RAW> {

  private final RAW key;
  private final RAW value;

>>>>>>> ee32fa54
  /**
   * Create a KeyValue pair.
   *
   * @param key   - Key Bytes
   * @param value - Value bytes
   * @return KeyValue object.
   */
  public static ByteArray create(byte[] key, byte[] value) {
    return new ByteArray(key, value);
  }

  /** Implement {@link RawKeyValue} with byte[]. */
  public static final class ByteArray extends RawKeyValue<byte[]> {
    static byte[] copy(byte[] bytes) {
      return Arrays.copyOf(bytes, bytes.length);
    }

    private ByteArray(byte[] key, byte[] value) {
      super(key, value);
    }

    @Override
    public byte[] getKey() {
      return copy(super.getKey());
    }

    @Override
    public byte[] getValue() {
      return copy(super.getValue());
    }
  }

<<<<<<< HEAD
  private final RAW key;
  private final RAW value;

  public RawKeyValue(RAW key, RAW value) {
=======
  private RawKeyValue(RAW key, RAW value) {
>>>>>>> ee32fa54
    this.key = key;
    this.value = value;
  }

  /**
   * Return key.
   */
  @Override
  public RAW getKey() {
    return key;
  }

  /**
   * Return value.
   */
  @Override
  public RAW getValue() {
    return value;
  }
}<|MERGE_RESOLUTION|>--- conflicted
+++ resolved
@@ -25,15 +25,11 @@
  *
  * @param <RAW> The raw type.
  */
-<<<<<<< HEAD
 public class RawKeyValue<RAW> implements KeyValue<RAW, RAW> {
-=======
-public abstract class RawKeyValue<RAW> implements KeyValue<RAW, RAW> {
 
   private final RAW key;
   private final RAW value;
 
->>>>>>> ee32fa54
   /**
    * Create a KeyValue pair.
    *
@@ -66,14 +62,7 @@
     }
   }
 
-<<<<<<< HEAD
-  private final RAW key;
-  private final RAW value;
-
   public RawKeyValue(RAW key, RAW value) {
-=======
-  private RawKeyValue(RAW key, RAW value) {
->>>>>>> ee32fa54
     this.key = key;
     this.value = value;
   }
