--- conflicted
+++ resolved
@@ -51,8 +51,6 @@
       throws IOException {
     return getTable(name, keyCodec, valueCodec, CacheType.PARTIAL_CACHE);
   }
-<<<<<<< HEAD
-=======
 
   /**
    * Gets an existing TableStore with implicit key/value conversion and
@@ -80,7 +78,6 @@
   <KEY, VALUE> Table<KEY, VALUE> getTable(String name,
       Class<KEY> keyType, Class<VALUE> valueType,
       TableCache.CacheType cacheType) throws IOException;
->>>>>>> 934ff12a
 
   /**
    * Gets table store with implict key/value conversion.
