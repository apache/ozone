--- conflicted
+++ resolved
@@ -17,12 +17,8 @@
 
 package org.apache.hadoop.hdds.conf;
 
-<<<<<<< HEAD
 import static org.apache.hadoop.hdds.conf.OzoneConfiguration.getConfigurationResourceFiles;
 
-import com.google.common.annotations.VisibleForTesting;
-=======
->>>>>>> 4db764a6
 import java.io.IOException;
 import java.io.InputStream;
 import java.io.Writer;
@@ -34,19 +30,15 @@
 import javax.servlet.http.HttpServlet;
 import javax.servlet.http.HttpServletRequest;
 import javax.servlet.http.HttpServletResponse;
-<<<<<<< HEAD
-import javax.ws.rs.core.HttpHeaders;
 import javax.xml.parsers.DocumentBuilder;
 import javax.xml.parsers.DocumentBuilderFactory;
 import org.apache.commons.lang3.StringUtils;
-=======
 import org.apache.hadoop.conf.ConfServlet.BadFormatException;
->>>>>>> 4db764a6
 import org.apache.hadoop.hdds.annotation.InterfaceAudience;
 import org.apache.hadoop.hdds.annotation.InterfaceStability;
 import org.apache.hadoop.hdds.server.JsonUtils;
 import org.apache.hadoop.hdds.server.http.HttpServer2;
-<<<<<<< HEAD
+import org.apache.hadoop.hdds.utils.HttpServletUtils;
 import org.apache.hadoop.util.XMLUtils;
 import org.slf4j.Logger;
 import org.slf4j.LoggerFactory;
@@ -54,11 +46,6 @@
 import org.w3c.dom.Element;
 import org.w3c.dom.Node;
 import org.w3c.dom.NodeList;
-=======
-import org.apache.hadoop.hdds.utils.HttpServletUtils;
-import org.slf4j.Logger;
-import org.slf4j.LoggerFactory;
->>>>>>> 4db764a6
 
 /**
  * A servlet to print out the running configuration data.
@@ -70,7 +57,6 @@
       LoggerFactory.getLogger(HddsConfServlet.class);
 
   private static final long serialVersionUID = 1L;
-  private static final Logger LOG = LoggerFactory.getLogger(HddsConfServlet.class);
 
   private static final String COMMAND = "cmd";
   private static final OzoneConfiguration OZONE_CONFIG =
@@ -149,7 +135,7 @@
         throw new IllegalArgumentException("The tags parameter should be set" +
             " when using the getPropertyByTag command.");
       }
-      
+
       Map<String, String> descriptionMap = buildDescriptionMap(config);
       Map<String, Map<String, OzoneConfiguration.Property>> propMap = new HashMap<>();
 
@@ -157,7 +143,7 @@
         if (config.isPropertyTag(tag)) {
           Properties properties = config.getAllPropertiesByTag(tag);
           Map<String, OzoneConfiguration.Property> metadataMap = new HashMap<>();
-          
+
           for (String propName : properties.stringPropertyNames()) {
             String value = properties.getProperty(propName);
             String description = descriptionMap.getOrDefault(propName, "");
@@ -217,10 +203,10 @@
         Node propertyNode = propertyNodes.item(i);
         if (propertyNode.getNodeType() == Node.ELEMENT_NODE) {
           Element propertyElement = (Element) propertyNode;
-          
+
           String name = getTextContent(propertyElement, "name");
           String description = getTextContent(propertyElement, "description");
-          
+
           if (name != null && !StringUtils.isBlank(description)) {
             descriptionMap.put(name, description.trim());
           }
