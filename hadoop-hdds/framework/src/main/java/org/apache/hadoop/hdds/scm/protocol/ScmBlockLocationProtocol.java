/**
 * Licensed to the Apache Software Foundation (ASF) under one
 * or more contributor license agreements.  See the NOTICE file
 * distributed with this work for additional information
 * regarding copyright ownership.  The ASF licenses this file
 * to you under the Apache License, Version 2.0 (the
 * "License"); you may not use this file except in compliance
 * with the License.  You may obtain a copy of the License at
 *
 *     http://www.apache.org/licenses/LICENSE-2.0
 *
 * Unless required by applicable law or agreed to in writing, software
 * distributed under the License is distributed on an "AS IS" BASIS,
 * WITHOUT WARRANTIES OR CONDITIONS OF ANY KIND, either express or implied.
 * See the License for the specific language governing permissions and
 * limitations under the License.
 */
package org.apache.hadoop.hdds.scm.protocol;

import org.apache.hadoop.hdds.client.ReplicationConfig;
import org.apache.hadoop.hdds.protocol.DatanodeDetails;
import org.apache.hadoop.hdds.scm.AddSCMRequest;
import org.apache.hadoop.hdds.scm.ScmConfig;
import org.apache.hadoop.hdds.scm.container.common.helpers.ExcludeList;
import org.apache.hadoop.security.KerberosInfo;
import org.apache.hadoop.hdds.scm.ScmInfo;
import org.apache.hadoop.hdds.scm.container.common.helpers.AllocatedBlock;
import org.apache.hadoop.hdds.protocol.proto.HddsProtos.ReplicationFactor;
import org.apache.hadoop.hdds.protocol.proto.HddsProtos.ReplicationType;
import org.apache.hadoop.ozone.common.BlockGroup;
import org.apache.hadoop.ozone.common.DeleteBlockGroupResult;

import java.io.Closeable;
import java.io.IOException;
import java.util.List;
import java.util.concurrent.TimeoutException;

/**
 * ScmBlockLocationProtocol is used by an HDFS node to find the set of nodes
 * to read/write a block.
 */
@KerberosInfo(serverPrincipal = ScmConfig.ConfigStrings
      .HDDS_SCM_KERBEROS_PRINCIPAL_KEY)
public interface ScmBlockLocationProtocol extends Closeable {

  @SuppressWarnings("checkstyle:ConstantName")
  /**
   * Version 1: Initial version.
   */
  long versionID = 1L;

  /**
   * Asks SCM where a block should be allocated. SCM responds with the
   * set of datanodes that should be used creating this block.
   * @param size - size of the block.
   * @param numBlocks - number of blocks.
   * @param type - replication type of the blocks.
   * @param factor - replication factor of the blocks.
   * @param excludeList List of datanodes/containers to exclude during block
   *                    allocation.
   * @return allocated block accessing info (key, pipeline).
   * @throws IOException
   */
  @Deprecated
  default List<AllocatedBlock> allocateBlock(long size, int numBlocks,
      ReplicationType type, ReplicationFactor factor, String owner,
      ExcludeList excludeList) throws IOException, TimeoutException {
    return allocateBlock(size, numBlocks, ReplicationConfig
        .fromProtoTypeAndFactor(type, factor), owner, excludeList);
  }

  /**
   * Asks SCM where a block should be allocated. SCM responds with the
   * set of datanodes that should be used creating this block.
   *
   * @param size              - size of the block.
   * @param numBlocks         - number of blocks.
   * @param replicationConfig - replicationConfiguration
   * @param owner             - service owner of the new block
   * @param excludeList       List of datanodes/containers to exclude during
   *                          block
   *                          allocation.
   * @return allocated block accessing info (key, pipeline).
   * @throws IOException
   */
  default List<AllocatedBlock> allocateBlock(long size, int numBlocks,
<<<<<<< HEAD
      ReplicationConfig replicationConfig, String owner,
      ExcludeList excludeList) throws IOException {
=======
       ReplicationConfig replicationConfig, String owner,
       ExcludeList excludeList) throws IOException {
>>>>>>> dd72e60d
    return allocateBlock(size, numBlocks, replicationConfig, owner,
        excludeList, null);
  }

  /**
   * Asks SCM where a block should be allocated. SCM responds with the
   * set of datanodes that should be used creating this block, sorted
   * based on the client address.
   *
   * @param size              - size of the block.
   * @param numBlocks         - number of blocks.
   * @param replicationConfig - replicationConfiguration
   * @param owner             - service owner of the new block
   * @param excludeList       List of datanodes/containers to exclude during
   *                          block
   *                          allocation.
   * @param clientMachine client address, depends, can be hostname or
   *                      ipaddress.
   * @return allocated block accessing info (key, pipeline).
   * @throws IOException
   */
  List<AllocatedBlock> allocateBlock(long size, int numBlocks,
      ReplicationConfig replicationConfig, String owner,
      ExcludeList excludeList, String clientMachine) throws IOException;

  /**
   * Delete blocks for a set of object keys.
   *
   * @param keyBlocksInfoList Map of object key and its blocks.
   * @return list of block deletion results.
   * @throws IOException if there is any failure.
   */
  List<DeleteBlockGroupResult>
      deleteKeyBlocks(List<BlockGroup> keyBlocksInfoList) throws IOException;

  /**
   * Gets the Clusterid and SCM Id from SCM.
   */
  ScmInfo getScmInfo() throws IOException;

  /**
   * Request to add SCM instance to HA group.
   */
  boolean addSCM(AddSCMRequest request) throws IOException;

  /**
   * Sort datanodes with distance to client.
   * @param nodes list of network name of each node.
   * @param clientMachine client address, depends, can be hostname or ipaddress.
   */
  List<DatanodeDetails> sortDatanodes(List<String> nodes,
      String clientMachine) throws IOException;
}<|MERGE_RESOLUTION|>--- conflicted
+++ resolved
@@ -84,13 +84,8 @@
    * @throws IOException
    */
   default List<AllocatedBlock> allocateBlock(long size, int numBlocks,
-<<<<<<< HEAD
-      ReplicationConfig replicationConfig, String owner,
-      ExcludeList excludeList) throws IOException {
-=======
        ReplicationConfig replicationConfig, String owner,
        ExcludeList excludeList) throws IOException {
->>>>>>> dd72e60d
     return allocateBlock(size, numBlocks, replicationConfig, owner,
         excludeList, null);
   }
