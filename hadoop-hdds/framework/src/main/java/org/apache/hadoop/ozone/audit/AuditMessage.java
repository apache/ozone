/*
 * Licensed to the Apache Software Foundation (ASF) under one or more
 * contributor license agreements.  See the NOTICE file distributed with this
 * work for additional information regarding copyright ownership.  The ASF
 * licenses this file to you under the Apache License, Version 2.0 (the
 * "License"); you may not use this file except in compliance with the License.
 * You may obtain a copy of the License at
 * <p>
 * http://www.apache.org/licenses/LICENSE-2.0
 * <p>
 * Unless required by applicable law or agreed to in writing, software
 * distributed under the License is distributed on an "AS IS" BASIS,WITHOUT
 * WARRANTIES OR CONDITIONS OF ANY KIND, either express or implied. See the
 * License for the specific language governing permissions and limitations under
 * the License.
 */
package org.apache.hadoop.ozone.audit;

import org.apache.logging.log4j.message.Message;

import java.util.Map;

/**
 * Defines audit message structure.
 */
public final class AuditMessage implements Message {

  private final String message;
  private final String user;
  private final String ip;
  private final String op;
  private final Map<String, String> params;
  private final String ret;
  private final Throwable throwable;
  private final Map<String, String> performance;

  private AuditMessage(String user, String ip, String op,
      Map<String, String> params, String ret, Throwable throwable,
<<<<<<< HEAD
      Map<String, String> performance) {
=======
      String performance) {
>>>>>>> 40a8e672
    this.user = user;
    this.ip = ip;
    this.op = op;
    this.params = params;
    this.ret = ret;
    this.message = formMessage(user, ip, op, params, ret, performance);
    this.throwable = throwable;
    this.performance = performance;
  }

  @Override
  public String getFormattedMessage() {
    return message;
  }

  @Override
  public String getFormat() {
    return null;
  }

  @Override
  public Object[] getParameters() {
    return new Object[0];
  }

  @Override
  public Throwable getThrowable() {
    return throwable;
  }

  public String getOp() {
    return op;
  }

  /**
   * Builder class for AuditMessage.
   */
  public static class Builder {
    private Throwable throwable;
    private String user;
    private String ip;
    private String op;
    private Map<String, String> params;
    private String ret;
<<<<<<< HEAD
    private Map<String, String> performance;
=======
    private String performance;
>>>>>>> 40a8e672

    public Builder setUser(String usr) {
      this.user = usr;
      return this;
    }

    public Builder atIp(String ipAddr) {
      this.ip = ipAddr;
      return this;
    }

    public Builder forOperation(AuditAction action) {
      this.op = action.getAction();
      return this;
    }

    public Builder withParams(Map<String, String> args) {
      this.params = args;
      return this;
    }

    public Builder withResult(AuditEventStatus result) {
      this.ret = result.getStatus();
      return this;
    }

    public Builder withException(Throwable ex) {
      this.throwable = ex;
      return this;
    }

<<<<<<< HEAD
    public Builder setPerformance(Map<String, String> perf) {
=======
    public Builder setPerformance(String perf) {
>>>>>>> 40a8e672
      this.performance = perf;
      return this;
    }

    public AuditMessage build() {
      return new AuditMessage(user, ip, op, params, ret, throwable,
          performance);
    }
  }

  private String formMessage(String userStr, String ipStr, String opStr,
      Map<String, String> paramsMap, String retStr,
<<<<<<< HEAD
      Map<String, String> performanceMap) {
    return "user=" + userStr + " | ip=" + ipStr + " | " + "op=" + opStr
        + " " + paramsMap + " performance=" + performanceMap
        + " | ret=" + retStr;

=======
      String performanceMap) {
    String perf = performanceMap != null && !performanceMap.isEmpty()
        ? " | perf=" + performanceMap : "";
    return "user=" + userStr + " | ip=" + ipStr + " | " + "op=" + opStr
        + " " + paramsMap + " | ret=" + retStr + perf;
>>>>>>> 40a8e672
  }
}<|MERGE_RESOLUTION|>--- conflicted
+++ resolved
@@ -32,15 +32,10 @@
   private final Map<String, String> params;
   private final String ret;
   private final Throwable throwable;
-  private final Map<String, String> performance;
 
   private AuditMessage(String user, String ip, String op,
       Map<String, String> params, String ret, Throwable throwable,
-<<<<<<< HEAD
-      Map<String, String> performance) {
-=======
       String performance) {
->>>>>>> 40a8e672
     this.user = user;
     this.ip = ip;
     this.op = op;
@@ -48,7 +43,6 @@
     this.ret = ret;
     this.message = formMessage(user, ip, op, params, ret, performance);
     this.throwable = throwable;
-    this.performance = performance;
   }
 
   @Override
@@ -85,11 +79,7 @@
     private String op;
     private Map<String, String> params;
     private String ret;
-<<<<<<< HEAD
-    private Map<String, String> performance;
-=======
     private String performance;
->>>>>>> 40a8e672
 
     public Builder setUser(String usr) {
       this.user = usr;
@@ -121,11 +111,7 @@
       return this;
     }
 
-<<<<<<< HEAD
-    public Builder setPerformance(Map<String, String> perf) {
-=======
     public Builder setPerformance(String perf) {
->>>>>>> 40a8e672
       this.performance = perf;
       return this;
     }
@@ -138,18 +124,10 @@
 
   private String formMessage(String userStr, String ipStr, String opStr,
       Map<String, String> paramsMap, String retStr,
-<<<<<<< HEAD
-      Map<String, String> performanceMap) {
-    return "user=" + userStr + " | ip=" + ipStr + " | " + "op=" + opStr
-        + " " + paramsMap + " performance=" + performanceMap
-        + " | ret=" + retStr;
-
-=======
       String performanceMap) {
     String perf = performanceMap != null && !performanceMap.isEmpty()
         ? " | perf=" + performanceMap : "";
     return "user=" + userStr + " | ip=" + ipStr + " | " + "op=" + opStr
         + " " + paramsMap + " | ret=" + retStr + perf;
->>>>>>> 40a8e672
   }
 }