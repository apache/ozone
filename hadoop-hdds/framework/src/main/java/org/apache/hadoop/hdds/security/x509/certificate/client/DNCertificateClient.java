/*
 * Licensed to the Apache Software Foundation (ASF) under one
 * or more contributor license agreements.  See the NOTICE file
 * distributed with this work for additional information
 * regarding copyright ownership.  The ASF licenses this file
 * to you under the Apache License, Version 2.0 (the
 * "License"); you may not use this file except in compliance
 * with the License.  You may obtain a copy of the License at
 *
 *      http://www.apache.org/licenses/LICENSE-2.0
 *
 * Unless required by applicable law or agreed to in writing, software
 * distributed under the License is distributed on an "AS IS" BASIS,
 * WITHOUT WARRANTIES OR CONDITIONS OF ANY KIND, either express or implied.
 * See the License for the specific language governing permissions and
 * limitations under the License.
 *
 */

package org.apache.hadoop.hdds.security.x509.certificate.client;

import org.apache.hadoop.hdds.protocol.DatanodeDetails;
import org.apache.hadoop.hdds.protocol.proto.SCMSecurityProtocolProtos.SCMGetCertResponseProto;
import org.apache.hadoop.hdds.protocolPB.SCMSecurityProtocolClientSideTranslatorPB;
import org.apache.hadoop.hdds.security.SecurityConfig;
import org.apache.hadoop.hdds.security.x509.certificate.utils.CertificateSignRequest;
import org.apache.hadoop.hdds.security.x509.exception.CertificateException;
import org.apache.hadoop.security.UserGroupInformation;
import org.bouncycastle.pkcs.PKCS10CertificationRequest;
import org.slf4j.Logger;
import org.slf4j.LoggerFactory;

import java.io.IOException;
import java.net.InetAddress;
import java.security.KeyPair;
import java.util.function.Consumer;

import static org.apache.hadoop.hdds.security.x509.certificate.utils.CertificateSignRequest.getEncodedString;
import static org.apache.hadoop.hdds.security.x509.exception.CertificateException.ErrorCode.CSR_ERROR;

/**
 * Certificate client for DataNodes.
 */
public class DNCertificateClient extends DefaultCertificateClient {

  private static final Logger LOG =
      LoggerFactory.getLogger(DNCertificateClient.class);

  public static final String COMPONENT_NAME = "dn";
  private final DatanodeDetails dn;

  public DNCertificateClient(
      SecurityConfig securityConfig,
      SCMSecurityProtocolClientSideTranslatorPB scmSecurityClient,
      DatanodeDetails datanodeDetails,
      String certSerialId,
      Consumer<String> saveCertId,
      Runnable shutdown
  ) {
    super(securityConfig, scmSecurityClient, LOG, certSerialId, COMPONENT_NAME,
        saveCertId, shutdown);
    this.dn = datanodeDetails;
  }

  /**
   * Returns a CSR builder that can be used to creates a Certificate signing
   * request.
   * The default flag is added to allow basic SSL handshake.
   *
   * @return CertificateSignRequest.Builder
   */
  @Override
  public CertificateSignRequest.Builder getCSRBuilder()
      throws CertificateException {
    CertificateSignRequest.Builder builder = super.getCSRBuilder()
        .setDigitalEncryption(true)
        .setDigitalSignature(true);

    try {
      String hostname = InetAddress.getLocalHost().getCanonicalHostName();
      String subject = UserGroupInformation.getCurrentUser()
          .getShortUserName() + "@" + hostname;
      builder.setCA(false)
          .setKey(new KeyPair(getPublicKey(), getPrivateKey()))
          .setConfiguration(getSecurityConfig())
          .setSubject(subject);

      LOG.info("Created csr for DN-> subject:{}", subject);
      return builder;
    } catch (Exception e) {
      LOG.error("Failed to get hostname or current user", e);
      throw new CertificateException("Failed to get hostname or current user",
          e, CSR_ERROR);
    }
  }

  @Override
<<<<<<< HEAD
  public String signAndStoreCertificate(PKCS10CertificationRequest csr,
      Path certificatePath, boolean renew) throws CertificateException {
    try {
      // TODO: For SCM CA we should fetch certificate from multiple SCMs.
      SCMSecurityProtocolProtos.SCMGetCertResponseProto response =
          getScmSecureClient().getDataNodeCertificateChain(
              dn.getProtoBufMessage(), getEncodedString(csr));

      // Persist certificates.
      if (response.hasX509CACertificate()) {
        String pemEncodedCert = response.getX509Certificate();
        CertificateCodec certCodec = new CertificateCodec(
            getSecurityConfig(), certificatePath);
        // Certs will be added to cert map after reloadAllCertificate called
        storeCertificate(pemEncodedCert, CAType.NONE,
            certCodec, false, !renew);
        storeCertificate(response.getX509CACertificate(),
            CAType.SUBORDINATE, certCodec, false, !renew);

        // Store Root CA certificate.
        if (response.hasX509RootCACertificate()) {
          storeCertificate(response.getX509RootCACertificate(),
              CAType.ROOT, certCodec, false, !renew);
        }
        // Return the default certificate ID
        return CertificateCodec.getX509Certificate(pemEncodedCert)
            .getSerialNumber()
            .toString();
      } else {
        throw new CertificateException("Unable to retrieve datanode " +
            "certificate chain.");
      }
    } catch (IOException | java.security.cert.CertificateException e) {
      LOG.error("Error while signing and storing SCM signed certificate.", e);
      throw new CertificateException(
          "Error while signing and storing SCM signed certificate.", e);
    }
=======
  public SCMGetCertResponseProto getCertificateSignResponse(
      PKCS10CertificationRequest csr) throws IOException {
    return getScmSecureClient().getDataNodeCertificateChain(
        dn.getProtoBufMessage(), getEncodedString(csr));
>>>>>>> 8c2a5eb9
  }

  @Override
  public Logger getLogger() {
    return LOG;
  }
}<|MERGE_RESOLUTION|>--- conflicted
+++ resolved
@@ -95,50 +95,10 @@
   }
 
   @Override
-<<<<<<< HEAD
-  public String signAndStoreCertificate(PKCS10CertificationRequest csr,
-      Path certificatePath, boolean renew) throws CertificateException {
-    try {
-      // TODO: For SCM CA we should fetch certificate from multiple SCMs.
-      SCMSecurityProtocolProtos.SCMGetCertResponseProto response =
-          getScmSecureClient().getDataNodeCertificateChain(
-              dn.getProtoBufMessage(), getEncodedString(csr));
-
-      // Persist certificates.
-      if (response.hasX509CACertificate()) {
-        String pemEncodedCert = response.getX509Certificate();
-        CertificateCodec certCodec = new CertificateCodec(
-            getSecurityConfig(), certificatePath);
-        // Certs will be added to cert map after reloadAllCertificate called
-        storeCertificate(pemEncodedCert, CAType.NONE,
-            certCodec, false, !renew);
-        storeCertificate(response.getX509CACertificate(),
-            CAType.SUBORDINATE, certCodec, false, !renew);
-
-        // Store Root CA certificate.
-        if (response.hasX509RootCACertificate()) {
-          storeCertificate(response.getX509RootCACertificate(),
-              CAType.ROOT, certCodec, false, !renew);
-        }
-        // Return the default certificate ID
-        return CertificateCodec.getX509Certificate(pemEncodedCert)
-            .getSerialNumber()
-            .toString();
-      } else {
-        throw new CertificateException("Unable to retrieve datanode " +
-            "certificate chain.");
-      }
-    } catch (IOException | java.security.cert.CertificateException e) {
-      LOG.error("Error while signing and storing SCM signed certificate.", e);
-      throw new CertificateException(
-          "Error while signing and storing SCM signed certificate.", e);
-    }
-=======
   public SCMGetCertResponseProto getCertificateSignResponse(
       PKCS10CertificationRequest csr) throws IOException {
     return getScmSecureClient().getDataNodeCertificateChain(
         dn.getProtoBufMessage(), getEncodedString(csr));
->>>>>>> 8c2a5eb9
   }
 
   @Override
