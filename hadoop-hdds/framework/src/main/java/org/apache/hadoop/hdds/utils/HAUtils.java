/**
 * Licensed to the Apache Software Foundation (ASF) under one or more
 * contributor license agreements.  See the NOTICE file distributed with this
 * work for additional information regarding copyright ownership.  The ASF
 * licenses this file to you under the Apache License, Version 2.0 (the
 * "License"); you may not use this file except in compliance with the License.
 * You may obtain a copy of the License at
 * <p>
 * http://www.apache.org/licenses/LICENSE-2.0
 * <p>
 * Unless required by applicable law or agreed to in writing, software
 * distributed under the License is distributed on an "AS IS" BASIS,WITHOUT
 * WARRANTIES OR CONDITIONS OF ANY KIND, either express or implied. See the
 * License for the specific language governing permissions and limitations under
 * the License.
 */
package org.apache.hadoop.hdds.utils;

import com.google.common.annotations.VisibleForTesting;
import com.google.common.collect.Streams;
import org.apache.hadoop.fs.FileUtil;
import org.apache.hadoop.hdds.HddsConfigKeys;
import org.apache.hadoop.hdds.conf.ConfigurationSource;
import org.apache.hadoop.hdds.conf.OzoneConfiguration;
import org.apache.hadoop.hdds.protocol.proto.SCMSecurityProtocolProtos.SCMGetCertResponseProto;
import org.apache.hadoop.hdds.protocolPB.SCMSecurityProtocolClientSideTranslatorPB;
import org.apache.hadoop.hdds.scm.AddSCMRequest;
import org.apache.hadoop.hdds.scm.ScmInfo;
import org.apache.hadoop.hdds.scm.ha.SCMHAUtils;
import org.apache.hadoop.hdds.scm.protocol.ScmBlockLocationProtocol;
import org.apache.hadoop.hdds.scm.protocol.StorageContainerLocationProtocol;
import org.apache.hadoop.hdds.scm.protocolPB.ScmBlockLocationProtocolClientSideTranslatorPB;
import org.apache.hadoop.hdds.scm.protocolPB.StorageContainerLocationProtocolClientSideTranslatorPB;
import org.apache.hadoop.hdds.scm.proxy.SCMBlockLocationFailoverProxyProvider;
import org.apache.hadoop.hdds.scm.proxy.SCMClientConfig;
import org.apache.hadoop.hdds.scm.proxy.SCMContainerLocationFailoverProxyProvider;
import org.apache.hadoop.hdds.security.exception.SCMSecurityException;
import org.apache.hadoop.hdds.security.x509.certificate.client.CertificateClient;
import org.apache.hadoop.hdds.security.x509.certificate.utils.CertificateCodec;
import org.apache.hadoop.hdds.tracing.TracingUtil;
import org.apache.hadoop.hdds.utils.db.DBDefinition;
import org.apache.hadoop.hdds.utils.db.DBColumnFamilyDefinition;
import org.apache.hadoop.hdds.utils.db.DBStore;
import org.apache.hadoop.hdds.utils.db.RocksDBConfiguration;
import org.apache.hadoop.hdds.utils.db.Table;
import org.apache.hadoop.hdds.utils.db.DBStoreBuilder;
import org.apache.hadoop.io.retry.RetryPolicies;
import org.apache.hadoop.io.retry.RetryPolicy;
import org.apache.hadoop.ozone.OzoneSecurityUtil;
import org.apache.hadoop.security.UserGroupInformation;
import org.apache.ratis.util.ExitUtils;
import org.apache.ratis.util.FileUtils;
import org.apache.ratis.util.function.CheckedSupplier;
import org.slf4j.Logger;
import org.slf4j.LoggerFactory;

import java.io.File;
import java.io.IOException;
import java.nio.file.Files;
import java.nio.file.Path;
import java.nio.file.Paths;
import java.security.cert.X509Certificate;
import java.util.ArrayList;
import java.util.Collection;
import java.util.List;
import java.util.concurrent.Callable;
import java.util.concurrent.TimeUnit;
import java.util.stream.Collectors;
import java.util.stream.Stream;

import static org.apache.hadoop.hdds.scm.ScmConfigKeys.OZONE_SCM_CA_LIST_RETRY_INTERVAL;
import static org.apache.hadoop.hdds.scm.ScmConfigKeys.OZONE_SCM_CA_LIST_RETRY_INTERVAL_DEFAULT;
import static org.apache.hadoop.hdds.scm.ScmConfigKeys.OZONE_SCM_INFO_WAIT_DURATION;
import static org.apache.hadoop.hdds.scm.ScmConfigKeys.OZONE_SCM_INFO_WAIT_DURATION_DEFAULT;
import static org.apache.hadoop.hdds.server.ServerUtils.getOzoneMetaDirPath;
import static org.apache.hadoop.ozone.OzoneConsts.DB_TRANSIENT_MARKER;
import static org.apache.hadoop.ozone.OzoneConsts.ROCKSDB_SST_SUFFIX;
import static org.apache.hadoop.ozone.OzoneConsts.TRANSACTION_INFO_KEY;

/**
 * utility class used by SCM and OM for HA.
 */
public final class HAUtils {
  public static final Logger LOG = LoggerFactory.getLogger(HAUtils.class);

  private HAUtils() {
  }

  public static ScmInfo getScmInfo(OzoneConfiguration conf) throws IOException {
    OzoneConfiguration configuration = new OzoneConfiguration(conf);
    try {
      long duration = conf.getTimeDuration(OZONE_SCM_INFO_WAIT_DURATION,
          OZONE_SCM_INFO_WAIT_DURATION_DEFAULT, TimeUnit.SECONDS);
      SCMClientConfig scmClientConfig =
          configuration.getObject(SCMClientConfig.class);
      int retryCount =
          (int) (duration / (scmClientConfig.getRetryInterval() / 1000));
      // If duration is set to lesser value, fall back to actual default
      // retry count.
      if (retryCount > scmClientConfig.getRetryCount()) {
        scmClientConfig.setRetryCount(retryCount);
        configuration.setFromObject(scmClientConfig);
      }
      return getScmBlockClient(configuration).getScmInfo();
    } catch (IOException e) {
      throw e;
    } catch (Exception e) {
      throw new IOException("Failed to get SCM info", e);
    }
  }

  /**
   * Add SCM to the cluster.
   * @param conf - OzoneConfiguration
   * @param request - AddSCMRequest which has details of SCM to be added.
   * @param selfId - Node Id of the SCM which is submitting the request to
   * add SCM.
   * @return true - if SCM node is added successfully, else false.
   */
  public static boolean addSCM(OzoneConfiguration conf, AddSCMRequest request,
      String selfId) throws IOException {
    OzoneConfiguration config = SCMHAUtils.removeSelfId(conf, selfId);
    try {
      return getScmBlockClient(config).addSCM(request);
    } catch (IOException e) {
      throw e;
    } catch (Exception e) {
      throw new IOException("Failed to add SCM", e);
    }
  }

  /**
   * Create a scm block client.
   */
  public static ScmBlockLocationProtocol getScmBlockClient(
      OzoneConfiguration conf) {
    ScmBlockLocationProtocolClientSideTranslatorPB scmBlockLocationClient =
        new ScmBlockLocationProtocolClientSideTranslatorPB(
            new SCMBlockLocationFailoverProxyProvider(conf));
    return TracingUtil
        .createProxy(scmBlockLocationClient, ScmBlockLocationProtocol.class,
            conf);
  }

  public static StorageContainerLocationProtocol getScmContainerClient(
      ConfigurationSource conf) {
    SCMContainerLocationFailoverProxyProvider proxyProvider =
        new SCMContainerLocationFailoverProxyProvider(conf, null);
    StorageContainerLocationProtocol scmContainerClient =
        TracingUtil.createProxy(
            new StorageContainerLocationProtocolClientSideTranslatorPB(
                proxyProvider), StorageContainerLocationProtocol.class, conf);
    return scmContainerClient;
  }

  @VisibleForTesting
  public static StorageContainerLocationProtocol getScmContainerClient(
      ConfigurationSource conf, UserGroupInformation userGroupInformation) {
    SCMContainerLocationFailoverProxyProvider proxyProvider =
        new SCMContainerLocationFailoverProxyProvider(conf,
            userGroupInformation);
    StorageContainerLocationProtocol scmContainerClient =
        TracingUtil.createProxy(
            new StorageContainerLocationProtocolClientSideTranslatorPB(
                proxyProvider), StorageContainerLocationProtocol.class, conf);
    return scmContainerClient;
  }

  /**
   * Replace the current DB with the new DB checkpoint.
   * (checkpoint in checkpointPath will not be deleted here)
   *
   * @param lastAppliedIndex the last applied index in the current SCM DB.
   * @param checkpointPath   path to the new DB checkpoint
   * @return location of backup of the original DB
   */
  public static File replaceDBWithCheckpoint(long lastAppliedIndex,
      File oldDB, Path checkpointPath, String dbPrefix) throws IOException {

    // Take a backup of the current DB
    String dbBackupName =
        dbPrefix + lastAppliedIndex + "_" + System
            .currentTimeMillis();
    File dbDir = oldDB.getParentFile();
    File dbBackup = new File(dbDir, dbBackupName);

    try {
      Files.move(oldDB.toPath(), dbBackup.toPath());
    } catch (IOException e) {
      LOG.error("Failed to create a backup of the current DB. Aborting "
          + "snapshot installation.");
      throw e;
    }

    // Move the new DB checkpoint into the metadata dir
    Path markerFile = new File(dbDir, DB_TRANSIENT_MARKER).toPath();
    try {
      // Create a Transient Marker file. This file will be deleted if the
      // checkpoint DB is successfully moved to the old DB location or if the
      // old DB backup is reset to its location. If not, then the DB is in
      // an inconsistent state and this marker file will fail it from
      // starting up.
      Files.createFile(markerFile);
      // Copy the candidate DB to real DB
      org.apache.commons.io.FileUtils.copyDirectory(checkpointPath.toFile(),
          oldDB);
      Files.deleteIfExists(markerFile);
    } catch (IOException e) {
      LOG.error("Failed to move downloaded DB checkpoint {} to metadata "
              + "directory {}. Resetting to original DB.", checkpointPath,
          oldDB.toPath());
      try {
        FileUtil.fullyDelete(oldDB);
        Files.move(dbBackup.toPath(), oldDB.toPath());
        Files.deleteIfExists(markerFile);
      } catch (IOException ex) {
        String errorMsg = "Failed to reset to original DB. SCM is in an "
            + "inconsistent state.";
        ExitUtils.terminate(1, errorMsg, ex, LOG);
      }
      throw e;
    }
    return dbBackup;
  }

  /**
   * Obtain SCMTransactionInfo from Checkpoint.
   */
  public static TransactionInfo getTrxnInfoFromCheckpoint(
      OzoneConfiguration conf, Path dbPath, DBDefinition definition)
      throws IOException {

    if (dbPath != null) {
      Path dbDir = dbPath.getParent();
      Path dbFile = dbPath.getFileName();
      if (dbDir != null && dbFile != null) {
        return getTransactionInfoFromDB(conf, dbDir, dbFile.toString(),
            definition);
      }
    }

    throw new IOException("Checkpoint " + dbPath + " does not have proper " +
        "DB location");
  }

  /**
   * Obtain Transaction info from DB.
   * @param dbDir path to DB
   */
  private static TransactionInfo getTransactionInfoFromDB(
      OzoneConfiguration tempConfig, Path dbDir, String dbName,
      DBDefinition definition)
      throws IOException {

    try (DBStore dbStore = loadDB(tempConfig, dbDir.toFile(),
        dbName, definition)) {

      // Get the table name with TransactionInfo as the value. The transaction
      // info table name are different in SCM and SCM.

      // In case, a new table gets added where the value is TransactionInfo,
      // this logic may not work.

      Table<String, TransactionInfo> transactionInfoTable =
          getTransactionInfoTable(dbStore, definition);

      TransactionInfo transactionInfo =
          transactionInfoTable.get(TRANSACTION_INFO_KEY);

      if (transactionInfo == null) {
        throw new IOException("Failed to read TransactionInfo from DB " +
            definition.getName() + " at " + dbDir);
      }
      return transactionInfo;
    }
  }

  public static Table<String, TransactionInfo> getTransactionInfoTable(
      DBStore dbStore, DBDefinition definition) throws IOException {
    return (Table<String, TransactionInfo>)
        Streams.stream(definition.getColumnFamilies())
        .filter(t -> t.getValueType() == TransactionInfo.class).findFirst()
        .get().getTable(dbStore);
  }

  /**
   * Verify transaction info with provided lastAppliedIndex.
   *
   * If transaction info transaction Index is less than or equal to
   * lastAppliedIndex, return false, else return true.
   */
  public static boolean verifyTransactionInfo(TransactionInfo transactionInfo,
      long lastAppliedIndex, String leaderId, Path newDBlocation,
      Logger logger) {
    if (transactionInfo.getTransactionIndex() <= lastAppliedIndex) {
      logger.error("Failed to install checkpoint from the leader: {}"
              + ". The last applied index: {} is greater than or equal to the "
              + "checkpoint's applied index: {}. Deleting the downloaded "
              + "checkpoint {}", leaderId, lastAppliedIndex,
          transactionInfo.getTransactionIndex(), newDBlocation);
      try {
        FileUtils.deleteFully(newDBlocation);
      } catch (IOException e) {
        logger.error("Failed to fully delete the downloaded DB "
            + "checkpoint {} from SCM leader {}.", newDBlocation, leaderId, e);
      }
      return false;
    }
    return true;
  }

  public static DBStore loadDB(OzoneConfiguration configuration, File metaDir,
      String dbName, DBDefinition definition) throws IOException {
    RocksDBConfiguration rocksDBConfiguration =
        configuration.getObject(RocksDBConfiguration.class);
    DBStoreBuilder dbStoreBuilder =
        DBStoreBuilder.newBuilder(configuration, rocksDBConfiguration)
            .setName(dbName)
            .setPath(Paths.get(metaDir.getPath()));
    // Add column family names and codecs.
    for (DBColumnFamilyDefinition columnFamily : definition
        .getColumnFamilies()) {

      dbStoreBuilder.addTable(columnFamily.getName());
      dbStoreBuilder
          .addCodec(columnFamily.getKeyType(), columnFamily.getKeyCodec());
      dbStoreBuilder
          .addCodec(columnFamily.getValueType(), columnFamily.getValueCodec());
    }
    return dbStoreBuilder.build();
  }

  public static File getMetaDir(DBDefinition definition,
      OzoneConfiguration configuration) {
    // Set metadata dirs.
    File metadataDir = definition.getDBLocation(configuration);

    if (metadataDir == null) {
      LOG.warn("{} is not configured. We recommend adding this setting. "
              + "Falling back to {} instead.",
          definition.getLocationConfigKey(), HddsConfigKeys.
              OZONE_METADATA_DIRS);
      metadataDir = getOzoneMetaDirPath(configuration);
    }
    return metadataDir;
  }

  /**
   * Scan the DB dir and return the existing SST files,
   * including omSnapshot sst files.
   * SSTs could be used for avoiding repeated download.
   *
   * @param db the file representing the DB to be scanned
   * @return the list of SST file name. If db not exist, will return empty list
   */
  public static List<String> getExistingSstFiles(File db) throws IOException {
    List<String> sstList = new ArrayList<>();
    if (!db.exists()) {
      return sstList;
    }
<<<<<<< HEAD
    FilenameFilter filter = (dir, name) -> name.endsWith(ROCKSDB_SST_SUFFIX);
    String[] tempArray = db.list(filter);
    if (tempArray != null) {
      sstList = Arrays.asList(tempArray);
=======

    int truncateLength = db.toString().length() + 1;
    // Walk the db dir and get all sst files including omSnapshot files.
    try (Stream<Path> files = Files.walk(db.toPath())) {
      sstList =
          files.filter(path -> path.toString().endsWith(ROCKSDB_SST_SUFFIX)).
              map(p -> p.toString().substring(truncateLength)).
              collect(Collectors.toList());
>>>>>>> 3c8804ac
      if (LOG.isDebugEnabled()) {
        LOG.debug("Scanned SST files {} in {}.", sstList, db.getAbsolutePath());
      }
    }
    return sstList;
  }

  /**
   * Build CA list which need to be passed to client.
   *
   * If certificate client is null, obtain the list of CA using SCM security
   * client, else it uses certificate client.
   * @return list of CA
   */
  public static List<String> buildCAList(CertificateClient certClient,
      ConfigurationSource configuration) throws IOException {
    long waitDuration =
        configuration.getTimeDuration(OZONE_SCM_CA_LIST_RETRY_INTERVAL,
            OZONE_SCM_CA_LIST_RETRY_INTERVAL_DEFAULT, TimeUnit.SECONDS);
    if (certClient != null) {
      if (!SCMHAUtils.isSCMHAEnabled(configuration)) {
        return generateCAList(certClient);
      } else {
        Collection<String> scmNodes = SCMHAUtils.getSCMNodeIds(configuration);
        int expectedCount = scmNodes.size() + 1;
        if (scmNodes.size() > 1) {
          // First check if cert client has ca list initialized.
          // This is being done, when this method is called multiple times we
          // don't make call to SCM, we return from in-memory.
          List<String> caCertPemList = certClient.getCAList();
          if (caCertPemList != null && caCertPemList.size() == expectedCount) {
            return caCertPemList;
          }
          return getCAListWithRetry(() ->
                  waitForCACerts(certClient::updateCAList, expectedCount),
              waitDuration);
        } else {
          return generateCAList(certClient);
        }
      }
    } else {
      SCMSecurityProtocolClientSideTranslatorPB scmSecurityProtocolClient =
          HddsServerUtil.getScmSecurityClient(configuration);
      if (!SCMHAUtils.isSCMHAEnabled(configuration)) {
        List<String> caCertPemList = new ArrayList<>();
        SCMGetCertResponseProto scmGetCertResponseProto =
            scmSecurityProtocolClient.getCACert();
        if (scmGetCertResponseProto.hasX509Certificate()) {
          caCertPemList.add(scmGetCertResponseProto.getX509Certificate());
        }
        if (scmGetCertResponseProto.hasX509RootCACertificate()) {
          caCertPemList.add(scmGetCertResponseProto.getX509RootCACertificate());
        }
        return caCertPemList;
      } else {
        Collection<String> scmNodes = SCMHAUtils.getSCMNodeIds(configuration);
        int expectedCount = scmNodes.size() + 1;
        if (scmNodes.size() > 1) {
          return getCAListWithRetry(() -> waitForCACerts(
              scmSecurityProtocolClient::listCACertificate,
              expectedCount), waitDuration);
        } else {
          return scmSecurityProtocolClient.listCACertificate();
        }
      }
    }
  }

  private static List<String> generateCAList(CertificateClient certClient)
      throws IOException {
    List<String> caCertPemList = new ArrayList<>();
    for (X509Certificate cert : certClient.getAllRootCaCerts()) {
      caCertPemList.add(CertificateCodec.getPEMEncodedString(cert));
    }
    for (X509Certificate cert : certClient.getAllCaCerts()) {
      caCertPemList.add(CertificateCodec.getPEMEncodedString(cert));
    }
    return caCertPemList;
  }


  /**
   * Retry forever until CA list matches expected count.
   * @param task - task to get CA list.
   * @return CA list.
   */
  private static List<String> getCAListWithRetry(Callable<List<String>> task,
      long waitDuration) throws IOException {
    RetryPolicy retryPolicy = RetryPolicies.retryForeverWithFixedSleep(
        waitDuration, TimeUnit.SECONDS);
    RetriableTask<List<String>> retriableTask =
        new RetriableTask<>(retryPolicy, "getCAList", task);
    try {
      return retriableTask.call();
    } catch (Exception ex) {
      throw new SCMSecurityException("Unable to obtain complete CA " +
          "list", ex);
    }
  }

  private static List<String> waitForCACerts(
      final CheckedSupplier<List<String>, IOException> caCertListSupplier,
      int expectedCount) throws IOException {
    // TODO: If SCMs are bootstrapped later, then listCA need to be
    //  refetched if listCA size is less than scm ha config node list size.
    // For now when Client of SCM's are started we compare their node list
    // size and ca list size if it is as expected, we return the ca list.
    List<String> caCertPemList = caCertListSupplier.get();
    boolean caListUpToDate = caCertPemList.size() >= expectedCount;
    if (!caListUpToDate) {
      LOG.info("Expected CA list size {}, where as received CA List size " +
          "{}.", expectedCount, caCertPemList.size());
      throw new SCMSecurityException("Expected CA list size " + expectedCount
          + " is not matching actual count " + caCertPemList.size());
    }
    return caCertPemList;
  }

  /**
   * Build CA List in the format of X509Certificate.
   * If certificate client is null, obtain the list of CA using SCM
   * security client, else it uses certificate client.
   * @return list of CA X509Certificates.
   */
  public static List<X509Certificate> buildCAX509List(
      CertificateClient certClient,
      ConfigurationSource conf) throws IOException {
    if (certClient != null) {
      // Do this here to avoid extra conversion of X509 to pem and again to
      // X509 by buildCAList.
      if (!SCMHAUtils.isSCMHAEnabled(conf)) {
        List<X509Certificate> x509Certificates = new ArrayList<>();
        x509Certificates.addAll(certClient.getAllCaCerts());
        x509Certificates.addAll(certClient.getAllRootCaCerts());
        return x509Certificates;
      }
    }
    List<String> pemEncodedCerts = HAUtils.buildCAList(certClient, conf);
    return OzoneSecurityUtil.convertToX509(pemEncodedCerts);
  }

}<|MERGE_RESOLUTION|>--- conflicted
+++ resolved
@@ -358,12 +358,6 @@
     if (!db.exists()) {
       return sstList;
     }
-<<<<<<< HEAD
-    FilenameFilter filter = (dir, name) -> name.endsWith(ROCKSDB_SST_SUFFIX);
-    String[] tempArray = db.list(filter);
-    if (tempArray != null) {
-      sstList = Arrays.asList(tempArray);
-=======
 
     int truncateLength = db.toString().length() + 1;
     // Walk the db dir and get all sst files including omSnapshot files.
@@ -372,7 +366,6 @@
           files.filter(path -> path.toString().endsWith(ROCKSDB_SST_SUFFIX)).
               map(p -> p.toString().substring(truncateLength)).
               collect(Collectors.toList());
->>>>>>> 3c8804ac
       if (LOG.isDebugEnabled()) {
         LOG.debug("Scanned SST files {} in {}.", sstList, db.getAbsolutePath());
       }
