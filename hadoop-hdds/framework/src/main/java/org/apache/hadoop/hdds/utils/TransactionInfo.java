--- conflicted
+++ resolved
@@ -94,14 +94,6 @@
     return this.getTermIndex().compareTo(info.getTermIndex());
   }
 
-<<<<<<< HEAD
-  public static final TransactionInfo DEFAULT_VALUE = valueOf(0, -1);
-
-  /** In non-Ratis clusters, term is -1. */
-  public static final long NON_RATIS_TERM = -1;
-
-=======
->>>>>>> c21ec5b6
   /** For non-Ratis case. */
   public static TermIndex getTermIndex(long transactionIndex) {
     return TermIndex.valueOf(NON_RATIS_TERM, transactionIndex);
