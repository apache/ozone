/*
 * Licensed to the Apache Software Foundation (ASF) under one or more
 * contributor license agreements. See the NOTICE file distributed with
 * this work for additional information regarding copyright ownership.
 * The ASF licenses this file to You under the Apache License, Version 2.0
 * (the "License"); you may not use this file except in compliance with
 * the License. You may obtain a copy of the License at
 *
 *      http://www.apache.org/licenses/LICENSE-2.0
 *
 * Unless required by applicable law or agreed to in writing, software
 * distributed under the License is distributed on an "AS IS" BASIS,
 * WITHOUT WARRANTIES OR CONDITIONS OF ANY KIND, either express or implied.
 * See the License for the specific language governing permissions and
 * limitations under the License.
 */

package org.apache.hadoop.hdds.scm.protocolPB;

import static org.apache.hadoop.hdds.protocol.proto.ScmBlockLocationProtocolProtos.Status.OK;

import com.google.common.base.Preconditions;
import com.google.protobuf.RpcController;
import com.google.protobuf.ServiceException;
import java.io.Closeable;
import java.io.IOException;
import java.util.ArrayList;
import java.util.List;
import java.util.Map;
import java.util.stream.Collectors;
import org.apache.commons.lang3.StringUtils;
import org.apache.hadoop.hdds.annotation.InterfaceAudience;
import org.apache.hadoop.hdds.client.ContainerBlockID;
import org.apache.hadoop.hdds.client.ECReplicationConfig;
import org.apache.hadoop.hdds.client.RatisReplicationConfig;
import org.apache.hadoop.hdds.client.ReplicationConfig;
import org.apache.hadoop.hdds.client.StandaloneReplicationConfig;
import org.apache.hadoop.hdds.conf.OzoneConfiguration;
import org.apache.hadoop.hdds.conf.StorageUnit;
import org.apache.hadoop.hdds.protocol.DatanodeDetails;
import org.apache.hadoop.hdds.protocol.proto.HddsProtos;
import org.apache.hadoop.hdds.protocol.proto.ScmBlockLocationProtocolProtos.AllocateBlockResponse;
import org.apache.hadoop.hdds.protocol.proto.ScmBlockLocationProtocolProtos.AllocateScmBlockRequestProto;
import org.apache.hadoop.hdds.protocol.proto.ScmBlockLocationProtocolProtos.AllocateScmBlockResponseProto;
import org.apache.hadoop.hdds.protocol.proto.ScmBlockLocationProtocolProtos.DeleteScmKeyBlocksRequestProto;
import org.apache.hadoop.hdds.protocol.proto.ScmBlockLocationProtocolProtos.DeleteScmKeyBlocksResponseProto;
import org.apache.hadoop.hdds.protocol.proto.ScmBlockLocationProtocolProtos.GetClusterTreeRequestProto;
import org.apache.hadoop.hdds.protocol.proto.ScmBlockLocationProtocolProtos.GetClusterTreeResponseProto;
import org.apache.hadoop.hdds.protocol.proto.ScmBlockLocationProtocolProtos.KeyBlocks;
import org.apache.hadoop.hdds.protocol.proto.ScmBlockLocationProtocolProtos.SCMBlockLocationRequest;
import org.apache.hadoop.hdds.protocol.proto.ScmBlockLocationProtocolProtos.SCMBlockLocationResponse;
import org.apache.hadoop.hdds.protocol.proto.ScmBlockLocationProtocolProtos.SortDatanodesRequestProto;
import org.apache.hadoop.hdds.protocol.proto.ScmBlockLocationProtocolProtos.SortDatanodesResponseProto;
import org.apache.hadoop.hdds.protocol.proto.ScmBlockLocationProtocolProtos.Type;
import org.apache.hadoop.hdds.scm.AddSCMRequest;
import org.apache.hadoop.hdds.scm.ScmConfigKeys;
import org.apache.hadoop.hdds.scm.ScmInfo;
import org.apache.hadoop.hdds.scm.container.common.helpers.AllocatedBlock;
import org.apache.hadoop.hdds.scm.container.common.helpers.ExcludeList;
import org.apache.hadoop.hdds.scm.exceptions.SCMException;
import org.apache.hadoop.hdds.scm.net.InnerNode;
import org.apache.hadoop.hdds.scm.net.InnerNodeImpl;
import org.apache.hadoop.hdds.scm.net.Node;
import org.apache.hadoop.hdds.scm.pipeline.Pipeline;
import org.apache.hadoop.hdds.scm.protocol.ScmBlockLocationProtocol;
import org.apache.hadoop.hdds.scm.proxy.SCMBlockLocationFailoverProxyProvider;
import org.apache.hadoop.hdds.tracing.TracingUtil;
import org.apache.hadoop.hdds.upgrade.HDDSLayoutFeature;
import org.apache.hadoop.io.retry.RetryProxy;
import org.apache.hadoop.ipc.ProtobufHelper;
import org.apache.hadoop.ipc.ProtocolTranslator;
import org.apache.hadoop.ozone.ClientVersion;
import org.apache.hadoop.ozone.common.BlockGroup;
import org.apache.hadoop.ozone.common.DeleteBlockGroupResult;
import org.slf4j.Logger;
import org.slf4j.LoggerFactory;

/**
 * This class is the client-side translator to translate the requests made on
 * the {@link ScmBlockLocationProtocol} interface to the RPC server
 * implementing {@link ScmBlockLocationProtocolPB}.
 */
@InterfaceAudience.Private
public final class ScmBlockLocationProtocolClientSideTranslatorPB
    implements ScmBlockLocationProtocol, ProtocolTranslator, Closeable {

  private static final Logger LOG =
      LoggerFactory.getLogger(ScmBlockLocationProtocolClientSideTranslatorPB.class);

  private static final double RATIS_LIMIT_FACTOR = 0.9;
  private int ratisByteLimit;

  /**
   * RpcController is not used and hence is set to null.
   */
  private static final RpcController NULL_RPC_CONTROLLER = null;

  private final ScmBlockLocationProtocolPB rpcProxy;
  private SCMBlockLocationFailoverProxyProvider failoverProxyProvider;
  private volatile ScmInfo scmInfo;

  /**
   * Creates a new StorageContainerLocationProtocolClientSideTranslatorPB.
   *
   * @param proxyProvider {@link SCMBlockLocationFailoverProxyProvider}
   * failover proxy provider.
   */
  public ScmBlockLocationProtocolClientSideTranslatorPB(
      SCMBlockLocationFailoverProxyProvider proxyProvider, OzoneConfiguration conf) {
    Preconditions.checkState(proxyProvider != null);
    this.failoverProxyProvider = proxyProvider;
    this.rpcProxy = (ScmBlockLocationProtocolPB) RetryProxy.create(
        ScmBlockLocationProtocolPB.class, failoverProxyProvider,
        failoverProxyProvider.getRetryPolicy());
    int limit = (int) conf.getStorageSize(
        ScmConfigKeys.OZONE_SCM_HA_RAFT_LOG_APPENDER_QUEUE_BYTE_LIMIT,
        ScmConfigKeys.OZONE_SCM_HA_RAFT_LOG_APPENDER_QUEUE_BYTE_LIMIT_DEFAULT,
        StorageUnit.BYTES);
    // always go to 90% of max limit for request as other header will be added
    this.ratisByteLimit = (int) (limit * RATIS_LIMIT_FACTOR);
  }

  /**
   * Returns a SCMBlockLocationRequest builder with specified type.
   * @param cmdType type of the request
   */
  private SCMBlockLocationRequest.Builder createSCMBlockRequest(Type cmdType) {
    return SCMBlockLocationRequest.newBuilder()
        .setCmdType(cmdType)
        .setVersion(ClientVersion.CURRENT_VERSION)
        .setTraceID(TracingUtil.exportCurrentSpan());
  }

  /**
   * Submits client request to SCM server.
   * @param req client request
   * @return response from SCM
   * @throws IOException thrown if any Protobuf service exception occurs
   */
  private SCMBlockLocationResponse submitRequest(
      SCMBlockLocationRequest req) throws IOException {
    try {
      SCMBlockLocationResponse response =
          rpcProxy.send(NULL_RPC_CONTROLLER, req);
      return response;
    } catch (ServiceException e) {
      throw ProtobufHelper.getRemoteException(e);
    }
  }

  private SCMBlockLocationResponse handleError(SCMBlockLocationResponse resp)
      throws SCMException {
    if (resp.getStatus() != OK) {
      throw new SCMException(resp.getMessage(),
          SCMException.ResultCodes.values()[resp.getStatus().ordinal()]);
    }
    return resp;
  }

  /**
   * Asks SCM where a block should be allocated. SCM responds with the
   * set of datanodes that should be used creating this block.
   *
   * @param size              - size of the block.
   * @param num               - number of blocks.
   * @param replicationConfig - replication configuration of the blocks.
   * @param excludeList       - exclude list while allocating blocks.
   * @param clientMachine     - client address, depends, can be hostname or
   *                            ipaddress.
   * @return allocated block accessing info (key, pipeline).
   * @throws IOException
   */
  @Override
  public List<AllocatedBlock> allocateBlock(
      long size, int num,
      ReplicationConfig replicationConfig,
      String owner, ExcludeList excludeList,
      String clientMachine
  ) throws IOException {
    Preconditions.checkArgument(size > 0, "block size must be greater than 0");

    final AllocateScmBlockRequestProto.Builder requestBuilder =
        AllocateScmBlockRequestProto.newBuilder()
            .setSize(size)
            .setNumBlocks(num)
            .setType(replicationConfig.getReplicationType())
            .setOwner(owner)
            .setExcludeList(excludeList.getProtoBuf());

    if (StringUtils.isNotEmpty(clientMachine)) {
      requestBuilder.setClient(clientMachine);
    }

    switch (replicationConfig.getReplicationType()) {
    case STAND_ALONE:
      requestBuilder.setFactor(
          ((StandaloneReplicationConfig) replicationConfig)
              .getReplicationFactor());
      break;
    case RATIS:
      requestBuilder.setFactor(
          ((RatisReplicationConfig) replicationConfig).getReplicationFactor());
      break;
    case EC:
      // We do not check for server support here, as this call is used only
      // from OM which has the same software version as SCM.
      // TODO: Rolling upgrade support needs to change this.
      requestBuilder.setEcReplicationConfig(
          ((ECReplicationConfig)replicationConfig).toProto());
      break;
    default:
      throw new IllegalArgumentException(
          "Unsupported replication type " + replicationConfig
              .getReplicationType());
    }

    AllocateScmBlockRequestProto request = requestBuilder.build();

    SCMBlockLocationRequest wrapper = createSCMBlockRequest(
        Type.AllocateScmBlock)
        .setAllocateScmBlockRequest(request)
        .build();

    final SCMBlockLocationResponse wrappedResponse =
        handleError(submitRequest(wrapper));
    final AllocateScmBlockResponseProto response =
        wrappedResponse.getAllocateScmBlockResponse();

    List<AllocatedBlock> blocks = new ArrayList<>(response.getBlocksCount());
    for (AllocateBlockResponse resp : response.getBlocksList()) {
      AllocatedBlock.Builder builder = new AllocatedBlock.Builder()
          .setContainerBlockID(
              ContainerBlockID.getFromProtobuf(resp.getContainerBlockID()))
          .setPipeline(Pipeline.getFromProtobuf(resp.getPipeline()));
      blocks.add(builder.build());
    }

    return blocks;
  }

  /**
   * Delete the set of keys specified.
   *
   * @param keyBlocksInfoList batch of block keys to delete.
   * @return list of block deletion results.
   * @throws IOException if there is any failure.
   *
   */
  @Override
  public List<DeleteBlockGroupResult> deleteKeyBlocks(
      List<BlockGroup> keyBlocksInfoList) throws IOException {

<<<<<<< HEAD
    boolean useDataDistribution = getScmInfoSafe().getMetaDataLayoutVersion() >=
        HDDSLayoutFeature.DATA_DISTRIBUTION.layoutVersion();
    List<KeyBlocks> keyBlocksProto = keyBlocksInfoList.stream()
        .map(blockGroup -> blockGroup.getProto(useDataDistribution))
        .collect(Collectors.toList());
=======
    List<DeleteBlockGroupResult> allResults = new ArrayList<>();
    List<KeyBlocks> batch = new ArrayList<>();

    int serializedSize = 0;
    for (BlockGroup bg : keyBlocksInfoList) {
      KeyBlocks bgProto = bg.getProto();
      int currSize = bgProto.getSerializedSize();
      if (currSize + serializedSize > ratisByteLimit) {
        allResults.addAll(submitDeleteKeyBlocks(batch));
        if (LOG.isDebugEnabled()) {
          LOG.debug("Sending batch of {} KeyBlocks (~{} bytes)", batch.size(), serializedSize);
        }
        serializedSize = 0;
        batch.clear();
      }
      batch.add(bgProto);
      serializedSize += currSize;
    }

    if (!batch.isEmpty()) {
      allResults.addAll(submitDeleteKeyBlocks(batch));
    }

    return allResults;
  }

  private List<DeleteBlockGroupResult> submitDeleteKeyBlocks(List<KeyBlocks> batch)
      throws IOException {
>>>>>>> 4f3795bd
    DeleteScmKeyBlocksRequestProto request = DeleteScmKeyBlocksRequestProto
        .newBuilder()
        .addAllKeyBlocks(batch)
        .build();
    SCMBlockLocationRequest wrapper = createSCMBlockRequest(
        Type.DeleteScmKeyBlocks)
        .setDeleteScmKeyBlocksRequest(request)
        .build();
    final SCMBlockLocationResponse wrappedResponse =
        handleError(submitRequest(wrapper));
    final DeleteScmKeyBlocksResponseProto resp =
        wrappedResponse.getDeleteScmKeyBlocksResponse();

    List<DeleteBlockGroupResult> results =
        new ArrayList<>(resp.getResultsCount());
    results.addAll(resp.getResultsList().stream().map(
        result -> new DeleteBlockGroupResult(result.getObjectKey(),
            DeleteBlockGroupResult
                .convertBlockResultProto(result.getBlockResultsList())))
        .collect(Collectors.toList()));
    return results;
  }

  private synchronized ScmInfo getScmInfoSafe() throws IOException {
    if (scmInfo == null || scmInfo.getMetaDataLayoutVersion() <
        HDDSLayoutFeature.DATA_DISTRIBUTION.layoutVersion()) {
      getScmInfo(); // refresh cached scmInfo
    }
    return scmInfo;
  }

  /**
   * Gets the cluster Id and Scm Id from SCM.
   * @return ScmInfo
   * @throws IOException
   */
  @Override
  public ScmInfo getScmInfo() throws IOException {
    HddsProtos.GetScmInfoRequestProto request =
        HddsProtos.GetScmInfoRequestProto.getDefaultInstance();
    HddsProtos.GetScmInfoResponseProto resp;

    SCMBlockLocationRequest wrapper = createSCMBlockRequest(
        Type.GetScmInfo)
        .setGetScmInfoRequest(request)
        .build();

    final SCMBlockLocationResponse wrappedResponse =
        handleError(submitRequest(wrapper));
    resp = wrappedResponse.getGetScmInfoResponse();
    ScmInfo.Builder builder = new ScmInfo.Builder()
        .setClusterId(resp.getClusterId())
        .setScmId(resp.getScmId())
        .setMetaDataLayoutVersion(resp.hasMetaDataLayoutVersion() ?
            resp.getMetaDataLayoutVersion() : HDDSLayoutFeature.INITIAL_VERSION.layoutVersion());
    scmInfo = builder.build();
    return scmInfo;
  }

  /**
   * Request to add SCM to existing SCM HA group.
   * @return status
   * @throws IOException
   */
  @Override
  public boolean addSCM(AddSCMRequest request) throws IOException {
    HddsProtos.AddScmRequestProto requestProto =
        request.getProtobuf();
    HddsProtos.AddScmResponseProto resp;
    SCMBlockLocationRequest wrapper = createSCMBlockRequest(
        Type.AddScm)
        .setAddScmRequestProto(requestProto)
        .build();

    final SCMBlockLocationResponse wrappedResponse =
        handleError(submitRequest(wrapper));
    resp = wrappedResponse.getAddScmResponse();
    return resp.getSuccess();
  }

  /**
   * Sort the datanodes based on distance from client.
   * @return list of datanodes;
   * @throws IOException
   */
  @Override
  public List<DatanodeDetails> sortDatanodes(List<String> nodes,
      String clientMachine) throws IOException {
    SortDatanodesRequestProto request = SortDatanodesRequestProto
        .newBuilder()
        .addAllNodeNetworkName(nodes)
        .setClient(clientMachine)
        .build();
    SCMBlockLocationRequest wrapper = createSCMBlockRequest(
        Type.SortDatanodes)
        .setSortDatanodesRequest(request)
        .build();

    final SCMBlockLocationResponse wrappedResponse =
        handleError(submitRequest(wrapper));
    SortDatanodesResponseProto resp =
        wrappedResponse.getSortDatanodesResponse();
    List<DatanodeDetails> results = new ArrayList<>(resp.getNodeCount());
    results.addAll(resp.getNodeList().stream()
        .map(node -> DatanodeDetails.getFromProtoBuf(node))
        .collect(Collectors.toList()));
    return results;
  }

  @Override
  public InnerNode getNetworkTopology() throws IOException {
    GetClusterTreeRequestProto request =
        GetClusterTreeRequestProto.newBuilder().build();
    SCMBlockLocationRequest wrapper = createSCMBlockRequest(Type.GetClusterTree)
        .setGetClusterTreeRequest(request)
        .build();

    final SCMBlockLocationResponse wrappedResponse =
        handleError(submitRequest(wrapper));
    GetClusterTreeResponseProto resp =
        wrappedResponse.getGetClusterTreeResponse();

    return (InnerNode) setParent(
        InnerNodeImpl.fromProtobuf(resp.getClusterTree()));
  }

  /**
   * Sets the parent field for the clusterTree nodes recursively.
   *
   * @param node cluster tree without parents set.
   * @return updated cluster tree with parents set.
   */
  private Node setParent(Node node) {
    if (node instanceof InnerNodeImpl) {
      InnerNodeImpl innerNode = (InnerNodeImpl) node;
      if (innerNode.getChildrenMap() != null) {
        for (Map.Entry<String, Node> child : innerNode.getChildrenMap()
            .entrySet()) {
          child.getValue().setParent(innerNode);
          setParent(child.getValue());
        }
      }
    }
    return node;
  }

  @Override
  public Object getUnderlyingProxyObject() {
    return rpcProxy;
  }

  @Override
  public void close() throws IOException {
    failoverProxyProvider.close();
  }
}<|MERGE_RESOLUTION|>--- conflicted
+++ resolved
@@ -249,20 +249,16 @@
   @Override
   public List<DeleteBlockGroupResult> deleteKeyBlocks(
       List<BlockGroup> keyBlocksInfoList) throws IOException {
-
-<<<<<<< HEAD
     boolean useDataDistribution = getScmInfoSafe().getMetaDataLayoutVersion() >=
         HDDSLayoutFeature.DATA_DISTRIBUTION.layoutVersion();
     List<KeyBlocks> keyBlocksProto = keyBlocksInfoList.stream()
         .map(blockGroup -> blockGroup.getProto(useDataDistribution))
         .collect(Collectors.toList());
-=======
     List<DeleteBlockGroupResult> allResults = new ArrayList<>();
     List<KeyBlocks> batch = new ArrayList<>();
 
     int serializedSize = 0;
-    for (BlockGroup bg : keyBlocksInfoList) {
-      KeyBlocks bgProto = bg.getProto();
+    for (KeyBlocks bgProto : keyBlocksProto) {
       int currSize = bgProto.getSerializedSize();
       if (currSize + serializedSize > ratisByteLimit) {
         allResults.addAll(submitDeleteKeyBlocks(batch));
@@ -285,7 +281,6 @@
 
   private List<DeleteBlockGroupResult> submitDeleteKeyBlocks(List<KeyBlocks> batch)
       throws IOException {
->>>>>>> 4f3795bd
     DeleteScmKeyBlocksRequestProto request = DeleteScmKeyBlocksRequestProto
         .newBuilder()
         .addAllKeyBlocks(batch)
