/*
 * Licensed to the Apache Software Foundation (ASF) under one
 * or more contributor license agreements.  See the NOTICE file
 * distributed with this work for additional information
 * regarding copyright ownership.  The ASF licenses this file
 * to you under the Apache License, Version 2.0 (the
 * "License"); you may not use this file except in compliance
 * with the License.  You may obtain a copy of the License at
 *
 *      http://www.apache.org/licenses/LICENSE-2.0
 *
 * Unless required by applicable law or agreed to in writing, software
 * distributed under the License is distributed on an "AS IS" BASIS,
 * WITHOUT WARRANTIES OR CONDITIONS OF ANY KIND, either express or implied.
 * See the License for the specific language governing permissions and
 * limitations under the License.
 *
 */

package org.apache.hadoop.hdds.security.x509.certificate.authority;

import org.apache.hadoop.hdds.protocol.proto.HddsProtos;
import org.bouncycastle.asn1.x509.CRLReason;
import org.bouncycastle.cert.X509CertificateHolder;

import java.io.IOException;
import java.math.BigInteger;
import java.security.cert.X509Certificate;
import java.util.Date;
import java.util.List;
import java.util.Optional;

/**
 * This interface allows the DefaultCA to be portable and use different DB
 * interfaces later. It also allows us define this interface in the SCM layer
 * by which we don't have to take a circular dependency between hdds-common
 * and the SCM.
 *
 * With this interface, DefaultCA server read and write DB or persistence
 * layer and we can write to SCM's Metadata DB.
 */
public interface CertificateStore {

  /**
   * Writes a new certificate that was issued to the persistent store.
   * @param serialID - Certificate Serial Number.
   * @param certificate - Certificate to persist.
   * @throws IOException - on Failure.
   */
  void storeValidCertificate(BigInteger serialID,
                             X509Certificate certificate) throws IOException;

  /**
<<<<<<< HEAD
   * Writes a new SCM certificate that was issued to the persistent store.
   * @param serialID - Certificate Serial Number.
   * @param certificate - Certificate to persist.
   * @throws IOException - on Failure.
   */
  void storeValidScmCertificate(BigInteger serialID,
      X509Certificate certificate) throws IOException;

  /**
   * Moves a certificate in a transactional manner from valid certificate to
   * revoked certificate state.
   * @param serialID - Serial ID of the certificate.
   * @throws IOException
=======
   * Adds the certificates to be revoked to a new CRL and moves all the
   * certificates in a transactional manner from valid certificate to
   * revoked certificate state. Returns an empty {@code Optional} instance if
   * the certificates were invalid / not found / already revoked and no CRL
   * was generated. Otherwise, returns the newly generated CRL sequence ID.
   * @param serialIDs - List of Serial IDs of Certificates to be revoked.
   * @param caCertificateHolder - X509 Certificate Holder of the CA.
   * @param reason - CRLReason for revocation.
   * @param revocationTime - Revocation Time for the certificates.
   * @param approver - CRL approver to sign the CRL.
   * @return An empty {@code Optional} instance if no CRL was generated.
   * Otherwise, returns the newly generated CRL sequence ID.
   * @throws IOException - on failure.
>>>>>>> 75cefa0e
   */
  Optional<Long> revokeCertificates(List<BigInteger> serialIDs,
                                    X509CertificateHolder caCertificateHolder,
                                    CRLReason reason,
                                    Date revocationTime,
                                    CRLApprover approver)
      throws IOException;

  /**
   * Deletes an expired certificate from the store. Please note: We don't
   * remove revoked certificates, we need that information to generate the
   * CRLs.
   * @param serialID - Certificate ID.
   */
  void removeExpiredCertificate(BigInteger serialID) throws IOException;

  /**
   * Retrieves a Certificate based on the Serial number of that certificate.
   * @param serialID - ID of the certificate.
   * @param certType - Whether its Valid or Revoked certificate.
   * @return X509Certificate
   * @throws IOException - on failure.
   */
  X509Certificate getCertificateByID(BigInteger serialID, CertType certType)
      throws IOException;

  /**
   *
   * @param role - role of the certificate owner (OM/DN).
   * @param startSerialID - start cert serial id.
   * @param count - max number of certs returned.
   * @param certType cert type (valid/revoked).
   * @return list of X509 certificates.
   * @throws IOException - on failure.
   */
  List<X509Certificate> listCertificate(HddsProtos.NodeType role,
      BigInteger startSerialID, int count, CertType certType)
      throws IOException;

  /**
   * Different kind of Certificate stores.
   */
  enum CertType {
    VALID_CERTS,
    REVOKED_CERTS
  }

}<|MERGE_RESOLUTION|>--- conflicted
+++ resolved
@@ -51,7 +51,6 @@
                              X509Certificate certificate) throws IOException;
 
   /**
-<<<<<<< HEAD
    * Writes a new SCM certificate that was issued to the persistent store.
    * @param serialID - Certificate Serial Number.
    * @param certificate - Certificate to persist.
@@ -61,11 +60,6 @@
       X509Certificate certificate) throws IOException;
 
   /**
-   * Moves a certificate in a transactional manner from valid certificate to
-   * revoked certificate state.
-   * @param serialID - Serial ID of the certificate.
-   * @throws IOException
-=======
    * Adds the certificates to be revoked to a new CRL and moves all the
    * certificates in a transactional manner from valid certificate to
    * revoked certificate state. Returns an empty {@code Optional} instance if
@@ -79,7 +73,6 @@
    * @return An empty {@code Optional} instance if no CRL was generated.
    * Otherwise, returns the newly generated CRL sequence ID.
    * @throws IOException - on failure.
->>>>>>> 75cefa0e
    */
   Optional<Long> revokeCertificates(List<BigInteger> serialIDs,
                                     X509CertificateHolder caCertificateHolder,
