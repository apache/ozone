/*
 * Licensed to the Apache Software Foundation (ASF) under one or more
 * contributor license agreements. See the NOTICE file distributed with
 * this work for additional information regarding copyright ownership.
 * The ASF licenses this file to You under the Apache License, Version 2.0
 * (the "License"); you may not use this file except in compliance with
 * the License. You may obtain a copy of the License at
 *
 *      http://www.apache.org/licenses/LICENSE-2.0
 *
 * Unless required by applicable law or agreed to in writing, software
 * distributed under the License is distributed on an "AS IS" BASIS,
 * WITHOUT WARRANTIES OR CONDITIONS OF ANY KIND, either express or implied.
 * See the License for the specific language governing permissions and
 * limitations under the License.
 */

package org.apache.hadoop.hdds.utils;

import static org.apache.hadoop.hdds.utils.HddsServerUtil.writeDBCheckpointToStream;
import static org.apache.hadoop.ozone.OzoneConsts.OZONE_DB_CHECKPOINT_REQUEST_FLUSH;
import static org.apache.hadoop.ozone.OzoneConsts.OZONE_DB_CHECKPOINT_REQUEST_TO_EXCLUDE_SST;
import static org.apache.hadoop.ozone.OzoneConsts.ROCKSDB_SST_SUFFIX;

import java.io.File;
import java.io.IOException;
import java.io.OutputStream;
import java.nio.file.Files;
import java.nio.file.Path;
import java.nio.file.Paths;
import java.time.Duration;
import java.time.Instant;
import java.util.ArrayList;
import java.util.Arrays;
import java.util.Collection;
import java.util.HashSet;
import java.util.List;
import java.util.Objects;
import java.util.Set;
import java.util.stream.Collectors;
import javax.servlet.ServletException;
import javax.servlet.http.HttpServlet;
import javax.servlet.http.HttpServletRequest;
import javax.servlet.http.HttpServletResponse;
import org.apache.commons.fileupload.FileItemIterator;
import org.apache.commons.fileupload.FileItemStream;
import org.apache.commons.fileupload.servlet.ServletFileUpload;
import org.apache.commons.fileupload.util.Streams;
import org.apache.commons.io.FileUtils;
import org.apache.commons.lang3.StringUtils;
import org.apache.hadoop.hdds.server.OzoneAdmins;
import org.apache.hadoop.hdds.utils.db.DBCheckpoint;
import org.apache.hadoop.hdds.utils.db.DBStore;
import org.apache.hadoop.ozone.lock.BootstrapStateHandler;
import org.apache.hadoop.security.UserGroupInformation;
import org.slf4j.Logger;
import org.slf4j.LoggerFactory;

/**
 * Provides the current checkpoint Snapshot of the OM/SCM DB. (tar)
 */
public class DBCheckpointServlet extends HttpServlet
    implements BootstrapStateHandler {

  private static final String FIELD_NAME =
      OZONE_DB_CHECKPOINT_REQUEST_TO_EXCLUDE_SST + "[]";
  private static final Logger LOG =
      LoggerFactory.getLogger(DBCheckpointServlet.class);
  private static final long serialVersionUID = 1L;

  private transient DBStore dbStore;
  private transient DBCheckpointMetrics dbMetrics;

  private boolean aclEnabled;
  private boolean isSpnegoEnabled;
  private transient OzoneAdmins admins;
  private transient BootstrapStateHandler.Lock lock;
  private transient File bootstrapTempData;

  public void initialize(DBStore store, DBCheckpointMetrics metrics,
                         boolean omAclEnabled,
                         Collection<String> allowedAdminUsers,
                         Collection<String> allowedAdminGroups,
                         boolean isSpnegoAuthEnabled)
      throws ServletException {

    dbStore = store;
    dbMetrics = metrics;
    if (dbStore == null) {
      LOG.error(
          "Unable to set metadata snapshot request. DB Store is null");
      throw new ServletException("DB Store is null");
    }

    this.aclEnabled = omAclEnabled;
    this.admins = new OzoneAdmins(allowedAdminUsers, allowedAdminGroups);
    this.isSpnegoEnabled = isSpnegoAuthEnabled;
    lock = new Lock();

    // Create a directory for temp bootstrap data
    File dbLocation = dbStore.getDbLocation();
    if (dbLocation == null) {
      throw new NullPointerException("dblocation null");
    }
    String tempData = dbLocation.getParent();
    if (tempData == null) {
      throw new NullPointerException("tempData dir is null");
    }
    bootstrapTempData = Paths.get(tempData,
        "temp-bootstrap-data").toFile();
    if (bootstrapTempData.exists()) {
      try {
        FileUtils.cleanDirectory(bootstrapTempData);
      } catch (IOException e) {
        LOG.error("Failed to clean-up: {} dir.", bootstrapTempData);
        throw new ServletException("Failed to clean-up: " + bootstrapTempData);
      }
    }
    if (!bootstrapTempData.exists() &&
        !bootstrapTempData.mkdirs()) {
      throw new ServletException("Failed to make:" + bootstrapTempData);
    }
  }

  public File getBootstrapTempData() {
    return bootstrapTempData;
  }

  private boolean hasPermission(UserGroupInformation user) {
    // Check ACL for dbCheckpoint only when global Ozone ACL and SPNEGO is
    // enabled
    if (aclEnabled && isSpnegoEnabled) {
      return admins.isAdmin(user);
    } else {
      return true;
    }
  }

<<<<<<< HEAD
  protected static void logSstFileList(Collection<String> sstList, String msg, int sampleSize) {
=======
  private static void logSstFileList(Collection<String> sstList, String msg, int sampleSize) {
>>>>>>> de683aad
    int count = sstList.size();
    if (LOG.isDebugEnabled()) {
      LOG.debug(msg, count, "", sstList);
    } else if (count > sampleSize) {
      List<String> sample = sstList.stream().limit(sampleSize).collect(Collectors.toList());
      LOG.info(msg, count, ", sample", sample);
    } else {
      LOG.info(msg, count, "", sstList);
    }
  }

  /**
   * Generates Snapshot checkpoint as tar ball.
   * @param request the HTTP servlet request
   * @param response the HTTP servlet response
   * @param isFormData indicator whether request is form data
   */
  private void generateSnapshotCheckpoint(HttpServletRequest request,
      HttpServletResponse response, boolean isFormData) {
    if (dbStore == null) {
      LOG.error(
          "Unable to process metadata snapshot request. DB Store is null");
      response.setStatus(HttpServletResponse.SC_INTERNAL_SERVER_ERROR);
      return;
    }

    // Check ACL for dbCheckpoint only when global Ozone ACL is enabled
    if (aclEnabled) {
      final java.security.Principal userPrincipal = request.getUserPrincipal();
      if (userPrincipal == null) {
        final String remoteUser = request.getRemoteUser();
        LOG.error("Permission denied: Unauthorized access to /dbCheckpoint,"
                + " no user principal found. Current login user is {}.",
            remoteUser != null ? "'" + remoteUser + "'" : "UNKNOWN");
        response.setStatus(HttpServletResponse.SC_FORBIDDEN);
        return;
      } else {
        final String userPrincipalName = userPrincipal.getName();
        UserGroupInformation ugi =
            UserGroupInformation.createRemoteUser(userPrincipalName);
        if (!hasPermission(ugi)) {
          LOG.error("Permission denied: User principal '{}' does not have"
                  + " access to /dbCheckpoint.\nThis can happen when Ozone"
                  + " Manager is started with a different user.\n"
                  + " Please append '{}' to OM 'ozone.administrators'"
                  + " config and restart OM to grant current"
                  + " user access to this endpoint.",
              userPrincipalName, userPrincipalName);
          response.setStatus(HttpServletResponse.SC_FORBIDDEN);
          return;
        }
        LOG.debug("Granted user principal '{}' access to /dbCheckpoint.",
            userPrincipalName);
      }
    }

    boolean flush = false;
    String flushParam =
        request.getParameter(OZONE_DB_CHECKPOINT_REQUEST_FLUSH);
    if (StringUtils.isNotEmpty(flushParam)) {
      flush = Boolean.parseBoolean(flushParam);
    }

    processMetadataSnapshotRequest(request, response, isFormData, flush);
  }

<<<<<<< HEAD
  protected void processMetadataSnapshotRequest(HttpServletRequest request, HttpServletResponse response,
=======
  private void processMetadataSnapshotRequest(HttpServletRequest request, HttpServletResponse response,
>>>>>>> de683aad
      boolean isFormData, boolean flush) {
    List<String> excludedSstList = new ArrayList<>();
    String[] sstParam = isFormData ?
        parseFormDataParameters(request) : request.getParameterValues(
        OZONE_DB_CHECKPOINT_REQUEST_TO_EXCLUDE_SST);
    Set<String> receivedSstFiles = extractSstFilesToExclude(sstParam);
    DBCheckpoint checkpoint = null;
    Path tmpdir = null;
    try (BootstrapStateHandler.Lock lock = getBootstrapStateLock().lock()) {
      tmpdir = Files.createTempDirectory(bootstrapTempData.toPath(),
          "bootstrap-data-");
      checkpoint = getCheckpoint(tmpdir, flush);
      if (checkpoint == null || checkpoint.getCheckpointLocation() == null) {
        LOG.error("Unable to process metadata snapshot request. " +
            "Checkpoint request returned null.");
        response.setStatus(HttpServletResponse.SC_INTERNAL_SERVER_ERROR);
        return;
      }
      dbMetrics.setLastCheckpointCreationTimeTaken(
          checkpoint.checkpointCreationTimeTaken());

      Path file = checkpoint.getCheckpointLocation().getFileName();
      if (file == null) {
        return;
      }
      response.setContentType("application/x-tar");
      response.setHeader("Content-Disposition",
          "attachment; filename=\"" +
              file + ".tar\"");

      Instant start = Instant.now();
      writeDbDataToStream(checkpoint, request, response.getOutputStream(),
          receivedSstFiles, tmpdir);
      Instant end = Instant.now();

      long duration = Duration.between(start, end).toMillis();
      LOG.info("Time taken to write the checkpoint to response output " +
          "stream: {} milliseconds", duration);
      logSstFileList(excludedSstList,
          "Excluded {} SST files from the latest checkpoint{}: {}", 5);
      if (!excludedSstList.isEmpty()) {
        dbMetrics.incNumIncrementalCheckpoint();
      }
      dbMetrics.setLastCheckpointStreamingNumSSTExcluded(
          excludedSstList.size());
      dbMetrics.setLastCheckpointStreamingTimeTaken(duration);
      dbMetrics.incNumCheckpoints();
    } catch (Exception e) {
      LOG.error(
          "Unable to process metadata snapshot request. ", e);
      response.setStatus(HttpServletResponse.SC_INTERNAL_SERVER_ERROR);
      dbMetrics.incNumCheckpointFails();
    } finally {
      try {
        if (tmpdir != null) {
          FileUtils.deleteDirectory(tmpdir.toFile());
        }
      } catch (IOException e) {
        LOG.error("unable to delete: " + tmpdir);
      }

      if (checkpoint != null) {
        try {
          checkpoint.cleanupCheckpoint();
        } catch (IOException e) {
          LOG.error("Error trying to clean checkpoint at {} .",
              checkpoint.getCheckpointLocation().toString());
        }
      }
    }
  }

  protected static Set<String> extractSstFilesToExclude(String[] sstParam) {
    Set<String> receivedSstFiles = new HashSet<>();
    if (sstParam != null) {
      receivedSstFiles.addAll(
          Arrays.stream(sstParam).filter(s -> s.endsWith(ROCKSDB_SST_SUFFIX)).distinct().collect(Collectors.toList()));
      logSstFileList(receivedSstFiles, "Received list of {} SST files to be excluded{}: {}", 5);
    }
    return receivedSstFiles;
  }

  public DBCheckpoint getCheckpoint(Path ignoredTmpdir, boolean flush)
      throws IOException {
    return dbStore.getCheckpoint(flush);
  }

  /**
   * Parses request form data parameters.
   * @param request the HTTP servlet request
   * @return array of parsed sst form data parameters for exclusion
   */
  protected static String[] parseFormDataParameters(HttpServletRequest request) {
    ServletFileUpload upload = new ServletFileUpload();
    List<String> sstParam = new ArrayList<>();

    try {
      FileItemIterator iter = upload.getItemIterator(request);
      while (iter.hasNext()) {
        FileItemStream item = iter.next();
        if (!item.isFormField() || !FIELD_NAME.equals(item.getFieldName())) {
          continue;
        }

        sstParam.add(Streams.asString(item.openStream()));
      }
    } catch (Exception e) {
      LOG.warn("Exception occurred during form data parsing {}", e.getMessage());
    }

    return sstParam.isEmpty() ? null : sstParam.toArray(new String[0]);
  }

  /**
   * Process a GET request for the DB checkpoint snapshot.
   *
   * @param request  The servlet request we are processing
   * @param response The servlet response we are creating
   */
  @Override
  public void doGet(HttpServletRequest request, HttpServletResponse response) {
    LOG.info("Received GET request to obtain DB checkpoint snapshot");

    generateSnapshotCheckpoint(request, response, false);
  }

  /**
   * Process a POST request for the DB checkpoint snapshot.
   *
   * @param request  The servlet request we are processing
   * @param response The servlet response we are creating
   */
  @Override
  public void doPost(HttpServletRequest request, HttpServletResponse response) {
    LOG.info("Received POST request to obtain DB checkpoint snapshot");

    if (!ServletFileUpload.isMultipartContent(request)) {
      response.setStatus(HttpServletResponse.SC_BAD_REQUEST);
      return;
    }

    generateSnapshotCheckpoint(request, response, true);
  }

  /**
   * Write checkpoint to the stream.
   *
   * @param checkpoint The checkpoint to be written.
   * @param ignoredRequest The httpRequest which generated this checkpoint.
   *        (Parameter is ignored in this class but used in child classes).
   * @param destination The stream to write to.
   * @param toExcludeList the files to be excluded
   *
   */
  public void writeDbDataToStream(DBCheckpoint checkpoint,
      HttpServletRequest ignoredRequest,
      OutputStream destination,
      Set<String> toExcludeList,
      Path tmpdir)
      throws IOException, InterruptedException {
    Objects.requireNonNull(toExcludeList);
<<<<<<< HEAD
    writeDBCheckpointToStream(checkpoint, destination, new HashSet<>(toExcludeList));
=======
    writeDBCheckpointToStream(checkpoint, destination, toExcludeList);
>>>>>>> de683aad
  }

  public DBStore getDbStore() {
    return dbStore;
  }

  @Override
  public BootstrapStateHandler.Lock getBootstrapStateLock() {
    return lock;
  }

  /**
   * This lock is a no-op but can overridden by child classes.
   */
  public static class Lock extends BootstrapStateHandler.Lock {
    public Lock() {
    }

    @Override
    public BootstrapStateHandler.Lock lock()
        throws InterruptedException {
      return this;
    }

    @Override
    public void unlock() {
    }
  }
}<|MERGE_RESOLUTION|>--- conflicted
+++ resolved
@@ -136,11 +136,7 @@
     }
   }
 
-<<<<<<< HEAD
-  protected static void logSstFileList(Collection<String> sstList, String msg, int sampleSize) {
-=======
   private static void logSstFileList(Collection<String> sstList, String msg, int sampleSize) {
->>>>>>> de683aad
     int count = sstList.size();
     if (LOG.isDebugEnabled()) {
       LOG.debug(msg, count, "", sstList);
@@ -207,11 +203,7 @@
     processMetadataSnapshotRequest(request, response, isFormData, flush);
   }
 
-<<<<<<< HEAD
-  protected void processMetadataSnapshotRequest(HttpServletRequest request, HttpServletResponse response,
-=======
   private void processMetadataSnapshotRequest(HttpServletRequest request, HttpServletResponse response,
->>>>>>> de683aad
       boolean isFormData, boolean flush) {
     List<String> excludedSstList = new ArrayList<>();
     String[] sstParam = isFormData ?
@@ -240,7 +232,7 @@
       response.setContentType("application/x-tar");
       response.setHeader("Content-Disposition",
           "attachment; filename=\"" +
-              file + ".tar\"");
+               file + ".tar\"");
 
       Instant start = Instant.now();
       writeDbDataToStream(checkpoint, request, response.getOutputStream(),
@@ -304,7 +296,7 @@
    * @param request the HTTP servlet request
    * @return array of parsed sst form data parameters for exclusion
    */
-  protected static String[] parseFormDataParameters(HttpServletRequest request) {
+  private static String[] parseFormDataParameters(HttpServletRequest request) {
     ServletFileUpload upload = new ServletFileUpload();
     List<String> sstParam = new ArrayList<>();
 
@@ -373,11 +365,7 @@
       Path tmpdir)
       throws IOException, InterruptedException {
     Objects.requireNonNull(toExcludeList);
-<<<<<<< HEAD
-    writeDBCheckpointToStream(checkpoint, destination, new HashSet<>(toExcludeList));
-=======
     writeDBCheckpointToStream(checkpoint, destination, toExcludeList);
->>>>>>> de683aad
   }
 
   public DBStore getDbStore() {
