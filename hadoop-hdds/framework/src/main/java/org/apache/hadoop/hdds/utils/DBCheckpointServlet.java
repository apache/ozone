/*
 * Licensed to the Apache Software Foundation (ASF) under one
 * or more contributor license agreements.  See the NOTICE file
 * distributed with this work for additional information
 * regarding copyright ownership.  The ASF licenses this file
 * to you under the Apache License, Version 2.0 (the
 * "License"); you may not use this file except in compliance
 * with the License.  You may obtain a copy of the License at
 *
 *     http://www.apache.org/licenses/LICENSE-2.0
 *
 * Unless required by applicable law or agreed to in writing, software
 * distributed under the License is distributed on an "AS IS" BASIS,
 * WITHOUT WARRANTIES OR CONDITIONS OF ANY KIND, either express or implied.
 * See the License for the specific language governing permissions and
 * limitations under the License.
 */
package org.apache.hadoop.hdds.utils;

import javax.servlet.ServletException;
import javax.servlet.http.HttpServlet;
import javax.servlet.http.HttpServletRequest;
import javax.servlet.http.HttpServletResponse;
import java.io.IOException;
import java.nio.file.Path;
import java.time.Duration;
import java.time.Instant;
import java.util.Collection;

import org.apache.hadoop.hdds.server.OzoneAdmins;
import org.apache.hadoop.hdds.utils.db.DBCheckpoint;
import org.apache.hadoop.hdds.utils.db.DBStore;

import org.apache.commons.lang3.StringUtils;

import static org.apache.hadoop.hdds.utils.HddsServerUtil.writeDBCheckpointToStream;
import static org.apache.hadoop.ozone.OzoneConsts.OZONE_DB_CHECKPOINT_REQUEST_FLUSH;

import org.apache.hadoop.security.UserGroupInformation;
import org.slf4j.Logger;
import org.slf4j.LoggerFactory;

/**
 * Provides the current checkpoint Snapshot of the OM/SCM DB. (tar)
 */
public class DBCheckpointServlet extends HttpServlet {

  private static final Logger LOG =
      LoggerFactory.getLogger(DBCheckpointServlet.class);
  private static final long serialVersionUID = 1L;

  private transient DBStore dbStore;
  private transient DBCheckpointMetrics dbMetrics;

  private boolean aclEnabled;
  private boolean isSpnegoEnabled;
  private transient OzoneAdmins admins;

  public void initialize(DBStore store, DBCheckpointMetrics metrics,
                         boolean omAclEnabled,
                         Collection<String> allowedAdminUsers,
                         Collection<String> allowedAdminGroups,
                         boolean isSpnegoAuthEnabled)
      throws ServletException {

    dbStore = store;
    dbMetrics = metrics;
    if (dbStore == null) {
      LOG.error(
          "Unable to set metadata snapshot request. DB Store is null");
    }

    this.aclEnabled = omAclEnabled;
    this.admins = new OzoneAdmins(allowedAdminUsers, allowedAdminGroups);
    this.isSpnegoEnabled = isSpnegoAuthEnabled;
  }

  private boolean hasPermission(UserGroupInformation user) {
    // Check ACL for dbCheckpoint only when global Ozone ACL and SPNEGO is
    // enabled
    if (aclEnabled && isSpnegoEnabled) {
      return admins.isAdmin(user);
    } else {
      return true;
    }
  }

  /**
   * Process a GET request for the DB checkpoint snapshot.
   *
   * @param request  The servlet request we are processing
   * @param response The servlet response we are creating
   */
  @Override
  public void doGet(HttpServletRequest request, HttpServletResponse response) {

    LOG.info("Received request to obtain DB checkpoint snapshot");
    if (dbStore == null) {
      LOG.error(
          "Unable to process metadata snapshot request. DB Store is null");
      response.setStatus(HttpServletResponse.SC_INTERNAL_SERVER_ERROR);
      return;
    }

    // Check ACL for dbCheckpoint only when global Ozone ACL is enabled
    if (aclEnabled) {
      final java.security.Principal userPrincipal = request.getUserPrincipal();
      if (userPrincipal == null) {
        final String remoteUser = request.getRemoteUser();
        LOG.error("Permission denied: Unauthorized access to /dbCheckpoint,"
                + " no user principal found. Current login user is {}.",
            remoteUser != null ? "'" + remoteUser + "'" : "UNKNOWN");
        response.setStatus(HttpServletResponse.SC_FORBIDDEN);
        return;
      } else {
        final String userPrincipalName = userPrincipal.getName();
        UserGroupInformation ugi =
            UserGroupInformation.createRemoteUser(userPrincipalName);
        if (!hasPermission(ugi)) {
          LOG.error("Permission denied: User principal '{}' does not have"
                  + " access to /dbCheckpoint.\nThis can happen when Ozone"
                  + " Manager is started with a different user.\n"
                  + " Please append '{}' to OM 'ozone.administrators'"
                  + " config and restart OM to grant current"
                  + " user access to this endpoint.",
              userPrincipalName, userPrincipalName);
          response.setStatus(HttpServletResponse.SC_FORBIDDEN);
          return;
        }
        LOG.debug("Granted user principal '{}' access to /dbCheckpoint.",
            userPrincipalName);
      }
    }

    DBCheckpoint checkpoint = null;
    try {

      boolean flush = false;
      String flushParam =
          request.getParameter(OZONE_DB_CHECKPOINT_REQUEST_FLUSH);
      if (StringUtils.isNotEmpty(flushParam)) {
        flush = Boolean.valueOf(flushParam);
      }

      checkpoint = dbStore.getCheckpoint(flush);
      if (checkpoint == null || checkpoint.getCheckpointLocation() == null) {
        LOG.error("Unable to process metadata snapshot request. " +
            "Checkpoint request returned null.");
        response.setStatus(HttpServletResponse.SC_INTERNAL_SERVER_ERROR);
        return;
      }
      dbMetrics.setLastCheckpointCreationTimeTaken(
          checkpoint.checkpointCreationTimeTaken());

      Path file = checkpoint.getCheckpointLocation().getFileName();
      if (file == null) {
        return;
      }
      response.setContentType("application/x-tar");
      response.setHeader("Content-Disposition",
          "attachment; filename=\"" +
               file + ".tar\"");

      Instant start = Instant.now();
      writeDbDataToStream(checkpoint, request,
          response.getOutputStream());
      Instant end = Instant.now();

      long duration = Duration.between(start, end).toMillis();
      LOG.info("Time taken to write the checkpoint to response output " +
          "stream: {} milliseconds", duration);
      dbMetrics.setLastCheckpointStreamingTimeTaken(duration);
      dbMetrics.incNumCheckpoints();
    } catch (Exception e) {
      LOG.error(
          "Unable to process metadata snapshot request. ", e);
      response.setStatus(HttpServletResponse.SC_INTERNAL_SERVER_ERROR);
      dbMetrics.incNumCheckpointFails();
    } finally {
      if (checkpoint != null) {
        try {
          checkpoint.cleanupCheckpoint();
        } catch (IOException e) {
          LOG.error("Error trying to clean checkpoint at {} .",
              checkpoint.getCheckpointLocation().toString());
        }
      }
    }
  }

<<<<<<< HEAD
  public void writeDbDataToStream(DBCheckpoint checkpoint,
                                  HttpServletRequest ignoredRequest,
                                  OutputStream destination)
      throws IOException, InterruptedException, CompressorException {
    writeDBCheckpointToStream(checkpoint, destination);    
  }

  /**
   * Write DB Checkpoint to an output stream as a compressed file (tgz).
   *
   * @param checkpoint  checkpoint file
   * @param destination desination output stream.
   * @throws IOException
   */
  public static void writeDBCheckpointToStream(DBCheckpoint checkpoint,
      OutputStream destination)
      throws IOException {

    try (CompressorOutputStream gzippedOut = new CompressorStreamFactory()
        .createCompressorOutputStream(CompressorStreamFactory.GZIP,
            destination)) {

      try (ArchiveOutputStream archiveOutputStream =
          new TarArchiveOutputStream(gzippedOut)) {

        Path checkpointPath = checkpoint.getCheckpointLocation();
        try (Stream<Path> files = Files.list(checkpointPath)) {
          for (Path path : files.collect(Collectors.toList())) {
            if (path != null) {
              Path fileName = path.getFileName();
              if (fileName != null) {
                includeFile(path.toFile(), fileName.toString(),
                    archiveOutputStream);
              }
            }
          }
        }
      }
    } catch (CompressorException e) {
      throw new IOException(
          "Can't compress the checkpoint: " +
              checkpoint.getCheckpointLocation(), e);
    }
  }

  protected static void includeFile(File file, String entryName,
      ArchiveOutputStream archiveOutputStream)
      throws IOException {
    ArchiveEntry archiveEntry =
        archiveOutputStream.createArchiveEntry(file, entryName);
    archiveOutputStream.putArchiveEntry(archiveEntry);
    try (FileInputStream fis = new FileInputStream(file)) {
      IOUtils.copy(fis, archiveOutputStream);
    }
    archiveOutputStream.closeArchiveEntry();
  }
=======
>>>>>>> 87410833
}<|MERGE_RESOLUTION|>--- conflicted
+++ resolved
@@ -188,63 +188,4 @@
     }
   }
 
-<<<<<<< HEAD
-  public void writeDbDataToStream(DBCheckpoint checkpoint,
-                                  HttpServletRequest ignoredRequest,
-                                  OutputStream destination)
-      throws IOException, InterruptedException, CompressorException {
-    writeDBCheckpointToStream(checkpoint, destination);    
-  }
-
-  /**
-   * Write DB Checkpoint to an output stream as a compressed file (tgz).
-   *
-   * @param checkpoint  checkpoint file
-   * @param destination desination output stream.
-   * @throws IOException
-   */
-  public static void writeDBCheckpointToStream(DBCheckpoint checkpoint,
-      OutputStream destination)
-      throws IOException {
-
-    try (CompressorOutputStream gzippedOut = new CompressorStreamFactory()
-        .createCompressorOutputStream(CompressorStreamFactory.GZIP,
-            destination)) {
-
-      try (ArchiveOutputStream archiveOutputStream =
-          new TarArchiveOutputStream(gzippedOut)) {
-
-        Path checkpointPath = checkpoint.getCheckpointLocation();
-        try (Stream<Path> files = Files.list(checkpointPath)) {
-          for (Path path : files.collect(Collectors.toList())) {
-            if (path != null) {
-              Path fileName = path.getFileName();
-              if (fileName != null) {
-                includeFile(path.toFile(), fileName.toString(),
-                    archiveOutputStream);
-              }
-            }
-          }
-        }
-      }
-    } catch (CompressorException e) {
-      throw new IOException(
-          "Can't compress the checkpoint: " +
-              checkpoint.getCheckpointLocation(), e);
-    }
-  }
-
-  protected static void includeFile(File file, String entryName,
-      ArchiveOutputStream archiveOutputStream)
-      throws IOException {
-    ArchiveEntry archiveEntry =
-        archiveOutputStream.createArchiveEntry(file, entryName);
-    archiveOutputStream.putArchiveEntry(archiveEntry);
-    try (FileInputStream fis = new FileInputStream(file)) {
-      IOUtils.copy(fis, archiveOutputStream);
-    }
-    archiveOutputStream.closeArchiveEntry();
-  }
-=======
->>>>>>> 87410833
 }