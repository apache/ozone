--- conflicted
+++ resolved
@@ -186,7 +186,6 @@
       }
     }
 
-<<<<<<< HEAD
     try {
       ContentSigner sigGen = new BcRSAContentSignerBuilder(sigAlgId, digAlgId)
           .build(asymmetricKP);
@@ -196,12 +195,6 @@
     } catch (OperatorCreationException oce) {
       throw new CertificateException(oce);
     }
-=======
-    ContentSigner sigGen = new BcRSAContentSignerBuilder(sigAlgId, digAlgId)
-        .build(asymmetricKP);
-
-    //TODO: as part of HDDS-10743 ensure that converter is instantiated only once
-    return new JcaX509CertificateConverter().getCertificate(certificateGenerator.build(sigGen));
   }
 
   /**
@@ -303,7 +296,6 @@
         .build(pkcs10Request.getSubjectPublicKeyInfo());
     return
         pkcs10Request.isSignatureValid(verifierProvider);
->>>>>>> 27197456
   }
 
   /**
