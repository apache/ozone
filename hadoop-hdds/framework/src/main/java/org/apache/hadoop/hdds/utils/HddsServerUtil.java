/**
 * Licensed to the Apache Software Foundation (ASF) under one or more
 * contributor license agreements.  See the NOTICE file distributed with this
 * work for additional information regarding copyright ownership.  The ASF
 * licenses this file to you under the Apache License, Version 2.0 (the
 * "License"); you may not use this file except in compliance with the License.
 * You may obtain a copy of the License at
 * <p>
 * http://www.apache.org/licenses/LICENSE-2.0
 * <p>
 * Unless required by applicable law or agreed to in writing, software
 * distributed under the License is distributed on an "AS IS" BASIS, WITHOUT
 * WARRANTIES OR CONDITIONS OF ANY KIND, either express or implied. See the
 * License for the specific language governing permissions and limitations under
 * the License.
 */

package org.apache.hadoop.hdds.utils;

import java.io.File;
import java.io.FileInputStream;
import java.io.IOException;
import java.io.OutputStream;
import java.net.InetSocketAddress;
import java.nio.file.Files;
import java.nio.file.Path;
import java.util.ArrayList;
import java.util.Collection;
import java.util.Optional;
import java.util.OptionalInt;
import java.util.concurrent.TimeUnit;
import java.util.stream.Collectors;
import java.util.stream.Stream;

import com.google.protobuf.BlockingService;
import org.apache.commons.compress.archivers.ArchiveEntry;
import org.apache.commons.compress.archivers.ArchiveOutputStream;
import org.apache.commons.compress.archivers.tar.TarArchiveOutputStream;
import org.apache.commons.compress.compressors.CompressorException;
import org.apache.commons.compress.compressors.CompressorOutputStream;
import org.apache.commons.compress.compressors.CompressorStreamFactory;
import org.apache.commons.compress.utils.IOUtils;
import org.apache.hadoop.conf.Configuration;
import org.apache.hadoop.hdds.DFSConfigKeysLegacy;
import org.apache.hadoop.hdds.conf.ConfigurationSource;
import org.apache.hadoop.hdds.conf.OzoneConfiguration;
import org.apache.hadoop.hdds.protocol.SCMSecurityProtocol;
import org.apache.hadoop.hdds.protocolPB.SCMSecurityProtocolClientSideTranslatorPB;
import org.apache.hadoop.hdds.protocolPB.SCMSecurityProtocolPB;
import org.apache.hadoop.hdds.recon.ReconConfigKeys;
import org.apache.hadoop.hdds.scm.ScmConfigKeys;
import org.apache.hadoop.hdds.scm.protocol.ScmBlockLocationProtocol;
import org.apache.hadoop.hdds.scm.protocolPB.ScmBlockLocationProtocolPB;
import org.apache.hadoop.hdds.server.ServerUtils;
import org.apache.hadoop.hdds.utils.db.DBCheckpoint;
import org.apache.hadoop.io.retry.RetryPolicies;
import org.apache.hadoop.io.retry.RetryPolicy;
import org.apache.hadoop.ipc.Client;
import org.apache.hadoop.ipc.ProtobufRpcEngine;
import org.apache.hadoop.ipc.RPC;
import org.apache.hadoop.metrics2.MetricsException;
import org.apache.hadoop.metrics2.MetricsSystem;
import org.apache.hadoop.metrics2.lib.DefaultMetricsSystem;
import org.apache.hadoop.metrics2.source.JvmMetrics;
import org.apache.hadoop.net.NetUtils;
import org.apache.hadoop.ozone.OzoneConfigKeys;
import org.apache.hadoop.ozone.OzoneConsts;
import org.apache.hadoop.security.UserGroupInformation;

import static org.apache.hadoop.hdds.HddsConfigKeys.HDDS_HEARTBEAT_INTERVAL;
import static org.apache.hadoop.hdds.HddsConfigKeys.HDDS_HEARTBEAT_INTERVAL_DEFAULT;
import static org.apache.hadoop.hdds.HddsUtils.getHostNameFromConfigKeys;
import static org.apache.hadoop.hdds.HddsUtils.getPortNumberFromConfigKeys;
import static org.apache.hadoop.hdds.HddsUtils.getSingleSCMAddress;
import static org.apache.hadoop.hdds.scm.ScmConfigKeys.OZONE_SCM_DEADNODE_INTERVAL;
import static org.apache.hadoop.hdds.scm.ScmConfigKeys.OZONE_SCM_DEADNODE_INTERVAL_DEFAULT;
import static org.apache.hadoop.hdds.scm.ScmConfigKeys.OZONE_SCM_HEARTBEAT_LOG_WARN_DEFAULT;
import static org.apache.hadoop.hdds.scm.ScmConfigKeys.OZONE_SCM_HEARTBEAT_LOG_WARN_INTERVAL_COUNT;
import static org.apache.hadoop.hdds.scm.ScmConfigKeys.OZONE_SCM_HEARTBEAT_PROCESS_INTERVAL;
import static org.apache.hadoop.hdds.scm.ScmConfigKeys.OZONE_SCM_HEARTBEAT_RPC_TIMEOUT;
import static org.apache.hadoop.hdds.scm.ScmConfigKeys.OZONE_SCM_HEARTBEAT_RPC_TIMEOUT_DEFAULT;
import static org.apache.hadoop.hdds.scm.ScmConfigKeys.OZONE_SCM_HEARTBEAT_RPC_RETRY_COUNT;
import static org.apache.hadoop.hdds.scm.ScmConfigKeys.OZONE_SCM_HEARTBEAT_RPC_RETRY_COUNT_DEFAULT;
import static org.apache.hadoop.hdds.scm.ScmConfigKeys.OZONE_SCM_STALENODE_INTERVAL;
import static org.apache.hadoop.hdds.scm.ScmConfigKeys.OZONE_SCM_STALENODE_INTERVAL_DEFAULT;
import static org.apache.hadoop.hdds.server.ServerUtils.sanitizeUserArgs;

import org.rocksdb.RocksDBException;
import org.slf4j.Logger;
import org.slf4j.LoggerFactory;

/**
 * Hdds stateless helper functions for server side components.
 */
public final class HddsServerUtil {

  private HddsServerUtil() {
  }

  private static final Logger LOG = LoggerFactory.getLogger(
      HddsServerUtil.class);

  /**
   * Add protobuf-based protocol to the {@link RPC.Server}.
   * @param conf configuration
   * @param protocol Protocol interface
   * @param service service that implements the protocol
   * @param server RPC server to which the protocol & implementation is added to
   */
  public static void addPBProtocol(Configuration conf, Class<?> protocol,
      BlockingService service, RPC.Server server) throws IOException {
    RPC.setProtocolEngine(conf, protocol, ProtobufRpcEngine.class);
    server.addProtocol(RPC.RpcKind.RPC_PROTOCOL_BUFFER, protocol, service);
  }

  /**
   * Retrieve the socket address that should be used by DataNodes to connect
   * to the SCM.
   *
   * @param conf
   * @return Target {@code InetSocketAddress} for the SCM service endpoint.
   */
  public static InetSocketAddress getScmAddressForDataNodes(
      ConfigurationSource conf) {
    // We try the following settings in decreasing priority to retrieve the
    // target host.
    // - OZONE_SCM_DATANODE_ADDRESS_KEY
    // - OZONE_SCM_CLIENT_ADDRESS_KEY
    // - OZONE_SCM_NAMES
    //
    Optional<String> host = getHostNameFromConfigKeys(conf,
        ScmConfigKeys.OZONE_SCM_DATANODE_ADDRESS_KEY,
        ScmConfigKeys.OZONE_SCM_CLIENT_ADDRESS_KEY);

    if (!host.isPresent()) {
      // Fallback to Ozone SCM name
      host = Optional.of(getSingleSCMAddress(conf).getHostName());
    }

    final int port = getPortNumberFromConfigKeys(conf,
        ScmConfigKeys.OZONE_SCM_DATANODE_ADDRESS_KEY)
        .orElse(ScmConfigKeys.OZONE_SCM_DATANODE_PORT_DEFAULT);

    return NetUtils.createSocketAddr(host.get() + ":" + port);
  }

  /**
   * Retrieve the socket address that should be used by clients to connect
   * to the SCM.
   *
   * @param conf
   * @return Target {@code InetSocketAddress} for the SCM client endpoint.
   */
  public static InetSocketAddress getScmClientBindAddress(
      ConfigurationSource conf) {
    final String host = getHostNameFromConfigKeys(conf,
        ScmConfigKeys.OZONE_SCM_CLIENT_BIND_HOST_KEY)
        .orElse(ScmConfigKeys.OZONE_SCM_CLIENT_BIND_HOST_DEFAULT);

    final int port = getPortNumberFromConfigKeys(conf,
        ScmConfigKeys.OZONE_SCM_CLIENT_ADDRESS_KEY)
        .orElse(conf.getInt(ScmConfigKeys.OZONE_SCM_CLIENT_PORT_KEY,
            ScmConfigKeys.OZONE_SCM_CLIENT_PORT_DEFAULT));

    return NetUtils.createSocketAddr(host + ":" + port);
  }

  /**
   * Retrieve the socket address that should be used by clients to connect
   * to the SCM Block service.
   *
   * @param conf
   * @return Target {@code InetSocketAddress} for the SCM block client endpoint.
   */
  public static InetSocketAddress getScmBlockClientBindAddress(
      ConfigurationSource conf) {
    final String host = getHostNameFromConfigKeys(conf,
        ScmConfigKeys.OZONE_SCM_BLOCK_CLIENT_BIND_HOST_KEY)
        .orElse(ScmConfigKeys.OZONE_SCM_BLOCK_CLIENT_BIND_HOST_DEFAULT);

    final int port = getPortNumberFromConfigKeys(conf,
        ScmConfigKeys.OZONE_SCM_BLOCK_CLIENT_ADDRESS_KEY)
        .orElse(conf.getInt(ScmConfigKeys.OZONE_SCM_BLOCK_CLIENT_PORT_KEY,
            ScmConfigKeys.OZONE_SCM_BLOCK_CLIENT_PORT_DEFAULT));

    return NetUtils.createSocketAddr(host + ":" + port);
  }

  /**
   * Retrieve the socket address that should be used by scm security server to
   * service clients.
   *
   * @param conf
   * @return Target {@code InetSocketAddress} for the SCM security service.
   */
  public static InetSocketAddress getScmSecurityInetAddress(
      ConfigurationSource conf) {
    final String host = getHostNameFromConfigKeys(conf,
        ScmConfigKeys.OZONE_SCM_SECURITY_SERVICE_BIND_HOST_KEY)
        .orElse(ScmConfigKeys.OZONE_SCM_SECURITY_SERVICE_BIND_HOST_DEFAULT);

    final OptionalInt port = getPortNumberFromConfigKeys(conf,
        ScmConfigKeys.OZONE_SCM_SECURITY_SERVICE_ADDRESS_KEY);

    return NetUtils.createSocketAddr(
        host
            + ":" + port
            .orElse(conf.getInt(ScmConfigKeys
                    .OZONE_SCM_SECURITY_SERVICE_PORT_KEY,
                ScmConfigKeys.OZONE_SCM_SECURITY_SERVICE_PORT_DEFAULT)));
  }

  /**
   * Retrieve the socket address that should be used by DataNodes to connect
   * to the SCM.
   *
   * @param conf
   * @return Target {@code InetSocketAddress} for the SCM service endpoint.
   */
  public static InetSocketAddress getScmDataNodeBindAddress(
      ConfigurationSource conf) {
    final Optional<String> host = getHostNameFromConfigKeys(conf,
        ScmConfigKeys.OZONE_SCM_DATANODE_BIND_HOST_KEY);

    final OptionalInt port = getPortNumberFromConfigKeys(conf,
        ScmConfigKeys.OZONE_SCM_DATANODE_ADDRESS_KEY);

    return NetUtils.createSocketAddr(
        host.orElse(ScmConfigKeys.OZONE_SCM_DATANODE_BIND_HOST_DEFAULT) + ":" +
            port.orElse(ScmConfigKeys.OZONE_SCM_DATANODE_PORT_DEFAULT));
  }


  /**
   * Retrieve the socket address that should be used by DataNodes to connect
   * to Recon.
   *
   * @param conf
   * @return Target {@code InetSocketAddress} for the SCM service endpoint.
   */
  public static InetSocketAddress getReconDataNodeBindAddress(
      ConfigurationSource conf) {
    final Optional<String> host = getHostNameFromConfigKeys(conf,
        ReconConfigKeys.OZONE_RECON_DATANODE_BIND_HOST_KEY);

    final OptionalInt port = getPortNumberFromConfigKeys(conf,
        ReconConfigKeys.OZONE_RECON_DATANODE_ADDRESS_KEY);

    return NetUtils.createSocketAddr(
        host.orElse(
            ReconConfigKeys.OZONE_RECON_DATANODE_BIND_HOST_DEFAULT) + ":" +
            port.orElse(ReconConfigKeys.OZONE_RECON_DATANODE_PORT_DEFAULT));
  }

  /**
   * Returns the interval in which the heartbeat processor thread runs.
   *
   * @param conf - Configuration
   * @return long in Milliseconds.
   */
  public static long getScmheartbeatCheckerInterval(ConfigurationSource conf) {
    return conf.getTimeDuration(OZONE_SCM_HEARTBEAT_PROCESS_INTERVAL,
        ScmConfigKeys.OZONE_SCM_HEARTBEAT_PROCESS_INTERVAL_DEFAULT,
        TimeUnit.MILLISECONDS);
  }

  /**
   * Heartbeat Interval - Defines the heartbeat frequency from a datanode to
   * SCM.
   *
   * @param conf - Ozone Config
   * @return - HB interval in milli seconds.
   */
  public static long getScmHeartbeatInterval(ConfigurationSource conf) {
    return conf.getTimeDuration(HDDS_HEARTBEAT_INTERVAL,
        HDDS_HEARTBEAT_INTERVAL_DEFAULT, TimeUnit.MILLISECONDS);
  }

  /**
   * Get the Stale Node interval, which is used by SCM to flag a datanode as
   * stale, if the heartbeat from that node has been missing for this duration.
   *
   * @param conf - Configuration.
   * @return - Long, Milliseconds to wait before flagging a node as stale.
   */
  public static long getStaleNodeInterval(ConfigurationSource conf) {

    long staleNodeIntervalMs =
        conf.getTimeDuration(OZONE_SCM_STALENODE_INTERVAL,
            OZONE_SCM_STALENODE_INTERVAL_DEFAULT, TimeUnit.MILLISECONDS);

    long heartbeatThreadFrequencyMs = getScmheartbeatCheckerInterval(conf);

    long heartbeatIntervalMs = getScmHeartbeatInterval(conf);


    // Make sure that StaleNodeInterval is configured way above the frequency
    // at which we run the heartbeat thread.
    //
    // Here we check that staleNodeInterval is at least five times more than the
    // frequency at which the accounting thread is going to run.
    staleNodeIntervalMs = sanitizeUserArgs(OZONE_SCM_STALENODE_INTERVAL,
        staleNodeIntervalMs, OZONE_SCM_HEARTBEAT_PROCESS_INTERVAL,
        heartbeatThreadFrequencyMs, 5, 1000);

    // Make sure that stale node value is greater than configured value that
    // datanodes are going to send HBs.
    staleNodeIntervalMs = sanitizeUserArgs(OZONE_SCM_STALENODE_INTERVAL,
        staleNodeIntervalMs, HDDS_HEARTBEAT_INTERVAL, heartbeatIntervalMs, 3,
        1000);
    return staleNodeIntervalMs;
  }

  /**
   * Gets the interval for dead node flagging. This has to be a value that is
   * greater than stale node value,  and by transitive relation we also know
   * that this value is greater than heartbeat interval and heartbeatProcess
   * Interval.
   *
   * @param conf - Configuration.
   * @return - the interval for dead node flagging.
   */
  public static long getDeadNodeInterval(ConfigurationSource conf) {
    long staleNodeIntervalMs = getStaleNodeInterval(conf);
    long deadNodeIntervalMs = conf.getTimeDuration(OZONE_SCM_DEADNODE_INTERVAL,
        OZONE_SCM_DEADNODE_INTERVAL_DEFAULT,
        TimeUnit.MILLISECONDS);

    // Make sure that dead nodes Ms is at least twice the time for staleNodes
    // with a max of 1000 times the staleNodes.
    return sanitizeUserArgs(OZONE_SCM_DEADNODE_INTERVAL, deadNodeIntervalMs,
        OZONE_SCM_STALENODE_INTERVAL, staleNodeIntervalMs, 2, 1000);
  }

  /**
   * Timeout value for the RPC from Datanode to SCM, primarily used for
   * Heartbeats and container reports.
   *
   * @param conf - Ozone Config
   * @return - Rpc timeout in Milliseconds.
   */
  public static long getScmRpcTimeOutInMilliseconds(ConfigurationSource conf) {
    return conf.getTimeDuration(OZONE_SCM_HEARTBEAT_RPC_TIMEOUT,
        OZONE_SCM_HEARTBEAT_RPC_TIMEOUT_DEFAULT, TimeUnit.MILLISECONDS);
  }

  /**
   * Max retry count of rpcProxy for EndpointStateMachine of SCM.
   *
   * @param conf - Ozone Config
   * @return - Max retry count.
   */
  public static int getScmRpcRetryCount(ConfigurationSource conf) {
    return conf.getInt(OZONE_SCM_HEARTBEAT_RPC_RETRY_COUNT,
        OZONE_SCM_HEARTBEAT_RPC_RETRY_COUNT_DEFAULT);
  }

  /**
   * Log Warn interval.
   *
   * @param conf - Ozone Config
   * @return - Log warn interval.
   */
  public static int getLogWarnInterval(ConfigurationSource conf) {
    return conf.getInt(OZONE_SCM_HEARTBEAT_LOG_WARN_INTERVAL_COUNT,
        OZONE_SCM_HEARTBEAT_LOG_WARN_DEFAULT);
  }

  /**
   * returns the Container port.
   * @param conf - Conf
   * @return port number.
   */
  public static int getContainerPort(ConfigurationSource conf) {
    return conf.getInt(OzoneConfigKeys.DFS_CONTAINER_IPC_PORT,
        OzoneConfigKeys.DFS_CONTAINER_IPC_PORT_DEFAULT);
  }

  public static Collection<String> getOzoneDatanodeRatisDirectory(
      ConfigurationSource conf) {
    Collection<String> rawLocations = conf.getTrimmedStringCollection(
            OzoneConfigKeys.DFS_CONTAINER_RATIS_DATANODE_STORAGE_DIR);

    if (rawLocations.isEmpty()) {
      rawLocations = new ArrayList<>(1);
      rawLocations.add(ServerUtils.getDefaultRatisDirectory(conf));
    }
    return rawLocations;
  }

  /**
   * Get the path for datanode id file.
   *
   * @param conf - Configuration
   * @return the path of datanode id as string
   */
  public static String getDatanodeIdFilePath(ConfigurationSource conf) {
    String dataNodeIDDirPath =
        conf.get(ScmConfigKeys.OZONE_SCM_DATANODE_ID_DIR);
    if (dataNodeIDDirPath == null) {
      File metaDirPath = ServerUtils.getOzoneMetaDirPath(conf);
      if (metaDirPath == null) {
        // this means meta data is not found, in theory should not happen at
        // this point because should've failed earlier.
        throw new IllegalArgumentException("Unable to locate meta data" +
            "directory when getting datanode id path");
      }
      dataNodeIDDirPath = metaDirPath.toString();
    }
    // Use default datanode id file name for file path
    return new File(dataNodeIDDirPath,
        OzoneConsts.OZONE_SCM_DATANODE_ID_FILE_DEFAULT).toString();
  }

  /**
   * Create a scm security client.
   * @param conf    - Ozone configuration.
   *
   * @return {@link SCMSecurityProtocol}
   * @throws IOException
   */
  public static SCMSecurityProtocolClientSideTranslatorPB getScmSecurityClient(
      OzoneConfiguration conf) throws IOException {
    RPC.setProtocolEngine(conf, SCMSecurityProtocolPB.class,
        ProtobufRpcEngine.class);
    long scmVersion =
        RPC.getProtocolVersion(ScmBlockLocationProtocolPB.class);
    InetSocketAddress address =
        getScmAddressForSecurityProtocol(conf);
    RetryPolicy retryPolicy =
        RetryPolicies.retryForeverWithFixedSleep(
            1000, TimeUnit.MILLISECONDS);
    return new SCMSecurityProtocolClientSideTranslatorPB(
        RPC.getProtocolProxy(SCMSecurityProtocolPB.class, scmVersion,
            address, UserGroupInformation.getCurrentUser(),
            conf, NetUtils.getDefaultSocketFactory(conf),
            Client.getRpcTimeout(conf), retryPolicy).getProxy());
  }


  /**
   * Retrieve the socket address that should be used by clients to connect
   * to the SCM for
   * {@link org.apache.hadoop.hdds.protocol.SCMSecurityProtocol}. If
   * {@link ScmConfigKeys#OZONE_SCM_SECURITY_SERVICE_ADDRESS_KEY} is not defined
   * then {@link ScmConfigKeys#OZONE_SCM_CLIENT_ADDRESS_KEY} is used. If neither
   * is defined then {@link ScmConfigKeys#OZONE_SCM_NAMES} is used.
   *
   * @param conf
   * @return Target {@code InetSocketAddress} for the SCM block client endpoint.
   * @throws IllegalArgumentException if configuration is not defined or invalid
   */
  public static InetSocketAddress getScmAddressForSecurityProtocol(
      ConfigurationSource conf) {
    Optional<String> host = getHostNameFromConfigKeys(conf,
        ScmConfigKeys.OZONE_SCM_SECURITY_SERVICE_ADDRESS_KEY,
        ScmConfigKeys.OZONE_SCM_CLIENT_ADDRESS_KEY);

    if (!host.isPresent()) {
      // Fallback to Ozone SCM name
      host = Optional.of(getSingleSCMAddress(conf).getHostName());
    }

    final int port = getPortNumberFromConfigKeys(conf,
        ScmConfigKeys.OZONE_SCM_SECURITY_SERVICE_PORT_KEY)
        .orElse(ScmConfigKeys.OZONE_SCM_SECURITY_SERVICE_PORT_DEFAULT);

    return NetUtils.createSocketAddr(host.get() + ":" + port);
  }
  /**
   * Create a scm block client, used by putKey() and getKey().
   *
   * @return {@link ScmBlockLocationProtocol}
   * @throws IOException
   */
  public static SCMSecurityProtocol getScmSecurityClient(
      OzoneConfiguration conf, UserGroupInformation ugi) throws IOException {
    RPC.setProtocolEngine(conf, SCMSecurityProtocolPB.class,
        ProtobufRpcEngine.class);
    long scmVersion =
        RPC.getProtocolVersion(ScmBlockLocationProtocolPB.class);
    InetSocketAddress scmSecurityProtoAdd =
        getScmAddressForSecurityProtocol(conf);
    return new SCMSecurityProtocolClientSideTranslatorPB(
        RPC.getProxy(SCMSecurityProtocolPB.class, scmVersion,
            scmSecurityProtoAdd, ugi, conf,
            NetUtils.getDefaultSocketFactory(conf),
            Client.getRpcTimeout(conf)));
  }

  /**
   * Initialize hadoop metrics system for Ozone servers.
   * @param configuration OzoneConfiguration to use.
   * @param serverName    The logical name of the server components.
   */
  public static MetricsSystem initializeMetrics(
      OzoneConfiguration configuration, String serverName) {
    MetricsSystem metricsSystem = DefaultMetricsSystem.initialize(serverName);
    try {
      JvmMetrics.create(serverName,
          configuration.get(DFSConfigKeysLegacy.DFS_METRICS_SESSION_ID_KEY),
          DefaultMetricsSystem.instance());
    } catch (MetricsException e) {
      LOG.info("Metrics source JvmMetrics already added to DataNode.");
    }
    return metricsSystem;
  }

  /**
<<<<<<< HEAD
   * Write DB Checkpoint to an output stream as a compressed file (tgz).
   *
   * @param checkpoint  checkpoint file
   * @param destination destination output stream.
   * @throws IOException
   */
  public static void writeDBCheckpointToStream(DBCheckpoint checkpoint,
      OutputStream destination)
      throws IOException {
    try (CompressorOutputStream gzippedOut = new CompressorStreamFactory()
        .createCompressorOutputStream(CompressorStreamFactory.GZIP,
            destination);
        ArchiveOutputStream archiveOutputStream =
            new TarArchiveOutputStream(gzippedOut);
        Stream<Path> files =
            Files.list(checkpoint.getCheckpointLocation())) {
      for (Path path : files.collect(Collectors.toList())) {
        if (path != null) {
          Path fileName = path.getFileName();
          if (fileName != null) {
            includeFile(path.toFile(), fileName.toString(),
                archiveOutputStream);
          }
        }
      }
    } catch (CompressorException e) {
      throw new IOException(
          "Can't compress the checkpoint: " +
              checkpoint.getCheckpointLocation(), e);
    }
  }

  private static void includeFile(File file, String entryName,
      ArchiveOutputStream archiveOutputStream)
      throws IOException {
    ArchiveEntry archiveEntry =
        archiveOutputStream.createArchiveEntry(file, entryName);
    archiveOutputStream.putArchiveEntry(archiveEntry);
    try (FileInputStream fis = new FileInputStream(file)) {
      IOUtils.copy(fis, archiveOutputStream);
    }
    archiveOutputStream.closeArchiveEntry();
  }
=======
   * Converts RocksDB exception to IOE.
   * @param msg  - Message to add to exception.
   * @param e - Original Exception.
   * @return  IOE.
   */
  public static IOException toIOException(String msg, RocksDBException e) {
    String statusCode = e.getStatus() == null ? "N/A" :
        e.getStatus().getCodeString();
    String errMessage = e.getMessage() == null ? "Unknown error" :
        e.getMessage();
    String output = msg + "; status : " + statusCode
        + "; message : " + errMessage;
    return new IOException(output, e);
  }

>>>>>>> 1cf90150
}<|MERGE_RESOLUTION|>--- conflicted
+++ resolved
@@ -507,7 +507,6 @@
   }
 
   /**
-<<<<<<< HEAD
    * Write DB Checkpoint to an output stream as a compressed file (tgz).
    *
    * @param checkpoint  checkpoint file
@@ -551,7 +550,8 @@
     }
     archiveOutputStream.closeArchiveEntry();
   }
-=======
+
+  /**
    * Converts RocksDB exception to IOE.
    * @param msg  - Message to add to exception.
    * @param e - Original Exception.
@@ -566,6 +566,4 @@
         + "; message : " + errMessage;
     return new IOException(output, e);
   }
-
->>>>>>> 1cf90150
 }