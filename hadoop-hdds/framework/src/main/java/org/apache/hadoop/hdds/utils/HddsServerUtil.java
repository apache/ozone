--- conflicted
+++ resolved
@@ -528,74 +528,31 @@
    *
    * @param checkpoint  checkpoint file
    * @param destination destination output stream.
-   * @param toExcludeList the file list
+   * @param toExcludeList the files to be excluded
    * @throws IOException
    */
   public static List<String> writeDBCheckpointToStream(DBCheckpoint checkpoint,
       OutputStream destination, List<String> toExcludeList)
       throws IOException {
-<<<<<<< HEAD
-    try {
-      return writeCompressedStream(
-          checkpoint.getCheckpointLocation(), destination, toExcludeList);
-    } catch (IOException e) {
-      throw new IOException(
-          "Can't compress the checkpoint: " +
-              checkpoint.getCheckpointLocation(), e);
-    }
-  }
-
-  /**
-   * Write the files in the path to an output stream as a compressed file (tgz).
-   *
-   * @param fromPath    the source path of files to be compressed
-   * @param destination destination output stream.
-   * @param toExcludeList the file list
-   * @throws IOException
-   */
-  public static List<String> writeCompressedStream(Path fromPath,
-      OutputStream destination, List<String> toExcludeList) throws IOException {
     toExcludeList = toExcludeList == null ? new ArrayList<>() : toExcludeList;
     List<String> excluded = new ArrayList<>();
-    try (CompressorOutputStream gzippedOut = new CompressorStreamFactory()
-        .createCompressorOutputStream(CompressorStreamFactory.GZIP,
-            destination)) {
-      try (ArchiveOutputStream archiveOutputStream =
-               new TarArchiveOutputStream(gzippedOut)) {
-        try (Stream<Path> files = Files.list(fromPath)) {
-          for (Path path : files.collect(Collectors.toList())) {
-            if (path != null) {
-              Path fileNamePath = path.getFileName();
-              if (fileNamePath != null) {
-                String fileName = fileNamePath.toString();
-                if (!toExcludeList.contains(fileName)) {
-                  includeFile(path.toFile(), fileName, archiveOutputStream);
-                } else {
-                  excluded.add(fileName);
-                }
-              }
+    try (ArchiveOutputStream archiveOutputStream =
+             new TarArchiveOutputStream(destination);
+         Stream<Path> files =
+             Files.list(checkpoint.getCheckpointLocation())) {
+      for (Path path : files.collect(Collectors.toList())) {
+        if (path != null) {
+          Path fileNamePath = path.getFileName();
+          if (fileNamePath != null) {
+            String fileName = fileNamePath.toString();
+            if (!toExcludeList.contains(fileName)) {
+              includeFile(path.toFile(), fileName, archiveOutputStream);
+            } else {
+              excluded.add(fileName);
             }
           }
         }
       }
-    } catch (CompressorException e) {
-      throw new IOException(
-          "Can't compress the path: " + fromPath, e);
-=======
-    try (ArchiveOutputStream archiveOutputStream =
-            new TarArchiveOutputStream(destination);
-        Stream<Path> files =
-            Files.list(checkpoint.getCheckpointLocation())) {
-      for (Path path : files.collect(Collectors.toList())) {
-        if (path != null) {
-          Path fileName = path.getFileName();
-          if (fileName != null) {
-            includeFile(path.toFile(), fileName.toString(),
-                archiveOutputStream);
-          }
-        }
-      }
->>>>>>> 9d4d3586
     }
     return excluded;
   }
