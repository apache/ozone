/**
 * Licensed to the Apache Software Foundation (ASF) under one or more
 * contributor license agreements.  See the NOTICE file distributed with this
 * work for additional information regarding copyright ownership.  The ASF
 * licenses this file to you under the Apache License, Version 2.0 (the
 * "License"); you may not use this file except in compliance with the License.
 * You may obtain a copy of the License at
 * <p>
 * http://www.apache.org/licenses/LICENSE-2.0
 * <p>
 * Unless required by applicable law or agreed to in writing, software
 * distributed under the License is distributed on an "AS IS" BASIS, WITHOUT
 * WARRANTIES OR CONDITIONS OF ANY KIND, either express or implied. See the
 * License for the specific language governing permissions and limitations under
 * the License.
 */

package org.apache.hadoop.hdds.utils;

import java.io.File;
import java.io.FileInputStream;
import java.io.IOException;
import java.io.OutputStream;
import java.net.InetSocketAddress;
import java.nio.file.Files;
import java.nio.file.Path;
import java.util.ArrayList;
import java.util.Collection;
import java.util.Optional;
import java.util.OptionalInt;
import java.util.concurrent.TimeUnit;
import java.util.stream.Collectors;
import java.util.stream.Stream;

import com.google.protobuf.BlockingService;
import org.apache.commons.compress.archivers.ArchiveEntry;
import org.apache.commons.compress.archivers.ArchiveOutputStream;
import org.apache.commons.compress.archivers.tar.TarArchiveOutputStream;
import org.apache.commons.compress.compressors.CompressorException;
import org.apache.commons.compress.compressors.CompressorOutputStream;
import org.apache.commons.compress.compressors.CompressorStreamFactory;
import org.apache.commons.compress.utils.IOUtils;
import org.apache.hadoop.conf.Configuration;
import org.apache.hadoop.hdds.DFSConfigKeysLegacy;
import org.apache.hadoop.hdds.conf.ConfigurationSource;
import org.apache.hadoop.hdds.conf.OzoneConfiguration;
import org.apache.hadoop.hdds.protocol.SCMSecurityProtocol;
import org.apache.hadoop.hdds.protocolPB.SCMSecurityProtocolClientSideTranslatorPB;
import org.apache.hadoop.hdds.protocolPB.SCMSecurityProtocolPB;
import org.apache.hadoop.hdds.recon.ReconConfigKeys;
import org.apache.hadoop.hdds.scm.ScmConfigKeys;
import org.apache.hadoop.hdds.scm.protocol.ScmBlockLocationProtocol;
import org.apache.hadoop.hdds.scm.protocolPB.ScmBlockLocationProtocolPB;
import org.apache.hadoop.hdds.server.ServerUtils;
import org.apache.hadoop.hdds.utils.db.DBCheckpoint;
import org.apache.hadoop.io.retry.RetryPolicies;
import org.apache.hadoop.io.retry.RetryPolicy;
import org.apache.hadoop.ipc.Client;
import org.apache.hadoop.ipc.ProtobufRpcEngine;
import org.apache.hadoop.ipc.RPC;
import org.apache.hadoop.metrics2.MetricsException;
import org.apache.hadoop.metrics2.MetricsSystem;
import org.apache.hadoop.metrics2.lib.DefaultMetricsSystem;
import org.apache.hadoop.metrics2.source.JvmMetrics;
import org.apache.hadoop.net.NetUtils;
import org.apache.hadoop.ozone.OzoneConfigKeys;
import org.apache.hadoop.ozone.OzoneConsts;
import org.apache.hadoop.security.UserGroupInformation;

import static org.apache.hadoop.hdds.HddsConfigKeys.HDDS_HEARTBEAT_INTERVAL;
import static org.apache.hadoop.hdds.HddsConfigKeys.HDDS_HEARTBEAT_INTERVAL_DEFAULT;
import static org.apache.hadoop.hdds.HddsUtils.getHostNameFromConfigKeys;
import static org.apache.hadoop.hdds.HddsUtils.getPortNumberFromConfigKeys;
import static org.apache.hadoop.hdds.HddsUtils.getSingleSCMAddress;
import static org.apache.hadoop.hdds.scm.ScmConfigKeys.OZONE_SCM_DEADNODE_INTERVAL;
import static org.apache.hadoop.hdds.scm.ScmConfigKeys.OZONE_SCM_DEADNODE_INTERVAL_DEFAULT;
import static org.apache.hadoop.hdds.scm.ScmConfigKeys.OZONE_SCM_HEARTBEAT_LOG_WARN_DEFAULT;
import static org.apache.hadoop.hdds.scm.ScmConfigKeys.OZONE_SCM_HEARTBEAT_LOG_WARN_INTERVAL_COUNT;
import static org.apache.hadoop.hdds.scm.ScmConfigKeys.OZONE_SCM_HEARTBEAT_PROCESS_INTERVAL;
import static org.apache.hadoop.hdds.scm.ScmConfigKeys.OZONE_SCM_HEARTBEAT_RPC_TIMEOUT;
import static org.apache.hadoop.hdds.scm.ScmConfigKeys.OZONE_SCM_HEARTBEAT_RPC_TIMEOUT_DEFAULT;
import static org.apache.hadoop.hdds.scm.ScmConfigKeys.OZONE_SCM_HEARTBEAT_RPC_RETRY_COUNT;
import static org.apache.hadoop.hdds.scm.ScmConfigKeys.OZONE_SCM_HEARTBEAT_RPC_RETRY_COUNT_DEFAULT;
import static org.apache.hadoop.hdds.scm.ScmConfigKeys.OZONE_SCM_HEARTBEAT_RPC_RETRY_INTERVAL;
import static org.apache.hadoop.hdds.scm.ScmConfigKeys.OZONE_SCM_HEARTBEAT_RPC_RETRY_INTERVAL_DEFAULT;
import static org.apache.hadoop.hdds.scm.ScmConfigKeys.OZONE_SCM_STALENODE_INTERVAL;
import static org.apache.hadoop.hdds.scm.ScmConfigKeys.OZONE_SCM_STALENODE_INTERVAL_DEFAULT;
import static org.apache.hadoop.hdds.server.ServerUtils.sanitizeUserArgs;

import org.rocksdb.RocksDBException;
import org.slf4j.Logger;
import org.slf4j.LoggerFactory;

/**
 * Hdds stateless helper functions for server side components.
 */
public final class HddsServerUtil {

  private HddsServerUtil() {
  }

  private static final Logger LOG = LoggerFactory.getLogger(
      HddsServerUtil.class);

  /**
   * Add protobuf-based protocol to the {@link RPC.Server}.
   * @param conf configuration
   * @param protocol Protocol interface
   * @param service service that implements the protocol
   * @param server RPC server to which the protocol & implementation is added to
   */
  public static void addPBProtocol(Configuration conf, Class<?> protocol,
      BlockingService service, RPC.Server server) throws IOException {
    RPC.setProtocolEngine(conf, protocol, ProtobufRpcEngine.class);
    server.addProtocol(RPC.RpcKind.RPC_PROTOCOL_BUFFER, protocol, service);
  }

  /**
   * Retrieve the socket address that should be used by DataNodes to connect
   * to the SCM.
   *
   * @param conf
   * @return Target {@code InetSocketAddress} for the SCM service endpoint.
   */
  public static InetSocketAddress getScmAddressForDataNodes(
      ConfigurationSource conf) {
    // We try the following settings in decreasing priority to retrieve the
    // target host.
    // - OZONE_SCM_DATANODE_ADDRESS_KEY
    // - OZONE_SCM_CLIENT_ADDRESS_KEY
    // - OZONE_SCM_NAMES
    //
    Optional<String> host = getHostNameFromConfigKeys(conf,
        ScmConfigKeys.OZONE_SCM_DATANODE_ADDRESS_KEY,
        ScmConfigKeys.OZONE_SCM_CLIENT_ADDRESS_KEY);

    if (!host.isPresent()) {
      // Fallback to Ozone SCM name
      host = Optional.of(getSingleSCMAddress(conf).getHostName());
    }

    final int port = getPortNumberFromConfigKeys(conf,
        ScmConfigKeys.OZONE_SCM_DATANODE_ADDRESS_KEY)
        .orElse(ScmConfigKeys.OZONE_SCM_DATANODE_PORT_DEFAULT);

    return NetUtils.createSocketAddr(host.get() + ":" + port);
  }

  /**
   * Retrieve the socket address that should be used by clients to connect
   * to the SCM.
   *
   * @param conf
   * @return Target {@code InetSocketAddress} for the SCM client endpoint.
   */
  public static InetSocketAddress getScmClientBindAddress(
      ConfigurationSource conf) {
    final String host = getHostNameFromConfigKeys(conf,
        ScmConfigKeys.OZONE_SCM_CLIENT_BIND_HOST_KEY)
        .orElse(ScmConfigKeys.OZONE_SCM_CLIENT_BIND_HOST_DEFAULT);

    final int port = getPortNumberFromConfigKeys(conf,
        ScmConfigKeys.OZONE_SCM_CLIENT_ADDRESS_KEY)
        .orElse(conf.getInt(ScmConfigKeys.OZONE_SCM_CLIENT_PORT_KEY,
            ScmConfigKeys.OZONE_SCM_CLIENT_PORT_DEFAULT));

    return NetUtils.createSocketAddr(host + ":" + port);
  }

  /**
   * Retrieve the socket address that should be used by clients to connect
   * to the SCM Block service.
   *
   * @param conf
   * @return Target {@code InetSocketAddress} for the SCM block client endpoint.
   */
  public static InetSocketAddress getScmBlockClientBindAddress(
      ConfigurationSource conf) {
    final String host = getHostNameFromConfigKeys(conf,
        ScmConfigKeys.OZONE_SCM_BLOCK_CLIENT_BIND_HOST_KEY)
        .orElse(ScmConfigKeys.OZONE_SCM_BLOCK_CLIENT_BIND_HOST_DEFAULT);

    final int port = getPortNumberFromConfigKeys(conf,
        ScmConfigKeys.OZONE_SCM_BLOCK_CLIENT_ADDRESS_KEY)
        .orElse(conf.getInt(ScmConfigKeys.OZONE_SCM_BLOCK_CLIENT_PORT_KEY,
            ScmConfigKeys.OZONE_SCM_BLOCK_CLIENT_PORT_DEFAULT));

    return NetUtils.createSocketAddr(host + ":" + port);
  }

  /**
   * Retrieve the socket address that should be used by scm security server to
   * service clients.
   *
   * @param conf
   * @return Target {@code InetSocketAddress} for the SCM security service.
   */
  public static InetSocketAddress getScmSecurityInetAddress(
      ConfigurationSource conf) {
    final String host = getHostNameFromConfigKeys(conf,
        ScmConfigKeys.OZONE_SCM_SECURITY_SERVICE_BIND_HOST_KEY)
        .orElse(ScmConfigKeys.OZONE_SCM_SECURITY_SERVICE_BIND_HOST_DEFAULT);

    final OptionalInt port = getPortNumberFromConfigKeys(conf,
        ScmConfigKeys.OZONE_SCM_SECURITY_SERVICE_ADDRESS_KEY);

    return NetUtils.createSocketAddr(
        host
            + ":" + port
            .orElse(conf.getInt(ScmConfigKeys
                    .OZONE_SCM_SECURITY_SERVICE_PORT_KEY,
                ScmConfigKeys.OZONE_SCM_SECURITY_SERVICE_PORT_DEFAULT)));
  }

  /**
   * Retrieve the socket address that should be used by DataNodes to connect
   * to the SCM.
   *
   * @param conf
   * @return Target {@code InetSocketAddress} for the SCM service endpoint.
   */
  public static InetSocketAddress getScmDataNodeBindAddress(
      ConfigurationSource conf) {
    final Optional<String> host = getHostNameFromConfigKeys(conf,
        ScmConfigKeys.OZONE_SCM_DATANODE_BIND_HOST_KEY);

    final OptionalInt port = getPortNumberFromConfigKeys(conf,
        ScmConfigKeys.OZONE_SCM_DATANODE_ADDRESS_KEY);

    return NetUtils.createSocketAddr(
        host.orElse(ScmConfigKeys.OZONE_SCM_DATANODE_BIND_HOST_DEFAULT) + ":" +
            port.orElse(ScmConfigKeys.OZONE_SCM_DATANODE_PORT_DEFAULT));
  }


  /**
   * Retrieve the socket address that should be used by DataNodes to connect
   * to Recon.
   *
   * @param conf
   * @return Target {@code InetSocketAddress} for the SCM service endpoint.
   */
  public static InetSocketAddress getReconDataNodeBindAddress(
      ConfigurationSource conf) {
    final Optional<String> host = getHostNameFromConfigKeys(conf,
        ReconConfigKeys.OZONE_RECON_DATANODE_BIND_HOST_KEY);

    final OptionalInt port = getPortNumberFromConfigKeys(conf,
        ReconConfigKeys.OZONE_RECON_DATANODE_ADDRESS_KEY);

    return NetUtils.createSocketAddr(
        host.orElse(
            ReconConfigKeys.OZONE_RECON_DATANODE_BIND_HOST_DEFAULT) + ":" +
            port.orElse(ReconConfigKeys.OZONE_RECON_DATANODE_PORT_DEFAULT));
  }

  /**
   * Returns the interval in which the heartbeat processor thread runs.
   *
   * @param conf - Configuration
   * @return long in Milliseconds.
   */
  public static long getScmheartbeatCheckerInterval(ConfigurationSource conf) {
    return conf.getTimeDuration(OZONE_SCM_HEARTBEAT_PROCESS_INTERVAL,
        ScmConfigKeys.OZONE_SCM_HEARTBEAT_PROCESS_INTERVAL_DEFAULT,
        TimeUnit.MILLISECONDS);
  }

  /**
   * Heartbeat Interval - Defines the heartbeat frequency from a datanode to
   * SCM.
   *
   * @param conf - Ozone Config
   * @return - HB interval in milli seconds.
   */
  public static long getScmHeartbeatInterval(ConfigurationSource conf) {
    return conf.getTimeDuration(HDDS_HEARTBEAT_INTERVAL,
        HDDS_HEARTBEAT_INTERVAL_DEFAULT, TimeUnit.MILLISECONDS);
  }

  /**
   * Get the Stale Node interval, which is used by SCM to flag a datanode as
   * stale, if the heartbeat from that node has been missing for this duration.
   *
   * @param conf - Configuration.
   * @return - Long, Milliseconds to wait before flagging a node as stale.
   */
  public static long getStaleNodeInterval(ConfigurationSource conf) {

    long staleNodeIntervalMs =
        conf.getTimeDuration(OZONE_SCM_STALENODE_INTERVAL,
            OZONE_SCM_STALENODE_INTERVAL_DEFAULT, TimeUnit.MILLISECONDS);

    long heartbeatThreadFrequencyMs = getScmheartbeatCheckerInterval(conf);

    long heartbeatIntervalMs = getScmHeartbeatInterval(conf);


    // Make sure that StaleNodeInterval is configured way above the frequency
    // at which we run the heartbeat thread.
    //
    // Here we check that staleNodeInterval is at least five times more than the
    // frequency at which the accounting thread is going to run.
    staleNodeIntervalMs = sanitizeUserArgs(OZONE_SCM_STALENODE_INTERVAL,
        staleNodeIntervalMs, OZONE_SCM_HEARTBEAT_PROCESS_INTERVAL,
        heartbeatThreadFrequencyMs, 5, 1000);

    // Make sure that stale node value is greater than configured value that
    // datanodes are going to send HBs.
    staleNodeIntervalMs = sanitizeUserArgs(OZONE_SCM_STALENODE_INTERVAL,
        staleNodeIntervalMs, HDDS_HEARTBEAT_INTERVAL, heartbeatIntervalMs, 3,
        1000);
    return staleNodeIntervalMs;
  }

  /**
   * Gets the interval for dead node flagging. This has to be a value that is
   * greater than stale node value,  and by transitive relation we also know
   * that this value is greater than heartbeat interval and heartbeatProcess
   * Interval.
   *
   * @param conf - Configuration.
   * @return - the interval for dead node flagging.
   */
  public static long getDeadNodeInterval(ConfigurationSource conf) {
    long staleNodeIntervalMs = getStaleNodeInterval(conf);
    long deadNodeIntervalMs = conf.getTimeDuration(OZONE_SCM_DEADNODE_INTERVAL,
        OZONE_SCM_DEADNODE_INTERVAL_DEFAULT,
        TimeUnit.MILLISECONDS);

    // Make sure that dead nodes Ms is at least twice the time for staleNodes
    // with a max of 1000 times the staleNodes.
    return sanitizeUserArgs(OZONE_SCM_DEADNODE_INTERVAL, deadNodeIntervalMs,
        OZONE_SCM_STALENODE_INTERVAL, staleNodeIntervalMs, 2, 1000);
  }

  /**
   * Timeout value for the RPC from Datanode to SCM, primarily used for
   * Heartbeats and container reports.
   *
   * @param conf - Ozone Config
   * @return - Rpc timeout in Milliseconds.
   */
  public static long getScmRpcTimeOutInMilliseconds(ConfigurationSource conf) {
    return conf.getTimeDuration(OZONE_SCM_HEARTBEAT_RPC_TIMEOUT,
        OZONE_SCM_HEARTBEAT_RPC_TIMEOUT_DEFAULT, TimeUnit.MILLISECONDS);
  }

  /**
   * Max retry count of rpcProxy for EndpointStateMachine of SCM.
   *
   * @param conf - Ozone Config
   * @return - Max retry count.
   */
  public static int getScmRpcRetryCount(ConfigurationSource conf) {
    return conf.getInt(OZONE_SCM_HEARTBEAT_RPC_RETRY_COUNT,
        OZONE_SCM_HEARTBEAT_RPC_RETRY_COUNT_DEFAULT);
  }

  /**
   * Fixed datanode rpc retry interval, which is used by datanode to connect
   * the SCM.
   *
   * @param conf - Ozone Config
   * @return - Rpc retry interval.
   */
  public static long getScmRpcRetryInterval(ConfigurationSource conf) {
    return conf.getTimeDuration(OZONE_SCM_HEARTBEAT_RPC_RETRY_INTERVAL,
        OZONE_SCM_HEARTBEAT_RPC_RETRY_INTERVAL_DEFAULT, TimeUnit.MILLISECONDS);
  }

  /**
   * Log Warn interval.
   *
   * @param conf - Ozone Config
   * @return - Log warn interval.
   */
  public static int getLogWarnInterval(ConfigurationSource conf) {
    return conf.getInt(OZONE_SCM_HEARTBEAT_LOG_WARN_INTERVAL_COUNT,
        OZONE_SCM_HEARTBEAT_LOG_WARN_DEFAULT);
  }

  /**
   * returns the Container port.
   * @param conf - Conf
   * @return port number.
   */
  public static int getContainerPort(ConfigurationSource conf) {
    return conf.getInt(OzoneConfigKeys.DFS_CONTAINER_IPC_PORT,
        OzoneConfigKeys.DFS_CONTAINER_IPC_PORT_DEFAULT);
  }

  public static Collection<String> getOzoneDatanodeRatisDirectory(
      ConfigurationSource conf) {
    Collection<String> rawLocations = conf.getTrimmedStringCollection(
            OzoneConfigKeys.DFS_CONTAINER_RATIS_DATANODE_STORAGE_DIR);

    if (rawLocations.isEmpty()) {
      rawLocations = new ArrayList<>(1);
      rawLocations.add(ServerUtils.getDefaultRatisDirectory(conf));
    }
    return rawLocations;
  }

  /**
   * Get the path for datanode id file.
   *
   * @param conf - Configuration
   * @return the path of datanode id as string
   */
  public static String getDatanodeIdFilePath(ConfigurationSource conf) {
    String dataNodeIDDirPath =
        conf.get(ScmConfigKeys.OZONE_SCM_DATANODE_ID_DIR);
    if (dataNodeIDDirPath == null) {
      File metaDirPath = ServerUtils.getOzoneMetaDirPath(conf);
      if (metaDirPath == null) {
        // this means meta data is not found, in theory should not happen at
        // this point because should've failed earlier.
        throw new IllegalArgumentException("Unable to locate meta data" +
            "directory when getting datanode id path");
      }
      dataNodeIDDirPath = metaDirPath.toString();
    }
    // Use default datanode id file name for file path
    return new File(dataNodeIDDirPath,
        OzoneConsts.OZONE_SCM_DATANODE_ID_FILE_DEFAULT).toString();
  }

  /**
   * Create a scm security client.
   * @param conf    - Ozone configuration.
   *
   * @return {@link SCMSecurityProtocol}
   * @throws IOException
   */
  public static SCMSecurityProtocolClientSideTranslatorPB getScmSecurityClient(
      OzoneConfiguration conf) throws IOException {
    RPC.setProtocolEngine(conf, SCMSecurityProtocolPB.class,
        ProtobufRpcEngine.class);
    long scmVersion =
        RPC.getProtocolVersion(ScmBlockLocationProtocolPB.class);
    InetSocketAddress address =
        getScmAddressForSecurityProtocol(conf);
    RetryPolicy retryPolicy =
        RetryPolicies.retryForeverWithFixedSleep(
            1000, TimeUnit.MILLISECONDS);
    return new SCMSecurityProtocolClientSideTranslatorPB(
        RPC.getProtocolProxy(SCMSecurityProtocolPB.class, scmVersion,
            address, UserGroupInformation.getCurrentUser(),
            conf, NetUtils.getDefaultSocketFactory(conf),
            Client.getRpcTimeout(conf), retryPolicy).getProxy());
  }


  /**
   * Retrieve the socket address that should be used by clients to connect
   * to the SCM for
   * {@link org.apache.hadoop.hdds.protocol.SCMSecurityProtocol}. If
   * {@link ScmConfigKeys#OZONE_SCM_SECURITY_SERVICE_ADDRESS_KEY} is not defined
   * then {@link ScmConfigKeys#OZONE_SCM_CLIENT_ADDRESS_KEY} is used. If neither
   * is defined then {@link ScmConfigKeys#OZONE_SCM_NAMES} is used.
   *
   * @param conf
   * @return Target {@code InetSocketAddress} for the SCM block client endpoint.
   * @throws IllegalArgumentException if configuration is not defined or invalid
   */
  public static InetSocketAddress getScmAddressForSecurityProtocol(
      ConfigurationSource conf) {
    Optional<String> host = getHostNameFromConfigKeys(conf,
        ScmConfigKeys.OZONE_SCM_SECURITY_SERVICE_ADDRESS_KEY,
        ScmConfigKeys.OZONE_SCM_CLIENT_ADDRESS_KEY);

    if (!host.isPresent()) {
      // Fallback to Ozone SCM name
      host = Optional.of(getSingleSCMAddress(conf).getHostName());
    }

    final int port = getPortNumberFromConfigKeys(conf,
        ScmConfigKeys.OZONE_SCM_SECURITY_SERVICE_PORT_KEY)
        .orElse(ScmConfigKeys.OZONE_SCM_SECURITY_SERVICE_PORT_DEFAULT);

    return NetUtils.createSocketAddr(host.get() + ":" + port);
  }
  /**
   * Create a scm block client, used by putKey() and getKey().
   *
   * @return {@link ScmBlockLocationProtocol}
   * @throws IOException
   */
  public static SCMSecurityProtocol getScmSecurityClient(
      OzoneConfiguration conf, UserGroupInformation ugi) throws IOException {
    RPC.setProtocolEngine(conf, SCMSecurityProtocolPB.class,
        ProtobufRpcEngine.class);
    long scmVersion =
        RPC.getProtocolVersion(ScmBlockLocationProtocolPB.class);
    InetSocketAddress scmSecurityProtoAdd =
        getScmAddressForSecurityProtocol(conf);
    return new SCMSecurityProtocolClientSideTranslatorPB(
        RPC.getProxy(SCMSecurityProtocolPB.class, scmVersion,
            scmSecurityProtoAdd, ugi, conf,
            NetUtils.getDefaultSocketFactory(conf),
            Client.getRpcTimeout(conf)));
  }

  /**
   * Initialize hadoop metrics system for Ozone servers.
   * @param configuration OzoneConfiguration to use.
   * @param serverName    The logical name of the server components.
   */
  public static MetricsSystem initializeMetrics(
      OzoneConfiguration configuration, String serverName) {
    MetricsSystem metricsSystem = DefaultMetricsSystem.initialize(serverName);
    try {
      JvmMetrics.create(serverName,
          configuration.get(DFSConfigKeysLegacy.DFS_METRICS_SESSION_ID_KEY),
          DefaultMetricsSystem.instance());
    } catch (MetricsException e) {
      LOG.info("Metrics source JvmMetrics already added to DataNode.");
    }
    return metricsSystem;
  }

  /**
<<<<<<< HEAD
   * Write DB Checkpoint to an output stream as a compressed file (tgz).
   *
   * @param checkpoint  checkpoint file
   * @param destination destination output stream.
   * @throws IOException
   */
  public static void writeDBCheckpointToStream(DBCheckpoint checkpoint,
      OutputStream destination)
      throws IOException {
    try (CompressorOutputStream gzippedOut = new CompressorStreamFactory()
        .createCompressorOutputStream(CompressorStreamFactory.GZIP,
            destination);
        ArchiveOutputStream archiveOutputStream =
            new TarArchiveOutputStream(gzippedOut);
        Stream<Path> files =
            Files.list(checkpoint.getCheckpointLocation())) {
      for (Path path : files.collect(Collectors.toList())) {
        if (path != null) {
          Path fileName = path.getFileName();
          if (fileName != null) {
            includeFile(path.toFile(), fileName.toString(),
                archiveOutputStream);
          }
        }
      }
    } catch (CompressorException e) {
      throw new IOException(
          "Can't compress the checkpoint: " +
              checkpoint.getCheckpointLocation(), e);
    }
  }

  private static void includeFile(File file, String entryName,
      ArchiveOutputStream archiveOutputStream)
      throws IOException {
    ArchiveEntry archiveEntry =
        archiveOutputStream.createArchiveEntry(file, entryName);
    archiveOutputStream.putArchiveEntry(archiveEntry);
    try (FileInputStream fis = new FileInputStream(file)) {
      IOUtils.copy(fis, archiveOutputStream);
    }
    archiveOutputStream.closeArchiveEntry();
  }
=======
   * Converts RocksDB exception to IOE.
   * @param msg  - Message to add to exception.
   * @param e - Original Exception.
   * @return  IOE.
   */
  public static IOException toIOException(String msg, RocksDBException e) {
    String statusCode = e.getStatus() == null ? "N/A" :
        e.getStatus().getCodeString();
    String errMessage = e.getMessage() == null ? "Unknown error" :
        e.getMessage();
    String output = msg + "; status : " + statusCode
        + "; message : " + errMessage;
    return new IOException(output, e);
  }

>>>>>>> 75cefa0e
}<|MERGE_RESOLUTION|>--- conflicted
+++ resolved
@@ -521,7 +521,6 @@
   }
 
   /**
-<<<<<<< HEAD
    * Write DB Checkpoint to an output stream as a compressed file (tgz).
    *
    * @param checkpoint  checkpoint file
@@ -565,7 +564,8 @@
     }
     archiveOutputStream.closeArchiveEntry();
   }
-=======
+
+  /**
    * Converts RocksDB exception to IOE.
    * @param msg  - Message to add to exception.
    * @param e - Original Exception.
@@ -580,6 +580,4 @@
         + "; message : " + errMessage;
     return new IOException(output, e);
   }
-
->>>>>>> 75cefa0e
 }