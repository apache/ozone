--- conflicted
+++ resolved
@@ -707,7 +707,16 @@
   }
 
   @Override
-<<<<<<< HEAD
+  public void transferLeadership(String nodeId)
+      throws IOException {
+    TransferLeadershipRequestProto.Builder reqBuilder =
+        TransferLeadershipRequestProto.newBuilder();
+    reqBuilder.setNewLeaderId(nodeId);
+    submitRequest(Type.TransferLeadership,
+        builder -> builder.setTransferScmLeadershipRequest(reqBuilder.build()));
+  }
+
+  @Override
   public List<DeletedBlocksTransactionInfo> getFailedDeletedBlockTxn(int count)
       throws IOException {
     GetFailedDeletedBlocksTxnRequestProto request =
@@ -719,15 +728,6 @@
         builder -> builder.setGetFailedDeletedBlocksTxnRequest(request)).
         getGetFailedDeletedBlocksTxnResponse();
     return resp.getDeletedBlocksTransactionsList();
-=======
-  public void transferLeadership(String nodeId)
-      throws IOException {
-    TransferLeadershipRequestProto.Builder reqBuilder =
-        TransferLeadershipRequestProto.newBuilder();
-    reqBuilder.setNewLeaderId(nodeId);
-    submitRequest(Type.TransferLeadership,
-        builder -> builder.setTransferScmLeadershipRequest(reqBuilder.build()));
->>>>>>> 7da66e21
   }
 
   @Override
