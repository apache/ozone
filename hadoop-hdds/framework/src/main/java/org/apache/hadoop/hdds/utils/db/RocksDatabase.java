/*
 * Licensed to the Apache Software Foundation (ASF) under one
 * or more contributor license agreements.  See the NOTICE file
 * distributed with this work for additional information
 * regarding copyright ownership.  The ASF licenses this file
 * to you under the Apache License, Version 2.0 (the
 * "License"); you may not use this file except in compliance
 *  with the License.  You may obtain a copy of the License at
 *
 *      http://www.apache.org/licenses/LICENSE-2.0
 *
 * Unless required by applicable law or agreed to in writing, software
 * distributed under the License is distributed on an "AS IS" BASIS,
 * WITHOUT WARRANTIES OR CONDITIONS OF ANY KIND, either express or implied.
 * See the License for the specific language governing permissions and
 * limitations under the License.
 */
package org.apache.hadoop.hdds.utils.db;

import com.google.common.annotations.VisibleForTesting;
import org.apache.commons.lang3.tuple.Pair;
import org.apache.hadoop.hdds.utils.BooleanTriFunction;
import org.apache.hadoop.hdds.utils.HddsServerUtil;
import org.apache.hadoop.hdds.utils.db.managed.ManagedCheckpoint;
import org.apache.hadoop.hdds.utils.db.managed.ManagedColumnFamilyOptions;
import org.apache.hadoop.hdds.utils.db.managed.ManagedCompactRangeOptions;
import org.apache.hadoop.hdds.utils.db.managed.ManagedDBOptions;
import org.apache.hadoop.hdds.utils.db.managed.ManagedFlushOptions;
import org.apache.hadoop.hdds.utils.db.managed.ManagedIngestExternalFileOptions;
import org.apache.hadoop.hdds.utils.db.managed.ManagedOptions;
import org.apache.hadoop.hdds.utils.db.managed.ManagedReadOptions;
import org.apache.hadoop.hdds.utils.db.managed.ManagedRocksDB;
import org.apache.hadoop.hdds.utils.db.managed.ManagedRocksIterator;
import org.apache.hadoop.hdds.utils.db.managed.ManagedTransactionLogIterator;
import org.apache.hadoop.hdds.utils.db.managed.ManagedWriteBatch;
import org.apache.hadoop.hdds.utils.db.managed.ManagedWriteOptions;
import org.apache.ozone.rocksdb.util.RdbUtil;
import org.rocksdb.ColumnFamilyDescriptor;
import org.rocksdb.ColumnFamilyHandle;
import org.rocksdb.Holder;
import org.rocksdb.KeyMayExist;
import org.rocksdb.LiveFileMetaData;
import org.rocksdb.RocksDBException;
import org.slf4j.Logger;
import org.slf4j.LoggerFactory;

import java.io.Closeable;
import java.io.File;
import java.io.IOException;
import java.nio.ByteBuffer;
import java.nio.charset.StandardCharsets;
import java.nio.file.Path;
import java.time.Duration;
import java.util.ArrayList;
import java.util.Arrays;
import java.util.Collection;
import java.util.Collections;
import java.util.Comparator;
import java.util.HashMap;
import java.util.Iterator;
import java.util.List;
import java.util.Map;
import java.util.Set;
import java.util.concurrent.atomic.AtomicBoolean;
import java.util.concurrent.atomic.AtomicLong;
import java.util.function.Supplier;
import java.util.stream.Collectors;
import java.util.stream.Stream;

import static org.apache.hadoop.hdds.StringUtils.bytes2String;
import static org.apache.hadoop.hdds.utils.db.managed.ManagedColumnFamilyOptions.closeDeeply;
import static org.apache.hadoop.hdds.utils.db.managed.ManagedRocksIterator.managed;
import static org.apache.hadoop.hdds.utils.db.managed.ManagedTransactionLogIterator.managed;
import static org.rocksdb.RocksDB.listColumnFamilies;

/**
 * A wrapper class for {@link org.rocksdb.RocksDB}.
 * When there is a {@link RocksDBException} with error,
 * this class will close the underlying {@link org.rocksdb.RocksObject}s.
 */
public final class RocksDatabase implements Closeable {
  static final Logger LOG = LoggerFactory.getLogger(RocksDatabase.class);

  public static final String ESTIMATE_NUM_KEYS = "rocksdb.estimate-num-keys";

  private static Map<String, List<ColumnFamilyHandle>> dbNameToCfHandleMap =
      new HashMap<>();

  private final StackTraceElement[] stackTrace;

  static IOException toIOException(Object name, String op, RocksDBException e) {
    return HddsServerUtil.toIOException(name + ": Failed to " + op, e);
  }

  /**
   * Read DB and return existing column families.
   *
   * @return a list of column families.
   */
  private static List<TableConfig> getExtraColumnFamilies(
      File file, Set<TableConfig> families) throws RocksDBException {

    // This logic has been added to support old column families that have
    // been removed, or those that may have been created in a future version.
    // TODO : Revisit this logic during upgrade implementation.
    Set<String> existingFamilyNames = families.stream()
        .map(TableConfig::getName)
        .collect(Collectors.toSet());
    final List<TableConfig> columnFamilies = listColumnFamiliesEmptyOptions(
        file.getAbsolutePath())
        .stream()
        .map(TableConfig::toName)
        .filter(familyName -> !existingFamilyNames.contains(familyName))
        .map(TableConfig::newTableConfig)
        .collect(Collectors.toList());
    if (LOG.isDebugEnabled()) {
      LOG.debug("Found column families in DB {}: {}", file, columnFamilies);
    }
    return columnFamilies;
  }

  /**
   * Read DB column families without Options.
   * @param path
   * @return A list of column family names
   * @throws RocksDBException
   *
   * @see org.rocksdb.RocksDB#listColumnFamilies(org.rocksdb.Options, String)
   */
  public static List<byte[]> listColumnFamiliesEmptyOptions(final String path)
      throws RocksDBException {
    try (ManagedOptions emptyOptions = new ManagedOptions()) {
      return listColumnFamilies(emptyOptions, path);
    }
  }

  static RocksDatabase open(File dbFile, ManagedDBOptions dbOptions,
        ManagedWriteOptions writeOptions, Set<TableConfig> families,
        boolean readOnly) throws IOException {
    List<ColumnFamilyDescriptor> descriptors = null;
    ManagedRocksDB db = null;
    final Map<String, ColumnFamily> columnFamilies = new HashMap<>();
    try {
      final List<TableConfig> extra = getExtraColumnFamilies(dbFile, families);
      descriptors = Stream.concat(families.stream(), extra.stream())
          .map(TableConfig::getDescriptor)
          .collect(Collectors.toList());

      // open RocksDB
      final List<ColumnFamilyHandle> handles = new ArrayList<>();
      if (readOnly) {
        db = ManagedRocksDB.openReadOnly(dbOptions, dbFile.getAbsolutePath(),
            descriptors, handles);
      } else {
        db = ManagedRocksDB.open(dbOptions, dbFile.getAbsolutePath(),
            descriptors, handles);
      }
      dbNameToCfHandleMap.put(db.get().getName(), handles);
      // init a column family map.
      AtomicLong counter = new AtomicLong(0);
      for (ColumnFamilyHandle h : handles) {
        final ColumnFamily f = new ColumnFamily(h, counter);
        columnFamilies.put(f.getName(), f);
      }
      return new RocksDatabase(dbFile, db, dbOptions, writeOptions,
          descriptors, Collections.unmodifiableMap(columnFamilies), counter);
    } catch (RocksDBException e) {
      close(columnFamilies, db, descriptors, writeOptions, dbOptions);
      throw toIOException(RocksDatabase.class, "open " + dbFile, e);
    }
  }

  private static void close(ColumnFamilyDescriptor d) {
    ManagedColumnFamilyOptions options =
        (ManagedColumnFamilyOptions) d.getOptions();
    if (options.isReused()) {
      return;
    }
    runWithTryCatch(() -> closeDeeply(options), new Object() {
      @Override
      public String toString() {
        return d.getClass() + ":" + bytes2String(d.getName());
      }
    });
  }

  private static void close(Map<String, ColumnFamily> columnFamilies,
      ManagedRocksDB db, List<ColumnFamilyDescriptor> descriptors,
      ManagedWriteOptions writeOptions, ManagedDBOptions dbOptions) {
    if (columnFamilies != null) {
      for (ColumnFamily f : columnFamilies.values()) {
        runWithTryCatch(() -> f.getHandle().close(), f);
      }
    }

    if (db != null) {
      runWithTryCatch(db::close, "db");
    }

    if (descriptors != null) {
      descriptors.forEach(RocksDatabase::close);
    }

    if (writeOptions != null) {
      runWithTryCatch(writeOptions::close, "writeOptions");
    }
    if (dbOptions != null) {
      runWithTryCatch(dbOptions::close, "dbOptions");
    }
  }

  private static void runWithTryCatch(Runnable runnable, Object name) {
    try {
      runnable.run();
    } catch (Throwable t) {
      LOG.error("Failed to close " + name, t);
    }
  }

  public boolean isClosed() {
    return isClosed.get();
  }

  /**
   * Represents a checkpoint of the db.
   *
   * @see ManagedCheckpoint
   */
  final class RocksCheckpoint implements Closeable {
    private final ManagedCheckpoint checkpoint;

    private RocksCheckpoint() {
      this.checkpoint = ManagedCheckpoint.create(db);
    }

    public void createCheckpoint(Path path) throws IOException {
      assertClose();
      try {
        counter.incrementAndGet();
        checkpoint.get().createCheckpoint(path.toString());
      } catch (RocksDBException e) {
        closeOnError(e, true);
        throw toIOException(this, "createCheckpoint " + path, e);
      } finally {
        counter.decrementAndGet();
      }
    }

    public long getLatestSequenceNumber() throws IOException {
      return RocksDatabase.this.getLatestSequenceNumber();
    }

    @Override
    public void close() throws IOException {
      checkpoint.close();
    }
  }

  /**
   * Represents a column family of the db.
   *
   * @see ColumnFamilyHandle
   */
  public static final class ColumnFamily {
    private final byte[] nameBytes;
    private AtomicLong counter;
    private final String name;
    private final ColumnFamilyHandle handle;
    private AtomicBoolean isClosed = new AtomicBoolean(false);

    public ColumnFamily(ColumnFamilyHandle handle, AtomicLong counter)
        throws RocksDBException {
      this.nameBytes = handle.getName();
      this.counter = counter;
      this.name = bytes2String(nameBytes);
      this.handle = handle;
      LOG.debug("new ColumnFamily for {}", name);
    }

    public String getName() {
      return name;
    }

    public String getName(StringCodec codec) {
      return codec.fromPersistedFormat(nameBytes);
    }

    @VisibleForTesting
    public ColumnFamilyHandle getHandle() {
      return handle;
    }

    public int getID() {
      return getHandle().getID();
    }

    public void batchDelete(ManagedWriteBatch writeBatch, byte[] key)
        throws IOException {
      assertClosed();
      try {
        counter.incrementAndGet();
        writeBatch.delete(getHandle(), key);
      } catch (RocksDBException e) {
        throw toIOException(this, "batchDelete key " + bytes2String(key), e);
      } finally {
        counter.decrementAndGet();
      }
    }

    public void batchPut(ManagedWriteBatch writeBatch, byte[] key, byte[] value)
        throws IOException {
      if (LOG.isDebugEnabled()) {
        LOG.debug("batchPut array key {}", bytes2String(key));
        LOG.debug("batchPut array value {}", bytes2String(value));
      }

      assertClosed();
      try {
        counter.incrementAndGet();
        writeBatch.put(getHandle(), key, value);
      } catch (RocksDBException e) {
        throw toIOException(this, "batchPut key " + bytes2String(key), e);
      } finally {
        counter.decrementAndGet();
      }
    }

    public void batchPut(ManagedWriteBatch writeBatch, ByteBuffer key,
        ByteBuffer value) throws IOException {
      if (LOG.isDebugEnabled()) {
        LOG.debug("batchPut buffer key {}", bytes2String(key.duplicate()));
        LOG.debug("batchPut buffer value {}", bytes2String(value.duplicate()));
      }

      assertClosed();
      try {
        counter.incrementAndGet();
        writeBatch.put(getHandle(), key.duplicate(), value);
      } catch (RocksDBException e) {
        throw toIOException(this, "batchPut ByteBuffer key "
            + bytes2String(key), e);
      } finally {
        counter.decrementAndGet();
      }
    }

    public void markClosed() {
      isClosed.set(true);
    }

    private void assertClosed() throws IOException {
      if (isClosed.get()) {
        throw new IOException("Rocks Database is closed");
      }
    }

    @Override
    public String toString() {
      return "ColumnFamily-" + getName();
    }
  }

  private final String name;
  private final ManagedRocksDB db;
  private final ManagedDBOptions dbOptions;
  private final ManagedWriteOptions writeOptions;
  private final List<ColumnFamilyDescriptor> descriptors;
  private final Map<String, ColumnFamily> columnFamilies;

  private final AtomicBoolean isClosed = new AtomicBoolean();
  
  private final AtomicLong counter;

  private RocksDatabase(File dbFile, ManagedRocksDB db,
      ManagedDBOptions dbOptions, ManagedWriteOptions writeOptions,
      List<ColumnFamilyDescriptor> descriptors,
      Map<String, ColumnFamily> columnFamilies, AtomicLong counter) {
    this.name = getClass().getSimpleName() + "[" + dbFile + "]";
    this.db = db;
    this.dbOptions = dbOptions;
    this.writeOptions = writeOptions;
    this.descriptors = descriptors;
    this.columnFamilies = columnFamilies;
    this.counter = counter;
    this.stackTrace = Thread.currentThread().getStackTrace();
  }

  @Override
  public void close() {
    if (isClosed.compareAndSet(false, true)) {
      // Wait for all background work to be cancelled first. e.g. RDB compaction
      db.get().cancelAllBackgroundWork(true);

      // Then close all attached listeners
      dbOptions.listeners().forEach(listener -> listener.close());

      if (columnFamilies != null) {
        columnFamilies.values().stream().forEach(f -> f.markClosed());
      }
      // wait till all access to rocks db is process to avoid crash while close
      while (true) {
        if (counter.get() == 0) {
          break;
        }
        try {
          Thread.currentThread().sleep(1);
        } catch (InterruptedException e) {
          close(columnFamilies, db, descriptors, writeOptions, dbOptions);
          Thread.currentThread().interrupt();
          return;
        }
      }
      
      // close when counter is 0, no more operation
      close(columnFamilies, db, descriptors, writeOptions, dbOptions);
    }
  }

  private void closeOnError(RocksDBException e, boolean isCounted) {
    if (shouldClose(e)) {
      try {
        if (isCounted) {
          counter.decrementAndGet();
        }
        close();
      } finally {
        if (isCounted) {
          counter.incrementAndGet();
        }
      }
    }
  }

  private boolean shouldClose(RocksDBException e) {
    switch (e.getStatus().getCode()) {
    case Corruption:
    case IOError:
      return true;
    default:
      return false;
    }
  }
  
  private void assertClose() throws IOException {
    if (isClosed()) {
      throw new IOException("Rocks Database is closed");
    }
  }

  public void ingestExternalFile(ColumnFamily family, List<String> files,
      ManagedIngestExternalFileOptions ingestOptions) throws IOException {
    assertClose();
    try {
      counter.incrementAndGet();
      db.get().ingestExternalFile(family.getHandle(), files, ingestOptions);
    } catch (RocksDBException e) {
      closeOnError(e, true);
      String msg = "Failed to ingest external files " +
          files.stream().collect(Collectors.joining(", ")) + " of " +
          family.getName();
      throw toIOException(this, msg, e);
    } finally {
      counter.decrementAndGet();
    }
  }

  public void put(ColumnFamily family, byte[] key, byte[] value)
      throws IOException {
    assertClose();
    try {
      counter.incrementAndGet();
      db.get().put(family.getHandle(), writeOptions, key, value);
    } catch (RocksDBException e) {
      closeOnError(e, true);
      throw toIOException(this, "put " + bytes2String(key), e);
    } finally {
      counter.decrementAndGet();
    }
  }

  public void put(ColumnFamily family, ByteBuffer key, ByteBuffer value)
      throws IOException {
    assertClose();
    try {
      counter.incrementAndGet();
      db.get().put(family.getHandle(), writeOptions, key, value);
    } catch (RocksDBException e) {
      closeOnError(e, true);
      throw toIOException(this, "put " + bytes2String(key), e);
    } finally {
      counter.decrementAndGet();
    }
  }

  public void flush() throws IOException {
    assertClose();
    try (ManagedFlushOptions options = new ManagedFlushOptions()) {
      counter.incrementAndGet();
      options.setWaitForFlush(true);
      db.get().flush(options);
      for (RocksDatabase.ColumnFamily columnFamily : getExtraColumnFamilies()) {
        db.get().flush(options, columnFamily.handle);
      }
    } catch (RocksDBException e) {
      closeOnError(e, true);
      throw toIOException(this, "flush", e);
    } finally {
      counter.decrementAndGet();
    }
  }

  /**
   * @param cfName columnFamily on which flush will run.
   */
  public void flush(String cfName) throws IOException {
    assertClose();
    ColumnFamilyHandle handle = getColumnFamilyHandle(cfName);
    try (ManagedFlushOptions options = new ManagedFlushOptions()) {
      options.setWaitForFlush(true);
      if (handle != null) {
        db.get().flush(options, handle);
      } else {
        LOG.error("Provided column family doesn't exist."
            + " Calling flush on null columnFamily");
        flush();
      }
    } catch (RocksDBException e) {
      closeOnError(e, true);
      throw toIOException(this, "flush", e);
    }
  }

  public void flushWal(boolean sync) throws IOException {
    assertClose();
    try {
      counter.incrementAndGet();
      db.get().flushWal(sync);
    } catch (RocksDBException e) {
      closeOnError(e, true);
      throw toIOException(this, "flushWal with sync=" + sync, e);
    } finally {
      counter.decrementAndGet();
    }
  }

  public void compactRange() throws IOException {
    assertClose();
    try {
      counter.incrementAndGet();
      db.get().compactRange();
    } catch (RocksDBException e) {
      closeOnError(e, true);
      throw toIOException(this, "compactRange", e);
    } finally {
      counter.decrementAndGet();
    }
  }

  public void compactRangeDefault(final ManagedCompactRangeOptions options)
      throws IOException {
    assertClose();
    try {
      counter.incrementAndGet();
      db.get().compactRange(null, null, null, options);
    } catch (RocksDBException e) {
      closeOnError(e, true);
      throw toIOException(this, "compactRange", e);
    } finally {
      counter.decrementAndGet();
    }
  }

  public void compactDB(ManagedCompactRangeOptions options) throws IOException {
    assertClose();
    compactRangeDefault(options);
    for (RocksDatabase.ColumnFamily columnFamily : getExtraColumnFamilies()) {
      compactRange(columnFamily, null, null, options);
    }
  }

  public int getLiveFilesMetaDataSize() throws IOException {
    assertClose();
    try {
      counter.incrementAndGet();
      return db.get().getLiveFilesMetaData().size();
    } finally {
      counter.decrementAndGet();
    }
  }

  /**
   * @param cfName columnFamily on which compaction will run.
   */
  public void compactRange(String cfName) throws IOException {
    assertClose();
    ColumnFamilyHandle handle = getColumnFamilyHandle(cfName);
    try {
      if (handle != null) {
        db.get().compactRange(handle);
      } else {
        LOG.error("Provided column family doesn't exist."
            + " Calling compactRange on null columnFamily");
        db.get().compactRange();
      }
    } catch (RocksDBException e) {
      closeOnError(e, true);
      throw toIOException(this, "compactRange", e);
    }
  }

  private ColumnFamilyHandle getColumnFamilyHandle(String cfName)
      throws IOException {
    assertClose();
    for (ColumnFamilyHandle cf : getCfHandleMap().get(db.get().getName())) {
      try {
        String table = new String(cf.getName(), StandardCharsets.UTF_8);
        if (cfName.equals(table)) {
          return cf;
        }
      } catch (RocksDBException e) {
        closeOnError(e, true);
        throw toIOException(this, "columnFamilyHandle.getName", e);
      }
    }
    return null;
  }

  public void compactRange(ColumnFamily family, final byte[] begin,
      final byte[] end, final ManagedCompactRangeOptions options)
      throws IOException {
    assertClose();
    try {
      counter.incrementAndGet();
      db.get().compactRange(family.getHandle(), begin, end, options);
    } catch (RocksDBException e) {
      closeOnError(e, true);
      throw toIOException(this, "compactRange", e);
    } finally {
      counter.decrementAndGet();
    }
  }

  public List<LiveFileMetaData> getLiveFilesMetaData() throws IOException {
    assertClose();
    try {
      counter.incrementAndGet();
      return db.get().getLiveFilesMetaData();
    } finally {
      counter.decrementAndGet();
    }
  }

  RocksCheckpoint createCheckpoint() {
    return new RocksCheckpoint();
  }

  /**
   * - When the key definitely does not exist in the database,
   *   this method returns null.
   * - When the key is found in memory,
   *   this method returns a supplier
   *   and {@link Supplier#get()}} returns the value.
   * - When this method returns a supplier
   *   but {@link Supplier#get()} returns null,
   *   the key may or may not exist in the database.
   *
   * @return the null if the key definitely does not exist in the database;
   *         otherwise, return a {@link Supplier}.
   * @see org.rocksdb.RocksDB#keyMayExist(ColumnFamilyHandle, byte[], Holder)
   */
  Supplier<byte[]> keyMayExist(ColumnFamily family, byte[] key)
      throws IOException {
    assertClose();
    try {
      counter.incrementAndGet();
      final Holder<byte[]> out = new Holder<>();
      return db.get().keyMayExist(family.getHandle(), key, out) ?
          out::getValue : null;
    } finally {
      counter.decrementAndGet();
    }
  }

  Supplier<Integer> keyMayExist(ColumnFamily family,
      ByteBuffer key, ByteBuffer out) throws IOException {
    assertClose();
    try {
      counter.incrementAndGet();
      final KeyMayExist result = db.get().keyMayExist(
          family.getHandle(), key, out);
      switch (result.exists) {
      case kNotExist: return null;
      case kExistsWithValue: return () -> result.valueLength;
      case kExistsWithoutValue: return () -> null;
      default:
        throw new IllegalStateException(
            "Unexpected KeyMayExistEnum case " + result.exists);
      }
    } finally {
      counter.decrementAndGet();
    }
  }

  public ColumnFamily getColumnFamily(String key) {
    return columnFamilies.get(key);
  }

  public Collection<ColumnFamily> getExtraColumnFamilies() {
    return Collections.unmodifiableCollection(columnFamilies.values());
  }

  byte[] get(ColumnFamily family, byte[] key) throws IOException {
    assertClose();
    try {
      counter.incrementAndGet();
      return db.get().get(family.getHandle(), key);
    } catch (RocksDBException e) {
      closeOnError(e, true);
      final String message = "get " + bytes2String(key) + " from " + family;
      throw toIOException(this, message, e);
    } finally {
      counter.decrementAndGet();
    }
  }

  /**
   * Get the value mapped to the given key.
   *
   * @param family the table to get from.
   * @param key the buffer containing the key.
   * @param outValue the buffer to store the output value.
   *                 When the buffer size is smaller than the size of the value,
   *                 partial result will be written.
   * @return null if the key is not found;
   *         otherwise, return the size (possibly 0) of the value.
   * @throws IOException if the db is closed or the db throws an exception.
   * @see org.rocksdb.RocksDB#get(ColumnFamilyHandle, org.rocksdb.ReadOptions,
   *                              ByteBuffer, ByteBuffer)
   */
  Integer get(ColumnFamily family, ByteBuffer key, ByteBuffer outValue)
      throws IOException {
    assertClose();
    try (ManagedReadOptions options = new ManagedReadOptions()) {
      counter.incrementAndGet();
      final int size = db.get().get(family.getHandle(), options, key, outValue);
      LOG.debug("get: size={}, remaining={}",
          size, outValue.asReadOnlyBuffer().remaining());
      return size == ManagedRocksDB.NOT_FOUND ? null : size;
    } catch (RocksDBException e) {
      closeOnError(e, true);
      final String message = "get " + bytes2String(key) + " from " + family;
      throw toIOException(this, message, e);
    } finally {
      counter.decrementAndGet();
    }
  }

  public long estimateNumKeys() throws IOException {
    return getLongProperty(ESTIMATE_NUM_KEYS);
  }

  public long estimateNumKeys(ColumnFamily family) throws IOException {
    return getLongProperty(family, ESTIMATE_NUM_KEYS);
  }

  private long getLongProperty(String key) throws IOException {
    assertClose();
    try {
      counter.incrementAndGet();
      return db.get().getLongProperty(key);
    } catch (RocksDBException e) {
      closeOnError(e, true);
      throw toIOException(this, "getLongProperty " + key, e);
    } finally {
      counter.decrementAndGet();
    }
  }

  private long getLongProperty(ColumnFamily family, String key)
      throws IOException {
    assertClose();
    try {
      counter.incrementAndGet();
      return db.get().getLongProperty(family.getHandle(), key);
    } catch (RocksDBException e) {
      closeOnError(e, true);
      final String message = "getLongProperty " + key + " from " + family;
      throw toIOException(this, message, e);
    } finally {
      counter.decrementAndGet();
    }
  }

  public String getProperty(String key) throws IOException {
    assertClose();
    try {
      counter.incrementAndGet();
      return db.get().getProperty(key);
    } catch (RocksDBException e) {
      closeOnError(e, true);
      throw toIOException(this, "getProperty " + key, e);
    } finally {
      counter.decrementAndGet();
    }
  }

  public String getProperty(ColumnFamily family, String key)
      throws IOException {
    assertClose();
    try {
      counter.incrementAndGet();
      return db.get().getProperty(family.getHandle(), key);
    } catch (RocksDBException e) {
      closeOnError(e, true);
      throw toIOException(this, "getProperty " + key + " from " + family, e);
    } finally {
      counter.decrementAndGet();
    }
  }

  public ManagedTransactionLogIterator getUpdatesSince(long sequenceNumber)
      throws IOException {
    assertClose();
    try {
      counter.incrementAndGet();
      return managed(db.get().getUpdatesSince(sequenceNumber));
    } catch (RocksDBException e) {
      closeOnError(e, true);
      throw toIOException(this, "getUpdatesSince " + sequenceNumber, e);
    } finally {
      counter.decrementAndGet();
    }
  }

  public long getLatestSequenceNumber() throws IOException {
    assertClose();
    try {
      counter.incrementAndGet();
      return db.get().getLatestSequenceNumber();
    } finally {
      counter.decrementAndGet();
    }
  }

  public ManagedRocksIterator newIterator(ColumnFamily family)
      throws IOException {
    assertClose();
    try {
      counter.incrementAndGet();
      return managed(db.get().newIterator(family.getHandle()));
    } finally {
      counter.decrementAndGet();
    }
  }

  public ManagedRocksIterator newIterator(ColumnFamily family,
      boolean fillCache) throws IOException {
    assertClose();
    try (ManagedReadOptions readOptions = new ManagedReadOptions()) {
      counter.incrementAndGet();
      readOptions.setFillCache(fillCache);
      return managed(db.get().newIterator(family.getHandle(), readOptions));
    } finally {
      counter.decrementAndGet();
    }
  }

  public void batchWrite(ManagedWriteBatch writeBatch,
                         ManagedWriteOptions options)
      throws IOException {
    assertClose();
    try {
      counter.incrementAndGet();
      db.get().write(options, writeBatch);
    } catch (RocksDBException e) {
      closeOnError(e, true);
      throw toIOException(this, "batchWrite", e);
    } finally {
      counter.decrementAndGet();
    }
  }

  public void batchWrite(ManagedWriteBatch writeBatch) throws IOException {
    batchWrite(writeBatch, writeOptions);
  }

  public void delete(ColumnFamily family, byte[] key) throws IOException {
    assertClose();
    try {
      counter.incrementAndGet();
      db.get().delete(family.getHandle(), key);
    } catch (RocksDBException e) {
      closeOnError(e, true);
      final String message = "delete " + bytes2String(key) + " from " + family;
      throw toIOException(this, message, e);
    } finally {
      counter.decrementAndGet();
    }
  }

  public void delete(ColumnFamily family, ByteBuffer key) throws IOException {
    assertClose();
    try {
      counter.incrementAndGet();
      db.get().delete(family.getHandle(), writeOptions, key);
    } catch (RocksDBException e) {
      closeOnError(e, true);
      final String message = "delete " + bytes2String(key) + " from " + family;
      throw toIOException(this, message, e);
    } finally {
      counter.decrementAndGet();
    }
  }

  public void deleteRange(ColumnFamily family, byte[] beginKey, byte[] endKey)
      throws IOException {
    assertClose();
    try {
      counter.incrementAndGet();
      db.get().deleteRange(family.getHandle(), beginKey, endKey);
    } catch (RocksDBException e) {
      closeOnError(e, true);
      final String message = "delete range " + bytes2String(beginKey) +
          " to " + bytes2String(endKey) + " from " + family;
      throw toIOException(this, message, e);
    } finally {
      counter.decrementAndGet();
    }
  }

  @Override
  public String toString() {
    return name;
  }

  @VisibleForTesting
  public List<LiveFileMetaData> getSstFileList() throws IOException {
    assertClose();
    return db.get().getLiveFilesMetaData();
  }

  /**
   * return the max compaction level of sst files in the db.
   * @return level
   */
  private int getLastLevel() throws IOException {
    return getSstFileList().stream()
        .max(Comparator.comparing(LiveFileMetaData::level)).get().level();
  }

  /**
   * Deletes sst files which do not correspond to prefix
   * for given table.
   * @param prefixPairs, a list of pair (TableName,prefixUsed).
   */
  public void deleteFilesNotMatchingPrefix(
      List<Pair<String, String>> prefixPairs,
      BooleanTriFunction<String, String, String, Boolean> filterFunction)
<<<<<<< HEAD
      throws RocksDBException {
    List<File> filesToBeDeleted = new ArrayList<>();
=======
      throws IOException, RocksDBException {
    assertClose();
>>>>>>> 66c4c06b
    for (LiveFileMetaData liveFileMetaData : getSstFileList()) {
      String sstFileColumnFamily =
          new String(liveFileMetaData.columnFamilyName(),
              StandardCharsets.UTF_8);
      int lastLevel = getLastLevel();
      for (Pair<String, String> prefixPair : prefixPairs) {
        String columnFamily = prefixPair.getKey();
        String prefixForColumnFamily = prefixPair.getValue();
        if (!sstFileColumnFamily.equals(columnFamily)) {
          continue;
        }
        // RocksDB #deleteFile API allows only to delete the last level of
        // SST Files. Any level < last level won't get deleted and
        // only last file of level 0 can be deleted
        // and will throw warning in the rocksdb manifest.
        // Instead, perform the level check here
        // itself to avoid failed delete attempts for lower level files.
        if (liveFileMetaData.level() != lastLevel || lastLevel == 0) {
          continue;
        }
        String firstDbKey =
            new String(liveFileMetaData.smallestKey(), StandardCharsets.UTF_8);
        String lastDbKey =
            new String(liveFileMetaData.largestKey(), StandardCharsets.UTF_8);
        boolean isKeyWithPrefixPresent =
            filterFunction.apply(firstDbKey, lastDbKey, prefixForColumnFamily);
        if (!isKeyWithPrefixPresent) {
          String sstFileName = liveFileMetaData.fileName();
          LOG.info("Deleting sst file {} corresponding to column family"
                  + " {} from db: {}", sstFileName,
              liveFileMetaData.columnFamilyName(), db.get().getName());
          db.get().deleteFile(sstFileName);
          filesToBeDeleted.add(new File(liveFileMetaData.path(),
              liveFileMetaData.fileName()));
        }
      }
    }

    Iterator<File> files = filesToBeDeleted.iterator();
    while (files.hasNext()) {
      RdbUtil.waitForFileDelete(files.next(),
          Duration.ofSeconds(60));
    }
  }

  public static Map<String, List<ColumnFamilyHandle>> getCfHandleMap() {
    return dbNameToCfHandleMap;
  }

  @Override
  protected void finalize() throws Throwable {
    if (!isClosed()) {
      String warning = "RocksDatabase is not closed properly.";
      if (LOG.isDebugEnabled()) {
        String debugMessage = String.format("%n StackTrace for unclosed " +
            "RocksDatabase instance: %s", Arrays.toString(stackTrace));
        warning = warning.concat(debugMessage);
      }
      LOG.warn(warning);
    }
    super.finalize();
  }
}<|MERGE_RESOLUTION|>--- conflicted
+++ resolved
@@ -956,13 +956,9 @@
   public void deleteFilesNotMatchingPrefix(
       List<Pair<String, String>> prefixPairs,
       BooleanTriFunction<String, String, String, Boolean> filterFunction)
-<<<<<<< HEAD
-      throws RocksDBException {
+      throws IOException, RocksDBException {
+    assertClose();
     List<File> filesToBeDeleted = new ArrayList<>();
-=======
-      throws IOException, RocksDBException {
-    assertClose();
->>>>>>> 66c4c06b
     for (LiveFileMetaData liveFileMetaData : getSstFileList()) {
       String sstFileColumnFamily =
           new String(liveFileMetaData.columnFamilyName(),
