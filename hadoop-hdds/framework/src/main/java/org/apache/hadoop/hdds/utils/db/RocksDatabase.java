/*
 * Licensed to the Apache Software Foundation (ASF) under one
 * or more contributor license agreements.  See the NOTICE file
 * distributed with this work for additional information
 * regarding copyright ownership.  The ASF licenses this file
 * to you under the Apache License, Version 2.0 (the
 * "License"); you may not use this file except in compliance
 *  with the License.  You may obtain a copy of the License at
 *
 *      http://www.apache.org/licenses/LICENSE-2.0
 *
 * Unless required by applicable law or agreed to in writing, software
 * distributed under the License is distributed on an "AS IS" BASIS,
 * WITHOUT WARRANTIES OR CONDITIONS OF ANY KIND, either express or implied.
 * See the License for the specific language governing permissions and
 * limitations under the License.
 */
package org.apache.hadoop.hdds.utils.db;

import org.apache.hadoop.hdds.utils.HddsServerUtil;
import org.apache.hadoop.hdds.utils.db.managed.ManagedCheckpoint;
import org.apache.hadoop.hdds.utils.db.managed.ManagedDBOptions;
import org.apache.hadoop.hdds.utils.db.managed.ManagedFlushOptions;
import org.apache.hadoop.hdds.utils.db.managed.ManagedIngestExternalFileOptions;
import org.apache.hadoop.hdds.utils.db.managed.ManagedOptions;
import org.apache.hadoop.hdds.utils.db.managed.ManagedReadOptions;
import org.apache.hadoop.hdds.utils.db.managed.ManagedRocksDB;
import org.apache.hadoop.hdds.utils.db.managed.ManagedRocksIterator;
import org.apache.hadoop.hdds.utils.db.managed.ManagedTransactionLogIterator;
import org.apache.hadoop.hdds.utils.db.managed.ManagedWriteBatch;
import org.apache.hadoop.hdds.utils.db.managed.ManagedWriteOptions;
import org.rocksdb.ColumnFamilyDescriptor;
import org.rocksdb.ColumnFamilyHandle;
import org.rocksdb.Holder;
import org.rocksdb.RocksDBException;
import org.slf4j.Logger;
import org.slf4j.LoggerFactory;

import java.io.Closeable;
import java.io.File;
import java.io.IOException;
import java.nio.file.Path;
import java.util.ArrayList;
import java.util.Collection;
import java.util.Collections;
import java.util.HashMap;
import java.util.List;
import java.util.Map;
import java.util.Set;
import java.util.concurrent.atomic.AtomicBoolean;
import java.util.function.Predicate;
import java.util.function.Supplier;
import java.util.stream.Collectors;
import java.util.stream.Stream;

import static org.apache.hadoop.hdds.StringUtils.bytes2String;
import static org.apache.hadoop.hdds.utils.db.managed.ManagedRocksIterator.managed;
import static org.apache.hadoop.hdds.utils.db.managed.ManagedTransactionLogIterator.managed;
import static org.rocksdb.RocksDB.listColumnFamilies;

/**
 * A wrapper class for {@link org.rocksdb.RocksDB}.
 * When there is a {@link RocksDBException} with error,
 * this class will close the underlying {@link org.rocksdb.RocksObject}s.
 */
public final class RocksDatabase {
  static final Logger LOG = LoggerFactory.getLogger(RocksDatabase.class);

  static final String ESTIMATE_NUM_KEYS = "rocksdb.estimate-num-keys";


  static IOException toIOException(Object name, String op, RocksDBException e) {
    return HddsServerUtil.toIOException(name + ": Failed to " + op, e);
  }

  /**
   * Read DB and return existing column families.
   *
   * @return a list of column families.
   */
  private static List<TableConfig> getColumnFamilies(File file)
      throws RocksDBException {
    final List<TableConfig> columnFamilies = listColumnFamiliesEmptyOptions(
        file.getAbsolutePath())
        .stream()
        .map(TableConfig::newTableConfig)
        .collect(Collectors.toList());
    if (LOG.isDebugEnabled()) {
      LOG.debug("Found column families in DB {}: {}", file, columnFamilies);
    }
    return columnFamilies;
  }

  /**
   * Read DB column families without Options.
   * @param path
   * @return A list of column family names
   * @throws RocksDBException
   *
   * @see org.rocksdb.RocksDB#listColumnFamilies(org.rocksdb.Options, String)
   */
  public static List<byte[]> listColumnFamiliesEmptyOptions(final String path)
      throws RocksDBException {
    try (ManagedOptions emptyOptions = new ManagedOptions()) {
      return listColumnFamilies(emptyOptions, path);
    }
  }

  static RocksDatabase open(File dbFile, ManagedDBOptions dbOptions,
        ManagedWriteOptions writeOptions, Set<TableConfig> families,
        boolean readOnly) throws IOException {
    List<ColumnFamilyDescriptor> descriptors = null;
    ManagedRocksDB db = null;
    final Map<String, ColumnFamily> columnFamilies = new HashMap<>();
    try {
      // This logic has been added to support old column families that have
      // been removed, or those that may have been created in a future version.
      // TODO : Revisit this logic during upgrade implementation.
      final Stream<TableConfig> extra = getColumnFamilies(dbFile).stream()
          .filter(extraColumnFamily(families));
      descriptors = Stream.concat(families.stream(), extra)
          .map(TableConfig::getDescriptor)
          .collect(Collectors.toList());

      // open RocksDB
      final List<ColumnFamilyHandle> handles = new ArrayList<>();
      if (readOnly) {
        db = ManagedRocksDB.openReadOnly(dbOptions, dbFile.getAbsolutePath(),
            descriptors, handles);
      } else {
        db = ManagedRocksDB.open(dbOptions, dbFile.getAbsolutePath(),
            descriptors, handles);
      }
      // init a column family map.
      for (ColumnFamilyHandle h : handles) {
        final ColumnFamily f = new ColumnFamily(h);
        columnFamilies.put(f.getName(), f);
      }
      return new RocksDatabase(dbFile, db, dbOptions, writeOptions,
          descriptors, Collections.unmodifiableMap(columnFamilies));
    } catch (RocksDBException e) {
      close(columnFamilies, db, descriptors, writeOptions, dbOptions);
      throw toIOException(RocksDatabase.class, "open " + dbFile, e);
    }
  }

  private static void close(ColumnFamilyDescriptor d) {
    runWithTryCatch(() -> d.getOptions().close(), new Object() {
      @Override
      public String toString() {
        return d.getClass() + ":" + bytes2String(d.getName());
      }
    });
  }

  private static void close(Map<String, ColumnFamily> columnFamilies,
      ManagedRocksDB db, List<ColumnFamilyDescriptor> descriptors,
      ManagedWriteOptions writeOptions, ManagedDBOptions dbOptions) {
    if (columnFamilies != null) {
      for (ColumnFamily f : columnFamilies.values()) {
        runWithTryCatch(() -> f.getHandle().close(), f);
      }
    }

    if (db != null) {
      runWithTryCatch(db::close, "db");
    }

    if (descriptors != null) {
      descriptors.forEach(RocksDatabase::close);
    }

    if (writeOptions != null) {
      runWithTryCatch(writeOptions::close, "writeOptions");
    }
    if (dbOptions != null) {
      runWithTryCatch(dbOptions::close, "dbOptions");
    }
  }

  private static void runWithTryCatch(Runnable runnable, Object name) {
    try {
      runnable.run();
    } catch (Throwable t) {
      LOG.error("Failed to close " + name, t);
    }
  }

  static Predicate<TableConfig> extraColumnFamily(Set<TableConfig> families) {
    return f -> {
      if (families.contains(f)) {
        return false;
      }
      LOG.info("Found an extra column family in existing DB: {}", f);
      return true;
    };
  }

  public boolean isClosed() {
    return isClosed.get();
  }

  /**
   * Represents a checkpoint of the db.
   *
   * @see ManagedCheckpoint
   */
<<<<<<< HEAD
  final class RocksCheckpoint implements Closeable {
    private final Checkpoint checkpoint;
=======
  final class RocksCheckpoint {
    private final ManagedCheckpoint checkpoint;
>>>>>>> 8e117239

    private RocksCheckpoint() {
      this.checkpoint = ManagedCheckpoint.create(db);
    }

    public void createCheckpoint(Path path) throws IOException {
      try {
        checkpoint.get().createCheckpoint(path.toString());
      } catch (RocksDBException e) {
        closeOnError(e);
        throw toIOException(this, "createCheckpoint " + path, e);
      }
    }

    public long getLatestSequenceNumber() {
      return RocksDatabase.this.getLatestSequenceNumber();
    }

    @Override
    public void close() throws IOException {
      checkpoint.close();
    }
  }

  /**
   * Represents a column family of the db.
   *
   * @see ColumnFamilyHandle
   */
  public static final class ColumnFamily {
    private final byte[] nameBytes;
    private final String name;
    private final ColumnFamilyHandle handle;

    public ColumnFamily(ColumnFamilyHandle handle) throws RocksDBException {
      this.nameBytes = handle.getName();
      this.name = bytes2String(nameBytes);
      this.handle = handle;
      LOG.debug("new ColumnFamily for {}", name);
    }

    public String getName() {
      return name;
    }

    public String getName(StringCodec codec) {
      return codec.fromPersistedFormat(nameBytes);
    }

    protected ColumnFamilyHandle getHandle() {
      return handle;
    }

    public int getID() {
      return getHandle().getID();
    }

    public void batchDelete(ManagedWriteBatch writeBatch, byte[] key)
        throws IOException {
      try {
        writeBatch.delete(getHandle(), key);
      } catch (RocksDBException e) {
        throw toIOException(this, "batchDelete key " + bytes2String(key), e);
      }
    }

    public void batchPut(ManagedWriteBatch writeBatch, byte[] key, byte[] value)
        throws IOException {
      try {
        writeBatch.put(getHandle(), key, value);
      } catch (RocksDBException e) {
        throw toIOException(this, "batchPut key " + bytes2String(key), e);
      }
    }

    @Override
    public String toString() {
      return "ColumnFamily-" + getName();
    }
  }

  private final String name;
  private final ManagedRocksDB db;
  private final ManagedDBOptions dbOptions;
  private final ManagedWriteOptions writeOptions;
  private final List<ColumnFamilyDescriptor> descriptors;
  private final Map<String, ColumnFamily> columnFamilies;

  private final AtomicBoolean isClosed = new AtomicBoolean();

  private RocksDatabase(File dbFile, ManagedRocksDB db,
      ManagedDBOptions dbOptions, ManagedWriteOptions writeOptions,
      List<ColumnFamilyDescriptor> descriptors,
      Map<String, ColumnFamily> columnFamilies) {
    this.name = getClass().getSimpleName() + "[" + dbFile + "]";
    this.db = db;
    this.dbOptions = dbOptions;
    this.writeOptions = writeOptions;
    this.descriptors = descriptors;
    this.columnFamilies = columnFamilies;
  }

  public void close() {
    if (isClosed.compareAndSet(false, true)) {
      close(columnFamilies, db, descriptors, writeOptions, dbOptions);
    }
  }

  private void closeOnError(RocksDBException e) {
    if (shouldClose(e)) {
      close();
    }
  }

  private boolean shouldClose(RocksDBException e) {
    switch (e.getStatus().getCode()) {
    case Corruption:
    case IOError:
      return true;
    default:
      return false;
    }
  }

  public void ingestExternalFile(ColumnFamily family, List<String> files,
      ManagedIngestExternalFileOptions ingestOptions) throws IOException {
    try {
      db.get().ingestExternalFile(family.getHandle(), files, ingestOptions);
    } catch (RocksDBException e) {
      closeOnError(e);
      String msg = "Failed to ingest external files " +
          files.stream().collect(Collectors.joining(", ")) + " of " +
          family.getName();
      throw toIOException(this, msg, e);
    }
  }

  public void put(ColumnFamily family, byte[] key, byte[] value)
      throws IOException {
    try {
      db.get().put(family.getHandle(), writeOptions, key, value);
    } catch (RocksDBException e) {
      closeOnError(e);
      throw toIOException(this, "put " + bytes2String(key), e);
    }
  }

  public void flush() throws IOException {
    try (ManagedFlushOptions options = new ManagedFlushOptions()) {
      options.setWaitForFlush(true);
      db.get().flush(options);
    } catch (RocksDBException e) {
      closeOnError(e);
      throw toIOException(this, "flush", e);
    }
  }

  public void flushWal(boolean sync) throws IOException {
    try {
      db.get().flushWal(sync);
    } catch (RocksDBException e) {
      closeOnError(e);
      throw toIOException(this, "flushWal with sync=" + sync, e);
    }
  }

  public void compactRange() throws IOException {
    try {
      db.get().compactRange();
    } catch (RocksDBException e) {
      closeOnError(e);
      throw toIOException(this, "compactRange", e);
    }
  }

  RocksCheckpoint createCheckpoint() {
    return new RocksCheckpoint();
  }

  /**
   * @return false if the key definitely does not exist in the database;
   *         otherwise, return true.
   * @see org.rocksdb.RocksDB#keyMayExist(ColumnFamilyHandle, byte[], Holder)
   */
  public boolean keyMayExist(ColumnFamily family, byte[] key) {
    return db.get().keyMayExist(family.getHandle(), key, null);
  }

  /**
   * @return the null if the key definitely does not exist in the database;
   *         otherwise, return a {@link Supplier}.
   * @see org.rocksdb.RocksDB#keyMayExist(ColumnFamilyHandle, byte[], Holder)
   */
  public Supplier<byte[]> keyMayExistHolder(ColumnFamily family,
      byte[] key) {
    final Holder<byte[]> out = new Holder<>();
    return db.get().keyMayExist(family.getHandle(), key, out) ?
        out::getValue : null;
  }

  public ColumnFamily getColumnFamily(String key) {
    return columnFamilies.get(key);
  }

  public Collection<ColumnFamily> getColumnFamilies() {
    return Collections.unmodifiableCollection(columnFamilies.values());
  }

  public byte[] get(ColumnFamily family, byte[] key) throws IOException {
    try {
      return db.get().get(family.getHandle(), key);
    } catch (RocksDBException e) {
      closeOnError(e);
      final String message = "get " + bytes2String(key) + " from " + family;
      throw toIOException(this, message, e);
    }
  }

  public long estimateNumKeys() throws IOException {
    return getLongProperty(ESTIMATE_NUM_KEYS);
  }

  public long estimateNumKeys(ColumnFamily family) throws IOException {
    return getLongProperty(family, ESTIMATE_NUM_KEYS);
  }

  private long getLongProperty(String key) throws IOException {
    try {
      return db.get().getLongProperty(key);
    } catch (RocksDBException e) {
      closeOnError(e);
      throw toIOException(this, "getLongProperty " + key, e);
    }
  }

  private long getLongProperty(ColumnFamily family, String key)
      throws IOException {
    try {
      return db.get().getLongProperty(family.getHandle(), key);
    } catch (RocksDBException e) {
      closeOnError(e);
      final String message = "getLongProperty " + key + " from " + family;
      throw toIOException(this, message, e);
    }
  }

  public String getProperty(String key) throws IOException {
    try {
      return db.get().getProperty(key);
    } catch (RocksDBException e) {
      closeOnError(e);
      throw toIOException(this, "getProperty " + key, e);
    }
  }

  public String getProperty(ColumnFamily family, String key)
      throws IOException {
    try {
      return db.get().getProperty(family.getHandle(), key);
    } catch (RocksDBException e) {
      closeOnError(e);
      throw toIOException(this, "getProperty " + key + " from " + family, e);
    }
  }

  public ManagedTransactionLogIterator getUpdatesSince(long sequenceNumber)
      throws IOException {
    try {
      return managed(db.get().getUpdatesSince(sequenceNumber));
    } catch (RocksDBException e) {
      closeOnError(e);
      throw toIOException(this, "getUpdatesSince " + sequenceNumber, e);
    }
  }

  public long getLatestSequenceNumber() {
    return db.get().getLatestSequenceNumber();
  }

  public ManagedRocksIterator newIterator(ColumnFamily family) {
    return managed(db.get().newIterator(family.getHandle()));
  }

  public ManagedRocksIterator newIterator(ColumnFamily family,
                                          boolean fillCache) {
    try (ManagedReadOptions readOptions = new ManagedReadOptions()) {
      readOptions.setFillCache(fillCache);
      return managed(db.get().newIterator(family.getHandle(), readOptions));
    }
  }

  public void batchWrite(ManagedWriteBatch writeBatch,
                         ManagedWriteOptions options)
      throws IOException {
    try {
      db.get().write(options, writeBatch);
    } catch (RocksDBException e) {
      closeOnError(e);
      throw toIOException(this, "batchWrite", e);
    }
  }

  public void batchWrite(ManagedWriteBatch writeBatch) throws IOException {
    batchWrite(writeBatch, writeOptions);
  }

  public void delete(ColumnFamily family, byte[] key) throws IOException {
    try {
      db.get().delete(family.getHandle(), key);
    } catch (RocksDBException e) {
      closeOnError(e);
      final String message = "delete " + bytes2String(key) + " from " + family;
      throw toIOException(this, message, e);
    }
  }

  @Override
  public String toString() {
    return name;
  }

}<|MERGE_RESOLUTION|>--- conflicted
+++ resolved
@@ -36,7 +36,6 @@
 import org.slf4j.Logger;
 import org.slf4j.LoggerFactory;
 
-import java.io.Closeable;
 import java.io.File;
 import java.io.IOException;
 import java.nio.file.Path;
@@ -205,13 +204,8 @@
    *
    * @see ManagedCheckpoint
    */
-<<<<<<< HEAD
-  final class RocksCheckpoint implements Closeable {
-    private final Checkpoint checkpoint;
-=======
-  final class RocksCheckpoint {
+  final class RocksCheckpoint implements AutoCloseable {
     private final ManagedCheckpoint checkpoint;
->>>>>>> 8e117239
 
     private RocksCheckpoint() {
       this.checkpoint = ManagedCheckpoint.create(db);
