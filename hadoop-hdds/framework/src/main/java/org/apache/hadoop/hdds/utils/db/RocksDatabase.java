--- conflicted
+++ resolved
@@ -984,16 +984,10 @@
             filterFunction.apply(firstDbKey, lastDbKey, prefixForColumnFamily);
         if (!isKeyWithPrefixPresent) {
           LOG.info("Deleting sst file {} corresponding to column family"
-<<<<<<< HEAD
-                  + " {} from db: {}", sstFileName,
+                  + " {} from db: {}", liveFileMetaData.fileName(),
               StringUtils.bytes2String(liveFileMetaData.columnFamilyName()),
               db.get().getName());
-          db.get().deleteFile(sstFileName);
-=======
-                  + " {} from db: {}", liveFileMetaData.fileName(),
-              liveFileMetaData.columnFamilyName(), db.get().getName());
           db.deleteFile(liveFileMetaData);
->>>>>>> 7f5277fa
         }
       }
     }
