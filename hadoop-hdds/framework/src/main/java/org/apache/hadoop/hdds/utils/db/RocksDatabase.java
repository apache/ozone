/*
 * Licensed to the Apache Software Foundation (ASF) under one
 * or more contributor license agreements.  See the NOTICE file
 * distributed with this work for additional information
 * regarding copyright ownership.  The ASF licenses this file
 * to you under the Apache License, Version 2.0 (the
 * "License"); you may not use this file except in compliance
 *  with the License.  You may obtain a copy of the License at
 *
 *      http://www.apache.org/licenses/LICENSE-2.0
 *
 * Unless required by applicable law or agreed to in writing, software
 * distributed under the License is distributed on an "AS IS" BASIS,
 * WITHOUT WARRANTIES OR CONDITIONS OF ANY KIND, either express or implied.
 * See the License for the specific language governing permissions and
 * limitations under the License.
 */
package org.apache.hadoop.hdds.utils.db;

import com.google.common.annotations.VisibleForTesting;
import org.apache.commons.lang3.tuple.Pair;
import org.apache.hadoop.hdds.utils.BooleanTriFunction;
import org.apache.hadoop.hdds.utils.HddsServerUtil;
import org.apache.hadoop.hdds.utils.db.managed.ManagedCheckpoint;
import org.apache.hadoop.hdds.utils.db.managed.ManagedColumnFamilyOptions;
import org.apache.hadoop.hdds.utils.db.managed.ManagedCompactRangeOptions;
import org.apache.hadoop.hdds.utils.db.managed.ManagedDBOptions;
import org.apache.hadoop.hdds.utils.db.managed.ManagedFlushOptions;
import org.apache.hadoop.hdds.utils.db.managed.ManagedIngestExternalFileOptions;
import org.apache.hadoop.hdds.utils.db.managed.ManagedOptions;
import org.apache.hadoop.hdds.utils.db.managed.ManagedReadOptions;
import org.apache.hadoop.hdds.utils.db.managed.ManagedRocksDB;
import org.apache.hadoop.hdds.utils.db.managed.ManagedRocksIterator;
import org.apache.hadoop.hdds.utils.db.managed.ManagedTransactionLogIterator;
import org.apache.hadoop.hdds.utils.db.managed.ManagedWriteBatch;
import org.apache.hadoop.hdds.utils.db.managed.ManagedWriteOptions;
import org.rocksdb.ColumnFamilyDescriptor;
import org.rocksdb.ColumnFamilyHandle;
import org.rocksdb.Holder;
import org.rocksdb.LiveFileMetaData;
import org.rocksdb.RocksDBException;
import org.slf4j.Logger;
import org.slf4j.LoggerFactory;

import java.io.Closeable;
import java.io.File;
import java.io.IOException;
import java.nio.charset.StandardCharsets;
import java.nio.file.Path;
import java.util.ArrayList;
import java.util.Collection;
import java.util.Collections;
import java.util.Comparator;
import java.util.HashMap;
import java.util.List;
import java.util.Map;
import java.util.Set;
import java.util.concurrent.atomic.AtomicBoolean;
import java.util.concurrent.atomic.AtomicLong;
import java.util.function.Supplier;
import java.util.stream.Collectors;
import java.util.stream.Stream;

import static org.apache.hadoop.hdds.StringUtils.bytes2String;
import static org.apache.hadoop.hdds.utils.db.managed.ManagedColumnFamilyOptions.closeDeeply;
import static org.apache.hadoop.hdds.utils.db.managed.ManagedRocksIterator.managed;
import static org.apache.hadoop.hdds.utils.db.managed.ManagedTransactionLogIterator.managed;
import static org.rocksdb.RocksDB.listColumnFamilies;

/**
 * A wrapper class for {@link org.rocksdb.RocksDB}.
 * When there is a {@link RocksDBException} with error,
 * this class will close the underlying {@link org.rocksdb.RocksObject}s.
 */
public final class RocksDatabase {
  static final Logger LOG = LoggerFactory.getLogger(RocksDatabase.class);

  public static final String ESTIMATE_NUM_KEYS = "rocksdb.estimate-num-keys";

  private static List<ColumnFamilyHandle> columnFamilyHandles =
      new ArrayList<>();


  static IOException toIOException(Object name, String op, RocksDBException e) {
    return HddsServerUtil.toIOException(name + ": Failed to " + op, e);
  }

  /**
   * Read DB and return existing column families.
   *
   * @return a list of column families.
   */
  private static List<TableConfig> getExtraColumnFamilies(
      File file, Set<TableConfig> families) throws RocksDBException {

    // This logic has been added to support old column families that have
    // been removed, or those that may have been created in a future version.
    // TODO : Revisit this logic during upgrade implementation.
    Set<String> existingFamilyNames = families.stream()
        .map(TableConfig::getName)
        .collect(Collectors.toSet());
    final List<TableConfig> columnFamilies = listColumnFamiliesEmptyOptions(
        file.getAbsolutePath())
        .stream()
        .map(TableConfig::toName)
        .filter(familyName -> !existingFamilyNames.contains(familyName))
        .map(TableConfig::newTableConfig)
        .collect(Collectors.toList());
    if (LOG.isDebugEnabled()) {
      LOG.debug("Found column families in DB {}: {}", file, columnFamilies);
    }
    return columnFamilies;
  }

  /**
   * Read DB column families without Options.
   * @param path
   * @return A list of column family names
   * @throws RocksDBException
   *
   * @see org.rocksdb.RocksDB#listColumnFamilies(org.rocksdb.Options, String)
   */
  public static List<byte[]> listColumnFamiliesEmptyOptions(final String path)
      throws RocksDBException {
    try (ManagedOptions emptyOptions = new ManagedOptions()) {
      return listColumnFamilies(emptyOptions, path);
    }
  }

  static RocksDatabase open(File dbFile, ManagedDBOptions dbOptions,
        ManagedWriteOptions writeOptions, Set<TableConfig> families,
        boolean readOnly) throws IOException {
    List<ColumnFamilyDescriptor> descriptors = null;
    ManagedRocksDB db = null;
    final Map<String, ColumnFamily> columnFamilies = new HashMap<>();
    try {
      final List<TableConfig> extra = getExtraColumnFamilies(dbFile, families);
      descriptors = Stream.concat(families.stream(), extra.stream())
          .map(TableConfig::getDescriptor)
          .collect(Collectors.toList());

      // open RocksDB
      final List<ColumnFamilyHandle> handles = new ArrayList<>();
      if (readOnly) {
        db = ManagedRocksDB.openReadOnly(dbOptions, dbFile.getAbsolutePath(),
            descriptors, handles);
      } else {
        db = ManagedRocksDB.open(dbOptions, dbFile.getAbsolutePath(),
            descriptors, handles);
      }
      columnFamilyHandles = handles;
      // init a column family map.
      AtomicLong counter = new AtomicLong(0);
      for (ColumnFamilyHandle h : handles) {
        final ColumnFamily f = new ColumnFamily(h, counter);
        columnFamilies.put(f.getName(), f);
      }
      return new RocksDatabase(dbFile, db, dbOptions, writeOptions,
          descriptors, Collections.unmodifiableMap(columnFamilies), counter);
    } catch (RocksDBException e) {
      close(columnFamilies, db, descriptors, writeOptions, dbOptions);
      throw toIOException(RocksDatabase.class, "open " + dbFile, e);
    }
  }

  private static void close(ColumnFamilyDescriptor d) {
    ManagedColumnFamilyOptions options =
        (ManagedColumnFamilyOptions) d.getOptions();
    if (options.isReused()) {
      return;
    }
    runWithTryCatch(() -> closeDeeply(options), new Object() {
      @Override
      public String toString() {
        return d.getClass() + ":" + bytes2String(d.getName());
      }
    });
  }

  private static void close(Map<String, ColumnFamily> columnFamilies,
      ManagedRocksDB db, List<ColumnFamilyDescriptor> descriptors,
      ManagedWriteOptions writeOptions, ManagedDBOptions dbOptions) {
    if (columnFamilies != null) {
      for (ColumnFamily f : columnFamilies.values()) {
        runWithTryCatch(() -> f.getHandle().close(), f);
      }
    }

    if (db != null) {
      runWithTryCatch(db::close, "db");
    }

    if (descriptors != null) {
      descriptors.forEach(RocksDatabase::close);
    }

    if (writeOptions != null) {
      runWithTryCatch(writeOptions::close, "writeOptions");
    }
    if (dbOptions != null) {
      runWithTryCatch(dbOptions::close, "dbOptions");
    }
  }

  private static void runWithTryCatch(Runnable runnable, Object name) {
    try {
      runnable.run();
    } catch (Throwable t) {
      LOG.error("Failed to close " + name, t);
    }
  }

  public boolean isClosed() {
    return isClosed.get();
  }

  /**
   * Represents a checkpoint of the db.
   *
   * @see ManagedCheckpoint
   */
  final class RocksCheckpoint implements Closeable {
    private final ManagedCheckpoint checkpoint;

    private RocksCheckpoint() {
      this.checkpoint = ManagedCheckpoint.create(db);
    }

    public void createCheckpoint(Path path) throws IOException {
      assertClose();
      try {
        counter.incrementAndGet();
        checkpoint.get().createCheckpoint(path.toString());
      } catch (RocksDBException e) {
        closeOnError(e, true);
        throw toIOException(this, "createCheckpoint " + path, e);
      } finally {
        counter.decrementAndGet();
      }
    }

    public long getLatestSequenceNumber() {
      return RocksDatabase.this.getLatestSequenceNumber();
    }

    @Override
    public void close() throws IOException {
      checkpoint.close();
    }
  }

  /**
   * Represents a column family of the db.
   *
   * @see ColumnFamilyHandle
   */
  public static final class ColumnFamily {
    private final byte[] nameBytes;
    private AtomicLong counter;
    private final String name;
    private final ColumnFamilyHandle handle;
    private AtomicBoolean isClosed = new AtomicBoolean(false);

    public ColumnFamily(ColumnFamilyHandle handle, AtomicLong counter)
        throws RocksDBException {
      this.nameBytes = handle.getName();
      this.counter = counter;
      this.name = bytes2String(nameBytes);
      this.handle = handle;
      LOG.debug("new ColumnFamily for {}", name);
    }

    public String getName() {
      return name;
    }

    public String getName(StringCodec codec) {
      return codec.fromPersistedFormat(nameBytes);
    }

    protected ColumnFamilyHandle getHandle() {
      return handle;
    }

    public int getID() {
      return getHandle().getID();
    }

    public void batchDelete(ManagedWriteBatch writeBatch, byte[] key)
        throws IOException {
      assertClosed();
      try {
        counter.incrementAndGet();
        writeBatch.delete(getHandle(), key);
      } catch (RocksDBException e) {
        throw toIOException(this, "batchDelete key " + bytes2String(key), e);
      } finally {
        counter.decrementAndGet();
      }
    }

    public void batchPut(ManagedWriteBatch writeBatch, byte[] key, byte[] value)
        throws IOException {
      assertClosed();
      try {
        counter.incrementAndGet();
        writeBatch.put(getHandle(), key, value);
      } catch (RocksDBException e) {
        throw toIOException(this, "batchPut key " + bytes2String(key), e);
      } finally {
        counter.decrementAndGet();
      }
    }
    
    public void markClosed() {
      isClosed.set(true);
    }

    private void assertClosed() throws IOException {
      if (isClosed.get()) {
        throw new IOException("Rocks Database is closed");
      }
    }

    @Override
    public String toString() {
      return "ColumnFamily-" + getName();
    }
  }

  private final String name;
  private final ManagedRocksDB db;
  private final ManagedDBOptions dbOptions;
  private final ManagedWriteOptions writeOptions;
  private final List<ColumnFamilyDescriptor> descriptors;
  private final Map<String, ColumnFamily> columnFamilies;

  private final AtomicBoolean isClosed = new AtomicBoolean();
  
  private final AtomicLong counter;

  private RocksDatabase(File dbFile, ManagedRocksDB db,
      ManagedDBOptions dbOptions, ManagedWriteOptions writeOptions,
      List<ColumnFamilyDescriptor> descriptors,
      Map<String, ColumnFamily> columnFamilies, AtomicLong counter) {
    this.name = getClass().getSimpleName() + "[" + dbFile + "]";
    this.db = db;
    this.dbOptions = dbOptions;
    this.writeOptions = writeOptions;
    this.descriptors = descriptors;
    this.columnFamilies = columnFamilies;
    this.counter = counter;
  }

  public void close() {
    if (isClosed.compareAndSet(false, true)) {
      if (columnFamilies != null) {
        columnFamilies.values().stream().forEach(f -> f.markClosed());
      }
      // wait till all access to rocks db is process to avoid crash while close
      while (true) {
        if (counter.get() == 0) {
          break;
        }
        try {
          Thread.currentThread().sleep(1);
        } catch (InterruptedException e) {
          close(columnFamilies, db, descriptors, writeOptions, dbOptions);
          Thread.currentThread().interrupt();
          return;
        }
      }
      
      // close when counter is 0, no more operation
      close(columnFamilies, db, descriptors, writeOptions, dbOptions);
    }
  }

  private void closeOnError(RocksDBException e, boolean isCounted) {
    if (shouldClose(e)) {
      try {
        if (isCounted) {
          counter.decrementAndGet();
        }
        close();
      } finally {
        if (isCounted) {
          counter.incrementAndGet();
        }
      }
    }
  }

  private boolean shouldClose(RocksDBException e) {
    switch (e.getStatus().getCode()) {
    case Corruption:
    case IOError:
      return true;
    default:
      return false;
    }
  }
  
  private void assertClose() throws IOException {
    if (isClosed()) {
      throw new IOException("Rocks Database is closed");
    }
  }

  public void ingestExternalFile(ColumnFamily family, List<String> files,
      ManagedIngestExternalFileOptions ingestOptions) throws IOException {
    assertClose();
    try {
      counter.incrementAndGet();
      db.get().ingestExternalFile(family.getHandle(), files, ingestOptions);
    } catch (RocksDBException e) {
      closeOnError(e, true);
      String msg = "Failed to ingest external files " +
          files.stream().collect(Collectors.joining(", ")) + " of " +
          family.getName();
      throw toIOException(this, msg, e);
    } finally {
      counter.decrementAndGet();
    }
  }

  public void put(ColumnFamily family, byte[] key, byte[] value)
      throws IOException {
    assertClose();
    try {
      counter.incrementAndGet();
      db.get().put(family.getHandle(), writeOptions, key, value);
    } catch (RocksDBException e) {
      closeOnError(e, true);
      throw toIOException(this, "put " + bytes2String(key), e);
    } finally {
      counter.decrementAndGet();
    }
  }

  public void flush() throws IOException {
    assertClose();
    try (ManagedFlushOptions options = new ManagedFlushOptions()) {
      counter.incrementAndGet();
      options.setWaitForFlush(true);
      db.get().flush(options);
      for (RocksDatabase.ColumnFamily columnFamily : getExtraColumnFamilies()) {
        db.get().flush(options, columnFamily.handle);
      }
    } catch (RocksDBException e) {
      closeOnError(e, true);
      throw toIOException(this, "flush", e);
    } finally {
      counter.decrementAndGet();
    }
  }

  /**
   * @param cfName columnFamily on which flush will run.
   * @throws IOException
   */
  public void flush(String cfName) throws IOException {
    ColumnFamilyHandle handle = getColumnFamilyHandle(cfName);
    try (ManagedFlushOptions options = new ManagedFlushOptions()) {
      options.setWaitForFlush(true);
      if (handle != null) {
        db.get().flush(options, handle);
      } else {
        LOG.error("Provided column family doesn't exist."
            + " Calling flush on null columnFamily");
        flush();
      }
    } catch (RocksDBException e) {
      closeOnError(e, true);
      throw toIOException(this, "flush", e);
    }
  }

  public void flushWal(boolean sync) throws IOException {
    assertClose();
    try {
      counter.incrementAndGet();
      db.get().flushWal(sync);
    } catch (RocksDBException e) {
      closeOnError(e, true);
      throw toIOException(this, "flushWal with sync=" + sync, e);
    } finally {
      counter.decrementAndGet();
    }
  }

  public void compactRange() throws IOException {
    assertClose();
    try {
      counter.incrementAndGet();
      db.get().compactRange();
    } catch (RocksDBException e) {
      closeOnError(e, true);
      throw toIOException(this, "compactRange", e);
    } finally {
      counter.decrementAndGet();
    }
  }

<<<<<<< HEAD
  public void compactRangeDefault(final ManagedCompactRangeOptions options)
      throws IOException {
    try {
      counter.incrementAndGet();
      db.get().compactRange(null, null, null, options);
    } catch (RocksDBException e) {
      closeOnError(e, true);
      throw toIOException(this, "compactRange", e);
    } finally {
      counter.decrementAndGet();
    }
  }

  public void compactRange(ColumnFamily family, final byte[] begin,
                           final byte[] end,
                           final ManagedCompactRangeOptions options)
      throws IOException {
    try {
      counter.incrementAndGet();
      db.get().compactRange(family.getHandle(), begin, end, options);
    } catch (RocksDBException e) {
      closeOnError(e, true);
      throw toIOException(this, "compactRange", e);
    } finally {
      counter.decrementAndGet();
    }
  }

  public void compactDB(ManagedCompactRangeOptions options) throws IOException {
    compactRangeDefault(options);
    for (RocksDatabase.ColumnFamily columnFamily : getExtraColumnFamilies()) {
      compactRange(columnFamily, null, null, options);
    }
  }

  public int getLiveFilesMetaDataSize() {
    try {
      counter.incrementAndGet();
      return db.get().getLiveFilesMetaData().size();
    } finally {
      counter.decrementAndGet();
    }
=======
  /**
   * @param cfName columnFamily on which compaction will run.
   * @throws IOException
   */
  public void compactRange(String cfName) throws IOException {
    ColumnFamilyHandle handle = getColumnFamilyHandle(cfName);
    try {
      if (handle != null) {
        db.get().compactRange(handle);
      } else {
        LOG.error("Provided column family doesn't exist."
            + " Calling compactRange on null columnFamily");
        db.get().compactRange();
      }
    } catch (RocksDBException e) {
      closeOnError(e, true);
      throw toIOException(this, "compactRange", e);
    }
  }

  private ColumnFamilyHandle getColumnFamilyHandle(String cfName)
      throws IOException {
    for (ColumnFamilyHandle cf : getColumnFamilyHandles()) {
      try {
        if (cfName.equals(new String(cf.getName(), StandardCharsets.UTF_8))) {
          return cf;
        }
      } catch (RocksDBException e) {
        closeOnError(e, true);
        throw toIOException(this, "columnFamilyHandle.getName", e);
      }
    }
    return null;
>>>>>>> 2eae7cd5
  }

  RocksCheckpoint createCheckpoint() {
    return new RocksCheckpoint();
  }

  /**
   * @return false if the key definitely does not exist in the database;
   *         otherwise, return true.
   * @see org.rocksdb.RocksDB#keyMayExist(ColumnFamilyHandle, byte[], Holder)
   */
  public boolean keyMayExist(ColumnFamily family, byte[] key)
      throws IOException {
    assertClose();
    try {
      counter.incrementAndGet();
      return db.get().keyMayExist(family.getHandle(), key, null);
    } finally {
      counter.decrementAndGet();
    }
  }

  /**
   * @return the null if the key definitely does not exist in the database;
   *         otherwise, return a {@link Supplier}.
   * @see org.rocksdb.RocksDB#keyMayExist(ColumnFamilyHandle, byte[], Holder)
   */
  public Supplier<byte[]> keyMayExistHolder(ColumnFamily family,
      byte[] key) throws IOException {
    assertClose();
    try {
      counter.incrementAndGet();
      final Holder<byte[]> out = new Holder<>();
      return db.get().keyMayExist(family.getHandle(), key, out) ?
          out::getValue : null;
    } finally {
      counter.decrementAndGet();
    }
  }

  public ColumnFamily getColumnFamily(String key) {
    return columnFamilies.get(key);
  }

  public Collection<ColumnFamily> getExtraColumnFamilies() {
    return Collections.unmodifiableCollection(columnFamilies.values());
  }

  public byte[] get(ColumnFamily family, byte[] key) throws IOException {
    assertClose();
    try {
      counter.incrementAndGet();
      return db.get().get(family.getHandle(), key);
    } catch (RocksDBException e) {
      closeOnError(e, true);
      final String message = "get " + bytes2String(key) + " from " + family;
      throw toIOException(this, message, e);
    } finally {
      counter.decrementAndGet();
    }
  }

  public long estimateNumKeys() throws IOException {
    return getLongProperty(ESTIMATE_NUM_KEYS);
  }

  public long estimateNumKeys(ColumnFamily family) throws IOException {
    return getLongProperty(family, ESTIMATE_NUM_KEYS);
  }

  private long getLongProperty(String key) throws IOException {
    assertClose();
    try {
      counter.incrementAndGet();
      return db.get().getLongProperty(key);
    } catch (RocksDBException e) {
      closeOnError(e, true);
      throw toIOException(this, "getLongProperty " + key, e);
    } finally {
      counter.decrementAndGet();
    }
  }

  private long getLongProperty(ColumnFamily family, String key)
      throws IOException {
    assertClose();
    try {
      counter.incrementAndGet();
      return db.get().getLongProperty(family.getHandle(), key);
    } catch (RocksDBException e) {
      closeOnError(e, true);
      final String message = "getLongProperty " + key + " from " + family;
      throw toIOException(this, message, e);
    } finally {
      counter.decrementAndGet();
    }
  }

  public String getProperty(String key) throws IOException {
    assertClose();
    try {
      counter.incrementAndGet();
      return db.get().getProperty(key);
    } catch (RocksDBException e) {
      closeOnError(e, true);
      throw toIOException(this, "getProperty " + key, e);
    } finally {
      counter.decrementAndGet();
    }
  }

  public String getProperty(ColumnFamily family, String key)
      throws IOException {
    assertClose();
    try {
      counter.incrementAndGet();
      return db.get().getProperty(family.getHandle(), key);
    } catch (RocksDBException e) {
      closeOnError(e, true);
      throw toIOException(this, "getProperty " + key + " from " + family, e);
    } finally {
      counter.decrementAndGet();
    }
  }

  public ManagedTransactionLogIterator getUpdatesSince(long sequenceNumber)
      throws IOException {
    assertClose();
    try {
      counter.incrementAndGet();
      return managed(db.get().getUpdatesSince(sequenceNumber));
    } catch (RocksDBException e) {
      closeOnError(e, true);
      throw toIOException(this, "getUpdatesSince " + sequenceNumber, e);
    } finally {
      counter.decrementAndGet();
    }
  }

  public long getLatestSequenceNumber() {
    try {
      counter.incrementAndGet();
      return db.get().getLatestSequenceNumber();
    } finally {
      counter.decrementAndGet();
    }
  }

  public ManagedRocksIterator newIterator(ColumnFamily family)
      throws IOException {
    assertClose();
    try {
      counter.incrementAndGet();
      return managed(db.get().newIterator(family.getHandle()));
    } finally {
      counter.decrementAndGet();
    }
  }

  public ManagedRocksIterator newIterator(ColumnFamily family,
      boolean fillCache) throws IOException {
    assertClose();
    try (ManagedReadOptions readOptions = new ManagedReadOptions()) {
      counter.incrementAndGet();
      readOptions.setFillCache(fillCache);
      return managed(db.get().newIterator(family.getHandle(), readOptions));
    } finally {
      counter.decrementAndGet();
    }
  }

  public void batchWrite(ManagedWriteBatch writeBatch,
                         ManagedWriteOptions options)
      throws IOException {
    assertClose();
    try {
      counter.incrementAndGet();
      db.get().write(options, writeBatch);
    } catch (RocksDBException e) {
      closeOnError(e, true);
      throw toIOException(this, "batchWrite", e);
    } finally {
      counter.decrementAndGet();
    }
  }

  public void batchWrite(ManagedWriteBatch writeBatch) throws IOException {
    batchWrite(writeBatch, writeOptions);
  }

  public void delete(ColumnFamily family, byte[] key) throws IOException {
    assertClose();
    try {
      counter.incrementAndGet();
      db.get().delete(family.getHandle(), key);
    } catch (RocksDBException e) {
      closeOnError(e, true);
      final String message = "delete " + bytes2String(key) + " from " + family;
      throw toIOException(this, message, e);
    } finally {
      counter.decrementAndGet();
    }
  }

  @Override
  public String toString() {
    return name;
  }

  @VisibleForTesting
  public List<LiveFileMetaData> getSstFileList() {
    return db.get().getLiveFilesMetaData();
  }

  /**
   * return the max compaction level of sst files in the db.
   * @return level
   */
  private int getLastLevel() {
    return getSstFileList().stream()
        .max(Comparator.comparing(LiveFileMetaData::level)).get().level();
  }

  /**
   * Deletes sst files which do not correspond to prefix
   * for given table.
   * @param prefixPairs, a list of pair (TableName,prefixUsed).
   * @throws RocksDBException
   */
  public void deleteFilesNotMatchingPrefix(
      List<Pair<String, String>> prefixPairs,
      BooleanTriFunction<String, String, String, Boolean> filterFunction)
      throws RocksDBException {
    for (LiveFileMetaData liveFileMetaData : getSstFileList()) {
      String sstFileColumnFamily =
          new String(liveFileMetaData.columnFamilyName(),
              StandardCharsets.UTF_8);
      int lastLevel = getLastLevel();
      for (Pair<String, String> prefixPair : prefixPairs) {
        String columnFamily = prefixPair.getKey();
        String prefixForColumnFamily = prefixPair.getValue();
        if (!sstFileColumnFamily.equals(columnFamily)) {
          continue;
        }
        // RocksDB #deleteFile API allows only to delete the last level of
        // SST Files. Any level < last level won't get deleted and
        // only last file of level 0 can be deleted
        // and will throw warning in the rocksdb manifest.
        // Instead, perform the level check here
        // itself to avoid failed delete attempts for lower level files.
        if (liveFileMetaData.level() != lastLevel || lastLevel == 0) {
          continue;
        }
        String firstDbKey =
            new String(liveFileMetaData.smallestKey(), StandardCharsets.UTF_8);
        String lastDbKey =
            new String(liveFileMetaData.largestKey(), StandardCharsets.UTF_8);
        boolean isKeyWithPrefixPresent =
            filterFunction.apply(firstDbKey, lastDbKey, prefixForColumnFamily);
        if (!isKeyWithPrefixPresent) {
          String sstFileName = liveFileMetaData.fileName();
          LOG.info("Deleting sst file {} corresponding to column family"
                  + " {} from db: {}", sstFileName,
              liveFileMetaData.columnFamilyName(), db.get().getName());
          db.get().deleteFile(sstFileName);
        }
      }
    }
  }

  public static List<ColumnFamilyHandle> getColumnFamilyHandles() {
    return columnFamilyHandles;
  }


}<|MERGE_RESOLUTION|>--- conflicted
+++ resolved
@@ -502,7 +502,6 @@
     }
   }
 
-<<<<<<< HEAD
   public void compactRangeDefault(final ManagedCompactRangeOptions options)
       throws IOException {
     try {
@@ -545,7 +544,8 @@
     } finally {
       counter.decrementAndGet();
     }
-=======
+  }
+
   /**
    * @param cfName columnFamily on which compaction will run.
    * @throws IOException
@@ -579,7 +579,6 @@
       }
     }
     return null;
->>>>>>> 2eae7cd5
   }
 
   RocksCheckpoint createCheckpoint() {
