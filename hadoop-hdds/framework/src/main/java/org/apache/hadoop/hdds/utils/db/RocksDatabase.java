/*
 * Licensed to the Apache Software Foundation (ASF) under one or more
 * contributor license agreements. See the NOTICE file distributed with
 * this work for additional information regarding copyright ownership.
 * The ASF licenses this file to You under the Apache License, Version 2.0
 * (the "License"); you may not use this file except in compliance with
 * the License. You may obtain a copy of the License at
 *
 *      http://www.apache.org/licenses/LICENSE-2.0
 *
 * Unless required by applicable law or agreed to in writing, software
 * distributed under the License is distributed on an "AS IS" BASIS,
 * WITHOUT WARRANTIES OR CONDITIONS OF ANY KIND, either express or implied.
 * See the License for the specific language governing permissions and
 * limitations under the License.
 */

package org.apache.hadoop.hdds.utils.db;

import static org.apache.hadoop.hdds.utils.db.managed.ManagedColumnFamilyOptions.closeDeeply;
import static org.apache.hadoop.hdds.utils.db.managed.ManagedRocksIterator.managed;
import static org.apache.hadoop.hdds.utils.db.managed.ManagedTransactionLogIterator.managed;
import static org.rocksdb.RocksDB.listColumnFamilies;

import com.google.common.annotations.VisibleForTesting;
import java.io.Closeable;
import java.io.File;
import java.nio.ByteBuffer;
import java.nio.file.Path;
import java.util.ArrayList;
import java.util.Collection;
import java.util.Collections;
import java.util.Comparator;
import java.util.HashMap;
import java.util.List;
import java.util.Map;
import java.util.Set;
import java.util.concurrent.atomic.AtomicBoolean;
import java.util.concurrent.atomic.AtomicLong;
import java.util.function.Supplier;
import java.util.stream.Collectors;
import java.util.stream.Stream;
import org.apache.hadoop.hdds.StringUtils;
import org.apache.hadoop.hdds.utils.db.managed.ManagedCheckpoint;
import org.apache.hadoop.hdds.utils.db.managed.ManagedColumnFamilyOptions;
import org.apache.hadoop.hdds.utils.db.managed.ManagedCompactRangeOptions;
import org.apache.hadoop.hdds.utils.db.managed.ManagedDBOptions;
import org.apache.hadoop.hdds.utils.db.managed.ManagedFlushOptions;
import org.apache.hadoop.hdds.utils.db.managed.ManagedIngestExternalFileOptions;
import org.apache.hadoop.hdds.utils.db.managed.ManagedOptions;
import org.apache.hadoop.hdds.utils.db.managed.ManagedReadOptions;
import org.apache.hadoop.hdds.utils.db.managed.ManagedRocksDB;
import org.apache.hadoop.hdds.utils.db.managed.ManagedRocksIterator;
import org.apache.hadoop.hdds.utils.db.managed.ManagedRocksObjectUtils;
import org.apache.hadoop.hdds.utils.db.managed.ManagedTransactionLogIterator;
import org.apache.hadoop.hdds.utils.db.managed.ManagedWriteBatch;
import org.apache.hadoop.hdds.utils.db.managed.ManagedWriteOptions;
import org.apache.ozone.rocksdiff.RocksDiffUtils;
import org.apache.ratis.util.MemoizedSupplier;
import org.apache.ratis.util.UncheckedAutoCloseable;
import org.rocksdb.ColumnFamilyDescriptor;
import org.rocksdb.ColumnFamilyHandle;
import org.rocksdb.Holder;
import org.rocksdb.KeyMayExist;
import org.rocksdb.LiveFileMetaData;
import org.rocksdb.RocksDBException;
import org.slf4j.Logger;
import org.slf4j.LoggerFactory;

/**
 * A wrapper class for {@link org.rocksdb.RocksDB}.
 * When there is a {@link RocksDBException} with error,
 * this class will close the underlying {@link org.rocksdb.RocksObject}s.
 */
public final class RocksDatabase implements Closeable {
  static final Logger LOG = LoggerFactory.getLogger(RocksDatabase.class);

  public static final String ESTIMATE_NUM_KEYS = "rocksdb.estimate-num-keys";

  static {
    ManagedRocksObjectUtils.loadRocksDBLibrary();
  }

<<<<<<< HEAD
  private static final ManagedReadOptions DEFAULT_READ_OPTION =
      new ManagedReadOptions();
=======
  private static final ManagedReadOptions DEFAULT_READ_OPTION = new ManagedReadOptions();

  private final String name;
  private final Throwable creationStackTrace = new Throwable("Object creation stack trace");

  private final ManagedRocksDB db;
  private final ManagedDBOptions dbOptions;
  private final ManagedWriteOptions writeOptions;
  private final List<ColumnFamilyDescriptor> descriptors;
  /** column family names -> {@link ColumnFamily}. */
  private final Map<String, ColumnFamily> columnFamilies;
  /** {@link ColumnFamilyHandle#getID()} -> column family names. */
  private final Supplier<Map<Integer, String>> columnFamilyNames;

  private final AtomicBoolean isClosed = new AtomicBoolean();
  /** Count the number of operations running concurrently. */
  private final AtomicLong counter = new AtomicLong();
>>>>>>> c21ec5b6

  static String bytes2String(byte[] bytes) {
    return StringCodec.get().fromPersistedFormat(bytes);
  }

  static String bytes2String(ByteBuffer bytes) {
    return StringCodec.get().decode(bytes);
  }

  static RocksDatabaseException toRocksDatabaseException(Object name, String op, RocksDBException e) {
    return new RocksDatabaseException(name + ": Failed to " + op, e);
  }

  /**
   * Read DB and return existing column families.
   *
   * @return a list of column families.
   */
  private static List<TableConfig> getExtraColumnFamilies(
      File file, Set<TableConfig> families) throws RocksDBException {

    // This logic has been added to support old column families that have
    // been removed, or those that may have been created in a future version.
    // TODO : Revisit this logic during upgrade implementation.
    Set<String> existingFamilyNames = families.stream()
        .map(TableConfig::getName)
        .collect(Collectors.toSet());
    final List<TableConfig> columnFamilies = listColumnFamiliesEmptyOptions(
        file.getAbsolutePath())
        .stream()
        .map(TableConfig::toName)
        .filter(familyName -> !existingFamilyNames.contains(familyName))
        .map(TableConfig::newTableConfig)
        .collect(Collectors.toList());
    if (LOG.isDebugEnabled()) {
      LOG.debug("Found column families in DB {}: {}", file, columnFamilies);
    }
    return columnFamilies;
  }

  /**
   * Read DB column families without Options.
   * @param path
   * @return A list of column family names
   * @throws RocksDBException
   *
   * @see org.rocksdb.RocksDB#listColumnFamilies(org.rocksdb.Options, String)
   */
  public static List<byte[]> listColumnFamiliesEmptyOptions(final String path)
      throws RocksDBException {
    try (ManagedOptions emptyOptions = new ManagedOptions()) {
      return listColumnFamilies(emptyOptions, path);
    }
  }

  static RocksDatabase open(File dbFile, ManagedDBOptions dbOptions,
        ManagedWriteOptions writeOptions, Set<TableConfig> families,
        boolean readOnly) throws RocksDatabaseException {
    List<ColumnFamilyDescriptor> descriptors = null;
    ManagedRocksDB db = null;
    final Map<String, ColumnFamily> columnFamilies = new HashMap<>();
    try {
      final List<TableConfig> extra = getExtraColumnFamilies(dbFile, families);
      descriptors = Stream.concat(families.stream(), extra.stream())
          .map(TableConfig::getDescriptor)
          .collect(Collectors.toList());

      // open RocksDB
      final List<ColumnFamilyHandle> handles = new ArrayList<>();
      if (readOnly) {
        db = ManagedRocksDB.openReadOnly(dbOptions, dbFile.getAbsolutePath(),
            descriptors, handles);
      } else {
        db = ManagedRocksDB.open(dbOptions, dbFile.getAbsolutePath(),
            descriptors, handles);
      }
      return new RocksDatabase(dbFile, db, dbOptions, writeOptions, descriptors, handles);
    } catch (RocksDBException e) {
      close(columnFamilies, db, descriptors, writeOptions, dbOptions);
      throw toRocksDatabaseException(RocksDatabase.class, "open " + dbFile, e);
    }
  }

  private static void close(ColumnFamilyDescriptor d) {
    ManagedColumnFamilyOptions options =
        (ManagedColumnFamilyOptions) d.getOptions();
    if (options.isReused()) {
      return;
    }
    runWithTryCatch(() -> closeDeeply(options), new Object() {
      @Override
      public String toString() {
        return d.getClass() + ":" + bytes2String(d.getName());
      }
    });
  }

  private static void close(Map<String, ColumnFamily> columnFamilies,
      ManagedRocksDB db, List<ColumnFamilyDescriptor> descriptors,
      ManagedWriteOptions writeOptions, ManagedDBOptions dbOptions) {
    if (columnFamilies != null) {
      for (ColumnFamily f : columnFamilies.values()) {
        runWithTryCatch(() -> f.getHandle().close(), f);
      }
    }

    if (db != null) {
      runWithTryCatch(db::close, "db");
    }

    if (descriptors != null) {
      descriptors.forEach(RocksDatabase::close);
    }

    if (writeOptions != null) {
      runWithTryCatch(writeOptions::close, "writeOptions");
    }
    if (dbOptions != null) {
      runWithTryCatch(dbOptions::close, "dbOptions");
    }
  }

  private static void runWithTryCatch(Runnable runnable, Object name) {
    try {
      runnable.run();
    } catch (Throwable t) {
      LOG.error("Failed to close " + name, t);
    }
  }

  public boolean isClosed() {
    return isClosed.get();
  }

  /**
   * Represents a checkpoint of the db.
   *
   * @see ManagedCheckpoint
   */
  final class RocksCheckpoint implements Closeable {
    private final ManagedCheckpoint checkpoint;

    private RocksCheckpoint() {
      this.checkpoint = ManagedCheckpoint.create(db);
    }

    public void createCheckpoint(Path path) throws RocksDatabaseException {
      try (UncheckedAutoCloseable ignored = acquire()) {
        checkpoint.get().createCheckpoint(path.toString());
      } catch (RocksDBException e) {
        closeOnError(e);
        throw toRocksDatabaseException(this, "createCheckpoint " + path, e);
      }
    }

    public long getLatestSequenceNumber() throws RocksDatabaseException {
      return RocksDatabase.this.getLatestSequenceNumber();
    }

    @Override
    public void close() throws RocksDatabaseException {
      checkpoint.close();
    }
  }

  /**
   * Represents a column family of the db.
   *
   * @see ColumnFamilyHandle
   */
  public final class ColumnFamily {
    private final byte[] nameBytes;
    private final String name;
    private final ColumnFamilyHandle handle;

    private ColumnFamily(ColumnFamilyHandle handle) throws RocksDBException {
      this.nameBytes = handle.getName();
      this.name = bytes2String(nameBytes);
      this.handle = handle;
      LOG.debug("new ColumnFamily for {}", name);
    }

    public String getName() {
      return name;
    }

    public String getName(StringCodec codec) {
      return codec.fromPersistedFormat(nameBytes);
    }

    @VisibleForTesting
    public ColumnFamilyHandle getHandle() {
      return handle;
    }

    public void batchDelete(ManagedWriteBatch writeBatch, byte[] key)
        throws RocksDatabaseException {
      try (UncheckedAutoCloseable ignored = acquire()) {
        writeBatch.delete(getHandle(), key);
      } catch (RocksDBException e) {
        throw toRocksDatabaseException(this, "batchDelete key " + bytes2String(key), e);
      }
    }

    public void batchPut(ManagedWriteBatch writeBatch, byte[] key, byte[] value)
        throws RocksDatabaseException {
      if (LOG.isDebugEnabled()) {
        LOG.debug("batchPut array key {}", bytes2String(key));
        LOG.debug("batchPut array value {}", bytes2String(value));
      }

      try (UncheckedAutoCloseable ignored = acquire()) {
        writeBatch.put(getHandle(), key, value);
      } catch (RocksDBException e) {
        throw toRocksDatabaseException(this, "batchPut key " + bytes2String(key), e);
      }
    }

    public void batchPut(ManagedWriteBatch writeBatch, ByteBuffer key,
        ByteBuffer value) throws RocksDatabaseException {
      if (LOG.isDebugEnabled()) {
        LOG.debug("batchPut buffer key {}", bytes2String(key.duplicate()));
        LOG.debug("batchPut buffer value size {}", value.remaining());
      }

      try (UncheckedAutoCloseable ignored = acquire()) {
        writeBatch.put(getHandle(), key.duplicate(), value);
      } catch (RocksDBException e) {
        throw toRocksDatabaseException(this, "batchPut ByteBuffer key "
            + bytes2String(key), e);
      }
    }

    private UncheckedAutoCloseable acquire() throws RocksDatabaseException {
      if (isClosed.get()) {
        throw new RocksDatabaseException("Rocks Database is closed");
      }
      if (counter.getAndIncrement() < 0) {
        counter.getAndDecrement();
        throw new RocksDatabaseException("Rocks Database is closed");
      }
      return counter::getAndDecrement;
    }

    @Override
    public String toString() {
      return "ColumnFamily-" + getName();
    }
  }

  private RocksDatabase(File dbFile, ManagedRocksDB db,
      ManagedDBOptions dbOptions, ManagedWriteOptions writeOptions,
      List<ColumnFamilyDescriptor> descriptors, List<ColumnFamilyHandle> handles) throws RocksDBException {
    this.name = getClass().getSimpleName() + "[" + dbFile + "]";
    this.db = db;
    this.dbOptions = dbOptions;
    this.writeOptions = writeOptions;
    this.descriptors = descriptors;
    this.columnFamilies = toColumnFamilyMap(handles);
    this.columnFamilyNames = MemoizedSupplier.valueOf(() -> toColumnFamilyNameMap(columnFamilies.values()));
  }

  private Map<String, ColumnFamily> toColumnFamilyMap(List<ColumnFamilyHandle> handles) throws RocksDBException {
    final Map<String, ColumnFamily> map = new HashMap<>();
    for (ColumnFamilyHandle h : handles) {
      final ColumnFamily f = new ColumnFamily(h);
      map.put(f.getName(), f);
    }
    return Collections.unmodifiableMap(map);
  }

  private static Map<Integer, String> toColumnFamilyNameMap(Collection<ColumnFamily> families) {
    return Collections.unmodifiableMap(families.stream()
        .collect(Collectors.toMap(f -> f.getHandle().getID(), ColumnFamily::getName)));
  }

  Map<Integer, String> getColumnFamilyNames() {
    return columnFamilyNames.get();
  }

  @Override
  public void close() {
    close(true);
  }

  private void close(boolean isSync) {
    if (isClosed.compareAndSet(false, true)) {
      // Wait for all background work to be cancelled first. e.g. RDB compaction
      db.get().cancelAllBackgroundWork(true);

      // Then close all attached listeners
      dbOptions.listeners().forEach(listener -> listener.close());

      if (isSync) {
        waitAndClose();
        return;
      }
      // async trigger the close event
      new Thread(() -> waitAndClose(), "DBCloser-" + name).start();
    }
  }

  private void waitAndClose() {
    // wait till all access to rocks db is process to avoid crash while close
    while (!counter.compareAndSet(0, Long.MIN_VALUE)) {
      try {
        Thread.currentThread().sleep(1);
      } catch (InterruptedException e) {
        close(columnFamilies, db, descriptors, writeOptions, dbOptions);
        Thread.currentThread().interrupt();
        return;
      }
    }

    // close when counter is 0, no more operation
    close(columnFamilies, db, descriptors, writeOptions, dbOptions);
  }

  private void closeOnError(RocksDBException e) {
    if (shouldClose(e)) {
      close(false);
    }
  }

  private boolean shouldClose(RocksDBException e) {
    switch (e.getStatus().getCode()) {
    case Corruption:
    case IOError:
      return true;
    default:
      return false;
    }
  }

  private UncheckedAutoCloseable acquire() throws RocksDatabaseException {
    if (isClosed()) {
      throw new RocksDatabaseException("Rocks Database is closed");
    }
    if (counter.getAndIncrement() < 0) {
      counter.getAndDecrement();
      throw new RocksDatabaseException("Rocks Database is closed");
    }
    return counter::getAndDecrement;
  }

  public void ingestExternalFile(ColumnFamily family, List<String> files,
      ManagedIngestExternalFileOptions ingestOptions) throws RocksDatabaseException {
    try (UncheckedAutoCloseable ignored = acquire()) {
      db.get().ingestExternalFile(family.getHandle(), files, ingestOptions);
    } catch (RocksDBException e) {
      closeOnError(e);
      String msg = "Failed to ingest external files " +
          files.stream().collect(Collectors.joining(", ")) + " of " +
          family.getName();
      throw toRocksDatabaseException(this, msg, e);
    }
  }

  public void put(ColumnFamily family, byte[] key, byte[] value)
      throws RocksDatabaseException {
    try (UncheckedAutoCloseable ignored = acquire()) {
      db.get().put(family.getHandle(), writeOptions, key, value);
    } catch (RocksDBException e) {
      closeOnError(e);
      throw toRocksDatabaseException(this, "put " + bytes2String(key), e);
    }
  }

  public void put(ColumnFamily family, ByteBuffer key, ByteBuffer value)
      throws RocksDatabaseException {
    try (UncheckedAutoCloseable ignored = acquire()) {
      db.get().put(family.getHandle(), writeOptions, key, value);
    } catch (RocksDBException e) {
      closeOnError(e);
      throw toRocksDatabaseException(this, "put " + bytes2String(key), e);
    }
  }

  public void flush() throws RocksDatabaseException {
    try (UncheckedAutoCloseable ignored = acquire();
        ManagedFlushOptions options = new ManagedFlushOptions()) {
      options.setWaitForFlush(true);
      db.get().flush(options);
      for (RocksDatabase.ColumnFamily columnFamily : getExtraColumnFamilies()) {
        db.get().flush(options, columnFamily.handle);
      }
    } catch (RocksDBException e) {
      closeOnError(e);
      throw toRocksDatabaseException(this, "flush", e);
    }
  }

  /**
   * @param cfName columnFamily on which flush will run.
   */
  public void flush(String cfName) throws RocksDatabaseException {
    try (UncheckedAutoCloseable ignored = acquire()) {
      ColumnFamilyHandle handle = getColumnFamilyHandle(cfName);
      try (ManagedFlushOptions options = new ManagedFlushOptions()) {
        options.setWaitForFlush(true);
        if (handle != null) {
          db.get().flush(options, handle);
        } else {
          LOG.error("Provided column family doesn't exist."
              + " Calling flush on null columnFamily");
          flush();
        }
      } catch (RocksDBException e) {
        closeOnError(e);
        throw toRocksDatabaseException(this, "flush", e);
      }
    }
  }

  public void flushWal(boolean sync) throws RocksDatabaseException {
    try (UncheckedAutoCloseable ignored = acquire()) {
      db.get().flushWal(sync);
    } catch (RocksDBException e) {
      closeOnError(e);
      throw toRocksDatabaseException(this, "flushWal with sync=" + sync, e);
    }
  }

  public void compactRange() throws RocksDatabaseException {
    try (UncheckedAutoCloseable ignored = acquire()) {
      db.get().compactRange();
    } catch (RocksDBException e) {
      closeOnError(e);
      throw toRocksDatabaseException(this, "compactRange", e);
    }
  }

  public void compactRangeDefault(final ManagedCompactRangeOptions options)
      throws RocksDatabaseException {
    try (UncheckedAutoCloseable ignored = acquire()) {
      db.get().compactRange(null, null, null, options);
    } catch (RocksDBException e) {
      closeOnError(e);
      throw toRocksDatabaseException(this, "compactRange", e);
    }
  }

  public void compactDB(ManagedCompactRangeOptions options) throws RocksDatabaseException {
    try (UncheckedAutoCloseable ignored = acquire()) {
      compactRangeDefault(options);
      for (RocksDatabase.ColumnFamily columnFamily
          : getExtraColumnFamilies()) {
        compactRange(columnFamily, null, null, options);
      }
    }
  }

  public int getLiveFilesMetaDataSize() throws RocksDatabaseException {
    try (UncheckedAutoCloseable ignored = acquire()) {
      return db.get().getLiveFilesMetaData().size();
    }
  }

  /**
   * @param cfName columnFamily on which compaction will run.
   */
  public void compactRange(String cfName) throws RocksDatabaseException {
    try (UncheckedAutoCloseable ignored = acquire()) {
      ColumnFamilyHandle handle = getColumnFamilyHandle(cfName);
      try {
        if (handle != null) {
          db.get().compactRange(handle);
        } else {
          LOG.error("Provided column family doesn't exist."
              + " Calling compactRange on null columnFamily");
          db.get().compactRange();
        }
      } catch (RocksDBException e) {
        closeOnError(e);
        throw toRocksDatabaseException(this, "compactRange", e);
      }
    }
  }

  private ColumnFamilyHandle getColumnFamilyHandle(String columnFamilyName) {
    final ColumnFamily columnFamily = getColumnFamily(columnFamilyName);
    return columnFamily != null ? columnFamily.getHandle() : null;
  }

  public void compactRange(ColumnFamily family, final byte[] begin,
      final byte[] end, final ManagedCompactRangeOptions options)
      throws RocksDatabaseException {
    try (UncheckedAutoCloseable ignored = acquire()) {
      db.get().compactRange(family.getHandle(), begin, end, options);
    } catch (RocksDBException e) {
      closeOnError(e);
      throw toRocksDatabaseException(this, "compactRange", e);
    }
  }

  public List<LiveFileMetaData> getLiveFilesMetaData() throws RocksDatabaseException {
    try (UncheckedAutoCloseable ignored = acquire()) {
      return db.get().getLiveFilesMetaData();
    }
  }

  RocksCheckpoint createCheckpoint() {
    return new RocksCheckpoint();
  }

  /**
   * - When the key definitely does not exist in the database,
   *   this method returns null.
   * - When the key is found in memory,
   *   this method returns a supplier
   *   and {@link Supplier#get()}} returns the value.
   * - When this method returns a supplier
   *   but {@link Supplier#get()} returns null,
   *   the key may or may not exist in the database.
   *
   * @return the null if the key definitely does not exist in the database;
   *         otherwise, return a {@link Supplier}.
   * @see org.rocksdb.RocksDB#keyMayExist(ColumnFamilyHandle, byte[], Holder)
   */
  Supplier<byte[]> keyMayExist(ColumnFamily family, byte[] key)
      throws RocksDatabaseException {
    try (UncheckedAutoCloseable ignored = acquire()) {
      final Holder<byte[]> out = new Holder<>();
      return db.get().keyMayExist(family.getHandle(), key, out) ?
          out::getValue : null;
    }
  }

  Supplier<Integer> keyMayExist(ColumnFamily family,
      ByteBuffer key, ByteBuffer out) throws RocksDatabaseException {
    try (UncheckedAutoCloseable ignored = acquire()) {
      final KeyMayExist result = db.get().keyMayExist(
          family.getHandle(), key, out);
      switch (result.exists) {
      case kNotExist: return null;
      case kExistsWithValue: return () -> result.valueLength;
      case kExistsWithoutValue: return () -> null;
      default:
        throw new IllegalStateException(
            "Unexpected KeyMayExistEnum case " + result.exists);
      }
    }
  }

  public ColumnFamily getColumnFamily(String key) {
    return columnFamilies.get(key);
  }

  public Collection<ColumnFamily> getExtraColumnFamilies() {
    return Collections.unmodifiableCollection(columnFamilies.values());
  }

  byte[] get(ColumnFamily family, byte[] key) throws RocksDatabaseException {
    try (UncheckedAutoCloseable ignored = acquire()) {
      return db.get().get(family.getHandle(), key);
    } catch (RocksDBException e) {
      closeOnError(e);
      final String message = "get " + bytes2String(key) + " from " + family;
      throw toRocksDatabaseException(this, message, e);
    }
  }

  /**
   * Get the value mapped to the given key.
   *
   * @param family the table to get from.
   * @param key the buffer containing the key.
   * @param outValue the buffer to store the output value.
   *                 When the buffer size is smaller than the size of the value,
   *                 partial result will be written.
   * @return null if the key is not found;
   *         otherwise, return the size (possibly 0) of the value.
   * @throws RocksDatabaseException if the db is closed or the db throws an exception.
   * @see org.rocksdb.RocksDB#get(ColumnFamilyHandle, org.rocksdb.ReadOptions,
   *                              ByteBuffer, ByteBuffer)
   */
  Integer get(ColumnFamily family, ByteBuffer key, ByteBuffer outValue)
      throws RocksDatabaseException {
    try (UncheckedAutoCloseable ignored = acquire()) {
      final int size = db.get().get(family.getHandle(),
          DEFAULT_READ_OPTION, key, outValue);
      LOG.trace("get: size={}, remaining={}",
          size, outValue.asReadOnlyBuffer().remaining());
      return size == ManagedRocksDB.NOT_FOUND ? null : size;
    } catch (RocksDBException e) {
      closeOnError(e);
      final String message = "get " + bytes2String(key) + " from " + family;
      throw toRocksDatabaseException(this, message, e);
    }
  }

  public long estimateNumKeys() throws RocksDatabaseException {
    return getLongProperty(ESTIMATE_NUM_KEYS);
  }

  public long estimateNumKeys(ColumnFamily family) throws RocksDatabaseException {
    return getLongProperty(family, ESTIMATE_NUM_KEYS);
  }

  private long getLongProperty(String key) throws RocksDatabaseException {
    try (UncheckedAutoCloseable ignored = acquire()) {
      return db.get().getLongProperty(key);
    } catch (RocksDBException e) {
      closeOnError(e);
      throw toRocksDatabaseException(this, "getLongProperty " + key, e);
    }
  }

  private long getLongProperty(ColumnFamily family, String key)
      throws RocksDatabaseException {
    try (UncheckedAutoCloseable ignored = acquire()) {
      return db.get().getLongProperty(family.getHandle(), key);
    } catch (RocksDBException e) {
      closeOnError(e);
      final String message = "getLongProperty " + key + " from " + family;
      throw toRocksDatabaseException(this, message, e);
    }
  }

  public String getProperty(String key) throws RocksDatabaseException {
    try (UncheckedAutoCloseable ignored = acquire()) {
      return db.get().getProperty(key);
    } catch (RocksDBException e) {
      closeOnError(e);
      throw toRocksDatabaseException(this, "getProperty " + key, e);
    }
  }

  public String getProperty(ColumnFamily family, String key)
      throws RocksDatabaseException {
    try (UncheckedAutoCloseable ignored = acquire()) {
      return db.get().getProperty(family.getHandle(), key);
    } catch (RocksDBException e) {
      closeOnError(e);
      throw toRocksDatabaseException(this, "getProperty " + key + " from " + family, e);
    }
  }

  public ManagedTransactionLogIterator getUpdatesSince(long sequenceNumber)
      throws RocksDatabaseException {
    try (UncheckedAutoCloseable ignored = acquire()) {
      return managed(db.get().getUpdatesSince(sequenceNumber));
    } catch (RocksDBException e) {
      closeOnError(e);
      throw toRocksDatabaseException(this, "getUpdatesSince " + sequenceNumber, e);
    }
  }

  public long getLatestSequenceNumber() throws RocksDatabaseException {
    try (UncheckedAutoCloseable ignored = acquire()) {
      return db.get().getLatestSequenceNumber();
    }
  }

  public ManagedRocksIterator newIterator(ColumnFamily family)
      throws RocksDatabaseException {
    try (UncheckedAutoCloseable ignored = acquire()) {
      return managed(db.get().newIterator(family.getHandle()));
    }
  }

  public ManagedRocksIterator newIterator(ColumnFamily family,
      boolean fillCache) throws RocksDatabaseException {
    try (UncheckedAutoCloseable ignored = acquire();
         ManagedReadOptions readOptions = new ManagedReadOptions()) {
      readOptions.setFillCache(fillCache);
      return managed(db.get().newIterator(family.getHandle(), readOptions));
    }
  }

  public void batchWrite(ManagedWriteBatch writeBatch,
                         ManagedWriteOptions options)
      throws RocksDatabaseException {
    try (UncheckedAutoCloseable ignored = acquire()) {
      db.get().write(options, writeBatch);
    } catch (RocksDBException e) {
      closeOnError(e);
      throw toRocksDatabaseException(this, "batchWrite", e);
    }
  }

  public void batchWrite(ManagedWriteBatch writeBatch) throws RocksDatabaseException {
    batchWrite(writeBatch, writeOptions);
  }

  public void delete(ColumnFamily family, byte[] key) throws RocksDatabaseException {
    try (UncheckedAutoCloseable ignored = acquire()) {
      db.get().delete(family.getHandle(), key);
    } catch (RocksDBException e) {
      closeOnError(e);
      final String message = "delete " + bytes2String(key) + " from " + family;
      throw toRocksDatabaseException(this, message, e);
    }
  }

  public void delete(ColumnFamily family, ByteBuffer key) throws RocksDatabaseException {
    try (UncheckedAutoCloseable ignored = acquire()) {
      db.get().delete(family.getHandle(), writeOptions, key);
    } catch (RocksDBException e) {
      closeOnError(e);
      final String message = "delete " + bytes2String(key) + " from " + family;
      throw toRocksDatabaseException(this, message, e);
    }
  }

  public void deleteRange(ColumnFamily family, byte[] beginKey, byte[] endKey)
      throws RocksDatabaseException {
    try (UncheckedAutoCloseable ignored = acquire()) {
      db.get().deleteRange(family.getHandle(), beginKey, endKey);
    } catch (RocksDBException e) {
      closeOnError(e);
      final String message = "delete range " + bytes2String(beginKey) +
          " to " + bytes2String(endKey) + " from " + family;
      throw toRocksDatabaseException(this, message, e);
    }
  }

  @Override
  public String toString() {
    return name;
  }

  @VisibleForTesting
  public List<LiveFileMetaData> getSstFileList() throws RocksDatabaseException {
    try (UncheckedAutoCloseable ignored = acquire()) {
      return db.get().getLiveFilesMetaData();
    }
  }

  /**
   * return the max compaction level of sst files in the db.
   * @return level
   */
  private int getLastLevel() throws RocksDatabaseException {
    return getSstFileList().stream()
        .max(Comparator.comparing(LiveFileMetaData::level)).get().level();
  }

  /**
   * Deletes sst files which do not correspond to prefix
   * for given table.
   * @param prefixPairs a map of TableName to prefixUsed.
   */
  public void deleteFilesNotMatchingPrefix(Map<String, String> prefixPairs) throws RocksDatabaseException {
    try (UncheckedAutoCloseable ignored = acquire()) {
      for (LiveFileMetaData liveFileMetaData : getSstFileList()) {
        String sstFileColumnFamily = StringUtils.bytes2String(liveFileMetaData.columnFamilyName());
        int lastLevel = getLastLevel();

        if (!prefixPairs.containsKey(sstFileColumnFamily)) {
          continue;
        }

        // RocksDB #deleteFile API allows only to delete the last level of
        // SST Files. Any level < last level won't get deleted and
        // only last file of level 0 can be deleted
        // and will throw warning in the rocksdb manifest.
        // Instead, perform the level check here
        // itself to avoid failed delete attempts for lower level files.
        if (liveFileMetaData.level() != lastLevel || lastLevel == 0) {
          continue;
        }

        String prefixForColumnFamily = prefixPairs.get(sstFileColumnFamily);
        String firstDbKey = StringUtils.bytes2String(liveFileMetaData.smallestKey());
        String lastDbKey = StringUtils.bytes2String(liveFileMetaData.largestKey());
        boolean isKeyWithPrefixPresent = RocksDiffUtils.isKeyWithPrefixPresent(
            prefixForColumnFamily, firstDbKey, lastDbKey);
        if (!isKeyWithPrefixPresent) {
          LOG.info("Deleting sst file: {} with start key: {} and end key: {} "
                  + "corresponding to column family {} from db: {}. "
                  + "Prefix for the column family: {}.",
              liveFileMetaData.fileName(),
              firstDbKey, lastDbKey,
              StringUtils.bytes2String(liveFileMetaData.columnFamilyName()),
              db.get().getName(),
              prefixForColumnFamily);
          db.deleteFile(liveFileMetaData);
        }
      }
    }
  }

  @Override
  protected void finalize() throws Throwable {
    if (!isClosed()) {
      LOG.warn("RocksDatabase {} is not closed properly.", name, creationStackTrace);
    }
    super.finalize();
  }

  public ManagedRocksDB getManagedRocksDb() {
    return db;
  }
}<|MERGE_RESOLUTION|>--- conflicted
+++ resolved
@@ -81,10 +81,6 @@
     ManagedRocksObjectUtils.loadRocksDBLibrary();
   }
 
-<<<<<<< HEAD
-  private static final ManagedReadOptions DEFAULT_READ_OPTION =
-      new ManagedReadOptions();
-=======
   private static final ManagedReadOptions DEFAULT_READ_OPTION = new ManagedReadOptions();
 
   private final String name;
@@ -102,7 +98,6 @@
   private final AtomicBoolean isClosed = new AtomicBoolean();
   /** Count the number of operations running concurrently. */
   private final AtomicLong counter = new AtomicLong();
->>>>>>> c21ec5b6
 
   static String bytes2String(byte[] bytes) {
     return StringCodec.get().fromPersistedFormat(bytes);
