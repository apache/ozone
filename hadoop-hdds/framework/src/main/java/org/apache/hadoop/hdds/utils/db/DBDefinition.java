--- conflicted
+++ resolved
@@ -23,13 +23,10 @@
 import org.slf4j.Logger;
 import org.slf4j.LoggerFactory;
 
-<<<<<<< HEAD
 import java.io.File;
-=======
 import java.util.Arrays;
 import java.util.Optional;
 import java.util.function.Function;
->>>>>>> b8d1e3dc
 
 /**
  * Simple interface to provide information to create a DBStore..
