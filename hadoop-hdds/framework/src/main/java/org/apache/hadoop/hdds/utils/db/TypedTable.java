/*
 * Licensed to the Apache Software Foundation (ASF) under one or more
 * contributor license agreements. See the NOTICE file distributed with
 * this work for additional information regarding copyright ownership.
 * The ASF licenses this file to You under the Apache License, Version 2.0
 * (the "License"); you may not use this file except in compliance with
 * the License. You may obtain a copy of the License at
 *
 *      http://www.apache.org/licenses/LICENSE-2.0
 *
 * Unless required by applicable law or agreed to in writing, software
 * distributed under the License is distributed on an "AS IS" BASIS,
 * WITHOUT WARRANTIES OR CONDITIONS OF ANY KIND, either express or implied.
 * See the License for the specific language governing permissions and
 * limitations under the License.
 */

package org.apache.hadoop.hdds.utils.db;

import static org.apache.hadoop.hdds.utils.db.cache.CacheResult.CacheStatus.EXISTS;
import static org.apache.hadoop.hdds.utils.db.cache.CacheResult.CacheStatus.NOT_EXIST;
import static org.apache.ratis.util.JavaUtils.getClassSimpleName;

import com.google.common.annotations.VisibleForTesting;
import java.io.File;
import java.io.IOException;
import java.nio.ByteBuffer;
import java.util.ArrayList;
import java.util.Iterator;
import java.util.List;
import java.util.Map;
import java.util.Objects;
import java.util.Spliterator;
import java.util.stream.Collectors;
import java.util.stream.Stream;
import org.apache.hadoop.hdds.utils.IOUtils;
import org.apache.hadoop.hdds.utils.MetadataKeyFilters;
import org.apache.hadoop.hdds.utils.TableCacheMetrics;
import org.apache.hadoop.hdds.utils.db.RDBStoreAbstractIterator.AutoCloseableRawKeyValue;
import org.apache.hadoop.hdds.utils.db.cache.CacheKey;
import org.apache.hadoop.hdds.utils.db.cache.CacheResult;
import org.apache.hadoop.hdds.utils.db.cache.CacheValue;
import org.apache.hadoop.hdds.utils.db.cache.FullTableCache;
import org.apache.hadoop.hdds.utils.db.cache.PartialTableCache;
import org.apache.hadoop.hdds.utils.db.cache.TableCache;
import org.apache.hadoop.hdds.utils.db.cache.TableCache.CacheType;
import org.apache.hadoop.hdds.utils.db.cache.TableNoCache;
import org.apache.hadoop.hdds.utils.db.managed.ManagedSnapshot;
import org.apache.ratis.util.Preconditions;
import org.apache.ratis.util.function.CheckedBiFunction;
import org.rocksdb.LiveFileMetaData;

/**
 * Strongly typed table implementation.
 * <p>
 * Automatically converts values and keys using a raw byte[] based table
 * implementation and registered converters.
 *
 * @param <KEY>   type of the keys in the store.
 * @param <VALUE> type of the values in the store.
 */
public class TypedTable<KEY, VALUE> implements BaseRDBTable<KEY, VALUE> {
  private static final long EPOCH_DEFAULT = -1L;
  static final int BUFFER_SIZE_DEFAULT = 4 << 10; // 4 KB

  private final RDBTable rawTable;
  private final String info;

  private final Codec<KEY> keyCodec;
  private final Codec<VALUE> valueCodec;

  private final boolean supportCodecBuffer;
  private final CodecBuffer.Capacity bufferCapacity
      = new CodecBuffer.Capacity(this, BUFFER_SIZE_DEFAULT);
  private final TableCache<KEY, VALUE> cache;

  /**
   * Create an TypedTable from the raw table with specified cache type.
   *
   * @param rawTable The underlying (untyped) table in RocksDB.
   * @param keyCodec The key codec.
   * @param valueCodec The value codec.
   * @param cacheType How to cache the entries?
   * @throws IOException
   */
  TypedTable(RDBTable rawTable, Codec<KEY> keyCodec, Codec<VALUE> valueCodec, CacheType cacheType) throws IOException {
    this.rawTable = Objects.requireNonNull(rawTable, "rawTable==null");
    this.keyCodec = Objects.requireNonNull(keyCodec, "keyCodec == null");
    this.valueCodec = Objects.requireNonNull(valueCodec, "valueCodec == null");

    this.info = getClassSimpleName(getClass()) + "-" + getName() + "(" + getClassSimpleName(keyCodec.getTypeClass())
        + "->" + getClassSimpleName(valueCodec.getTypeClass()) + ")";

    this.supportCodecBuffer = keyCodec.supportCodecBuffer()
        && valueCodec.supportCodecBuffer();

    final String threadNamePrefix = rawTable.getName() + "_";
    if (cacheType == CacheType.FULL_CACHE) {
      cache = new FullTableCache<>(threadNamePrefix);
      //fill cache
      try (TableIterator<KEY, ? extends KeyValue<KEY, VALUE>> tableIterator = iterator()) {

        while (tableIterator.hasNext()) {
          KeyValue< KEY, VALUE > kv = tableIterator.next();

          // We should build cache after OM restart when clean up policy is
          // NEVER. Setting epoch value -1, so that when it is marked for
          // delete, this will be considered for cleanup.
          cache.loadInitial(new CacheKey<>(kv.getKey()),
              CacheValue.get(EPOCH_DEFAULT, kv.getValue()));
        }
      }
    } else if (cacheType == CacheType.PARTIAL_CACHE) {
      cache = new PartialTableCache<>(threadNamePrefix);
    } else {
      cache = TableNoCache.instance();
    }
  }

  private CodecBuffer encodeKeyCodecBuffer(KEY key) throws IOException {
    return key == null ? null : keyCodec.toDirectCodecBuffer(key);
  }

  private byte[] encodeKey(KEY key) throws IOException {
    return key == null ? null : keyCodec.toPersistedFormat(key);
  }

  private byte[] encodeValue(VALUE value) throws IOException {
    return value == null ? null : valueCodec.toPersistedFormat(value);
  }

  private KEY decodeKey(byte[] key) throws IOException {
    return key == null ? null : keyCodec.fromPersistedFormat(key);
  }

  private VALUE decodeValue(byte[] value) throws IOException {
    return value == null ? null : valueCodec.fromPersistedFormat(value);
  }

  @Override
  public void put(KEY key, VALUE value) throws IOException {
    if (supportCodecBuffer) {
      try (CodecBuffer k = keyCodec.toDirectCodecBuffer(key);
           CodecBuffer v = valueCodec.toDirectCodecBuffer(value)) {
        rawTable.put(k.asReadOnlyByteBuffer(), v.asReadOnlyByteBuffer());
      }
    } else {
      rawTable.put(encodeKey(key), encodeValue(value));
    }
  }

  @Override
  public void putWithBatch(BatchOperation batch, KEY key, VALUE value)
      throws IOException {
    if (supportCodecBuffer) {
      CodecBuffer keyBuffer = null;
      CodecBuffer valueBuffer = null;
      try {
        keyBuffer = keyCodec.toDirectCodecBuffer(key);
        valueBuffer = valueCodec.toDirectCodecBuffer(value);
        // The buffers will be released after commit.
        rawTable.putWithBatch(batch, keyBuffer, valueBuffer);
      } catch (Exception e) {
        IOUtils.closeQuietly(valueBuffer, keyBuffer);
        throw e;
      }
    } else {
      rawTable.putWithBatch(batch, encodeKey(key), encodeValue(value));
    }
  }

  @Override
  public boolean isEmpty() throws IOException {
    return rawTable.isEmpty();
  }

  @Override
  public boolean isExist(KEY key) throws IOException {

    CacheResult<VALUE> cacheResult =
        cache.lookup(new CacheKey<>(key));

    if (cacheResult.getCacheStatus() == EXISTS) {
      return true;
    } else if (cacheResult.getCacheStatus() == NOT_EXIST) {
      return false;
    } else if (keyCodec.supportCodecBuffer()) {
      // keyCodec.supportCodecBuffer() is enough since value is not needed.
      try (CodecBuffer inKey = keyCodec.toDirectCodecBuffer(key)) {
        // Use zero capacity buffer since value is not needed.
        try (CodecBuffer outValue = CodecBuffer.getEmptyBuffer()) {
          return getFromTableIfExist(inKey, outValue) != null;
        }
      }
    } else {
      return rawTable.isExist(encodeKey(key));
    }
  }

  /**
   * Get the value mapped to the given key.
   * <p>
   * Caller's of this method should use synchronization mechanism, when
   * accessing. First it will check from cache, if it has entry return the
   * cloned cache value, otherwise get from the RocksDB table.
   *
   * @param key metadata key
   * @return the mapped value; or null if the key is not found.
   * @throws IOException when {@link #getFromTable(Object)} throw an exception.
   */
  @Override
  public VALUE get(KEY key) throws IOException {
    // Here the metadata lock will guarantee that cache is not updated for same
    // key during get key.

    CacheResult<VALUE> cacheResult =
        cache.lookup(new CacheKey<>(key));

    if (cacheResult.getCacheStatus() == EXISTS) {
      return valueCodec.copyObject(cacheResult.getValue().getCacheValue());
    } else if (cacheResult.getCacheStatus() == NOT_EXIST) {
      return null;
    } else {
      return getFromTable(key);
    }
  }

  /**
   * Skip checking cache and get the value mapped to the given key in byte
   * array or returns null if the key is not found.
   *
   * @param key metadata key
   * @return value in byte array or null if the key is not found.
   * @throws IOException on Failure
   */
  @Override
  public VALUE getSkipCache(KEY key) throws IOException {
    return getFromTable(key);
  }

  /**
   * This method returns the value if it exists in cache, if it 
   * does not, get the value from the underlying RockDB table. If it
   * exists in cache, it returns the same reference of the cached value.
   * <p>
   * Caller's of this method should use synchronization mechanism, when
   * accessing. First it will check from cache, if it has entry return the
   * cached value, otherwise get from the RocksDB table. It is caller
   * responsibility not to use the returned object outside the lock.
   * <p>
   * One example use case of this method is, when validating volume exists in
   * bucket requests and also where we need actual value of volume info. Once 
   * bucket response is added to the double buffer, only bucket info is 
   * required to flush to DB. So, there is no case of concurrent threads 
   * modifying the same cached object.
   * @param key metadata key
   * @return VALUE
   * @throws IOException when {@link #getFromTable(Object)} throw an exception.
   */
  @Override
  public VALUE getReadCopy(KEY key) throws IOException {
    // Here the metadata lock will guarantee that cache is not updated for same
    // key during get key.

    CacheResult<VALUE> cacheResult =
        cache.lookup(new CacheKey<>(key));

    if (cacheResult.getCacheStatus() == EXISTS) {
      return cacheResult.getValue().getCacheValue();
    } else if (cacheResult.getCacheStatus() == NOT_EXIST) {
      return null;
    } else {
      return getFromTable(key);
    }
  }

  @Override
  public VALUE getIfExist(KEY key) throws IOException {
    // Here the metadata lock will guarantee that cache is not updated for same
    // key during get key.

    CacheResult<VALUE> cacheResult =
        cache.lookup(new CacheKey<>(key));

    if (cacheResult.getCacheStatus() == EXISTS) {
      return valueCodec.copyObject(cacheResult.getValue().getCacheValue());
    } else if (cacheResult.getCacheStatus() == NOT_EXIST) {
      return null;
    } else {
      return getFromTableIfExist(key);
    }
  }

  /**
   * Use {@link RDBTable#get(ByteBuffer, ByteBuffer)}
   * to get a value mapped to the given key.
   *
   * @param key the buffer containing the key.
   * @param outValue the buffer to write the output value.
   *                 When the buffer capacity is smaller than the value size,
   *                 partial value may be written.
   * @return null if the key is not found;
   *         otherwise, return the size of the value.
   * @throws IOException in case is an error reading from the db.
   */
  private Integer getFromTable(CodecBuffer key, CodecBuffer outValue)
      throws IOException {
    return outValue.putFromSource(
        buffer -> rawTable.get(key.asReadOnlyByteBuffer(), buffer));
  }

  private VALUE getFromTable(KEY key) throws IOException {
    if (supportCodecBuffer) {
      return getFromTable(key, this::getFromTable);
    } else {
      final byte[] keyBytes = encodeKey(key);
      byte[] valueBytes = rawTable.get(keyBytes);
      return decodeValue(valueBytes);
    }
  }

  /**
   * Similar to {@link #getFromTable(CodecBuffer, CodecBuffer)} except that
   * this method use {@link RDBTable#getIfExist(ByteBuffer, ByteBuffer)}.
   */
  private Integer getFromTableIfExist(CodecBuffer key, CodecBuffer outValue)
      throws IOException {
    return outValue.putFromSource(
        buffer -> rawTable.getIfExist(key.asReadOnlyByteBuffer(), buffer));
  }

  private VALUE getFromTable(KEY key,
      CheckedBiFunction<CodecBuffer, CodecBuffer, Integer, IOException> get)
      throws IOException {
    try (CodecBuffer inKey = keyCodec.toDirectCodecBuffer(key)) {
      for (; ;) {
        final Integer required;
        final int initial = -bufferCapacity.get(); // resizable
        try (CodecBuffer outValue = CodecBuffer.allocateDirect(initial)) {
          required = get.apply(inKey, outValue);
          if (required == null) {
            // key not found
            return null;
          } else if (required < 0) {
            throw new IllegalStateException("required = " + required + " < 0");
          }

          for (; ;) {
            if (required == outValue.readableBytes()) {
              // buffer size is big enough
              return valueCodec.fromCodecBuffer(outValue);
            }
            // buffer size too small, try increasing the capacity.
            if (!outValue.setCapacity(required)) {
              break;
            }

            // retry with the new capacity
            outValue.clear();
            final int retried = get.apply(inKey, outValue);
            Preconditions.assertSame(required.intValue(), retried, "required");
          }
        }

        // buffer size too small, reallocate a new buffer.
        bufferCapacity.increase(required);
      }
    }
  }

  private VALUE getFromTableIfExist(KEY key) throws IOException {
    if (supportCodecBuffer) {
      return getFromTable(key, this::getFromTableIfExist);
    } else {
      final byte[] keyBytes = encodeKey(key);
      final byte[] valueBytes = rawTable.getIfExist(keyBytes);
      return decodeValue(valueBytes);
    }
  }

  @Override
  public void delete(KEY key) throws IOException {
    if (keyCodec.supportCodecBuffer()) {
      try (CodecBuffer buffer = keyCodec.toDirectCodecBuffer(key)) {
        rawTable.delete(buffer.asReadOnlyByteBuffer());
      }
    } else {
      rawTable.delete(encodeKey(key));
    }
  }

  @Override
  public void deleteWithBatch(BatchOperation batch, KEY key)
      throws IOException {
    rawTable.deleteWithBatch(batch, encodeKey(key));
  }

  @Override
  public void deleteRange(KEY beginKey, KEY endKey) throws IOException {
    rawTable.deleteRange(encodeKey(beginKey), encodeKey(endKey));
  }

  @Override
  public Table.KeyValueIterator<KEY, VALUE> iterator() throws IOException {
    return iterator((KEY) null);
  }

  @Override
  public Table.KeyValueSpliterator<KEY, VALUE> spliterator(int maxParallelism, boolean closeOnException)
      throws IOException {
    return spliterator(null, null, maxParallelism, closeOnException);
  }

  @Override
  public Table.KeyValueSpliterator<KEY, VALUE> spliterator(KEY startKey, KEY prefix, int maxParallelism,
      boolean closeOnException) throws IOException {
    if (supportCodecBuffer) {
      return newCodecBufferSpliterator(prefix, startKey, maxParallelism, closeOnException);
    }
    return newByteArraySpliterator(prefix, startKey, maxParallelism, closeOnException);
  }

  @Override
  public Table.KeyValueIterator<KEY, VALUE> iterator(KEY prefix)
      throws IOException {
    return iterator(prefix, null);
  }

  @Override
  public Table.KeyValueIterator<KEY, VALUE> iterator(ManagedSnapshot snapshot) throws IOException {
    return iterator(null, snapshot);
  }

  @Override
  public Table.KeyValueIterator<KEY, VALUE> iterator(KEY prefix, ManagedSnapshot snapshot)
      throws IOException {
    if (supportCodecBuffer) {
      final CodecBuffer prefixBuffer = encodeKeyCodecBuffer(prefix);
      try {
        TableIterator<CodecBuffer, AutoCloseableRawKeyValue<CodecBuffer>> itr = snapshot == null ?
            rawTable.iterator(prefixBuffer) : rawTable.iterator(prefixBuffer, snapshot);
        return newCodecBufferTableIterator(itr);
      } catch (Throwable t) {
        if (prefixBuffer != null) {
          prefixBuffer.release();
        }
        throw t;
      }
    } else {
      final byte[] prefixBytes = encodeKey(prefix);
      return new TypedTableIterator(rawTable.iterator(prefixBytes));
    }
  }

  @Override
  public String getName() {
    return rawTable.getName();
  }

  @Override
  public String toString() {
    return info;
  }

  @Override
  public long getEstimatedKeyCount() throws IOException {
    if (cache.getCacheType() == CacheType.FULL_CACHE) {
      return cache.size();
    }
    return rawTable.getEstimatedKeyCount();
  }

  @Override
  public void close() throws Exception {
    rawTable.close();

  }

  @Override
  public void addCacheEntry(CacheKey<KEY> cacheKey,
      CacheValue<VALUE> cacheValue) {
    // This will override the entry if there is already entry for this key.
    cache.put(cacheKey, cacheValue);
  }

  @Override
  public CacheValue<VALUE> getCacheValue(CacheKey<KEY> cacheKey) {
    return cache.get(cacheKey);
  }

  @Override
  public Iterator<Map.Entry<CacheKey<KEY>, CacheValue<VALUE>>> cacheIterator() {
    return cache.iterator();
  }

  @Override
  public TableCacheMetrics createCacheMetrics() {
    return TableCacheMetrics.create(cache, getName());
  }

  @Override
  public List<TypedKeyValue> getRangeKVs(
          KEY startKey, int count, KEY prefix,
          MetadataKeyFilters.MetadataKeyFilter... filters)
          throws IOException, IllegalArgumentException {

    // A null start key means to start from the beginning of the table.
    // Cannot convert a null key to bytes.
    final byte[] startKeyBytes = encodeKey(startKey);
    final byte[] prefixBytes = encodeKey(prefix);

    List<? extends KeyValue<byte[], byte[]>> rangeKVBytes =
        rawTable.getRangeKVs(startKeyBytes, count, prefixBytes, filters);

    List<TypedKeyValue> rangeKVs = new ArrayList<>();
    rangeKVBytes.forEach(byteKV -> rangeKVs.add(new TypedKeyValue(byteKV)));

    return rangeKVs;
  }

  @Override
  public List<TypedKeyValue> getSequentialRangeKVs(
          KEY startKey, int count, KEY prefix,
          MetadataKeyFilters.MetadataKeyFilter... filters)
          throws IOException, IllegalArgumentException {

    // A null start key means to start from the beginning of the table.
    // Cannot convert a null key to bytes.
    final byte[] startKeyBytes = encodeKey(startKey);
    final byte[] prefixBytes = encodeKey(prefix);

    List<? extends KeyValue<byte[], byte[]>> rangeKVBytes =
        rawTable.getSequentialRangeKVs(startKeyBytes, count,
            prefixBytes, filters);

    List<TypedKeyValue> rangeKVs = new ArrayList<>();
    rangeKVBytes.forEach(byteKV -> rangeKVs.add(new TypedKeyValue(byteKV)));

    return rangeKVs;
  }

  @Override
  public void deleteBatchWithPrefix(BatchOperation batch, KEY prefix)
      throws IOException {
    rawTable.deleteBatchWithPrefix(batch, encodeKey(prefix));
  }

  @Override
  public void dumpToFileWithPrefix(File externalFile, KEY prefix)
      throws IOException {
    rawTable.dumpToFileWithPrefix(externalFile, encodeKey(prefix));
  }

  @Override
  public void loadFromFile(File externalFile) throws IOException {
    rawTable.loadFromFile(externalFile);
  }

  @Override
  public void cleanupCache(List<Long> epochs) {
    cache.cleanup(epochs);
  }

  @VisibleForTesting
  TableCache<KEY, VALUE> getCache() {
    return cache;
  }

  @Override
  public List<LiveFileMetaData> getTableSstFiles() throws IOException {
    return rawTable.getTableSstFiles();
  }

  @Override
  public ManagedSnapshot takeTableSnapshot() throws IOException {
    return rawTable.takeTableSnapshot();
  }

  private List<byte[]> getBoundaryKeys(KEY prefix, KEY startKey) throws IOException {
    return getTableSstFiles().stream()
        .flatMap(liveFileMetaData -> Stream.of(liveFileMetaData.smallestKey(), liveFileMetaData.largestKey()))
        .filter(value -> {
          try {
            byte[] prefixByteArray = encodeKey(prefix);
            if (value.length < prefixByteArray.length) {
              return false;
            }
            for (int i = 0; i < prefixByteArray.length; i++) {
              if (value[i] != prefixByteArray[i]) {
                return false;
              }
            }
          } catch (IOException e) {
            return false;
          }
          return true;
        }).filter(value -> {
          try {
            return ByteArrayCodec.getComparator().compare(value, encodeKey(startKey)) >= 0;
          } catch (IOException e) {
            return false;
          }
        }).collect(Collectors.toList());
  }

  /**
   * Key value implementation for strongly typed tables.
   */
  public final class TypedKeyValue implements KeyValue<KEY, VALUE> {

    private final KeyValue<byte[], byte[]> rawKeyValue;

    private TypedKeyValue(KeyValue<byte[], byte[]> rawKeyValue) {
      this.rawKeyValue = rawKeyValue;
    }

    @Override
    public KEY getKey() throws IOException {
      return decodeKey(rawKeyValue.getKey());
    }

    @Override
    public VALUE getValue() throws IOException {
      return decodeValue(rawKeyValue.getValue());
    }
  }

  private RawIterator<CodecBuffer> newCodecBufferTableIterator(
      TableIterator<CodecBuffer, AutoCloseableRawKeyValue<CodecBuffer>> i) {
    return new RawIterator<CodecBuffer>(i) {
      @Override
      AutoCloseSupplier<CodecBuffer> convert(KEY key) throws IOException {
        final CodecBuffer buffer = encodeKeyCodecBuffer(key);
        return new AutoCloseSupplier<CodecBuffer>() {
          @Override
          public void close() {
            buffer.release();
          }

          @Override
          public CodecBuffer get() {
            return buffer;
          }
        };
      }

      @Override
      KeyValue<KEY, VALUE> convert(RawKeyValue<CodecBuffer> raw)
          throws IOException {
        final int rawSize = raw.getValue().readableBytes();
        final KEY key = keyCodec.fromCodecBuffer(raw.getKey());
        final VALUE value = valueCodec.fromCodecBuffer(raw.getValue());
        return Table.newKeyValue(key, value, rawSize);
      }
    };
  }

  private RawSpliterator<CodecBuffer, KEY, VALUE> newCodecBufferSpliterator(
      KEY prefix, KEY startKey, int maxParallelism, boolean closeOnException) throws IOException {
    return new CodecBufferTypedRawSpliterator(prefix, startKey, maxParallelism, closeOnException);
  }

  private RawSpliterator<byte[], KEY, VALUE> newByteArraySpliterator(KEY prefix, KEY startKey, int maxParallelism,
      boolean closeOnException) throws IOException {
    return new ByteArrayTypedRawSpliterator(prefix, startKey, maxParallelism, closeOnException);
  }

  /**
   * Table Iterator implementation for strongly typed tables.
   */
  public class TypedTableIterator extends RawIterator<byte[]> {
    TypedTableIterator(
        TableIterator<byte[], AutoCloseableRawKeyValue<byte[]>> rawIterator) {
      super(rawIterator);
    }

    @Override
    AutoCloseSupplier<byte[]> convert(KEY key) throws IOException {
      final byte[] keyArray = encodeKey(key);
      return () -> keyArray;
    }

    @Override
    KeyValue<KEY, VALUE> convert(RawKeyValue<byte[]> raw) {
      return new TypedKeyValue(raw);
    }
  }

  /**
   * A {@link Table.KeyValueIterator} backed by a raw iterator.
   *
   * @param <RAW> The raw type.
   */
  abstract class RawIterator<RAW>
      implements Table.KeyValueIterator<KEY, VALUE> {
    private final TableIterator<RAW, AutoCloseableRawKeyValue<RAW>> rawIterator;

    RawIterator(TableIterator<RAW, AutoCloseableRawKeyValue<RAW>> rawIterator) {
      this.rawIterator = rawIterator;
    }

    /** Covert the given key to the {@link RAW} type. */
    abstract AutoCloseSupplier<RAW> convert(KEY key) throws IOException;

    /**
     * Covert the given {@link RawKeyValue}
     * from ({@link RAW}, {@link RAW}) to ({@link KEY}, {@link VALUE}).
     */
    abstract KeyValue<KEY, VALUE> convert(RawKeyValue<RAW> raw)
        throws IOException;

    @Override
    public void seekToFirst() {
      rawIterator.seekToFirst();
    }

    @Override
    public void seekToLast() {
      rawIterator.seekToLast();
    }

    @Override
    public KeyValue<KEY, VALUE> seek(KEY key) throws IOException {
      try (AutoCloseSupplier<RAW> rawKey = convert(key);
           AutoCloseableRawKeyValue<RAW> result = rawIterator.seek(rawKey.get())) {
        return result == null ? null : convert(result);
      }
    }

    @Override
    public void close() throws IOException {
      rawIterator.close();
    }

    @Override
    public boolean hasNext() {
      return rawIterator.hasNext();
    }

    @Override
    public KeyValue<KEY, VALUE> next() {
      try (AutoCloseableRawKeyValue<RAW> kv = rawIterator.next()) {
        return convert(kv);
      } catch (IOException e) {
        throw new IllegalStateException("Failed next()", e);
      }
    }

    @Override
    public void removeFromDB() throws IOException {
      rawIterator.removeFromDB();
    }
  }

  private final class CodecBufferTypedRawSpliterator extends RawSpliterator<CodecBuffer, KEY, VALUE> {

<<<<<<< HEAD
    private CodecBufferRawSpliterator(KEY prefix, KEY startKey, int maxParallelism, boolean closeOnException,
        ManagedSnapshot snapshot)
=======
    private CodecBufferTypedRawSpliterator(KEY prefix, KEY startKey, int maxParallelism, boolean closeOnException)
>>>>>>> 18deb3ce
        throws IOException {
      super(prefix, startKey, maxParallelism, closeOnException);
      initializeIterator();
    }

    private CodecBufferTypedRawSpliterator(KEY prefix, KEY startKey, int maxParallelism, boolean closeOnException,
        List<byte[]> boundKeys) throws IOException {
      super(prefix, startKey, maxParallelism, closeOnException, boundKeys);
      initializeIterator();
    }

    @Override
    KeyValue<KEY, VALUE> convert(RawKeyValue<CodecBuffer> kv) throws IOException {
      final int rawSize = kv.getValue().readableBytes();
      final KEY key = keyCodec.fromCodecBuffer(kv.getKey());
      final VALUE value = valueCodec.fromCodecBuffer(kv.getValue());
      return Table.newKeyValue(key, value, rawSize);
    }

    @Override
    List<byte[]> getBoundaryKeys(KEY prefix, KEY startKey) throws IOException {
      return TypedTable.this.getBoundaryKeys(prefix, startKey);
    }

    @Override
    int compare(CodecBuffer value1, byte[] value2) {
      return value1.compareTo(value2);
    }

    @Override
    TableIterator<CodecBuffer, AutoCloseableRawKeyValue<CodecBuffer>> getRawIterator(
        KEY prefix, KEY startKey, int maxParallelism) throws IOException {

      CodecBuffer prefixBuffer = encodeKeyCodecBuffer(prefix);
      CodecBuffer startKeyBuffer = encodeKeyCodecBuffer(startKey);
      try {
        TableIterator<CodecBuffer, AutoCloseableRawKeyValue<CodecBuffer>> itr =
            rawTable.iterator(prefixBuffer, maxParallelism);
        if (startKeyBuffer != null) {
          itr.seek(startKeyBuffer);
        }
        return itr;
      } catch (Throwable t) {
        if (prefixBuffer != null) {
          prefixBuffer.release();
        }
        throw t;
      } finally {
        if (startKeyBuffer != null) {
          startKeyBuffer.release();
        }
      }
    }

    @Override
    Spliterator<KeyValue<KEY, VALUE>> createNewSpliterator(KEY prefix, byte[] startKey, int maxParallelism,
        boolean closeOnException, List<byte[]> boundaryKeys) throws IOException {
      return new CodecBufferTypedRawSpliterator(prefix, decodeKey(startKey), maxParallelism, closeOnException,
          boundaryKeys);
    }
  }

  private final class ByteArrayTypedRawSpliterator extends RawSpliterator<byte[], KEY, VALUE> {

    private ByteArrayTypedRawSpliterator(KEY prefix, KEY startKey, int maxParallelism, boolean closeOnException)
        throws IOException {
      super(prefix, startKey, maxParallelism, closeOnException);
      initializeIterator();
    }

    private ByteArrayTypedRawSpliterator(KEY prefix, KEY startKey, int maxParallelism, boolean closeOnException,
        List<byte[]> boundKeys) throws IOException {
      super(prefix, startKey, maxParallelism, closeOnException, boundKeys);
      initializeIterator();
    }

    @Override
    KeyValue<KEY, VALUE> convert(RawKeyValue<byte[]> kv) throws IOException {
      final int rawSize = kv.getValue().length;
      final KEY key = keyCodec.fromPersistedFormat(kv.getKey());
      final VALUE value = valueCodec.fromPersistedFormat(kv.getValue());
      return Table.newKeyValue(key, value, rawSize);
    }

    @Override
    List<byte[]> getBoundaryKeys(KEY prefix, KEY startKey) throws IOException {
      return TypedTable.this.getBoundaryKeys(prefix, startKey);
    }

    @Override
    int compare(byte[] value1, byte[] value2) {
      return ByteArrayCodec.getComparator().compare(value1, value2);
    }

    @Override
    TableIterator<byte[], AutoCloseableRawKeyValue<byte[]>> getRawIterator(
        KEY prefix, KEY startKey, int maxParallelism) throws IOException {
      byte[] prefixBytes = encodeKey(prefix);
      byte[] startKeyBytes = encodeKey(startKey);
      TableIterator<byte[], AutoCloseableRawKeyValue<byte[]>> itr = rawTable.iterator(prefixBytes);
      if (startKeyBytes != null) {
        itr.seek(startKeyBytes);
      }
      return itr;
    }

    @Override
    Spliterator<KeyValue<KEY, VALUE>> createNewSpliterator(KEY prefix, byte[] startKey, int maxParallelism,
        boolean closeOnException, List<byte[]> boundaryKeys) throws IOException {
      return new ByteArrayTypedRawSpliterator(prefix, decodeKey(startKey), maxParallelism, closeOnException,
          boundaryKeys);
    }
  }
}<|MERGE_RESOLUTION|>--- conflicted
+++ resolved
@@ -754,20 +754,20 @@
 
   private final class CodecBufferTypedRawSpliterator extends RawSpliterator<CodecBuffer, KEY, VALUE> {
 
-<<<<<<< HEAD
-    private CodecBufferRawSpliterator(KEY prefix, KEY startKey, int maxParallelism, boolean closeOnException,
+    private final ManagedSnapshot snapshot;
+
+    private CodecBufferTypedRawSpliterator(KEY prefix, KEY startKey, int maxParallelism, boolean closeOnException,
         ManagedSnapshot snapshot)
-=======
-    private CodecBufferTypedRawSpliterator(KEY prefix, KEY startKey, int maxParallelism, boolean closeOnException)
->>>>>>> 18deb3ce
         throws IOException {
       super(prefix, startKey, maxParallelism, closeOnException);
+      this.snapshot = snapshot;
       initializeIterator();
     }
 
     private CodecBufferTypedRawSpliterator(KEY prefix, KEY startKey, int maxParallelism, boolean closeOnException,
-        List<byte[]> boundKeys) throws IOException {
+        List<byte[]> boundKeys, ManagedSnapshot snapshot) throws IOException {
       super(prefix, startKey, maxParallelism, closeOnException, boundKeys);
+      this.snapshot = snapshot;
       initializeIterator();
     }
 
@@ -818,21 +818,24 @@
     Spliterator<KeyValue<KEY, VALUE>> createNewSpliterator(KEY prefix, byte[] startKey, int maxParallelism,
         boolean closeOnException, List<byte[]> boundaryKeys) throws IOException {
       return new CodecBufferTypedRawSpliterator(prefix, decodeKey(startKey), maxParallelism, closeOnException,
-          boundaryKeys);
+          boundaryKeys, this.snapshot);
     }
   }
 
   private final class ByteArrayTypedRawSpliterator extends RawSpliterator<byte[], KEY, VALUE> {
-
-    private ByteArrayTypedRawSpliterator(KEY prefix, KEY startKey, int maxParallelism, boolean closeOnException)
-        throws IOException {
+    private final ManagedSnapshot snapshot;
+
+    private ByteArrayTypedRawSpliterator(KEY prefix, KEY startKey, int maxParallelism, boolean closeOnException,
+        ManagedSnapshot snapshot) throws IOException {
       super(prefix, startKey, maxParallelism, closeOnException);
+      this.snapshot = snapshot;
       initializeIterator();
     }
 
     private ByteArrayTypedRawSpliterator(KEY prefix, KEY startKey, int maxParallelism, boolean closeOnException,
-        List<byte[]> boundKeys) throws IOException {
+        List<byte[]> boundKeys, ManagedSnapshot snapshot) throws IOException {
       super(prefix, startKey, maxParallelism, closeOnException, boundKeys);
+      this.snapshot = snapshot;
       initializeIterator();
     }
 
@@ -870,7 +873,7 @@
     Spliterator<KeyValue<KEY, VALUE>> createNewSpliterator(KEY prefix, byte[] startKey, int maxParallelism,
         boolean closeOnException, List<byte[]> boundaryKeys) throws IOException {
       return new ByteArrayTypedRawSpliterator(prefix, decodeKey(startKey), maxParallelism, closeOnException,
-          boundaryKeys);
+          boundaryKeys, this.snapshot);
     }
   }
 }