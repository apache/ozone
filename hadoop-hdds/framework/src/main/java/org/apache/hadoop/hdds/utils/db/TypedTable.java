--- conflicted
+++ resolved
@@ -638,20 +638,12 @@
 
   private RawSpliterator<CodecBuffer, KEY, VALUE> newCodecBufferSpliterator(
       KEY prefix, KEY startKey, int maxParallelism, boolean closeOnException) throws IOException {
-<<<<<<< HEAD
-    return new CodecBufferRawSpliterator(prefix, startKey, maxParallelism, closeOnException);
-=======
     return new CodecBufferTypedRawSpliterator(prefix, startKey, maxParallelism, closeOnException);
->>>>>>> ed632a8c
   }
 
   private RawSpliterator<byte[], KEY, VALUE> newByteArraySpliterator(KEY prefix, KEY startKey, int maxParallelism,
       boolean closeOnException) throws IOException {
-<<<<<<< HEAD
-    return new ByteArrayRawSpliterator(prefix, startKey, maxParallelism, closeOnException);
-=======
     return new ByteArrayTypedRawSpliterator(prefix, startKey, maxParallelism, closeOnException);
->>>>>>> ed632a8c
   }
 
   /**
@@ -741,25 +733,18 @@
     }
   }
 
-<<<<<<< HEAD
-  private final class CodecBufferRawSpliterator extends RawSpliterator<CodecBuffer, KEY, VALUE> {
-
-    private CodecBufferRawSpliterator(KEY prefix, KEY startKey, int maxParallelism, boolean closeOnException)
-        throws IOException {
-      super(prefix, startKey, maxParallelism, closeOnException);
-    }
-
-    private CodecBufferRawSpliterator(KEY prefix, KEY startKey, int maxParallelism, boolean closeOnException,
-        List<byte[]> boundKeys) throws IOException {
-      super(prefix, startKey, maxParallelism, closeOnException, boundKeys);
-=======
   private final class CodecBufferTypedRawSpliterator extends RawSpliterator<CodecBuffer, KEY, VALUE> {
 
     private CodecBufferTypedRawSpliterator(KEY prefix, KEY startKey, int maxParallelism, boolean closeOnException)
         throws IOException {
       super(prefix, startKey, maxParallelism, closeOnException);
       initializeIterator();
->>>>>>> ed632a8c
+    }
+
+    private CodecBufferTypedRawSpliterator(KEY prefix, KEY startKey, int maxParallelism, boolean closeOnException,
+        List<byte[]> boundKeys) throws IOException {
+      super(prefix, startKey, maxParallelism, closeOnException, boundKeys);
+      initializeIterator();
     }
 
     @Override
@@ -771,7 +756,6 @@
     }
 
     @Override
-<<<<<<< HEAD
     List<byte[]> getBoundaryKeys(KEY prefix, KEY startKey) throws IOException {
       return TypedTable.this.getBoundaryKeys(prefix, startKey);
     }
@@ -782,8 +766,6 @@
     }
 
     @Override
-=======
->>>>>>> ed632a8c
     TableIterator<CodecBuffer, AutoCloseableRawKeyValue<CodecBuffer>> getRawIterator(
         KEY prefix, KEY startKey, int maxParallelism) throws IOException {
 
@@ -807,26 +789,12 @@
         }
       }
     }
-<<<<<<< HEAD
 
     @Override
     Spliterator<KeyValue<KEY, VALUE>> createNewSpliterator(KEY prefix, byte[] startKey, int maxParallelism,
         boolean closeOnException, List<byte[]> boundaryKeys) throws IOException {
       return new CodecBufferRawSpliterator(prefix, decodeKey(startKey), maxParallelism, closeOnException, boundaryKeys);
     }
-  }
-
-  private final class ByteArrayRawSpliterator extends RawSpliterator<byte[], KEY, VALUE> {
-
-    private ByteArrayRawSpliterator(KEY prefix, KEY startKey, int maxParallelism, boolean closeOnException)
-        throws IOException {
-      super(prefix, startKey, maxParallelism, closeOnException);
-    }
-
-    private ByteArrayRawSpliterator(KEY prefix, KEY startKey, int maxParallelism, boolean closeOnException,
-        List<byte[]> boundKeys) throws IOException {
-      super(prefix, startKey, maxParallelism, closeOnException, boundKeys);
-=======
   }
 
   private final class ByteArrayTypedRawSpliterator extends RawSpliterator<byte[], KEY, VALUE> {
@@ -835,7 +803,12 @@
         throws IOException {
       super(prefix, startKey, maxParallelism, closeOnException);
       initializeIterator();
->>>>>>> ed632a8c
+    }
+
+    private ByteArrayTypedRawSpliterator(KEY prefix, KEY startKey, int maxParallelism, boolean closeOnException,
+        List<byte[]> boundKeys) throws IOException {
+      super(prefix, startKey, maxParallelism, closeOnException, boundKeys);
+      initializeIterator();
     }
 
     @Override
@@ -847,7 +820,6 @@
     }
 
     @Override
-<<<<<<< HEAD
     List<byte[]> getBoundaryKeys(KEY prefix, KEY startKey) throws IOException {
       return TypedTable.this.getBoundaryKeys(prefix, startKey);
     }
@@ -858,8 +830,6 @@
     }
 
     @Override
-=======
->>>>>>> ed632a8c
     TableIterator<byte[], AutoCloseableRawKeyValue<byte[]>> getRawIterator(
         KEY prefix, KEY startKey, int maxParallelism) throws IOException {
       byte[] prefixBytes = encodeKey(prefix);
@@ -870,14 +840,11 @@
       }
       return itr;
     }
-<<<<<<< HEAD
 
     @Override
     Spliterator<KeyValue<KEY, VALUE>> createNewSpliterator(KEY prefix, byte[] startKey, int maxParallelism,
         boolean closeOnException, List<byte[]> boundaryKeys) throws IOException {
       return new ByteArrayRawSpliterator(prefix, decodeKey(startKey), maxParallelism, closeOnException, boundaryKeys);
     }
-=======
->>>>>>> ed632a8c
   }
 }