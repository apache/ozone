--- conflicted
+++ resolved
@@ -57,11 +57,6 @@
   private boolean initialized;
   private List<byte[]> boundaryKeys;
   private int boundIndex;
-<<<<<<< HEAD
-  private KEY prefix;
-  private boolean initialized;
-=======
->>>>>>> 18deb3ce
 
   abstract Table.KeyValue<KEY, VALUE> convert(RawKeyValue<RAW> kv) throws IOException;
 
@@ -107,18 +102,6 @@
     this.boundIndex = 0;
   }
 
-<<<<<<< HEAD
-  private void init(KEY prfx, KEY startKey, int maxParallelism, boolean closeOnEx,
-      List<byte[]> boundKeys) throws IOException {
-    try {
-      this.prefix = prfx;
-      this.boundaryKeys = boundKeys;
-      this.boundIndex = 0;
-      this.closeOnException = closeOnEx;
-      this.lock = new ReentrantLock();
-      this.maxNumberOfAdditionalSplits = new AtomicInteger(maxParallelism);
-      this.initialized = false;
-=======
   synchronized void initializeIterator() throws IOException {
     if (initialized) {
       return;
@@ -134,32 +117,12 @@
             this.maxNumberOfAdditionalSplits.incrementAndGet();
           });
       this.rawIterator.retain();
->>>>>>> 18deb3ce
     } catch (Throwable e) {
+      itr.close();
       throw e;
     }
     initialized = true;
   }
-
-  public synchronized void initializeIterator() throws IOException {
-    if (initialized) {
-      TableIterator<RAW, AutoCloseableRawKeyValue<RAW>> itr = getRawIterator(this.prefix, start, maxParallelism);
-      try {
-        this.rawIterator = ReferenceCountedObject.wrap(itr, () -> { },
-            (completelyReleased) -> {
-              if (completelyReleased) {
-                closeRawIteratorWithLock();
-              }
-              this.maxNumberOfAdditionalSplits.incrementAndGet();
-            });
-        this.rawIterator.retain();
-      } catch (Throwable e) {
-        itr.close();
-        throw new RuntimeException(e);
-      }
-    }
-  }
-
 
   @Override
   public boolean tryAdvance(Consumer<? super Table.KeyValue<KEY, VALUE>> action) {
