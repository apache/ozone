--- conflicted
+++ resolved
@@ -17,12 +17,8 @@
 
 package org.apache.hadoop.hdds.utils.db;
 
-<<<<<<< HEAD
-import static org.apache.hadoop.hdds.utils.HddsServerUtil.toIOException;
 import static org.rocksdb.RocksDB.DEFAULT_COLUMN_FAMILY;
 
-=======
->>>>>>> ef8e0da2
 import com.google.common.base.Preconditions;
 import java.io.File;
 import java.nio.file.Path;
@@ -115,7 +111,6 @@
    * @param dbPath - The DB File Name, for example, OzoneManager.db.
    * @return DBOptions, Options to be used for opening/creating the DB.
    */
-<<<<<<< HEAD
   public static ManagedDBOptions readDBOptionsFromFile(Path dbPath) throws IOException {
     List<ColumnFamilyDescriptor> descriptors = new ArrayList<>();
     try {
@@ -137,32 +132,6 @@
           .findAny().orElse(null);
       if (descriptor != null) {
         resultCfOptions = new ManagedColumnFamilyOptions(descriptor.getOptions());
-=======
-  public static ManagedDBOptions readFromFile(String dbFileName,
-      List<ColumnFamilyDescriptor> cfDescs) throws RocksDatabaseException {
-    Preconditions.checkNotNull(dbFileName);
-    Preconditions.checkNotNull(cfDescs);
-    Preconditions.checkArgument(!cfDescs.isEmpty());
-
-    //TODO: Add Documentation on how to support RocksDB Mem Env.
-    Env env = Env.getDefault();
-    ManagedDBOptions options = null;
-    File configLocation = getConfigLocation();
-    if (configLocation != null &&
-        StringUtil.isNotBlank(configLocation.toString())) {
-      Path optionsFile = Paths.get(configLocation.toString(),
-          getOptionsFileNameFromDB(dbFileName));
-
-      if (optionsFile.toFile().exists()) {
-        options = new ManagedDBOptions();
-        try {
-          OptionsUtil.loadOptionsFromFile(optionsFile.toString(),
-              env, options, cfDescs, true);
-
-        } catch (RocksDBException rdEx) {
-          throw new RocksDatabaseException("Failed to loadOptionsFromFile " + optionsFile, rdEx);
-        }
->>>>>>> ef8e0da2
       }
     } finally {
       closeDescriptors(descriptors);
@@ -171,7 +140,7 @@
   }
 
   private static ManagedDBOptions readFromFile(Path dbPath, List<ColumnFamilyDescriptor> descriptors)
-      throws IOException {
+      throws RocksDBException {
     Preconditions.checkNotNull(dbPath);
 
     //TODO: Add Documentation on how to support RocksDB Mem Env.
@@ -185,7 +154,7 @@
       OptionsUtil.loadOptionsFromFile(configOptions, generatedDBPath.toString(), options, descriptors);
     } catch (RocksDBException rdEx) {
       options.close();
-      throw toIOException("There was an error opening rocksDB Options file.", rdEx);
+      throw new RocksDBException("There was an error opening rocksDB Options file.", rdEx);
     }
     return options;
   }
@@ -201,9 +170,9 @@
    *
    * @param path
    * @return
-   * @throws IOException
+   * @throws RocksDBException
    */
-  private static Path generateDBPath(Path path) throws IOException {
+  private static Path generateDBPath(Path path) {
     if (path.toFile().exists()) {
       LOG.debug("RocksDB path found: {}, opening db from it.", path);
       return path;
