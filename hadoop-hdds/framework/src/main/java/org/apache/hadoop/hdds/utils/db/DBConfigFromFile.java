--- conflicted
+++ resolved
@@ -21,17 +21,14 @@
 
 import com.google.common.base.Preconditions;
 import java.io.File;
+import java.nio.charset.StandardCharsets;
 import java.nio.file.Path;
 import java.nio.file.Paths;
 import java.util.ArrayList;
 import java.util.List;
-<<<<<<< HEAD
-import org.apache.hadoop.hdds.StringUtils;
+import org.apache.commons.lang3.StringUtils;
 import org.apache.hadoop.hdds.utils.db.managed.ManagedColumnFamilyOptions;
 import org.apache.hadoop.hdds.utils.db.managed.ManagedConfigOptions;
-=======
-import org.apache.commons.lang3.StringUtils;
->>>>>>> 3e5414d0
 import org.apache.hadoop.hdds.utils.db.managed.ManagedDBOptions;
 import org.rocksdb.ColumnFamilyDescriptor;
 import org.rocksdb.OptionsUtil;
@@ -123,14 +120,15 @@
       closeDescriptors(descriptors);
     }
   }
-  
+
   public static ManagedColumnFamilyOptions readCFOptionsFromFile(Path dbPath, String cfName) throws RocksDBException {
     List<ColumnFamilyDescriptor> descriptors = new ArrayList<>();
-    String validatedCfName = StringUtil.isEmpty(cfName) ? StringUtils.bytes2String(DEFAULT_COLUMN_FAMILY) : cfName;
+    String defaultColumnFamilyString = StringUtils.toEncodedString(DEFAULT_COLUMN_FAMILY, StandardCharsets.UTF_8);
+    String validatedCfName = StringUtils.isEmpty(cfName) ? defaultColumnFamilyString : cfName;
     ManagedColumnFamilyOptions resultCfOptions = null;
     try (ManagedDBOptions ignored = readFromFile(dbPath, descriptors)) {
       ColumnFamilyDescriptor descriptor = descriptors.stream()
-          .filter(desc -> StringUtils.bytes2String(desc.getName()).equals(validatedCfName))
+          .filter(desc -> StringUtils.toEncodedString(desc.getName(), StandardCharsets.UTF_8).equals(validatedCfName))
           .findAny().orElse(null);
       if (descriptor != null) {
         resultCfOptions = new ManagedColumnFamilyOptions(descriptor.getOptions());
@@ -146,7 +144,6 @@
     Preconditions.checkNotNull(dbPath);
 
     //TODO: Add Documentation on how to support RocksDB Mem Env.
-<<<<<<< HEAD
     Path generatedDBPath = generateDBPath(dbPath);
     if (!generatedDBPath.toFile().exists()) {
       LOG.warn("Error trying to read generated rocksDB file: {}, file does not exists.", generatedDBPath);
@@ -158,26 +155,6 @@
     } catch (RocksDBException rdEx) {
       options.close();
       throw new RocksDBException("There was an error opening rocksDB Options file: " + rdEx.getMessage());
-=======
-    Env env = Env.getDefault();
-    ManagedDBOptions options = null;
-    File configLocation = getConfigLocation();
-    if (configLocation != null &&
-        StringUtils.isNotBlank(configLocation.toString())) {
-      Path optionsFile = Paths.get(configLocation.toString(),
-          getOptionsFileNameFromDB(dbFileName));
-
-      if (optionsFile.toFile().exists()) {
-        options = new ManagedDBOptions();
-        try {
-          OptionsUtil.loadOptionsFromFile(optionsFile.toString(),
-              env, options, cfDescs, true);
-
-        } catch (RocksDBException rdEx) {
-          throw new RocksDatabaseException("Failed to loadOptionsFromFile " + optionsFile, rdEx);
-        }
-      }
->>>>>>> 3e5414d0
     }
     return options;
   }
@@ -203,7 +180,7 @@
       LOG.debug("RocksDB path: {} not found, attempting to use fallback", path);
       File configLocation = getConfigLocation();
       if (configLocation != null &&
-          StringUtil.isNotBlank(configLocation.toString())) {
+          StringUtils.isNotBlank(configLocation.toString())) {
         Path fallbackPath = Paths.get(configLocation.toString(),
             getOptionsFileNameFromDB(path.toString()));
         LOG.debug("Fallback path found: {}", path);
