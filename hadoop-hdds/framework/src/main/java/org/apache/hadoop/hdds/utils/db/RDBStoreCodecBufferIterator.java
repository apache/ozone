--- conflicted
+++ resolved
@@ -59,11 +59,7 @@
   @Override
   Table.KeyValue<CodecBuffer, CodecBuffer> getKeyValue() {
     assertOpen();
-<<<<<<< HEAD
-    final CodecBuffer key = getType().readKey() ? key() : CodecBuffer.getEmptyBuffer();
-=======
     final CodecBuffer key = getType().readKey() ? key() : null;
->>>>>>> 05567e68
     return Table.newKeyValue(key, valueBuffer.getFromDb());
   }
 
