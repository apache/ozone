--- conflicted
+++ resolved
@@ -363,18 +363,7 @@
    */
   @Override
   public void dropTable(String tableName) throws RocksDatabaseException {
-<<<<<<< HEAD
     db.dropColumnFamily(tableName);
-=======
-    ColumnFamily columnFamily = db.getColumnFamily(tableName);
-    if (columnFamily != null) {
-      try {
-        db.getManagedRocksDb().get().dropColumnFamily(columnFamily.getHandle());
-      } catch (RocksDBException e) {
-        throw new RocksDatabaseException("Failed to drop " + tableName, e);
-      }
-    }
->>>>>>> 2da06967
   }
 
   public Collection<ColumnFamily> getColumnFamilies() {
