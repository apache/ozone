--- conflicted
+++ resolved
@@ -143,48 +143,22 @@
       }
 
       //create checkpoints directory if not exists.
-<<<<<<< HEAD
       if (!createCheckpointDirs) {
         checkpointsParentDir = null;
       } else {
         Path checkpointsParentDirPath =
-            Paths.get(dbLocation.getParent(), "db.checkpoints");
+            Paths.get(dbLocation.getParent(), OM_CHECKPOINT_DIR);
         checkpointsParentDir = checkpointsParentDirPath.toString();
         Files.createDirectories(checkpointsParentDirPath);
       }
-      //create snapshot directory if does not exist.
+      //create snapshot checkpoint directory if does not exist.
       if (!createCheckpointDirs) {
         snapshotsParentDir = null;
       } else {
         Path snapshotsParentDirPath =
-            Paths.get(dbLocation.getParent(), OM_SNAPSHOT_DIR);
+            Paths.get(dbLocation.getParent(), OM_SNAPSHOT_CHECKPOINT_DIR);
         snapshotsParentDir = snapshotsParentDirPath.toString();
         Files.createDirectories(snapshotsParentDirPath);
-=======
-      checkpointsParentDir =
-          dbLocation.getParent() + OM_KEY_PREFIX + OM_CHECKPOINT_DIR;
-      File checkpointsDir = new File(checkpointsParentDir);
-      if (!checkpointsDir.exists()) {
-        boolean success = checkpointsDir.mkdir();
-        if (!success) {
-          throw new IOException(
-              "Unable to create RocksDB checkpoint directory: " +
-              checkpointsParentDir);
-        }
-      }
-
-      //create snapshot checkpoint directory if does not exist.
-      snapshotsParentDir = Paths.get(dbLocation.getParent(),
-          OM_SNAPSHOT_CHECKPOINT_DIR).toString();
-      File snapshotsDir = new File(snapshotsParentDir);
-      if (!snapshotsDir.exists()) {
-        boolean success = snapshotsDir.mkdirs();
-        if (!success) {
-          throw new IOException(
-              "Unable to create RocksDB snapshot checkpoint directory: " +
-              snapshotsParentDir);
-        }
->>>>>>> 06433c0d
       }
 
       if (enableCompactionLog) {
