/*
 * Licensed to the Apache Software Foundation (ASF) under one
 * or more contributor license agreements.  See the NOTICE file
 * distributed with this work for additional information
 * regarding copyright ownership.  The ASF licenses this file
 * to you under the Apache License, Version 2.0 (the
 * "License"); you may not use this file except in compliance
 *  with the License.  You may obtain a copy of the License at
 *
 *      http://www.apache.org/licenses/LICENSE-2.0
 *
 * Unless required by applicable law or agreed to in writing, software
 * distributed under the License is distributed on an "AS IS" BASIS,
 * WITHOUT WARRANTIES OR CONDITIONS OF ANY KIND, either express or implied.
 * See the License for the specific language governing permissions and
 * limitations under the License.
 *
 */

package org.apache.hadoop.hdds.utils.db;

import javax.management.ObjectName;
import java.io.File;
import java.io.IOException;
import java.nio.file.Paths;
import java.util.ArrayList;
import java.util.Collection;
import java.util.HashMap;
import java.util.Map;
import java.util.Set;

import java.util.concurrent.TimeUnit;
import org.apache.hadoop.hdds.HddsUtils;
import org.apache.hadoop.hdds.utils.RocksDBStoreMBean;
import org.apache.hadoop.hdds.utils.db.cache.TableCache;
import org.apache.hadoop.hdds.utils.db.RocksDatabase.ColumnFamily;
import org.apache.hadoop.hdds.utils.db.managed.ManagedDBOptions;
import org.apache.hadoop.hdds.utils.db.managed.ManagedTransactionLogIterator;
import org.apache.hadoop.hdds.utils.db.managed.ManagedWriteOptions;
import org.apache.hadoop.metrics2.util.MBeans;
import org.apache.ozone.rocksdiff.RocksDBCheckpointDiffer;

import com.google.common.base.Preconditions;
import org.apache.ratis.thirdparty.com.google.common.annotations.VisibleForTesting;
import org.rocksdb.RocksDBException;

import org.rocksdb.TransactionLogIterator.BatchResult;
import org.slf4j.Logger;
import org.slf4j.LoggerFactory;

import static org.apache.hadoop.ozone.OzoneConsts.OM_CHECKPOINT_DIR;
import static org.apache.hadoop.ozone.OzoneConsts.OM_COMPACTION_BACKUP_DIR;
import static org.apache.hadoop.ozone.OzoneConsts.OM_COMPACTION_LOG_DIR;
import static org.apache.hadoop.ozone.OzoneConsts.OM_KEY_PREFIX;
import static org.apache.hadoop.ozone.OzoneConsts.OM_SNAPSHOT_CHECKPOINT_DIR;
import static org.apache.hadoop.ozone.OzoneConsts.OM_SNAPSHOT_DIFF_DIR;

/**
 * RocksDB Store that supports creating Tables in DB.
 */
public class RDBStore implements DBStore {
  private static final Logger LOG =
      LoggerFactory.getLogger(RDBStore.class);
  private final RocksDatabase db;
  private final File dbLocation;
  private final CodecRegistry codecRegistry;
  private ObjectName statMBeanName;
  private final RDBCheckpointManager checkPointManager;
  private final String checkpointsParentDir;
  private final String snapshotsParentDir;
  private final RDBMetrics rdbMetrics;
  private final RocksDBCheckpointDiffer rocksDBCheckpointDiffer;
  private final String dbJmxBeanName;

  @VisibleForTesting
  public RDBStore(File dbFile, ManagedDBOptions options,
                  Set<TableConfig> families) throws IOException {
    this(dbFile, options, new ManagedWriteOptions(), families,
        new CodecRegistry(), false, 1000, null, false,
        TimeUnit.DAYS.toMillis(1), TimeUnit.HOURS.toMillis(1));
  }

  @SuppressWarnings("parameternumber")
  public RDBStore(File dbFile, ManagedDBOptions dbOptions,
                  ManagedWriteOptions writeOptions, Set<TableConfig> families,
                  CodecRegistry registry, boolean readOnly, int maxFSSnapshots,
                  String dbJmxBeanNameName, boolean enableCompactionLog,
                  long maxTimeAllowedForSnapshotInDag,
                  long compactionDagDaemonInterval)
      throws IOException {
    Preconditions.checkNotNull(dbFile, "DB file location cannot be null");
    Preconditions.checkNotNull(families);
    Preconditions.checkArgument(!families.isEmpty());
    codecRegistry = registry;
    dbLocation = dbFile;
    dbJmxBeanName = dbJmxBeanNameName == null ? dbFile.getName() :
        dbJmxBeanNameName;

    try {
      if (enableCompactionLog) {
        rocksDBCheckpointDiffer = new RocksDBCheckpointDiffer(
<<<<<<< HEAD
            dbLocation.getParent() + OM_KEY_PREFIX + OM_SNAPSHOT_DIFF_DIR,
            OM_COMPACTION_BACKUP_DIR, OM_COMPACTION_LOG_DIR, dbLocation);
=======
            dbLocation.getParent(), dbCompactionSSTBackupDirName,
            dbCompactionLogDirName, dbLocation, maxTimeAllowedForSnapshotInDag,
            compactionDagDaemonInterval);
>>>>>>> 3e31e047
        rocksDBCheckpointDiffer.setRocksDBForCompactionTracking(dbOptions);
      } else {
        rocksDBCheckpointDiffer = null;
      }

      db = RocksDatabase.open(dbFile, dbOptions, writeOptions,
          families, readOnly);

      if (dbOptions.statistics() != null) {
        Map<String, String> jmxProperties = new HashMap<>();
        jmxProperties.put("dbName", dbJmxBeanName);
        statMBeanName = HddsUtils.registerWithJmxProperties(
            "Ozone", "RocksDbStore", jmxProperties,
            RocksDBStoreMBean.create(dbOptions.statistics(), dbJmxBeanName));
        if (statMBeanName == null) {
          LOG.warn("jmx registration failed during RocksDB init, db path :{}",
              dbJmxBeanName);
        } else {
          LOG.debug("jmx registration succeed during RocksDB init, db path :{}",
              dbJmxBeanName);
        }
      }

      //create checkpoints directory if not exists.
      checkpointsParentDir =
          Paths.get(dbLocation.getParent(), OM_CHECKPOINT_DIR).toString();
      File checkpointsDir = new File(checkpointsParentDir);
      if (!checkpointsDir.exists()) {
        boolean success = checkpointsDir.mkdir();
        if (!success) {
          throw new IOException(
              "Unable to create RocksDB checkpoint directory: " +
              checkpointsParentDir);
        }
      }

      //create snapshot directory if does not exist.
      snapshotsParentDir = Paths.get(dbLocation.getParent(),
          OM_SNAPSHOT_CHECKPOINT_DIR).toString();
      File snapshotsDir = new File(snapshotsParentDir);
      if (!snapshotsDir.exists()) {
        boolean success = snapshotsDir.mkdirs();
        if (!success) {
          throw new IOException(
              "Unable to create RocksDB snapshot directory: " +
              snapshotsParentDir);
        }
      }

      if (enableCompactionLog) {
        // Finish the initialization of compaction DAG tracker by setting the
        // sequence number as current compaction log filename.
        rocksDBCheckpointDiffer.setCurrentCompactionLog(
            db.getLatestSequenceNumber());
        // Load all previous compaction logs
        rocksDBCheckpointDiffer.loadAllCompactionLogs();
      }

      //Initialize checkpoint manager
      checkPointManager = new RDBCheckpointManager(db, dbLocation.getName());
      rdbMetrics = RDBMetrics.create();

    } catch (IOException | RocksDBException e) {
      String msg = "Failed init RocksDB, db path : " + dbFile.getAbsolutePath()
          + ", " + "exception :" + (e.getCause() == null ?
          e.getClass().getCanonicalName() + " " + e.getMessage() :
          e.getCause().getClass().getCanonicalName() + " " +
              e.getCause().getMessage());

      throw new IOException(msg, e);
    }

    if (LOG.isDebugEnabled()) {
      LOG.debug("RocksDB successfully opened.");
      LOG.debug("[Option] dbLocation= {}", dbLocation.getAbsolutePath());
      LOG.debug("[Option] createIfMissing = {}", dbOptions.createIfMissing());
      LOG.debug("[Option] maxOpenFiles= {}", dbOptions.maxOpenFiles());
    }
  }

  public String getSnapshotsParentDir() {
    return snapshotsParentDir;
  }

  public RocksDBCheckpointDiffer getRocksDBCheckpointDiffer() {
    return rocksDBCheckpointDiffer;
  }

  @Override
  public void compactDB() throws IOException {
    db.compactRange();
  }

  @Override
  public void close() throws IOException {
    if (statMBeanName != null) {
      MBeans.unregister(statMBeanName);
      statMBeanName = null;
    }

    RDBMetrics.unRegister();
    checkPointManager.close();
    db.close();
  }

  @Override
  public <K, V> void move(K key, Table<K, V> source,
                                Table<K, V> dest) throws IOException {
    try (BatchOperation batchOperation = initBatchOperation()) {

      V value = source.get(key);
      dest.putWithBatch(batchOperation, key, value);
      source.deleteWithBatch(batchOperation, key);
      commitBatchOperation(batchOperation);
    }
  }

  @Override
  public <K, V> void move(K key, V value, Table<K, V> source,
                                Table<K, V> dest) throws IOException {
    move(key, key, value, source, dest);
  }

  @Override
  public <K, V> void move(K sourceKey, K destKey, V value,
                                Table<K, V> source,
                                Table<K, V> dest) throws IOException {
    try (BatchOperation batchOperation = initBatchOperation()) {
      dest.putWithBatch(batchOperation, destKey, value);
      source.deleteWithBatch(batchOperation, sourceKey);
      commitBatchOperation(batchOperation);
    }
  }

  @Override
  public long getEstimatedKeyCount() throws IOException {
    return db.estimateNumKeys();
  }

  @Override
  public BatchOperation initBatchOperation() {
    return new RDBBatchOperation();
  }

  @Override
  public void commitBatchOperation(BatchOperation operation)
      throws IOException {
    ((RDBBatchOperation) operation).commit(db);
  }


  @VisibleForTesting
  protected ObjectName getStatMBeanName() {
    return statMBeanName;
  }

  @Override
  public Table<byte[], byte[]> getTable(String name) throws IOException {
    final ColumnFamily handle = db.getColumnFamily(name);
    if (handle == null) {
      throw new IOException("No such table in this DB. TableName : " + name);
    }
    return new RDBTable(this.db, handle, rdbMetrics);
  }

  @Override
  public <K, V> Table<K, V> getTable(String name,
      Class<K> keyType, Class<V> valueType) throws IOException {
    return new TypedTable<>(getTable(name), codecRegistry, keyType,
        valueType);
  }

  @Override
  public <K, V> Table<K, V> getTable(String name,
      Class<K> keyType, Class<V> valueType,
      TableCache.CacheType cacheType) throws IOException {
    return new TypedTable<>(getTable(name), codecRegistry, keyType,
        valueType, cacheType);
  }

  @Override
  public ArrayList<Table> listTables() {
    ArrayList<Table> returnList = new ArrayList<>();
    for (ColumnFamily family : getColumnFamilies()) {
      returnList.add(new RDBTable(db, family, rdbMetrics));
    }
    return returnList;
  }

  @Override
  public void flushDB() throws IOException {
    db.flush();
  }

  @Override
  public void flushLog(boolean sync) throws IOException {
    // for RocksDB it is sufficient to flush the WAL as entire db can
    // be reconstructed using it.
    db.flushWal(sync);
  }

  @Override
  public DBCheckpoint getCheckpoint(boolean flush) throws IOException {
    if (flush) {
      this.flushDB();
    }
    return checkPointManager.createCheckpoint(checkpointsParentDir);
  }

  public DBCheckpoint getSnapshot(String name) throws IOException {
    this.flushLog(true);
    return checkPointManager.createCheckpoint(snapshotsParentDir, name);
  }

  @Override
  public File getDbLocation() {
    return dbLocation;
  }

  @Override
  public Map<Integer, String> getTableNames() {
    Map<Integer, String> tableNames = new HashMap<>();
    StringCodec stringCodec = new StringCodec();

    for (ColumnFamily columnFamily : getColumnFamilies()) {
      tableNames.put(columnFamily.getID(), columnFamily.getName(stringCodec));
    }
    return tableNames;
  }

  public Collection<ColumnFamily> getColumnFamilies() {
    return db.getExtraColumnFamilies();
  }

  @Override
  public CodecRegistry getCodecRegistry() {
    return codecRegistry;
  }

  @Override
  public DBUpdatesWrapper getUpdatesSince(long sequenceNumber)
      throws SequenceNumberNotFoundException {
    return getUpdatesSince(sequenceNumber, Long.MAX_VALUE);
  }

  @Override
  public DBUpdatesWrapper getUpdatesSince(long sequenceNumber, long limitCount)
      throws SequenceNumberNotFoundException {
    if (limitCount <= 0) {
      throw new IllegalArgumentException("Illegal count for getUpdatesSince.");
    }
    DBUpdatesWrapper dbUpdatesWrapper = new DBUpdatesWrapper();
    try (ManagedTransactionLogIterator logIterator =
        db.getUpdatesSince(sequenceNumber)) {

      // If Recon's sequence number is out-of-date and the iterator is invalid,
      // throw SNNFE and let Recon fall back to full snapshot.
      // This could happen after OM restart.
      if (db.getLatestSequenceNumber() != sequenceNumber &&
          !logIterator.get().isValid()) {
        throw new SequenceNumberNotFoundException(
            "Invalid transaction log iterator when getting updates since "
                + "sequence number " + sequenceNumber);
      }

      // Only the first record needs to be checked if its seq number <
      // ( 1 + passed_in_sequence_number). For example, if seqNumber passed
      // in is 100, then we can read from the WAL ONLY if the first sequence
      // number is <= 101. If it is 102, then 101 may already be flushed to
      // SST. If it 99, we can skip 99 and 100, and then read from 101.

      boolean checkValidStartingSeqNumber = true;

      while (logIterator.get().isValid()) {
        BatchResult result = logIterator.get().getBatch();
        try {
          long currSequenceNumber = result.sequenceNumber();
          if (checkValidStartingSeqNumber &&
              currSequenceNumber > 1 + sequenceNumber) {
            throw new SequenceNumberNotFoundException("Unable to read data from"
                + " RocksDB wal to get delta updates. It may have already been"
                + " flushed to SSTs.");
          }
          // If the above condition was not satisfied, then it is OK to reset
          // the flag.
          checkValidStartingSeqNumber = false;
          if (currSequenceNumber <= sequenceNumber) {
            logIterator.get().next();
            continue;
          }
          dbUpdatesWrapper.addWriteBatch(result.writeBatch().data(),
              result.sequenceNumber());
          if (currSequenceNumber - sequenceNumber >= limitCount) {
            break;
          }
        } finally {
          result.writeBatch().close();
        }
        logIterator.get().next();
      }
    } catch (SequenceNumberNotFoundException e) {
      LOG.warn("Unable to get delta updates since sequenceNumber {}. "
              + "This exception will be thrown to the client",
          sequenceNumber, e);
      // Throw the exception back to Recon. Expect Recon to fall back to
      // full snapshot.
      throw e;
    } catch (RocksDBException | IOException e) {
      LOG.error("Unable to get delta updates since sequenceNumber {}. "
              + "This exception will not be thrown to the client ",
          sequenceNumber, e);
    }
    dbUpdatesWrapper.setLatestSequenceNumber(db.getLatestSequenceNumber());
    return dbUpdatesWrapper;
  }

  @Override
  public boolean isClosed() {
    return db.isClosed();
  }

  @VisibleForTesting
  public RocksDatabase getDb() {
    return db;
  }

  public String getProperty(String property) throws IOException {
    return db.getProperty(property);
  }

  public String getProperty(ColumnFamily family, String property)
      throws IOException {
    return db.getProperty(family, property);
  }

  public RDBMetrics getMetrics() {
    return rdbMetrics;
  }
}<|MERGE_RESOLUTION|>--- conflicted
+++ resolved
@@ -99,14 +99,9 @@
     try {
       if (enableCompactionLog) {
         rocksDBCheckpointDiffer = new RocksDBCheckpointDiffer(
-<<<<<<< HEAD
             dbLocation.getParent() + OM_KEY_PREFIX + OM_SNAPSHOT_DIFF_DIR,
-            OM_COMPACTION_BACKUP_DIR, OM_COMPACTION_LOG_DIR, dbLocation);
-=======
-            dbLocation.getParent(), dbCompactionSSTBackupDirName,
-            dbCompactionLogDirName, dbLocation, maxTimeAllowedForSnapshotInDag,
+            OM_COMPACTION_BACKUP_DIR, OM_COMPACTION_LOG_DIR, dbLocation, maxTimeAllowedForSnapshotInDag,
             compactionDagDaemonInterval);
->>>>>>> 3e31e047
         rocksDBCheckpointDiffer.setRocksDBForCompactionTracking(dbOptions);
       } else {
         rocksDBCheckpointDiffer = null;
