--- conflicted
+++ resolved
@@ -83,12 +83,8 @@
       throws IOException {
     this(dbFile, options, new ManagedWriteOptions(), families,
         new CodecRegistry(), false, 1000, null, false,
-<<<<<<< HEAD
-        TimeUnit.DAYS.toMillis(1), TimeUnit.HOURS.toMillis(1), true);
-=======
         TimeUnit.DAYS.toMillis(1), TimeUnit.HOURS.toMillis(1),
-        maxDbUpdatesSizeThreshold);
->>>>>>> 4cb0e68e
+        maxDbUpdatesSizeThreshold,true);
   }
 
   @SuppressWarnings("parameternumber")
@@ -98,11 +94,9 @@
                   String dbJmxBeanNameName, boolean enableCompactionLog,
                   long maxTimeAllowedForSnapshotInDag,
                   long compactionDagDaemonInterval,
-<<<<<<< HEAD
+                  long maxDbUpdatesSizeThreshold,
                   boolean createCheckpointDirs)
-=======
-                  long maxDbUpdatesSizeThreshold)
->>>>>>> 4cb0e68e
+
       throws IOException {
     Preconditions.checkNotNull(dbFile, "DB file location cannot be null");
     Preconditions.checkNotNull(families);
