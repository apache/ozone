/*
 * Licensed to the Apache Software Foundation (ASF) under one
 * or more contributor license agreements.  See the NOTICE file
 * distributed with this work for additional information
 * regarding copyright ownership.  The ASF licenses this file
 * to you under the Apache License, Version 2.0 (the
 * "License"); you may not use this file except in compliance
 *  with the License.  You may obtain a copy of the License at
 *
 *      http://www.apache.org/licenses/LICENSE-2.0
 *
 * Unless required by applicable law or agreed to in writing, software
 * distributed under the License is distributed on an "AS IS" BASIS,
 * WITHOUT WARRANTIES OR CONDITIONS OF ANY KIND, either express or implied.
 * See the License for the specific language governing permissions and
 * limitations under the License.
 *
 */

package org.apache.hadoop.hdds.utils.db;

import java.io.File;
import java.io.IOException;
import java.nio.file.Files;
import java.nio.file.Path;
import java.nio.file.Paths;
import java.util.ArrayList;
import java.util.Collection;
import java.util.HashMap;
import java.util.Map;
import java.util.Set;

<<<<<<< HEAD
import org.apache.hadoop.hdds.HddsUtils;
import org.apache.hadoop.hdds.conf.ConfigurationSource;
=======
import java.util.concurrent.TimeUnit;

>>>>>>> b54cc253
import org.apache.hadoop.hdds.utils.IOUtils;
import org.apache.hadoop.hdds.utils.RocksDBStoreMetrics;
import org.apache.hadoop.hdds.utils.db.cache.TableCache;
import org.apache.hadoop.hdds.utils.db.RocksDatabase.ColumnFamily;
import org.apache.hadoop.hdds.utils.db.managed.ManagedCompactRangeOptions;
import org.apache.hadoop.hdds.utils.db.managed.ManagedDBOptions;
import org.apache.hadoop.hdds.utils.db.managed.ManagedTransactionLogIterator;
import org.apache.hadoop.hdds.utils.db.managed.ManagedWriteOptions;
import org.apache.ozone.rocksdiff.RocksDBCheckpointDiffer;

import com.google.common.annotations.VisibleForTesting;
import com.google.common.base.Preconditions;
import org.rocksdb.RocksDBException;

import org.rocksdb.TransactionLogIterator.BatchResult;
import org.slf4j.Logger;
import org.slf4j.LoggerFactory;

import static org.apache.hadoop.ozone.OzoneConsts.OM_CHECKPOINT_DIR;
import static org.apache.hadoop.ozone.OzoneConsts.OM_KEY_PREFIX;
import static org.apache.hadoop.ozone.OzoneConsts.OM_SNAPSHOT_CHECKPOINT_DIR;
import static org.apache.hadoop.ozone.OzoneConsts.OM_SNAPSHOT_DIFF_DIR;
import static org.apache.hadoop.ozone.OzoneConsts.DB_COMPACTION_LOG_DIR;
import static org.apache.hadoop.ozone.OzoneConsts.DB_COMPACTION_SST_BACKUP_DIR;
import static org.apache.hadoop.ozone.OzoneConsts.SNAPSHOT_INFO_TABLE;

/**
 * RocksDB Store that supports creating Tables in DB.
 */
public class RDBStore implements DBStore {
  private static final Logger LOG =
      LoggerFactory.getLogger(RDBStore.class);
  private final RocksDatabase db;
  private final File dbLocation;
  private final CodecRegistry codecRegistry;
  private RocksDBStoreMetrics metrics;
  private final RDBCheckpointManager checkPointManager;
  private final String checkpointsParentDir;
  private final String snapshotsParentDir;
  private final RDBMetrics rdbMetrics;
  private final RocksDBCheckpointDiffer rocksDBCheckpointDiffer;
  private final String dbJmxBeanName;

  // this is to track the total size of dbUpdates data since sequence
  // number in request to avoid increase in heap memory.
  private long maxDbUpdatesSizeThreshold;

  @VisibleForTesting
  public RDBStore(File dbFile, ManagedDBOptions options,
                  Set<TableConfig> families,
                  long maxDbUpdatesSizeThreshold)
      throws IOException {
    this(dbFile, options, new ManagedWriteOptions(), families,
        new CodecRegistry(), false, 1000, null, false,
<<<<<<< HEAD
        maxDbUpdatesSizeThreshold, null);
=======
        TimeUnit.DAYS.toMillis(1), TimeUnit.HOURS.toMillis(1),
        maxDbUpdatesSizeThreshold, true);
>>>>>>> b54cc253
  }

  @SuppressWarnings("parameternumber")
  public RDBStore(File dbFile, ManagedDBOptions dbOptions,
                  ManagedWriteOptions writeOptions, Set<TableConfig> families,
                  CodecRegistry registry, boolean readOnly, int maxFSSnapshots,
                  String dbJmxBeanNameName, boolean enableCompactionLog,
<<<<<<< HEAD
                  long maxDbUpdatesSizeThreshold,
                  ConfigurationSource configuration)
=======
                  long maxTimeAllowedForSnapshotInDag,
                  long compactionDagDaemonInterval,
                  long maxDbUpdatesSizeThreshold,
                  boolean createCheckpointDirs)

>>>>>>> b54cc253
      throws IOException {
    Preconditions.checkNotNull(dbFile, "DB file location cannot be null");
    Preconditions.checkNotNull(families);
    Preconditions.checkArgument(!families.isEmpty());
    this.maxDbUpdatesSizeThreshold = maxDbUpdatesSizeThreshold;
    codecRegistry = registry;
    dbLocation = dbFile;
    dbJmxBeanName = dbJmxBeanNameName == null ? dbFile.getName() :
        dbJmxBeanNameName;

    try {
      if (enableCompactionLog) {
        rocksDBCheckpointDiffer = new RocksDBCheckpointDiffer(
            dbLocation.getParent() + OM_KEY_PREFIX + OM_SNAPSHOT_DIFF_DIR,
            DB_COMPACTION_SST_BACKUP_DIR, DB_COMPACTION_LOG_DIR,
            dbLocation.toString(), configuration);
        rocksDBCheckpointDiffer.setRocksDBForCompactionTracking(dbOptions);
      } else {
        rocksDBCheckpointDiffer = null;
      }

      db = RocksDatabase.open(dbFile, dbOptions, writeOptions,
          families, readOnly);

      // dbOptions.statistics() only contribute to part of RocksDB metrics in
      // Ozone. Enable RocksDB metrics even dbOptions.statistics() is off.
      metrics = RocksDBStoreMetrics.create(dbOptions.statistics(), db,
          dbJmxBeanName);
      if (metrics == null) {
        LOG.warn("Metrics registration failed during RocksDB init, " +
            "db path :{}", dbJmxBeanName);
      } else {
        LOG.debug("Metrics registration succeed during RocksDB init, " +
            "db path :{}", dbJmxBeanName);
      }

      //create checkpoints directory if not exists.
      if (!createCheckpointDirs) {
        checkpointsParentDir = null;
      } else {
        Path checkpointsParentDirPath =
            Paths.get(dbLocation.getParent(), OM_CHECKPOINT_DIR);
        checkpointsParentDir = checkpointsParentDirPath.toString();
        Files.createDirectories(checkpointsParentDirPath);
      }
      //create snapshot checkpoint directory if does not exist.
      if (!createCheckpointDirs) {
        snapshotsParentDir = null;
      } else {
        Path snapshotsParentDirPath =
            Paths.get(dbLocation.getParent(), OM_SNAPSHOT_CHECKPOINT_DIR);
        snapshotsParentDir = snapshotsParentDirPath.toString();
        Files.createDirectories(snapshotsParentDirPath);
      }

      if (enableCompactionLog) {
        ColumnFamily ssInfoTableCF = db.getColumnFamily(SNAPSHOT_INFO_TABLE);
        Preconditions.checkNotNull(ssInfoTableCF,
            "SnapshotInfoTable column family handle should not be null");
        // Set CF handle in differ to be used in DB listener
        rocksDBCheckpointDiffer.setSnapshotInfoTableCFHandle(
            ssInfoTableCF.getHandle());
        // Finish the initialization of compaction DAG tracker by setting the
        // sequence number as current compaction log filename.
        rocksDBCheckpointDiffer.setCurrentCompactionLog(
            db.getLatestSequenceNumber());
        // Load all previous compaction logs
        rocksDBCheckpointDiffer.loadAllCompactionLogs();
      }

      //Initialize checkpoint manager
      checkPointManager = new RDBCheckpointManager(db, dbLocation.getName());
      rdbMetrics = RDBMetrics.create();

    } catch (IOException | RocksDBException e) {
      String msg = "Failed init RocksDB, db path : " + dbFile.getAbsolutePath()
          + ", " + "exception :" + (e.getCause() == null ?
          e.getClass().getCanonicalName() + " " + e.getMessage() :
          e.getCause().getClass().getCanonicalName() + " " +
              e.getCause().getMessage());

      throw new IOException(msg, e);
    }

    if (LOG.isDebugEnabled()) {
      LOG.debug("RocksDB successfully opened.");
      LOG.debug("[Option] dbLocation= {}", dbLocation.getAbsolutePath());
      LOG.debug("[Option] createIfMissing = {}", dbOptions.createIfMissing());
      LOG.debug("[Option] maxOpenFiles= {}", dbOptions.maxOpenFiles());
    }
  }

  public String getSnapshotsParentDir() {
    return snapshotsParentDir;
  }

  public RocksDBCheckpointDiffer getRocksDBCheckpointDiffer() {
    return rocksDBCheckpointDiffer;
  }

  @Override
  public void compactDB() throws IOException {
    try (ManagedCompactRangeOptions options =
             new ManagedCompactRangeOptions()) {
      db.compactDB(options);
    }
  }

  @Override
  public void close() throws IOException {
    if (metrics != null) {
      metrics.unregister();
      metrics = null;
    }

    RDBMetrics.unRegister();
    checkPointManager.close();
    IOUtils.closeQuietly(rocksDBCheckpointDiffer);
    db.close();
  }

  @Override
  public <K, V> void move(K key, Table<K, V> source,
                                Table<K, V> dest) throws IOException {
    try (BatchOperation batchOperation = initBatchOperation()) {

      V value = source.get(key);
      dest.putWithBatch(batchOperation, key, value);
      source.deleteWithBatch(batchOperation, key);
      commitBatchOperation(batchOperation);
    }
  }

  @Override
  public <K, V> void move(K key, V value, Table<K, V> source,
                                Table<K, V> dest) throws IOException {
    move(key, key, value, source, dest);
  }

  @Override
  public <K, V> void move(K sourceKey, K destKey, V value,
                                Table<K, V> source,
                                Table<K, V> dest) throws IOException {
    try (BatchOperation batchOperation = initBatchOperation()) {
      dest.putWithBatch(batchOperation, destKey, value);
      source.deleteWithBatch(batchOperation, sourceKey);
      commitBatchOperation(batchOperation);
    }
  }

  @Override
  public long getEstimatedKeyCount() throws IOException {
    return db.estimateNumKeys();
  }

  @Override
  public BatchOperation initBatchOperation() {
    return new RDBBatchOperation();
  }

  @Override
  public void commitBatchOperation(BatchOperation operation)
      throws IOException {
    ((RDBBatchOperation) operation).commit(db);
  }

  @Override
  public Table<byte[], byte[]> getTable(String name) throws IOException {
    final ColumnFamily handle = db.getColumnFamily(name);
    if (handle == null) {
      throw new IOException("No such table in this DB. TableName : " + name);
    }
    return new RDBTable(this.db, handle, rdbMetrics);
  }

  @Override
  public <K, V> Table<K, V> getTable(String name,
      Class<K> keyType, Class<V> valueType) throws IOException {
    return new TypedTable<>(getTable(name), codecRegistry, keyType,
        valueType);
  }

  @Override
  public <K, V> Table<K, V> getTable(String name,
      Class<K> keyType, Class<V> valueType,
      TableCache.CacheType cacheType) throws IOException {
    return new TypedTable<>(getTable(name), codecRegistry, keyType,
        valueType, cacheType);
  }

  @Override
  public ArrayList<Table> listTables() {
    ArrayList<Table> returnList = new ArrayList<>();
    for (ColumnFamily family : getColumnFamilies()) {
      returnList.add(new RDBTable(db, family, rdbMetrics));
    }
    return returnList;
  }

  @Override
  public void flushDB() throws IOException {
    db.flush();
  }

  @Override
  public void flushLog(boolean sync) throws IOException {
    // for RocksDB it is sufficient to flush the WAL as entire db can
    // be reconstructed using it.
    db.flushWal(sync);
  }

  @Override
  public DBCheckpoint getCheckpoint(boolean flush) throws IOException {
    if (flush) {
      this.flushDB();
    }
    return checkPointManager.createCheckpoint(checkpointsParentDir);
  }

  public DBCheckpoint getSnapshot(String name) throws IOException {
    this.flushLog(true);
    return checkPointManager.createCheckpoint(snapshotsParentDir, name);
  }

  @Override
  public File getDbLocation() {
    return dbLocation;
  }

  @Override
  public Map<Integer, String> getTableNames() {
    Map<Integer, String> tableNames = new HashMap<>();
    StringCodec stringCodec = new StringCodec();

    for (ColumnFamily columnFamily : getColumnFamilies()) {
      tableNames.put(columnFamily.getID(), columnFamily.getName(stringCodec));
    }
    return tableNames;
  }

  public Collection<ColumnFamily> getColumnFamilies() {
    return db.getExtraColumnFamilies();
  }

  @Override
  public CodecRegistry getCodecRegistry() {
    return codecRegistry;
  }

  @Override
  public DBUpdatesWrapper getUpdatesSince(long sequenceNumber)
      throws SequenceNumberNotFoundException {
    return getUpdatesSince(sequenceNumber, Long.MAX_VALUE);
  }

  @Override
  public DBUpdatesWrapper getUpdatesSince(long sequenceNumber, long limitCount)
      throws SequenceNumberNotFoundException {
    if (limitCount <= 0) {
      throw new IllegalArgumentException("Illegal count for getUpdatesSince.");
    }
    long cumulativeDBUpdateLogBatchSize = 0L;
    DBUpdatesWrapper dbUpdatesWrapper = new DBUpdatesWrapper();
    try (ManagedTransactionLogIterator logIterator =
        db.getUpdatesSince(sequenceNumber)) {

      // If Recon's sequence number is out-of-date and the iterator is invalid,
      // throw SNNFE and let Recon fall back to full snapshot.
      // This could happen after OM restart.
      if (db.getLatestSequenceNumber() != sequenceNumber &&
          !logIterator.get().isValid()) {
        throw new SequenceNumberNotFoundException(
            "Invalid transaction log iterator when getting updates since "
                + "sequence number " + sequenceNumber);
      }

      // Only the first record needs to be checked if its seq number <
      // ( 1 + passed_in_sequence_number). For example, if seqNumber passed
      // in is 100, then we can read from the WAL ONLY if the first sequence
      // number is <= 101. If it is 102, then 101 may already be flushed to
      // SST. If it 99, we can skip 99 and 100, and then read from 101.

      boolean checkValidStartingSeqNumber = true;

      while (logIterator.get().isValid()) {
        BatchResult result = logIterator.get().getBatch();
        try {
          long currSequenceNumber = result.sequenceNumber();
          if (checkValidStartingSeqNumber &&
              currSequenceNumber > 1 + sequenceNumber) {
            throw new SequenceNumberNotFoundException("Unable to read data from"
                + " RocksDB wal to get delta updates. It may have already been"
                + " flushed to SSTs.");
          }
          // If the above condition was not satisfied, then it is OK to reset
          // the flag.
          checkValidStartingSeqNumber = false;
          if (currSequenceNumber <= sequenceNumber) {
            logIterator.get().next();
            continue;
          }
          dbUpdatesWrapper.addWriteBatch(result.writeBatch().data(),
              result.sequenceNumber());
          if (currSequenceNumber - sequenceNumber >= limitCount) {
            break;
          }
          cumulativeDBUpdateLogBatchSize += result.writeBatch().getDataSize();
          if (cumulativeDBUpdateLogBatchSize >= maxDbUpdatesSizeThreshold) {
            break;
          }
        } finally {
          result.writeBatch().close();
        }
        logIterator.get().next();
      }
    } catch (SequenceNumberNotFoundException e) {
      LOG.warn("Unable to get delta updates since sequenceNumber {}. "
              + "This exception will be thrown to the client",
          sequenceNumber, e);
      dbUpdatesWrapper.setDBUpdateSuccess(false);
      // Throw the exception back to Recon. Expect Recon to fall back to
      // full snapshot.
      throw e;
    } catch (RocksDBException | IOException e) {
      LOG.error("Unable to get delta updates since sequenceNumber {}. "
              + "This exception will not be thrown to the client ",
          sequenceNumber, e);
      dbUpdatesWrapper.setDBUpdateSuccess(false);
    }
    dbUpdatesWrapper.setLatestSequenceNumber(db.getLatestSequenceNumber());
    return dbUpdatesWrapper;
  }

  @Override
  public boolean isClosed() {
    return db.isClosed();
  }

  @VisibleForTesting
  public RocksDatabase getDb() {
    return db;
  }

  public String getProperty(String property) throws IOException {
    return db.getProperty(property);
  }

  public String getProperty(ColumnFamily family, String property)
      throws IOException {
    return db.getProperty(family, property);
  }

  public RDBMetrics getMetrics() {
    return rdbMetrics;
  }
}<|MERGE_RESOLUTION|>--- conflicted
+++ resolved
@@ -30,13 +30,8 @@
 import java.util.Map;
 import java.util.Set;
 
-<<<<<<< HEAD
 import org.apache.hadoop.hdds.HddsUtils;
 import org.apache.hadoop.hdds.conf.ConfigurationSource;
-=======
-import java.util.concurrent.TimeUnit;
-
->>>>>>> b54cc253
 import org.apache.hadoop.hdds.utils.IOUtils;
 import org.apache.hadoop.hdds.utils.RocksDBStoreMetrics;
 import org.apache.hadoop.hdds.utils.db.cache.TableCache;
@@ -91,12 +86,7 @@
       throws IOException {
     this(dbFile, options, new ManagedWriteOptions(), families,
         new CodecRegistry(), false, 1000, null, false,
-<<<<<<< HEAD
-        maxDbUpdatesSizeThreshold, null);
-=======
-        TimeUnit.DAYS.toMillis(1), TimeUnit.HOURS.toMillis(1),
-        maxDbUpdatesSizeThreshold, true);
->>>>>>> b54cc253
+        maxDbUpdatesSizeThreshold, true, null);
   }
 
   @SuppressWarnings("parameternumber")
@@ -104,16 +94,10 @@
                   ManagedWriteOptions writeOptions, Set<TableConfig> families,
                   CodecRegistry registry, boolean readOnly, int maxFSSnapshots,
                   String dbJmxBeanNameName, boolean enableCompactionLog,
-<<<<<<< HEAD
                   long maxDbUpdatesSizeThreshold,
+                  boolean createCheckpointDirs,
                   ConfigurationSource configuration)
-=======
-                  long maxTimeAllowedForSnapshotInDag,
-                  long compactionDagDaemonInterval,
-                  long maxDbUpdatesSizeThreshold,
-                  boolean createCheckpointDirs)
-
->>>>>>> b54cc253
+
       throws IOException {
     Preconditions.checkNotNull(dbFile, "DB file location cannot be null");
     Preconditions.checkNotNull(families);
