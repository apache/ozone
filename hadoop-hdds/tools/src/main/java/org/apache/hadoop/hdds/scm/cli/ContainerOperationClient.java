--- conflicted
+++ resolved
@@ -557,8 +557,6 @@
   }
 
   @Override
-<<<<<<< HEAD
-=======
   public DecommissionScmResponseProto decommissionScm(
       String scmId)
       throws IOException {
@@ -566,7 +564,6 @@
   }
 
   @Override
->>>>>>> d40978bd
   public List<HddsProtos.DatanodeDiskBalancerInfoProto> getDiskBalancerReport(
       int count) throws IOException {
     return storageContainerLocationClient.getDiskBalancerReport(count,
