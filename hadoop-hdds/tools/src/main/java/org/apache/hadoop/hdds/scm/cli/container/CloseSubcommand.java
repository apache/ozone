--- conflicted
+++ resolved
@@ -24,14 +24,9 @@
 import org.apache.hadoop.hdds.scm.cli.ScmSubcommand;
 import org.apache.hadoop.hdds.scm.client.ScmClient;
 
-<<<<<<< HEAD
-=======
-import static org.apache.hadoop.hdds.scm.cli.container.ContainerCommands.checkContainerExists;
-
 import org.slf4j.Logger;
 import org.slf4j.LoggerFactory;
 import picocli.CommandLine;
->>>>>>> 82d27595
 import picocli.CommandLine.Command;
 import picocli.CommandLine.Parameters;
 
@@ -56,10 +51,6 @@
 
   @Override
   public void execute(ScmClient scmClient) throws IOException {
-<<<<<<< HEAD
-    scmClient.closeContainer(containerId);
-=======
-    checkContainerExists(scmClient, containerId);
     try {
       scmClient.closeContainer(containerId);
     } catch (IOException ioe) {
@@ -72,7 +63,6 @@
         LOG.error("Unable to close container", ioe);
       }
     }
->>>>>>> 82d27595
   }
 
 }