/*
 * Licensed to the Apache Software Foundation (ASF) under one
 * or more contributor license agreements.  See the NOTICE file
 * distributed with this work for additional information
 * regarding copyright ownership.  The ASF licenses this file
 * to you under the Apache License, Version 2.0 (the
 * "License"); you may not use this file except in compliance
 * with the License.  You may obtain a copy of the License at
 * <p>
 * http://www.apache.org/licenses/LICENSE-2.0
 * <p>
 * Unless required by applicable law or agreed to in writing, software
 * distributed under the License is distributed on an "AS IS" BASIS,
 * WITHOUT WARRANTIES OR CONDITIONS OF ANY KIND, either express or implied.
 * See the License for the specific language governing permissions and
 * limitations under the License.
 */
package org.apache.hadoop.hdds.conf;

import java.lang.reflect.Field;
import java.lang.reflect.InvocationTargetException;
import java.lang.reflect.Method;
import java.lang.reflect.Modifier;
import java.util.Deque;
import java.util.LinkedList;
import java.util.Optional;
import java.util.stream.Stream;

/**
 * Reflection utilities for configuration injection.
 */
public final class ConfigurationReflectionUtil {

  private ConfigurationReflectionUtil() {
  }

  public static <T> void injectConfiguration(
      ConfigurationSource configuration,
      Class<T> configurationClass,
      T configObject, String prefix) {
    injectConfigurationToObject(configuration, configurationClass, configObject,
        prefix);
    Class<? super T> superClass = configurationClass.getSuperclass();
    while (superClass != null) {
      injectConfigurationToObject(configuration, superClass, configObject,
          prefix);
      superClass = superClass.getSuperclass();
    }
  }

  public static <T> void injectConfigurationToObject(ConfigurationSource from,
      Class<T> configurationClass,
      T configuration,
      String prefix) {
    for (Field field : configurationClass.getDeclaredFields()) {
      if (field.isAnnotationPresent(Config.class)) {
        if ((field.getModifiers() & Modifier.FINAL) != 0) {
          throw new ConfigurationException(String.format(
              "Trying to set final field %s#%s, probably indicates misplaced " +
                  "@Config annotation",
              configurationClass.getSimpleName(), field.getName()));
        }

        String fieldLocation =
            configurationClass + "." + field.getName();

        Config configAnnotation = field.getAnnotation(Config.class);

        String key = prefix + "." + configAnnotation.key();

        ConfigType type = configAnnotation.type();

        if (type == ConfigType.AUTO) {
          type = detectConfigType(field.getType(), fieldLocation);
        }

        //Note: default value is handled by ozone-default.xml. Here we can
        //use any default.
        try {
          switch (type) {
          case STRING:
            forcedFieldSet(field, configuration, from.get(key));
            break;
          case INT:
            forcedFieldSet(field, configuration, from.getInt(key, 0));
            break;
          case BOOLEAN:
            forcedFieldSet(field, configuration, from.getBoolean(key, false));
            break;
          case LONG:
            forcedFieldSet(field, configuration, from.getLong(key, 0));
            break;
          case TIME:
            forcedFieldSet(field, configuration,
                from.getTimeDuration(key, "0s", configAnnotation.timeUnit()));
            break;
<<<<<<< HEAD
          case SIZE:
            forcedFieldSet(field, configuration,
                from.getStorageSize(key, "0B", configAnnotation.sizeUnit()));
=======
          case CLASS:
            forcedFieldSet(field, configuration,
                from.getClass(key, Object.class));
>>>>>>> fdb5a56b
            break;
          default:
            throw new ConfigurationException(
                "Unsupported ConfigType " + type + " on " + fieldLocation);
          }
        } catch (IllegalAccessException e) {
          throw new ConfigurationException(
              "Can't inject configuration to " + fieldLocation, e);
        }

      }
    }
  }

  /**
   * Set the value of one field even if it's private.
   */
  private static <T> void forcedFieldSet(Field field, T object, Object value)
      throws IllegalAccessException {
    boolean accessChanged = false;
    if (!field.isAccessible()) {
      field.setAccessible(true);
      accessChanged = true;
    }
    field.set(object, value);
    if (accessChanged) {
      field.setAccessible(false);
    }
  }

  private static ConfigType detectConfigType(Class<?> parameterType,
      String methodLocation) {
    ConfigType type;
    if (parameterType == String.class) {
      type = ConfigType.STRING;
    } else if (parameterType == Integer.class || parameterType == int.class) {
      type = ConfigType.INT;
    } else if (parameterType == Long.class || parameterType == long.class) {
      type = ConfigType.LONG;
    } else if (parameterType == Boolean.class
        || parameterType == boolean.class) {
      type = ConfigType.BOOLEAN;
    } else if (parameterType == Class.class) {
      type = ConfigType.CLASS;
    } else {
      throw new ConfigurationException(
          "Unsupported configuration type " + parameterType + " in "
              + methodLocation);
    }
    return type;
  }

  public static <T> void callPostConstruct(Class<T> configurationClass,
      T configObject) {
    for (Method method : configurationClass.getMethods()) {
      if (method.isAnnotationPresent(PostConstruct.class)) {
        try {
          method.invoke(configObject);
        } catch (IllegalAccessException ex) {
          throw new IllegalArgumentException(
              "@PostConstruct method in " + configurationClass
                  + " is not accessible");
        } catch (InvocationTargetException e) {
          if (e.getCause() instanceof RuntimeException) {
            throw (RuntimeException) e.getCause();
          } else {
            throw new IllegalArgumentException(
                "@PostConstruct can't be executed on " + configurationClass
                    + " after configObject "
                    + "injection", e);
          }
        }
      }
    }
  }

  public static <T> void updateConfiguration(ConfigurationTarget config,
      T object, String prefix) {

    Class<?> configClass = object.getClass();
    Deque<Class<?>> classes = new LinkedList<>();
    classes.addLast(configClass);
    Class<?> superclass = configClass.getSuperclass();
    while (superclass != null) {
      classes.addFirst(superclass);
      superclass = superclass.getSuperclass();
    }

    for (Class<?> cl : classes) {
      updateConfigurationFromObject(config, cl, object, prefix);
    }
  }

  private static <T> void updateConfigurationFromObject(
      ConfigurationTarget config, Class<?> configClass, T configObject,
      String prefix) {

    for (Field field : configClass.getDeclaredFields()) {
      if (field.isAnnotationPresent(Config.class)) {
        Config configAnnotation = field.getAnnotation(Config.class);
        String fieldLocation = configClass + "." + field.getName();
        String key = prefix + "." + configAnnotation.key();
        ConfigType type = configAnnotation.type();

        if (type == ConfigType.AUTO) {
          type = detectConfigType(field.getType(), fieldLocation);
        }

        //Note: default value is handled by ozone-default.xml. Here we can
        //use any default.
        boolean accessChanged = false;
        try {
          if (!field.isAccessible()) {
            field.setAccessible(true);
            accessChanged = true;
          }
          switch (type) {
          case STRING:
            Object value = field.get(configObject);
            if (value != null) {
              config.set(key, String.valueOf(value));
            }
            break;
          case INT:
            config.setInt(key, field.getInt(configObject));
            break;
          case BOOLEAN:
            config.setBoolean(key, field.getBoolean(configObject));
            break;
          case LONG:
            config.setLong(key, field.getLong(configObject));
            break;
          case TIME:
            config.setTimeDuration(key, field.getLong(configObject),
                configAnnotation.timeUnit());
            break;
          case CLASS:
            Object valueClass = field.get(configObject);
            if (valueClass instanceof Class<?>) {
              config.set(key, ((Class<?>) valueClass).getName());
            }
            break;
          default:
            throw new ConfigurationException(
                "Unsupported ConfigType " + type + " on " + fieldLocation);
          }
        } catch (IllegalAccessException e) {
          throw new ConfigurationException(
              "Can't inject configuration to " + fieldLocation, e);
        } finally {
          if (accessChanged) {
            field.setAccessible(false);
          }
        }
      }
    }
  }

  public static Optional<String> getDefaultValue(Class<?> configClass,
      String fieldName) {
    return findFieldConfigAnnotationByName(configClass, fieldName)
        .map(Config::defaultValue);
  }

  public static Optional<String> getKey(Class<?> configClass,
      String fieldName) {
    ConfigGroup configGroup =
        configClass.getAnnotation(ConfigGroup.class);

    return findFieldConfigAnnotationByName(configClass,
        fieldName).map(
            config -> configGroup == null ? config.key()
                : configGroup.prefix() + "." + config.key());
  }

  public static Optional<ConfigType> getType(Class<?> configClass,
      String fieldName) {
    return findFieldConfigAnnotationByName(configClass, fieldName)
        .map(Config::type);
  }

  private static Optional<Config> findFieldConfigAnnotationByName(
      final Class<?> configClass, String fieldName) {
    Class<?> theClass = configClass;
    while (theClass != null) {
      Optional<Config> config = Stream.of(theClass.getDeclaredFields())
          .filter(f -> f.getName().equals(fieldName))
          .findFirst()
          .map(f -> f.getAnnotation(Config.class));

      if (config.isPresent()) {
        return config;
      }

      theClass = theClass.getSuperclass();
      if (Object.class.equals(theClass)) {
        theClass = null;
      }
    }
    return Optional.empty();
  }
}<|MERGE_RESOLUTION|>--- conflicted
+++ resolved
@@ -94,15 +94,12 @@
             forcedFieldSet(field, configuration,
                 from.getTimeDuration(key, "0s", configAnnotation.timeUnit()));
             break;
-<<<<<<< HEAD
           case SIZE:
             forcedFieldSet(field, configuration,
                 from.getStorageSize(key, "0B", configAnnotation.sizeUnit()));
-=======
           case CLASS:
             forcedFieldSet(field, configuration,
                 from.getClass(key, Object.class));
->>>>>>> fdb5a56b
             break;
           default:
             throw new ConfigurationException(
