--- conflicted
+++ resolved
@@ -101,19 +101,11 @@
   @Test
   public void getConfigurationObject() {
     OzoneConfiguration ozoneConfig = new OzoneConfiguration();
-<<<<<<< HEAD
-    ozoneConfig.set("fake.scm.client.address", "address");
-    ozoneConfig.set("fake.scm.client.bind.host", "host");
-    ozoneConfig.setBoolean("fake.scm.client.enabled", true);
-    ozoneConfig.setInt("fake.scm.client.port", 5555);
-    ozoneConfig.setTimeDuration("fake.scm.client.wait", 10, TimeUnit.MINUTES);
-=======
     ozoneConfig.set("test.scm.client.address", "address");
     ozoneConfig.set("test.scm.client.bind.host", "host");
     ozoneConfig.setBoolean("test.scm.client.enabled", true);
     ozoneConfig.setInt("test.scm.client.port", 5555);
     ozoneConfig.setTimeDuration("test.scm.client.wait", 10, TimeUnit.MINUTES);
->>>>>>> 9f2818c3
 
     SimpleConfiguration configuration =
         ozoneConfig.getObject(SimpleConfiguration.class);
