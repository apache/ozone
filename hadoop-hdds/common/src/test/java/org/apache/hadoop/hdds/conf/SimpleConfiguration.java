--- conflicted
+++ resolved
@@ -22,11 +22,7 @@
 /**
  * Example configuration to test the configuration injection.
  */
-<<<<<<< HEAD
-@ConfigGroup(prefix = "fake.scm.client")
-=======
 @ConfigGroup(prefix = "test.scm.client")
->>>>>>> 9f2818c3
 public class SimpleConfiguration {
 
   private String clientAddress;
