<?xml version="1.0" encoding="UTF-8"?>
<?xml-stylesheet type="text/xsl" href="configuration.xsl"?>
<!--
   Licensed to the Apache Software Foundation (ASF) under one or more
   contributor license agreements.  See the NOTICE file distributed with
   this work for additional information regarding copyright ownership.
   The ASF licenses this file to You under the Apache License, Version 2.0
   (the "License"); you may not use this file except in compliance with
   the License.  You may obtain a copy of the License at

       http://www.apache.org/licenses/LICENSE-2.0

   Unless required by applicable law or agreed to in writing, software
   distributed under the License is distributed on an "AS IS" BASIS,
   WITHOUT WARRANTIES OR CONDITIONS OF ANY KIND, either express or implied.
   See the License for the specific language governing permissions and
   limitations under the License.
-->
<!-- Do not modify this file directly.  Instead, copy entries that you -->
<!-- wish to modify from this file into ozone-site.xml and change them -->
<!-- there.  If ozone-site.xml does not already exist, create it.      -->

<!--Tags supported are OZONE, CBLOCK, MANAGEMENT, SECURITY, PERFORMANCE,   -->
<!--DEBUG, CLIENT, SERVER, OM, SCM, CRITICAL, RATIS, CONTAINER, REQUIRED, -->
<!--REST, STORAGE, PIPELINE, STANDALONE                                    -->

<configuration>

  <!--Container Settings used by Datanode-->
  <property>
    <name>ozone.container.cache.size</name>
    <value>1024</value>
    <tag>PERFORMANCE, CONTAINER, STORAGE</tag>
    <description>The open container is cached on the data node side. We maintain
      an LRU
      cache for caching the recently used containers. This setting controls the
      size of that cache.
    </description>
  </property>
  <property>
    <name>ozone.container.cache.lock.stripes</name>
    <value>1024</value>
    <tag>PERFORMANCE, CONTAINER, STORAGE</tag>
    <description>Container DB open is an exclusive operation. We use a stripe
      lock to guarantee that different threads can open different container DBs
      concurrently, while for one container DB, only one thread can open it at
      the same time. This setting controls the lock stripes.
    </description>
  </property>
  <property>
    <name>dfs.container.ipc</name>
    <value>9859</value>
    <tag>OZONE, CONTAINER, MANAGEMENT</tag>
    <description>The ipc port number of container.</description>
  </property>
  <property>
    <name>dfs.container.ipc.random.port</name>
    <value>false</value>
    <tag>OZONE, DEBUG, CONTAINER</tag>
    <description>Allocates a random free port for ozone container. This is used
      only while
      running unit tests.
    </description>
  </property>
  <property>
    <name>dfs.container.chunk.write.sync</name>
    <value>false</value>
    <tag>OZONE, CONTAINER, MANAGEMENT</tag>
    <description>Determines whether the chunk writes in the container happen as
      sync I/0 or buffered I/O operation.
    </description>
  </property>
  <property>
    <name>dfs.container.ratis.statemachinedata.sync.timeout</name>
    <value>10s</value>
    <tag>OZONE, DEBUG, CONTAINER, RATIS</tag>
    <description>Timeout for StateMachine data writes by Ratis.
    </description>
  </property>
  <property>
    <name>dfs.container.ratis.statemachinedata.sync.retries</name>
    <value>-1</value>
    <tag>OZONE, DEBUG, CONTAINER, RATIS</tag>
    <description>Number of times the WriteStateMachineData op will be tried
      before failing, if this value is -1, then this retries indefinitely.
    </description>
  </property>
  <property>
    <name>dfs.container.ratis.log.queue.num-elements</name>
    <value>1024</value>
    <tag>OZONE, DEBUG, CONTAINER, RATIS</tag>
    <description>Limit for the number of operations in Ratis Log Worker.
    </description>
  </property>
  <property>
    <name>dfs.container.ratis.log.queue.byte-limit</name>
    <value>4GB</value>
    <tag>OZONE, DEBUG, CONTAINER, RATIS</tag>
    <description>Byte limit for Ratis Log Worker queue.
    </description>
  </property>
  <property>
    <name>dfs.container.ratis.log.appender.queue.num-elements</name>
    <value>1</value>
    <tag>OZONE, DEBUG, CONTAINER, RATIS</tag>
    <description>Limit for number of append entries in ratis leader's
      log appender queue.
    </description>
  </property>
  <property>
    <name>dfs.container.ratis.log.appender.queue.byte-limit</name>
    <value>32MB</value>
    <tag>OZONE, DEBUG, CONTAINER, RATIS</tag>
    <description>Byte limit for ratis leader's log appender queue.
    </description>
  </property>
  <property>
    <name>dfs.container.ratis.log.purge.gap</name>
    <value>1000000</value>
    <tag>OZONE, DEBUG, CONTAINER, RATIS</tag>
    <description>Purge gap between the last purged commit index
      and the current index, when the leader decides to purge its log.
    </description>
  </property>
  <property>
    <name>dfs.container.ratis.datanode.storage.dir</name>
    <value/>
    <tag>OZONE, CONTAINER, STORAGE, MANAGEMENT, RATIS</tag>
    <description>This directory is used for storing Ratis metadata like logs. If
      this is
      not set then default metadata dirs is used. A warning will be logged if
      this not set. Ideally, this should be mapped to a fast disk like an SSD.
    </description>
  </property>
  <property>
    <name>hdds.datanode.dir</name>
    <value/>
    <tag>OZONE, CONTAINER, STORAGE, MANAGEMENT</tag>
    <description>Determines where on the local filesystem HDDS data will be
      stored. Defaults to dfs.datanode.data.dir if not specified.
      The directories should be tagged with corresponding storage types
      ([SSD]/[DISK]/[ARCHIVE]/[RAM_DISK]) for storage policies. The default
      storage type will be DISK if the directory does not have a storage type
      tagged explicitly.
    </description>
  </property>
  <property>
    <name>hdds.datanode.dir.du.reserved</name>
    <value/>
    <tag>OZONE, CONTAINER, STORAGE, MANAGEMENT</tag>
    <description>Reserved space in bytes per volume. Always leave this much space free for non dfs use.
       Such as /dir1:100B, /dir2:200MB, means dir1 reserves 100 bytes and dir2 reserves 200 MB.
    </description>
  </property>
  <property>
    <name>hdds.datanode.volume.choosing.policy</name>
    <value/>
    <tag>OZONE, CONTAINER, STORAGE, MANAGEMENT</tag>
    <description>
      The class name of the policy for choosing volumes in the list of
      directories.  Defaults to
      org.apache.hadoop.ozone.container.common.volume.RoundRobinVolumeChoosingPolicy.
      This volume choosing policy selects volumes in a round-robin order.
    </description>
  </property>
  <property>
    <name>dfs.container.ratis.enabled</name>
    <value>false</value>
    <tag>OZONE, MANAGEMENT, PIPELINE, RATIS</tag>
    <description>Ozone supports different kinds of replication pipelines. Ratis
      is one of
      the replication pipeline supported by ozone.
    </description>
  </property>
  <property>
    <name>dfs.container.ratis.ipc</name>
    <value>9858</value>
    <tag>OZONE, CONTAINER, PIPELINE, RATIS</tag>
    <description>The ipc port number of container for clients.</description>
  </property>
  <property>
    <name>dfs.container.ratis.admin.port</name>
    <value>9857</value>
    <tag>OZONE, CONTAINER, PIPELINE, RATIS, MANAGEMENT</tag>
    <description>The ipc port number of container for admin requests.</description>
  </property>
  <property>
    <name>dfs.container.ratis.server.port</name>
    <value>9856</value>
    <tag>OZONE, CONTAINER, PIPELINE, RATIS, MANAGEMENT</tag>
    <description>The ipc port number of container for server-server communication.</description>
  </property>
  <property>
    <name>dfs.container.ratis.ipc.random.port</name>
    <value>false</value>
    <tag>OZONE,DEBUG</tag>
    <description>Allocates a random free port for ozone ratis port for the
      container. This
      is used only while running unit tests.
    </description>
  </property>
  <property>
    <name>dfs.container.ratis.rpc.type</name>
    <value>GRPC</value>
    <tag>OZONE, RATIS, MANAGEMENT</tag>
    <description>Ratis supports different kinds of transports like netty, GRPC,
      Hadoop RPC
      etc. This picks one of those for this cluster.
    </description>
  </property>
  <property>
    <name>dfs.ratis.snapshot.threshold</name>
    <value>10000</value>
    <tag>OZONE, RATIS</tag>
    <description>Number of transactions after which a ratis snapshot should be
      taken.
    </description>
  </property>
  <property>
    <name>dfs.container.ratis.statemachine.max.pending.apply-transactions</name>
    <value>10000</value>
    <tag>OZONE, RATIS</tag>
    <description>Maximum number of pending apply transactions in a data
      pipeline. The default value is kept same as default snapshot threshold
      dfs.ratis.snapshot.threshold.
    </description>
  </property>
  <property>
    <name>dfs.container.ratis.num.write.chunk.threads.per.volume</name>
    <value>10</value>
    <tag>OZONE, RATIS, PERFORMANCE</tag>
    <description>Maximum number of threads in the thread pool that Datanode
      will use for writing replicated chunks.
      This is a per configured locations!
      (10 thread per disk by default).
    </description>
  </property>
  <property>
    <name>dfs.container.ratis.leader.pending.bytes.limit</name>
    <value>1GB</value>
    <tag>OZONE, RATIS, PERFORMANCE</tag>
    <description>Limit on the total bytes of pending requests after which
      leader starts rejecting requests from client.
    </description>
  </property>
  <property>
    <name>dfs.container.ratis.replication.level</name>
    <value>MAJORITY</value>
    <tag>OZONE, RATIS</tag>
    <description>Replication level to be used by datanode for submitting a
      container command to ratis. Available replication levels are ALL and
      MAJORTIY, MAJORITY is used as the default replication level.
    </description>
  </property>
  <property>
    <name>dfs.container.ratis.num.container.op.executors</name>
    <value>10</value>
    <tag>OZONE, RATIS, PERFORMANCE</tag>
    <description>Number of executors that will be used by Ratis to execute
      container ops.(10 by default).
    </description>
  </property>
  <property>
    <name>dfs.container.ratis.segment.size</name>
    <value>1MB</value>
    <tag>OZONE, RATIS, PERFORMANCE</tag>
    <description>The size of the raft segment used by Apache Ratis on datanodes.
      (1 MB by default)
    </description>
  </property>
  <property>
    <name>dfs.container.ratis.segment.preallocated.size</name>
    <value>16KB</value>
    <tag>OZONE, RATIS, PERFORMANCE</tag>
    <description>The size of the buffer which is preallocated for raft segment
      used by Apache Ratis on datanodes.(16 KB by default)
    </description>
  </property>
  <property>
    <name>dfs.ratis.server.retry-cache.timeout.duration</name>
    <value>600000ms</value>
    <tag>OZONE, RATIS, MANAGEMENT</tag>
    <description>Retry Cache entry timeout for ratis server.</description>
  </property>
  <property>
    <name>dfs.ratis.leader.election.minimum.timeout.duration</name>
    <value>5s</value>
    <tag>OZONE, RATIS, MANAGEMENT</tag>
    <description>The minimum timeout duration for ratis leader election.
        Default is 5s.
    </description>
  </property>
  <property>
    <name>hdds.node.report.interval</name>
    <value>60000ms</value>
    <tag>OZONE, CONTAINER, MANAGEMENT</tag>
    <description>Time interval of the datanode to send node report. Each
      datanode periodically send node report to SCM. Unit could be
      defined with postfix (ns,ms,s,m,h,d)</description>
  </property>
  <property>
    <name>hdds.container.report.interval</name>
    <value>60m</value>
    <tag>OZONE, CONTAINER, MANAGEMENT</tag>
    <description>Time interval of the datanode to send container report. Each
      datanode periodically send container report to SCM. Unit could be
      defined with postfix (ns,ms,s,m,h,d)</description>
  </property>
  <property>
    <name>hdds.crl.status.report.interval</name>
    <value>60000ms</value>
    <tag>OZONE, SECURITY, MANAGEMENT</tag>
    <description>Time interval of the datanode to send CRL status report. Each
      datanode periodically sends CRL status report to SCM. Unit could be
      defined with postfix (ns,ms,s,m,h,d)</description>
  </property>
  <property>
    <name>hdds.pipeline.report.interval</name>
    <value>60000ms</value>
    <tag>OZONE, PIPELINE, MANAGEMENT</tag>
    <description>Time interval of the datanode to send pipeline report. Each
      datanode periodically send pipeline report to SCM. Unit could be
      defined with postfix (ns,ms,s,m,h,d)</description>
  </property>


  <property>
    <name>hdds.prometheus.endpoint.enabled</name>
    <value>true</value>
    <tag>OZONE, MANAGEMENT</tag>
    <description>Enable prometheus compatible metric page on the HTTP
      servers.
    </description>
  </property>

  <property>
    <name>hdds.profiler.endpoint.enabled</name>
    <value>false</value>
    <tag>OZONE, MANAGEMENT</tag>
    <description>Enable /prof java profiler servlet page on HTTP server.
    </description>
  </property>

  <!--Ozone Settings-->
  <property>
    <name>ozone.administrators</name>
    <value/>
    <tag>OZONE, SECURITY</tag>
    <description>Ozone administrator users delimited by the comma.
      If not set, only the user who launches an ozone service will be the admin
      user. This property must be set if ozone services are started by different
      users. Otherwise, the RPC layer will reject calls from other servers which
      are started by users not in the list.
    </description>
  </property>
  <property>
    <name>ozone.block.deleting.container.limit.per.interval</name>
    <value>10</value>
    <tag>OZONE, PERFORMANCE, SCM</tag>
    <description>A maximum number of containers to be scanned by block deleting
      service per
      time interval. The block deleting service spawns a thread to handle block
      deletions in a container. This property is used to throttle the number of
      threads spawned for block deletions.
    </description>
  </property>
  <property>
    <name>ozone.block.deleting.limit.per.task</name>
    <value>1000</value>
    <tag>OZONE, PERFORMANCE, SCM</tag>
    <description>A maximum number of blocks to be deleted by block deleting
      service per
      time interval. This property is used to throttle the actual number of
      block deletions on a data node per container.
    </description>
  </property>
  <property>
    <name>ozone.block.deleting.service.interval</name>
    <value>1m</value>
    <tag>OZONE, PERFORMANCE, SCM</tag>
    <description>Time interval of the block deleting service.
      The block deleting service runs on each datanode periodically and
      deletes blocks queued for deletion. Unit could be defined with
      postfix (ns,ms,s,m,h,d)
    </description>
  </property>
  <property>
    <name>ozone.block.deleting.service.timeout</name>
    <value>300000ms</value>
    <tag>OZONE, PERFORMANCE, SCM</tag>
    <description>A timeout value of block deletion service. If this is set
      greater than 0,
      the service will stop waiting for the block deleting completion after this
      time. If timeout happens to a large proportion of block deletion, this
      needs to be increased with ozone.block.deleting.limit.per.task. This
      setting supports multiple time unit suffixes as described in
      dfs.heartbeat.interval. If no suffix is specified, then milliseconds is
      assumed.
    </description>
  </property>
  <property>
    <name>ozone.block.deleting.service.workers</name>
    <value>10</value>
    <tag>OZONE, PERFORMANCE, SCM</tag>
    <description>Number of workers executed of block deletion service. This
      configuration should be set to greater than 0.
    </description>
  </property>
  <property>
    <name>ozone.UnsafeByteOperations.enabled</name>
    <value>true</value>
    <tag>OZONE, PERFORMANCE, CLIENT</tag>
    <description>It specifies whether to use unsafe or safe buffer to byteString
      copy.
    </description>
  </property>
  <property>
    <name>ozone.client.connection.timeout</name>
    <value>5000ms</value>
    <tag>OZONE, PERFORMANCE, CLIENT</tag>
    <description>Connection timeout for Ozone client in milliseconds.
    </description>
  </property>
  <property>
    <name>ozone.client.socket.timeout</name>
    <value>5000ms</value>
    <tag>OZONE, CLIENT</tag>
    <description>Socket timeout for Ozone client. Unit could be defined with
      postfix (ns,ms,s,m,h,d)</description>
  </property>
  <property>
    <name>ozone.key.deleting.limit.per.task</name>
    <value>20000</value>
    <tag>OM, PERFORMANCE</tag>
    <description>
      A maximum number of keys to be scanned by key deleting service
      per time interval in OM. Those keys are sent to delete metadata and
      generate transactions in SCM for next async deletion between SCM
      and DataNode.
    </description>
  </property>
  <property>
    <name>ozone.om.service.ids</name>
    <value/>
    <tag>OM, HA</tag>
    <description>
      Comma-separated list of OM service Ids. This property allows the client
      to figure out quorum of OzoneManager address.
    </description>
  </property>
  <property>
    <name>ozone.om.internal.service.id</name>
    <value/>
    <tag>OM, HA</tag>
    <description>
      Service ID of the Ozone Manager. If this is not set fall back to
      ozone.om.service.ids to find the service ID it belongs to.
    </description>
  </property>
  <property>
    <name>ozone.om.nodes.EXAMPLEOMSERVICEID</name>
    <value/>
    <tag>OM, HA</tag>
    <description>
      Comma-separated list of OM node Ids for a given OM service ID (eg.
      EXAMPLEOMSERVICEID). The OM service ID should be the value (one of the
      values if there are multiple) set for the parameter ozone.om.service.ids.

      Decommissioned nodes (represented by node Ids in
      ozone.om.decommissioned.nodes config list) will be ignored and not
      included in the OM HA setup even if added to this list.

      Unique identifiers for each OM Node, delimited by commas. This will be
      used by OzoneManagers in HA setup to determine all the OzoneManagers
      belonging to the same OMservice in the cluster. For example, if you
      used “omService1” as the OM service ID previously, and you wanted to
      use “om1”, “om2” and "om3" as the individual IDs of the OzoneManagers,
      you would configure a property ozone.om.nodes.omService1, and its value
      "om1,om2,om3".
    </description>
  </property>
  <property>
    <name>ozone.om.decommissioned.nodes.EXAMPLEOMSERVICEID</name>
    <value/>
    <tag>OM, HA</tag>
    <description>
      Comma-separated list of OM node Ids which have been decommissioned. OMs
      present in this list will not be included in the OM HA ring.
    </description>
  </property>
  <property>
    <name>ozone.om.node.id</name>
    <value/>
    <tag>OM, HA</tag>
    <description>
      The ID of this OM node. If the OM node ID is not configured it
      is determined automatically by matching the local node's address
      with the configured address.

      If node ID is not deterministic from the configuration, then it is set
      to default node id - om1.
    </description>
  </property>
  <property>
    <name>ozone.om.address</name>
    <value>0.0.0.0:9862</value>
    <tag>OM, REQUIRED</tag>
    <description>
      The address of the Ozone OM service. This allows clients to discover
      the address of the OM.
    </description>
  </property>
  <property>
    <name>ozone.om.handler.count.key</name>
    <value>100</value>
    <tag>OM, PERFORMANCE</tag>
    <description>
      The number of RPC handler threads for OM service endpoints.
    </description>
  </property>
  <property>
    <name>ozone.om.http-address</name>
    <value>0.0.0.0:9874</value>
    <tag>OM, MANAGEMENT</tag>
    <description>
      The address and the base port where the OM web UI will listen on.

      If the port is 0, then the server will start on a free port. However, it
      is best to specify a well-known port, so it is easy to connect and see
      the OM management UI.
    </description>
  </property>
  <property>
    <name>ozone.om.http-bind-host</name>
    <value>0.0.0.0</value>
    <tag>OM, MANAGEMENT</tag>
    <description>
      The actual address the OM web server will bind to. If this optional
      the address is set, it overrides only the hostname portion of
      ozone.om.http-address.
    </description>
  </property>
  <property>
    <name>ozone.om.http.enabled</name>
    <value>true</value>
    <tag>OM, MANAGEMENT</tag>
    <description>
      Property to enable or disable OM web user interface.
    </description>
  </property>
  <property>
    <name>ozone.om.https-address</name>
    <value>0.0.0.0:9875</value>
    <tag>OM, MANAGEMENT, SECURITY</tag>
    <description>
      The address and the base port where the OM web UI will listen
      on using HTTPS.
      If the port is 0 then the server will start on a free port.
    </description>
  </property>
  <property>
    <name>ozone.om.https-bind-host</name>
    <value>0.0.0.0</value>
    <tag>OM, MANAGEMENT, SECURITY</tag>
    <description>
      The actual address the OM web server will bind to using HTTPS.
      If this optional address is set, it overrides only the hostname portion of
      ozone.om.https-address.
    </description>
  </property>
  <property>
    <name>ozone.om.volume.listall.allowed</name>
    <value>true</value>
    <tag>OM, MANAGEMENT</tag>
    <description>
      Allows everyone to list all volumes when set to true. Defaults to true.
      When set to false, non-admin users can only list the volumes they have
      access to. Admins can always list all volumes.
    </description>
  </property>
  <property>
    <name>ozone.om.user.max.volume</name>
    <value>1024</value>
    <tag>OM, MANAGEMENT</tag>
    <description>
      The maximum number of volumes a user can have on a cluster.Increasing or
      decreasing this number has no real impact on ozone cluster. This is
      defined only for operational purposes. Only an administrator can create a
      volume, once a volume is created there are no restrictions on the number
      of buckets or keys inside each bucket a user can create.
    </description>
  </property>
  <property>
    <name>ozone.om.db.dirs</name>
    <value/>
    <tag>OZONE, OM, STORAGE, PERFORMANCE</tag>
    <description>
      Directory where the OzoneManager stores its metadata. This should
      be specified as a single directory. If the directory does not
      exist then the OM will attempt to create it.

      If undefined, then the OM will log a warning and fallback to
      ozone.metadata.dirs. This fallback approach is not recommended for
      production environments.
    </description>
  </property>
  <property>
    <name>ozone.metadata.dirs</name>
    <value/>
    <tag>OZONE, OM, SCM, CONTAINER, STORAGE, REQUIRED</tag>
    <description>
      This setting is the fallback location for SCM, OM, Recon and DataNodes
      to store their metadata. This setting may be used only in test/PoC
      clusters to simplify configuration.

      For production clusters or any time you care about performance, it is
      recommended that ozone.om.db.dirs, ozone.scm.db.dirs and
      dfs.container.ratis.datanode.storage.dir be configured separately.
    </description>
  </property>

  <property>
    <name>ozone.metastore.rocksdb.statistics</name>
    <value>OFF</value>
    <tag>OZONE, OM, SCM, STORAGE, PERFORMANCE</tag>
    <description>
      The statistics level of the rocksdb store. If you use any value from
      org.rocksdb.StatsLevel (eg. ALL or EXCEPT_DETAILED_TIMERS), the rocksdb
      statistics will be exposed over JMX bean with the choosed setting. Set
      it to OFF to not initialize rocksdb statistics at all. Please note that
      collection of statistics could have 5-10% performance penalty.
      Check the rocksdb documentation for more details.
    </description>
  </property>
  <property>
    <name>ozone.scm.db.dirs</name>
    <value/>
    <tag>OZONE, SCM, STORAGE, PERFORMANCE</tag>
    <description>
      Directory where the StorageContainerManager stores its metadata.
      This should be specified as a single directory. If the directory
      does not exist then the SCM will attempt to create it.

      If undefined, then the SCM will log a warning and fallback to
      ozone.metadata.dirs. This fallback approach is not recommended for
      production environments.
    </description>
  </property>
  <property>
    <name>ozone.scm.block.client.address</name>
    <value/>
    <tag>OZONE, SCM</tag>
    <description>The address of the Ozone SCM block client service. If not
      defined value of ozone.scm.client.address is used.
    </description>
  </property>
  <property>
    <name>ozone.scm.block.client.bind.host</name>
    <value>0.0.0.0</value>
    <tag>OZONE, SCM</tag>
    <description>
      The hostname or IP address used by the SCM block client
      endpoint to bind.
    </description>
  </property>
  <property>
    <name>ozone.scm.block.client.port</name>
    <value>9863</value>
    <tag>OZONE, SCM</tag>
    <description>
      The port number of the Ozone SCM block client service.
    </description>
  </property>
  <property>
    <name>ozone.scm.block.deletion.max.retry</name>
    <value>4096</value>
    <tag>OZONE, SCM</tag>
    <description>
      SCM wraps up many blocks in a deletion transaction and sends that to data
      node for physical deletion periodically. This property determines how many
      times SCM is going to retry sending a deletion operation to the data node.
    </description>
  </property>
  <property>
    <name>ozone.scm.block.size</name>
    <value>256MB</value>
    <tag>OZONE, SCM</tag>
    <description>
      The default size of a scm block. This is maps to the default
      Ozone block size.
    </description>
  </property>
  <property>
    <name>ozone.scm.sequence.id.batch.size</name>
    <value>1000</value>
    <tag>OZONE, SCM</tag>
    <description>
      SCM allocates sequence id in a batch way. This property determines how many
      ids will be allocated in a single batch.
    </description>
  </property>
  <property>
    <name>ozone.scm.chunk.size</name>
    <value>4MB</value>
    <tag>OZONE, SCM, CONTAINER, PERFORMANCE</tag>
    <description>
      The chunk size for reading/writing chunk operations in bytes.

      The chunk size defaults to 4MB. If the value configured is more than the
      maximum size (32MB), it will be reset to the maximum size (32MB). This
      maps to the network packet sizes and file write operations in the
      client to datanode protocol.

      When tuning this parameter, flow control window parameter should be
      tuned accordingly. Refer to
      hdds.ratis.raft.grpc.flow.control.window for more information.
    </description>
  </property>
  <property>
    <name>ozone.chunk.read.buffer.default.size</name>
    <value>64KB</value>
    <tag>OZONE, SCM, CONTAINER, PERFORMANCE</tag>
    <description>
      The default read buffer size during read chunk operations when checksum
      is disabled. Chunk data will be cached in buffers of this capacity.

      For chunk data with checksum, the read buffer size will be the
      same as the number of bytes per checksum
      (ozone.client.bytes.per.checksum) corresponding to the chunk.
    </description>
  </property>
  <property>
    <name>ozone.scm.container.layout</name>
    <value>FILE_PER_BLOCK</value>
    <tag>OZONE, SCM, CONTAINER, PERFORMANCE</tag>
    <description>
      Container layout defines how chunks, blocks and containers are stored on disk.
      Each chunk is stored separately with FILE_PER_CHUNK.  All chunks of a
      block are stored in the same file with FILE_PER_BLOCK.  The default is
      FILE_PER_BLOCK.
    </description>
  </property>
  <property>
    <name>ozone.scm.client.address</name>
    <value/>
    <tag>OZONE, SCM, REQUIRED</tag>
    <description>
      The address of the Ozone SCM client service. This is a required setting.

      It is a string in the host:port format. The port number is optional
      and defaults to 9860.
    </description>
  </property>
  <property>
    <name>ozone.scm.client.bind.host</name>
    <value>0.0.0.0</value>
    <tag>OZONE, SCM, MANAGEMENT</tag>
    <description>The hostname or IP address used by the SCM client endpoint to
      bind.
      This setting is used by the SCM only and never used by clients.

      The setting can be useful in multi-homed setups to restrict the
      availability of the SCM client service to a specific interface.

      The default is appropriate for most clusters.
    </description>
  </property>
  <property>
    <name>ozone.scm.client.port</name>
    <value>9860</value>
    <tag>OZONE, SCM, MANAGEMENT</tag>
    <description>The port number of the Ozone SCM client service.</description>
  </property>
  <property>
    <name>ozone.scm.keyvalue.container.deletion-choosing.policy</name>
    <value>
      org.apache.hadoop.ozone.container.common.impl.TopNOrderedContainerDeletionChoosingPolicy
    </value>
    <tag>OZONE, MANAGEMENT</tag>
    <description>
      The policy used for choosing desired keyvalue containers for block deletion.
      Datanode selects some containers to process block deletion
      in a certain interval defined by ozone.block.deleting.service.interval.
      The number of containers to process in each interval is defined
      by ozone.block.deleting.container.limit.per.interval. This property is
      used to configure the policy applied while selecting containers.
      There are two policies supporting now:
      RandomContainerDeletionChoosingPolicy and
      TopNOrderedContainerDeletionChoosingPolicy.
      org.apache.hadoop.ozone.container.common.impl.RandomContainerDeletionChoosingPolicy
      implements a simply random policy that to return a random list of
      containers.
      org.apache.hadoop.ozone.container.common.impl.TopNOrderedContainerDeletionChoosingPolicy
      implements a policy that choosing top count number of containers in a
      pending-deletion-blocks's num
      based descending order.
    </description>
  </property>
  <property>
    <name>ozone.scm.container.placement.impl</name>
    <value>
      org.apache.hadoop.hdds.scm.container.placement.algorithms.SCMContainerPlacementRandom
    </value>
    <tag>OZONE, MANAGEMENT</tag>
    <description>
      The full name of class which implements
      org.apache.hadoop.hdds.scm.PlacementPolicy.
      The class decides which datanode will be used to host the container replica. If not set,
      org.apache.hadoop.hdds.scm.container.placement.algorithms.SCMContainerPlacementRandom will be used as default
      value.
    </description>
  </property>
  <property>
    <name>ozone.scm.container.placement.ec.impl</name>
    <value>
      org.apache.hadoop.hdds.scm.container.placement.algorithms.SCMContainerPlacementRackScatter
    </value>
    <tag>OZONE, MANAGEMENT</tag>
    <description>
      The full name of class which implements
      org.apache.hadoop.hdds.scm.PlacementPolicy.
      The class decides which datanode will be used to host the container replica in EC mode. If not set,
      org.apache.hadoop.hdds.scm.container.placement.algorithms.SCMContainerPlacementRandom will be used as default
      value.
    </description>
  </property>
  <property>
    <name>ozone.scm.pipeline.owner.container.count</name>
    <value>3</value>
    <tag>OZONE, SCM, PIPELINE</tag>
    <description>Number of containers per owner per disk in a pipeline.
    </description>
  </property>
  <property>
    <name>ozone.scm.pipeline.per.metadata.disk</name>
    <value>2</value>
    <tag>OZONE, SCM, PIPELINE</tag>
    <description>Number of pipelines to be created per raft log disk.
    </description>
  </property>
  <property>
  <name>ozone.scm.datanode.pipeline.limit</name>
  <value>2</value>
  <tag>OZONE, SCM, PIPELINE</tag>
  <description>Max number of pipelines per datanode can be engaged in.
    Setting the value to 0 means the pipeline limit per dn will be determined
    by the no of metadata volumes reported per dn.
  </description>
  </property>
  <property>
    <name>ozone.scm.datanode.disallow.same.peers</name>
    <value>false</value>
    <tag>OZONE, SCM, PIPELINE</tag>
    <description>Disallows same set of datanodes to participate in multiple
      pipelines when set to true. Default is set to false.
    </description>
  </property>
  <property>
    <name>ozone.scm.ratis.pipeline.limit</name>
    <value>0</value>
    <tag>OZONE, SCM, PIPELINE</tag>
    <description>Upper limit for how many pipelines can be OPEN in SCM.
      0 as default means there is no limit. Otherwise, the number is the limit
      of max amount of pipelines which are OPEN.
    </description>
  </property>
  <property>
    <name>ozone.scm.pipeline.allocated.timeout</name>
    <value>5m</value>
    <tag>OZONE, SCM, PIPELINE</tag>
    <description>
      Timeout for every pipeline to stay in ALLOCATED stage. When pipeline is created,
      it should be at OPEN stage once pipeline report is successfully received by SCM.
      If a pipeline stays at ALLOCATED longer than the specified period of time,
      it should be scrubbed so that new pipeline can be created.
      This timeout is for how long pipeline can stay at ALLOCATED
      stage until it gets scrubbed.
    </description>
  </property>
  <property>
    <name>ozone.scm.pipeline.leader-choose.policy</name>
    <value>
      org.apache.hadoop.hdds.scm.pipeline.leader.choose.algorithms.MinLeaderCountChoosePolicy
    </value>
    <tag>OZONE, SCM, PIPELINE</tag>
    <description>
      The policy used for choosing desired leader for pipeline creation.
      There are two policies supporting now: DefaultLeaderChoosePolicy, MinLeaderCountChoosePolicy.
      org.apache.hadoop.hdds.scm.pipeline.leader.choose.algorithms.DefaultLeaderChoosePolicy
      implements a policy that choose leader without depending on priority.
      org.apache.hadoop.hdds.scm.pipeline.leader.choose.algorithms.MinLeaderCountChoosePolicy
      implements a policy that choose leader which has the minimum exist leader count.
      In the future, we need to add policies which consider:
      1. resource, the datanode with the most abundant cpu and memory can be made the leader
      2. topology, the datanode nearest to the client can be made the leader
    </description>
  </property>
  <property>
    <name>ozone.scm.container.size</name>
    <value>5GB</value>
    <tag>OZONE, PERFORMANCE, MANAGEMENT</tag>
    <description>
      Default container size used by Ozone.
      There are two considerations while picking this number. The speed at which
      a container can be replicated, determined by the network speed and the
      metadata that each container generates. So selecting a large number
      creates less SCM metadata, but recovery time will be more. 5GB is a number
      that maps to quick replication times in gigabit networks, but still
      balances the amount of metadata.
    </description>
  </property>
  <property>
    <name>ozone.scm.datanode.address</name>
    <value/>
    <tag>OZONE, MANAGEMENT</tag>
    <description>
      The address of the Ozone SCM service used for internal
      communication between the DataNodes and the SCM.

      It is a string in the host:port format. The port number is optional
      and defaults to 9861.

      This setting is optional. If unspecified then the hostname portion
      is picked from the ozone.scm.client.address setting and the
      default service port of 9861 is chosen.
    </description>
  </property>
  <property>
    <name>ozone.scm.datanode.bind.host</name>
    <value/>
    <tag>OZONE, MANAGEMENT</tag>
    <description>
      The hostname or IP address used by the SCM service endpoint to
      bind.
    </description>
  </property>
  <property>
    <name>ozone.scm.datanode.id.dir</name>
    <value/>
    <tag>OZONE, MANAGEMENT</tag>
    <description>The path that datanodes will use to store the datanode ID.
      If this value is not set, then datanode ID is created under the
      metadata directory.
    </description>
  </property>
  <property>
    <name>ozone.scm.datanode.port</name>
    <value>9861</value>
    <tag>OZONE, MANAGEMENT</tag>
    <description>
      The port number of the Ozone SCM service.
    </description>
  </property>
  <property>
    <name>ozone.scm.dead.node.interval</name>
    <value>10m</value>
    <tag>OZONE, MANAGEMENT</tag>
    <description>
      The interval between heartbeats before a node is tagged as dead.
    </description>
  </property>
  <property>
    <name>ozone.scm.handler.count.key</name>
    <value>100</value>
    <tag>OZONE, MANAGEMENT, PERFORMANCE</tag>
    <description>
      The number of RPC handler threads for each SCM service
      endpoint.

      The default is appropriate for small clusters (tens of nodes).

      Set a value that is appropriate for the cluster size. Generally, HDFS
      recommends RPC handler count is set to 20 * log2(Cluster Size) with an
      upper limit of 200. However, SCM will not have the same amount of
      traffic as Namenode, so a value much smaller than that will work well too.
    </description>
  </property>
  <property>
    <name>hdds.heartbeat.interval</name>
    <value>30s</value>
    <tag>OZONE, MANAGEMENT</tag>
    <description>
      The heartbeat interval from a data node to SCM. Yes,
      it is not three but 30, since most data nodes will heart beating via Ratis
      heartbeats. If a client is not able to talk to a data node, it will notify
      OM/SCM eventually. So a 30 second HB seems to work. This assumes that
      replication strategy used is Ratis if not, this value should be set to
      something smaller like 3 seconds.
      ozone.scm.pipeline.close.timeout should also be adjusted accordingly,
      if the default value for this config is not used.
    </description>
  </property>
  <property>
    <name>hdds.recon.heartbeat.interval</name>
    <value>60s</value>
    <tag>OZONE, MANAGEMENT, RECON</tag>
    <description>
      The heartbeat interval from a Datanode to Recon.
    </description>
  </property>
  <property>
    <name>ozone.scm.heartbeat.log.warn.interval.count</name>
    <value>10</value>
    <tag>OZONE, MANAGEMENT</tag>
    <description>
      Defines how frequently we will log the missing of a heartbeat to SCM.
      For example in the default case, we will write a warning message for each
      ten consecutive heartbeats that we miss to SCM. This helps in reducing
      clutter in a data node log, but trade off is that logs will have less of
      this statement.
    </description>
  </property>
  <property>
    <name>ozone.scm.heartbeat.rpc-timeout</name>
    <value>5s</value>
    <tag>OZONE, MANAGEMENT</tag>
    <description>
      Timeout value for the RPC from Datanode to SCM.
    </description>
  </property>
  <property>
    <name>ozone.scm.heartbeat.rpc-retry-count</name>
    <value>15</value>
    <tag>OZONE, MANAGEMENT</tag>
    <description>
      Retry count for the RPC from Datanode to SCM. The rpc-retry-interval
      is 1s by default. Make sure rpc-retry-count * (rpc-timeout +
      rpc-retry-interval) is less than hdds.heartbeat.interval.
    </description>
  </property>
  <property>
    <name>ozone.scm.heartbeat.rpc-retry-interval</name>
    <value>1s</value>
    <tag>OZONE, MANAGEMENT</tag>
    <description>
      Retry interval for the RPC from Datanode to SCM.
      Make sure rpc-retry-count * (rpc-timeout + rpc-retry-interval)
      is less than hdds.heartbeat.interval.
    </description>
  </property>
  <property>
    <name>ozone.scm.heartbeat.thread.interval</name>
    <value>3s</value>
    <tag>OZONE, MANAGEMENT</tag>
    <description>
      When a heartbeat from the data node arrives on SCM, It is queued for
      processing with the time stamp of when the heartbeat arrived. There is a
      heartbeat processing thread inside SCM that runs at a specified interval.
      This value controls how frequently this thread is run.

      There are some assumptions build into SCM such as this value should allow
      the heartbeat processing thread to run at least three times more
      frequently than heartbeats and at least five times more than stale node
      detection time. If you specify a wrong value, SCM will gracefully refuse
      to run. For more info look at the node manager tests in SCM.

      In short, you don't need to change this.
    </description>
  </property>
  <property>
    <name>ozone.scm.http-address</name>
    <value>0.0.0.0:9876</value>
    <tag>OZONE, MANAGEMENT</tag>
    <description>
      The address and the base port where the SCM web ui will listen on.

      If the port is 0 then the server will start on a free port.
    </description>
  </property>
  <property>
    <name>ozone.scm.http-bind-host</name>
    <value>0.0.0.0</value>
    <tag>OZONE, MANAGEMENT</tag>
    <description>
      The actual address the SCM web server will bind to. If this
      optional address is set, it overrides only the hostname portion of
      ozone.scm.http-address.
    </description>
  </property>
  <property>
    <name>ozone.scm.http.enabled</name>
    <value>true</value>
    <tag>OZONE, MANAGEMENT</tag>
    <description>
      Property to enable or disable SCM web ui.
    </description>
  </property>
  <property>
    <name>ozone.scm.https-address</name>
    <value>0.0.0.0:9877</value>
    <tag>OZONE, MANAGEMENT</tag>
    <description>
      The address and the base port where the SCM web UI will listen
      on using HTTPS.

      If the port is 0 then the server will start on a free port.
    </description>
  </property>
  <property>
    <name>ozone.scm.https-bind-host</name>
    <value>0.0.0.0</value>
    <tag>OZONE, MANAGEMENT</tag>
    <description>
      The actual address the SCM web server will bind to using HTTPS.
      If this optional address is set, it overrides only the hostname portion of
      ozone.scm.https-address.
    </description>
  </property>
  <property>
    <name>ozone.scm.names</name>
    <value/>
    <tag>OZONE, REQUIRED</tag>
    <description>
      The value of this property is a set of DNS | DNS:PORT | IP
      Address | IP:PORT. Written as a comma separated string. e.g. scm1,
      scm2:8020, 7.7.7.7:7777.
      This property allows datanodes to discover where SCM is, so that
      datanodes can send heartbeat to SCM.
    </description>
  </property>
  <property>
    <name>ozone.scm.stale.node.interval</name>
    <value>5m</value>
    <tag>OZONE, MANAGEMENT</tag>
    <description>
      The interval for stale node flagging. Please
      see ozone.scm.heartbeat.thread.interval before changing this value.
    </description>
  </property>
  <property>
    <name>ozone.trace.enabled</name>
    <value>false</value>
    <tag>OZONE, DEBUG</tag>
    <description>
      Setting this flag to true dumps the HTTP request/ response in
      the logs. Very useful when debugging REST protocol.
    </description>
  </property>

  <property>
    <name>ozone.key.preallocation.max.blocks</name>
    <value>64</value>
    <tag>OZONE, OM, PERFORMANCE</tag>
    <description>
      While allocating blocks from OM, this configuration limits the maximum
      number of blocks being allocated. This configuration ensures that the
      allocated block response do not exceed rpc payload limit. If client needs
      more space for the write, separate block allocation requests will be made.
    </description>
  </property>

  <property>
    <name>ozone.client.list.cache</name>
    <value>1000</value>
    <tag>OZONE, PERFORMANCE</tag>
    <description>
      Configuration property to configure the cache size of client list calls.
    </description>
  </property>

  <property>
    <name>ozone.server.default.replication</name>
    <value>3</value>
    <tag>OZONE</tag>
    <description>
      Default replication value. The actual number of replications can be
      specified when writing the key. The default is used if replication
      is not specified when creating key or no default replication set at
      bucket. Supported values: 1, 3 and EC_3_2.
    </description>
  </property>

  <property>
    <name>ozone.server.default.replication.type</name>
    <value>RATIS</value>
    <tag>OZONE</tag>
    <description>
      Default replication type to be used while writing key into ozone. The
      value can be specified when writing the key, default is used when
      nothing is specified when creating key or no default value set at bucket.
      Supported values: RATIS, STAND_ALONE, CHAINED and EC.
    </description>
  </property>

  <property>
    <name>ozone.client.bucket.replication.config.refresh.time.ms</name>
    <value>30000</value>
    <tag>OZONE</tag>
    <description>
      Default time period to refresh the bucket replication config in o3fs
      clients. Until the bucket replication config refreshed, client will
      continue to use existing replication config irrespective of whether bucket
      replication config updated at OM or not.
    </description>
  </property>

  <property>
    <name>hdds.container.close.threshold</name>
    <value>0.9f</value>
    <tag>OZONE, DATANODE</tag>
    <description>
      This determines the threshold to be used for closing a container.
      When the container used percentage reaches this threshold,
      the container will be closed. Value should be a positive, non-zero
      percentage in float notation (X.Yf), with 1.0f meaning 100%.
    </description>
  </property>
  <property>
    <name>ozone.rest.client.http.connection.max</name>
    <value>100</value>
    <tag>OZONE, CLIENT</tag>
    <description>
      This defines the overall connection limit for the connection pool used in
      RestClient.
    </description>
  </property>
  <property>
    <name>ozone.rest.client.http.connection.per-route.max</name>
    <value>20</value>
    <tag>OZONE, CLIENT</tag>
    <description>
      This defines the connection limit per one HTTP route/host. Total max
      connection is limited by ozone.rest.client.http.connection.max property.
    </description>
  </property>

  <property>
    <name>ozone.om.open.key.cleanup.service.interval</name>
    <value>24h</value>
    <tag>OZONE, OM, PERFORMANCE</tag>
    <description>
      A background job that periodically checks open key entries and marks
      expired open keys for deletion. This entry controls the interval of this
      cleanup check. Unit could be defined with postfix (ns,ms,s,m,h,d)
    </description>
  </property>

  <property>
    <name>ozone.om.open.key.expire.threshold</name>
    <value>7d</value>
    <tag>OZONE, OM, PERFORMANCE</tag>
    <description>
      Controls how long an open key operation is considered active. Specifically, if a key
      has been open longer than the value of this config entry, that open key is considered as
      expired (e.g. due to client crash). Unit could be defined with postfix (ns,ms,s,m,h,d)
    </description>
  </property>

  <property>
    <name>ozone.om.open.key.cleanup.limit.per.task</name>
    <value>1000</value>
    <tag>OZONE, OM, PERFORMANCE</tag>
    <description>
      The maximum number of open keys to be identified as expired and marked
      for deletion by one run of the open key cleanup service on the OM.
      This property is used to throttle the actual number of open key deletions
      on the OM.
    </description>
  </property>

  <property>
    <name>hadoop.tags.custom</name>
    <value>OZONE,MANAGEMENT,SECURITY,PERFORMANCE,DEBUG,CLIENT,SERVER,OM,SCM,
      CRITICAL,RATIS,CONTAINER,REQUIRED,REST,STORAGE,PIPELINE,STANDALONE,S3GATEWAY,RECON</value>
  </property>

  <property>
    <name>ozone.tags.system</name>
    <value>OZONE,MANAGEMENT,SECURITY,PERFORMANCE,DEBUG,CLIENT,SERVER,OM,SCM,
      CRITICAL,RATIS,CONTAINER,REQUIRED,REST,STORAGE,PIPELINE,STANDALONE,S3GATEWAY,TOKEN,TLS,RECON</value>
  </property>


  <property>
    <name>hdds.rest.rest-csrf.enabled</name>
    <value>false</value>
    <description>
      If true, then enables Object Store REST server protection against
      cross-site request forgery (CSRF).
    </description>
  </property>

  <property>
    <name>hdds.rest.http-address</name>
    <value>0.0.0.0:9880</value>
    <description>The http address of Object Store REST server inside the
      datanode.</description>
  </property>


  <property>
    <name>hdds.rest.netty.high.watermark</name>
    <value>65535</value>
    <description>
      High watermark configuration to Netty for Object Store REST server.
    </description>
  </property>

  <property>
    <name>hdds.rest.netty.low.watermark</name>
    <value>32768</value>
    <description>
      Low watermark configuration to Netty for Object Store REST server.
    </description>
  </property>

  <property>
    <name>hdds.datanode.plugins</name>
    <value/>
    <description>
      Comma-separated list of HDDS datanode plug-ins to be activated when
      HDDS service starts as part of datanode.
    </description>
  </property>
  <property>
    <name>hdds.datanode.storage.utilization.warning.threshold</name>
    <value>0.75</value>
    <tag>OZONE, SCM, MANAGEMENT</tag>
    <description>
      If a datanode overall storage utilization exceeds more than this
      value, a warning will be logged while processing the nodeReport in SCM.
    </description>
  </property>

  <property>
    <name>hdds.datanode.storage.utilization.critical.threshold</name>
    <value>0.95</value>
    <tag>OZONE, SCM, MANAGEMENT</tag>
    <description>
      If a datanode overall storage utilization exceeds more than this
      value, the datanode will be marked out of space.
    </description>
  </property>

  <property>
    <name>hdds.datanode.metadata.rocksdb.cache.size</name>
    <value>64MB</value>
    <tag>OZONE, DATANODE, MANAGEMENT</tag>
    <description>
        Size of the block metadata cache shared among RocksDB instances on each
        datanode. All containers on a datanode will share this cache.
    </description>
  </property>

  <property>
    <name>hdds.command.status.report.interval</name>
    <value>30s</value>
    <tag>OZONE, DATANODE, MANAGEMENT</tag>
    <description>Time interval of the datanode to send status of commands
      executed since last report. Unit could be defined with
      postfix (ns,ms,s,m,h,d)</description>
  </property>
  <property>
    <name>ozone.scm.pipeline.destroy.timeout</name>
    <value>66s</value>
    <tag>OZONE, SCM, PIPELINE</tag>
    <description>
      Once a pipeline is closed, SCM should wait for the above configured time
      before destroying a pipeline.
    </description>
  </property>
  <property>
    <name>ozone.scm.pipeline.creation.interval</name>
    <value>120s</value>
    <tag>OZONE, SCM, PIPELINE</tag>
    <description>
      SCM schedules a fixed interval job using the configured interval to
      create pipelines.
    </description>
  </property>
  <property>
    <name>ozone.scm.pipeline.creation.auto.factor.one</name>
    <value>true</value>
    <tag>OZONE, SCM, PIPELINE</tag>
    <description>
      If enabled, SCM will auto create RATIS factor ONE pipeline.
    </description>
  </property>
  <property>
    <name>hdds.scm.safemode.threshold.pct</name>
    <value>0.99</value>
    <tag>HDDS,SCM,OPERATION</tag>
    <description> % of containers which should have at least one
      reported replica before SCM comes out of safe mode.
    </description>
  </property>

  <property>
    <name>hdds.scm.wait.time.after.safemode.exit</name>
    <value>5m</value>
    <tag>HDDS,SCM,OPERATION</tag>
    <description> After exiting safemode, wait for configured interval of
      time to start replication monitor and cleanup activities of unhealthy
      pipelines.
    </description>
  </property>

  <property>
    <name>hdds.scm.safemode.enabled</name>
    <value>true</value>
    <tag>HDDS,SCM,OPERATION</tag>
    <description>Boolean value to enable or disable SCM safe mode.
    </description>
  </property>

  <property>
    <name>hdds.scm.safemode.min.datanode</name>
    <value>1</value>
    <tag>HDDS,SCM,OPERATION</tag>
    <description>Minimum DataNodes which should be registered to get SCM out of
      safe mode.
    </description>
  </property>

  <property>
    <name>hdds.scm.safemode.pipeline-availability.check</name>
    <value>true</value>
    <tag>HDDS,SCM,OPERATION</tag>
    <description>
      Boolean value to enable pipeline availability check during SCM safe mode.
    </description>
  </property>

  <property>
    <name>hdds.scm.safemode.healthy.pipeline.pct</name>
    <value>0.10</value>
    <tag>HDDS,SCM,OPERATION</tag>
    <description>
      Percentage of healthy pipelines, where all 3 datanodes are reported in the
      pipeline.
    </description>
  </property>

  <property>
    <name>hdds.scm.safemode.atleast.one.node.reported.pipeline.pct</name>
    <value>0.90</value>
    <tag>HDDS,SCM,OPERATION</tag>
    <description>
      Percentage of pipelines, where at least one datanode is reported in the
      pipeline.
    </description>
  </property>

  <property>
    <name>hdds.container.action.max.limit</name>
    <value>20</value>
    <tag>DATANODE</tag>
    <description>
      Maximum number of Container Actions sent by the datanode to SCM in a
      single heartbeat.
    </description>
  </property>

  <property>
    <name>hdds.pipeline.action.max.limit</name>
    <value>20</value>
    <tag>DATANODE</tag>
    <description>
      Maximum number of Pipeline Actions sent by the datanode to SCM in a
      single heartbeat.
    </description>
  </property>
  <property>
    <name>hdds.scm.watcher.timeout</name>
    <value>10m</value>
    <tag>OZONE, SCM, MANAGEMENT</tag>
    <description>
      Timeout for the watchers of the HDDS SCM CommandWatchers. After this
      duration the Copy/Delete container commands will be sent again to the
      datanode unless the datanode confirms the completion.
    </description>
  </property>

  <property>
    <name>hdds.db.profile</name>
    <value>DISK</value>
    <tag>OZONE, OM, PERFORMANCE</tag>
    <description>This property allows user to pick a configuration
    that tunes the RocksDB settings for the hardware it is running
    on. Right now, we have SSD and DISK as profile options.</description>
  </property>

  <property>
    <name>hdds.datanode.replication.work.dir</name>
    <tag>DATANODE</tag>
    <description>Temporary which is used during the container replication
      betweeen datanodes. Should have enough space to store multiple container
      (in compressed format), but doesn't require fast io access such as SSD.
    </description>
  </property>

  <property>
    <name>hdds.scm.safemode.pipeline.creation</name>
    <value>true</value>
    <tag>HDDS,SCM,OPERATION</tag>
    <description>
      Boolean value to enable background pipeline creation in SCM safe mode.
    </description>
  </property>

  <property>
    <name>hdds.scm.kerberos.keytab.file</name>
    <value>/etc/security/keytabs/SCM.keytab</value>
    <tag>SCM, SECURITY, KERBEROS</tag>
    <description> The keytab file used by SCM daemon to login as its service principal.
    </description>
  </property>
  <property>
    <name>hdds.scm.kerberos.principal</name>
    <value>SCM/_HOST@REALM</value>
    <tag>SCM, SECURITY, KERBEROS</tag>
    <description>The SCM service principal. e.g. scm/_HOST@REALM.COM</description>
  </property>
  <property>
    <name>hdds.scm.http.auth.kerberos.principal</name>
    <value>HTTP/_HOST@REALM</value>
    <tag>SCM, SECURITY, KERBEROS</tag>
    <description>
      SCM http server service principal if SPNEGO is enabled for SCM http server.
    </description>
  </property>
  <property>
    <name>hdds.scm.http.auth.kerberos.keytab</name>
    <value>/etc/security/keytabs/HTTP.keytab</value>
    <tag>SCM, SECURITY, KERBEROS</tag>
    <description>
      The keytab file used by SCM http server to login as its service
      principal if SPNEGO is enabled for SCM http server.
    </description>
  </property>

  <property>
    <name>ozone.s3g.volume.name</name>
    <value>s3v</value>
    <tag>OZONE, S3GATEWAY</tag>
    <description>
      The volume name to access through the s3gateway.
    </description>
  </property>
  <property>
    <name>ozone.s3g.domain.name</name>
    <value/>
    <tag>OZONE, S3GATEWAY</tag>
    <description>List of Ozone S3Gateway domain names. If multiple
      domain names to be provided, they should be a "," separated.
      This parameter is only required when virtual host style pattern is
      followed.</description>
  </property>

  <property>
    <name>ozone.s3g.http-address</name>
    <value>0.0.0.0:9878</value>
    <tag>OZONE, S3GATEWAY</tag>
    <description>The address and the base port where the Ozone S3Gateway
      Server will
      listen on.</description>
  </property>

  <property>
    <name>ozone.s3g.http-bind-host</name>
    <value>0.0.0.0</value>
    <tag>OZONE, S3GATEWAY</tag>
    <description>The actual address the HTTP server will bind to. If this optional address
      is set, it overrides only the hostname portion of ozone.s3g.http-address.
      This is useful for making the Ozone S3Gateway HTTP server listen on all
      interfaces by setting it to 0.0.0.0.</description>
  </property>

  <property>
    <name>ozone.s3g.http.enabled</name>
    <value>true</value>
    <tag>OZONE, S3GATEWAY</tag>
    <description>The boolean which enables the Ozone S3Gateway server
      .</description>
  </property>

  <property>
    <name>ozone.s3g.https-address</name>
    <value/>
    <tag>OZONE, S3GATEWAY</tag>
    <description>Ozone S3Gateway serverHTTPS server address and port
      .</description>
  </property>

  <property>
    <name>ozone.s3g.https-bind-host</name>
    <value/>
    <tag>OZONE, S3GATEWAY</tag>
    <description>The actual address the HTTPS server will bind to. If this optional address
      is set, it overrides only the hostname portion of ozone.s3g.https-address.
      This is useful for making the Ozone S3Gateway HTTPS server listen on all
      interfaces by setting it to 0.0.0.0.</description>
  </property>

  <property>
    <name>ozone.s3g.http.auth.kerberos.principal</name>
    <value>HTTP/_HOST@REALM</value>
    <tag>OZONE, S3GATEWAY, SECURITY, KERBEROS</tag>
    <description>The server principal used by Ozone S3Gateway server. This is
      typically set to
      HTTP/_HOST@REALM.TLD The SPNEGO server principal begins with the prefix
      HTTP/ by convention.</description>
  </property>

  <property>
    <name>ozone.s3g.http.auth.kerberos.keytab</name>
    <value>/etc/security/keytabs/HTTP.keytab</value>
    <tag>OZONE, S3GATEWAY, SECURITY, KERBEROS</tag>
    <description>The keytab file used by the S3Gateway server to login as its
      service principal. </description>
  </property>

  <property>
    <name>ozone.om.save.metrics.interval</name>
    <value>5m</value>
    <tag>OZONE, OM</tag>
    <description>Time interval used to store the omMetrics in to a
      file. Background thread periodically stores the OM metrics in to a
      file. Unit could be defined with postfix (ns,ms,s,m,h,d)
    </description>
  </property>
  <property>
    <name>ozone.security.enabled</name>
    <value>false</value>
    <tag>OZONE, SECURITY, KERBEROS</tag>
    <description>True if security is enabled for ozone. When this property is
     true, hadoop.security.authentication should be Kerberos.
    </description>
  </property>
  <property>
    <name>ozone.security.http.kerberos.enabled</name>
    <value>false</value>
    <tag>OZONE, SECURITY, KERBEROS</tag>
    <description>True if Kerberos authentication for Ozone HTTP web consoles
      is enabled using the SPNEGO protocol. When this property is
      true, hadoop.security.authentication should be Kerberos and
      ozone.security.enabled should be set to true.
    </description>
  </property>
  <property>
    <name>ozone.http.filter.initializers</name>
    <value/>
    <tag>OZONE, SECURITY, KERBEROS</tag>
    <description>Set to org.apache.hadoop.security.AuthenticationFilterInitializer
      to enable Kerberos authentication for Ozone HTTP web consoles
      is enabled using the SPNEGO protocol. When this property is
      set, ozone.security.http.kerberos.enabled should be set to true.
    </description>
  </property>


  <property>
    <name>ozone.client.read.timeout</name>
    <value>30s</value>
    <tag>OZONE, CLIENT, MANAGEMENT</tag>
    <description>
      Timeout for ozone grpc client during read.
    </description>
  </property>

  <property>
    <name>ozone.om.unflushed.transaction.max.count</name>
    <value>10000</value>
    <tag>OZONE, OM</tag>
    <description>the unflushed transactions here are those requests that have been
      applied to OM state machine but not been flushed to OM rocksdb. when OM meets
      high concurrency-pressure and flushing is not fast enough, too many pending
      requests will be hold in memory and will lead to long GC of OM, which will slow
      down flushing further. there are some cases that flushing is slow, for example,
      1 rocksdb is on a HDD, which has poor IO performance than SSD.
      2 a big compaction is happening internally in rocksdb and write stall of
      rocksdb happens.
      3 long GC, which may caused by other factors.
      the property is to limit the max count of unflushed transactions, so that the
      maximum memory occupied by unflushed transactions is limited.
    </description>
  </property>

  <property>
    <name>ozone.om.lock.fair</name>
    <value>false</value>
    <description>If this is true, the Ozone Manager lock will be used in Fair
      mode, which will schedule threads in the order received/queued. If this is
      false, uses non-fair ordering. See
      java.util.concurrent.locks.ReentrantReadWriteLock
      for more information on fair/non-fair locks.
    </description>
  </property>

  <property>
    <name>ozone.om.ratis.enable</name>
    <value>true</value>
    <tag>OZONE, OM, RATIS, MANAGEMENT</tag>
    <description>Property to enable or disable Ratis server on OM.
    Please note - this is a temporary property to disable OM Ratis server.
    </description>
  </property>

  <property>
    <name>ozone.om.ratis.port</name>
    <value>9872</value>
    <tag>OZONE, OM, RATIS</tag>
    <description>
      The port number of the OzoneManager's Ratis server.
    </description>
  </property>

  <property>
    <name>ozone.om.ratis.rpc.type</name>
    <value>GRPC</value>
    <tag>OZONE, OM, RATIS, MANAGEMENT</tag>
    <description>Ratis supports different kinds of transports like netty, GRPC,
      Hadoop RPC etc. This picks one of those for this cluster.
    </description>
  </property>

  <property>
    <name>ozone.om.ratis.storage.dir</name>
    <value/>
    <tag>OZONE, OM, STORAGE, MANAGEMENT, RATIS</tag>
    <description>This directory is used for storing OM's Ratis metadata like
      logs. If this is not set then default metadata dirs is used. A warning
      will be logged if this not set. Ideally, this should be mapped to a
      fast disk like an SSD.
      If undefined, OM ratis storage dir will fallback to ozone.metadata.dirs.
      This fallback approach is not recommended for production environments.
    </description>
  </property>

  <property>
    <name>ozone.om.ratis.segment.size</name>
    <value>4MB</value>
    <tag>OZONE, OM, RATIS, PERFORMANCE</tag>
    <description>The size of the raft segment used by Apache Ratis on OM.
      (4 MB by default)
    </description>
  </property>

  <property>
    <name>ozone.om.ratis.segment.preallocated.size</name>
    <value>4MB</value>
    <tag>OZONE, OM, RATIS, PERFORMANCE</tag>
    <description>The size of the buffer which is preallocated for raft segment
      used by Apache Ratis on OM.(4 MB by default)
    </description>
  </property>

  <property>
    <name>ozone.om.ratis.log.appender.queue.num-elements</name>
    <value>1024</value>
    <tag>OZONE, DEBUG, OM, RATIS</tag>
    <description>Number of operation pending with Raft's Log Worker.
    </description>
  </property>
  <property>
    <name>ozone.om.ratis.log.appender.queue.byte-limit</name>
    <value>32MB</value>
    <tag>OZONE, DEBUG, OM, RATIS</tag>
    <description>Byte limit for Raft's Log Worker queue.
    </description>
  </property>
  <property>
    <name>ozone.om.ratis.log.purge.gap</name>
    <value>1000000</value>
    <tag>OZONE, OM, RATIS</tag>
    <description>The minimum gap between log indices for Raft server to purge
      its log segments after taking snapshot.
    </description>
  </property>

  <property>
    <name>ozone.om.ratis.server.request.timeout</name>
    <value>3s</value>
    <tag>OZONE, OM, RATIS, MANAGEMENT</tag>
    <description>The timeout duration for OM's ratis server request .</description>
  </property>

  <property>
    <name>ozone.om.ratis.server.retry.cache.timeout</name>
    <value>600000ms</value>
    <tag>OZONE, OM, RATIS, MANAGEMENT</tag>
    <description>Retry Cache entry timeout for OM's ratis server.</description>
  </property>

  <property>
    <name>ozone.om.ratis.minimum.timeout</name>
    <value>5s</value>
    <tag>OZONE, OM, RATIS, MANAGEMENT</tag>
    <description>The minimum timeout duration for OM's Ratis server rpc.
    </description>
  </property>

  <property>
    <name>ozone.om.leader.election.minimum.timeout.duration</name>
    <value>5s</value>
    <tag>OZONE, OM, RATIS, MANAGEMENT, DEPRECATED</tag>
    <description>DEPRECATED. Leader election timeout uses ratis
      rpc timeout which can be set via ozone.om.ratis.minimum.timeout.
    </description>
  </property>

  <property>
    <name>ozone.om.ratis.server.leaderelection.pre-vote </name>
    <value>false</value>
    <tag>OZONE, OM, RATIS, MANAGEMENT</tag>
    <description>Enable/disable OM HA leader election pre-vote phase.
    </description>
  </property>

  <property>
    <name>ozone.om.ratis.server.failure.timeout.duration</name>
    <value>120s</value>
    <tag>OZONE, OM, RATIS, MANAGEMENT</tag>
    <description>The timeout duration for ratis server failure detection,
      once the threshold has reached, the ratis state machine will be informed
      about the failure in the ratis ring.
    </description>
  </property>

  <property>
    <name>ozone.om.ratis.snapshot.dir</name>
    <value/>
    <tag>OZONE, OM, STORAGE, MANAGEMENT, RATIS</tag>
    <description>This directory is used for storing OM's snapshot
      related files like the ratisSnapshotIndex and DB checkpoint from leader
      OM.
      If undefined, OM snapshot dir will fallback to ozone.metadata.dirs.
      This fallback approach is not recommended for production environments.
    </description>
  </property>
  <property>
    <name>ozone.om.snapshot.provider.socket.timeout</name>
    <value>5000s</value>
    <tag>OZONE, OM, HA, MANAGEMENT</tag>
    <description>
      Socket timeout for HTTP call made by OM Snapshot Provider to request
      OM snapshot from OM Leader.
    </description>
  </property>
  <property>
    <name>ozone.om.snapshot.provider.connection.timeout</name>
    <value>5000s</value>
    <tag>OZONE, OM, HA, MANAGEMENT</tag>
    <description>
      Connection timeout for HTTP call made by OM Snapshot Provider to request
      OM snapshot from OM Leader.
    </description>
  </property>
  <property>
    <name>ozone.om.snapshot.provider.request.timeout</name>
    <value>5000ms</value>
    <tag>OZONE, OM, HA, MANAGEMENT</tag>
    <description>
      Connection request timeout for HTTP call made by OM Snapshot Provider to
      request OM snapshot from OM Leader.
    </description>
  </property>

  <property>
    <name>ozone.acl.authorizer.class</name>
    <value>org.apache.hadoop.ozone.security.acl.OzoneAccessAuthorizer</value>
    <tag>OZONE, SECURITY, ACL</tag>
    <description>Acl authorizer for Ozone.
    </description>
  </property>
  <property>
    <name>ozone.acl.enabled</name>
    <value>false</value>
    <tag>OZONE, SECURITY, ACL</tag>
    <description>Key to enable/disable ozone acls.</description>
  </property>
  <property>
    <name>ozone.om.kerberos.keytab.file</name>
    <value>/etc/security/keytabs/OM.keytab</value>
    <tag>OZONE, SECURITY, KERBEROS</tag>
    <description> The keytab file used by OzoneManager daemon to login as its
      service principal. The principal name is configured with
      ozone.om.kerberos.principal.
    </description>
  </property>
  <property>
    <name>ozone.om.kerberos.principal</name>
    <value>OM/_HOST@REALM</value>
    <tag>OZONE, SECURITY, KERBEROS</tag>
    <description>The OzoneManager service principal. Ex om/_HOST@REALM.COM</description>
  </property>
  <property>
    <name>ozone.om.http.auth.kerberos.principal</name>
    <value>HTTP/_HOST@REALM</value>
    <tag>OZONE, SECURITY, KERBEROS</tag>
    <description>
      Ozone Manager http server service principal if SPNEGO is enabled for om http server.
    </description>
  </property>
  <property>
    <name>ozone.om.http.auth.kerberos.keytab</name>
    <value>/etc/security/keytabs/HTTP.keytab</value>
    <tag>OZONE, SECURITY, KERBEROS</tag>
    <description>
      The keytab file used by OM http server to login as its service
      principal if SPNEGO is enabled for om http server.
    </description>
  </property>
  <property>
    <name>hdds.key.len</name>
    <value>2048</value>
    <tag>SCM, HDDS, X509, SECURITY</tag>
    <description>
      SCM CA key length.  This is an algorithm-specific metric, such as modulus length, specified in number of bits.
    </description>
  </property>
  <property>
    <name>hdds.key.dir.name</name>
    <value>keys</value>
    <tag>SCM, HDDS, X509, SECURITY</tag>
    <description>
      Directory to store public/private key for SCM CA. This is relative to ozone/hdds meteadata dir.
    </description>
  </property>
  <property>
    <name>hdds.block.token.expiry.time</name>
    <value>1d</value>
    <tag>OZONE, HDDS, SECURITY, TOKEN</tag>
    <description>
      Default value for expiry time of block token. This
      setting supports multiple time unit suffixes as described in
      dfs.heartbeat.interval. If no suffix is specified, then milliseconds is
      assumed.
    </description>
  </property>

  <property>
    <name>hdds.block.token.enabled</name>
    <value>false</value>
    <tag>OZONE, HDDS, SECURITY, TOKEN</tag>
    <description>True if block tokens are enabled, else false.</description>
  </property>
  <property>
    <name>hdds.container.token.enabled</name>
    <value>false</value>
    <tag>OZONE, HDDS, SECURITY, TOKEN</tag>
    <description>True if container tokens are enabled, else false.</description>
  </property>
  <property>
    <name>hdds.x509.file.name</name>
    <value>certificate.crt</value>
    <tag>OZONE, HDDS, SECURITY</tag>
    <description>Certificate file name.</description>
  </property>
  <property>
    <name>hdds.grpc.tls.provider</name>
    <value>OPENSSL</value>
    <tag>OZONE, HDDS, SECURITY, TLS</tag>
    <description>HDDS GRPC server TLS provider.</description>
  </property>
  <property>
    <name>hdds.grpc.tls.enabled</name>
    <value>false</value>
    <tag>OZONE, HDDS, SECURITY, TLS</tag>
    <description>If HDDS GRPC server TLS is enabled.</description>
  </property>
  <property>
    <name>hdds.x509.default.duration</name>
    <value>P365D</value>
    <tag>OZONE, HDDS, SECURITY</tag>
    <description>Default duration for which x509 certificates issued by SCM are
      valid. The formats accepted are based on the ISO-8601 duration format
      PnDTnHnMn.nS</description>
  </property>
  <property>
    <name>hdds.x509.dir.name</name>
    <value>certs</value>
    <tag>OZONE, HDDS, SECURITY</tag>
    <description>X509 certificate directory name.</description>
  </property>
  <property>
    <name>hdds.x509.max.duration</name>
    <value>P1865D</value>
    <tag>OZONE, HDDS, SECURITY</tag>
    <description>Max time for which certificate issued by SCM CA are valid.
      This duration is used for self-signed root cert and scm sub-ca certs
      issued by root ca. The formats accepted are based on the ISO-8601
      duration format PnDTnHnMn.nS</description>
  </property>
  <property>
    <name>hdds.x509.signature.algorithm</name>
    <value>SHA256withRSA</value>
    <tag>OZONE, HDDS, SECURITY</tag>
    <description>X509 signature certificate.</description>
  </property>
  <property>
    <name>ozone.scm.security.handler.count.key</name>
    <value>2</value>
    <tag>OZONE, HDDS, SECURITY</tag>
    <description>Threads configured for SCMSecurityProtocolServer.</description>
  </property>
  <property>
    <name>ozone.scm.security.service.address</name>
    <value/>
    <tag>OZONE, HDDS, SECURITY</tag>
    <description>Address of SCMSecurityProtocolServer.</description>
  </property>
  <property>
    <name>ozone.scm.security.service.bind.host</name>
    <value>0.0.0.0</value>
    <tag>OZONE, HDDS, SECURITY</tag>
    <description>SCM security server host.</description>
  </property>
  <property>
    <name>ozone.scm.security.service.port</name>
    <value>9961</value>
    <tag>OZONE, HDDS, SECURITY</tag>
    <description>SCM security server port.</description>
  </property>
  <property>
    <name>ozone.scm.service.ids</name>
    <value></value>
    <tag>OZONE, SCM, HA</tag>
    <description>
      Comma-separated list of SCM service Ids. This property allows the client
      to figure out quorum of OzoneManager address.
    </description>
  </property>
  <property>
    <name>ozone.scm.default.service.id</name>
    <value></value>
    <tag>OZONE, SCM, HA</tag>
    <description>
      Service ID of the SCM. If this is not set fall back to
      ozone.scm.service.ids to find the service ID it belongs to.
    </description>
  </property>
  <property>
    <name>ozone.scm.nodes.EXAMPLESCMSERVICEID</name>
    <value></value>
    <tag>OZONE, SCM, HA</tag>
    <description>
      Comma-separated list of SCM node Ids for a given SCM service ID (eg.
      EXAMPLESCMSERVICEID). The SCM service ID should be the value (one of the
      values if there are multiple) set for the parameter ozone.scm.service.ids.

      Unique identifiers for each SCM Node, delimited by commas. This will be
      used by SCMs in HA setup to determine all the SCMs
      belonging to the same SCM in the cluster. For example, if you
      used “scmService1” as the SCM service ID previously, and you wanted to
      use “scm1”, “scm2” and "scm3" as the individual IDs of the SCMs,
      you would configure a property ozone.scm.nodes.scmService1, and its value
      "scm1,scm2,scm3".
    </description>
  </property>
  <property>
    <name>ozone.scm.node.id</name>
    <value></value>
    <tag>OZONE, SCM, HA</tag>
    <description>
      The ID of this SCM node. If the SCM node ID is not configured it
      is determined automatically by matching the local node's address
      with the configured address.

      If node ID is not deterministic from the configuration, then it is set
      to the scmId from the SCM version file.
    </description>
  </property>
  <property>
    <name>ozone.scm.primordial.node.id</name>
    <value></value>
    <tag>OZONE, SCM, HA</tag>
    <description>
      optional config, if being set will cause scm --init to only take effect on
      the specific node and ignore scm --bootstrap cmd.
      Similarly, scm --init will be ignored on the non-primordial scm nodes.
      The config can either be set equal to the hostname or the node id of any
      of the scm nodes.
      With the config set, applications/admins can safely execute init and
      bootstrap commands safely on all scm instances.

      If a cluster is upgraded from non-ratis to ratis based SCM, scm --init
      needs to re-run for switching from
      non-ratis based SCM to ratis-based SCM on the primary node.
    </description>
  </property>
  <property>
    <name>ozone.scm.skip.bootstrap.validation</name>
    <value>false</value>
    <tag>OZONE, SCM, HA</tag>
    <description>
      optional config, the config when set to true skips the clusterId
      validation from leader scm during bootstrap
    </description>
  </property>
  <property>
    <name>ozone.scm.ratis.enable</name>
    <value>true</value>
    <tag>OZONE, SCM, HA, RATIS</tag>
    <description>Property to enable or disable Ratis server on SCM.
      Please note - this is a temporary property to disable SCM Ratis server.
    </description>
  </property>

  <property>
    <name>ozone.scm.ratis.port</name>
    <value>9894</value>
    <tag>OZONE, SCM, HA, RATIS</tag>
    <description>
      The port number of the SCM's Ratis server.
    </description>
  </property>

  <property>
    <name>ozone.scm.grpc.port</name>
    <value>9895</value>
    <tag>OZONE, SCM, HA, RATIS</tag>
    <description>
      The port number of the SCM's grpc server.
    </description>
  </property>

  <property>
    <name>hdds.metadata.dir</name>
    <value/>
    <tag>X509, SECURITY</tag>
    <description>
      Absolute path to HDDS metadata dir.
    </description>
  </property>
  <property>
    <name>hdds.priv.key.file.name</name>
    <value>private.pem</value>
    <tag>X509, SECURITY</tag>
    <description>
      Name of file which stores private key generated for SCM CA.
    </description>
  </property>
  <property>
    <name>hdds.public.key.file.name</name>
    <value>public.pem</value>
    <tag>X509, SECURITY</tag>
    <description>
      Name of file which stores public key generated for SCM CA.
    </description>
  </property>
  <property>
    <name>ozone.manager.delegation.remover.scan.interval</name>
    <value>3600000</value>
    <description>
      Time interval after which ozone secret manger scans for expired
      delegation token.
    </description>
  </property>
  <property>
    <name>ozone.manager.delegation.token.renew-interval</name>
    <value>1d</value>
    <description>
      Default time interval after which ozone delegation token will
      require renewal before any further use.
    </description>
  </property>
  <property>
    <name>ozone.manager.delegation.token.max-lifetime</name>
    <value>7d</value>
    <description>
      Default max time interval after which ozone delegation token will
      not be renewed.
    </description>
  </property>

  <property>
    <name>ozone.fs.iterate.batch-size</name>
    <value>100</value>
    <tag>OZONE, OZONEFS</tag>
    <description>
      Iterate batch size of delete when use BasicOzoneFileSystem.
    </description>
  </property>
  <property>
    <name>ozone.manager.db.checkpoint.transfer.bandwidthPerSec</name>
    <value>0</value>
    <tag>OZONE</tag>
    <description>
      Maximum bandwidth used for Ozone Manager DB checkpoint download through
      the servlet.
    </description>
  </property>

  <property>
    <name>ozone.freon.http-address</name>
    <value>0.0.0.0:9884</value>
    <tag>OZONE, MANAGEMENT</tag>
    <description>
      The address and the base port where the FREON web ui will listen on.
      If the port is 0 then the server will start on a free port.
    </description>
  </property>
  <property>
    <name>ozone.freon.http-bind-host</name>
    <value>0.0.0.0</value>
    <tag>OZONE, MANAGEMENT</tag>
    <description>
      The actual address the Freon web server will bind to. If this
      optional address is set, it overrides only the hostname portion of
      ozone.freon.http-address.
    </description>
  </property>
  <property>
    <name>ozone.freon.http.enabled</name>
    <value>true</value>
    <tag>OZONE, MANAGEMENT</tag>
    <description>
      Property to enable or disable FREON web ui.
    </description>
  </property>
  <property>
    <name>ozone.freon.https-address</name>
    <value>0.0.0.0:9885</value>
    <tag>OZONE, MANAGEMENT</tag>
    <description>
      The address and the base port where the Freon web server will listen
      on using HTTPS.
      If the port is 0 then the server will start on a free port.
    </description>
  </property>
  <property>
    <name>ozone.freon.https-bind-host</name>
    <value>0.0.0.0</value>
    <tag>OZONE, MANAGEMENT</tag>
    <description>
      The actual address the Freon web server will bind to using HTTPS.
      If this optional address is set, it overrides only the hostname portion of
      ozone.freon.http-address.
    </description>
  </property>
  <property>
    <name>ozone.freon.http.auth.kerberos.principal</name>
    <value>HTTP/_HOST@REALM</value>
    <tag>SECURITY</tag>
    <description>
     Security principal used by freon.
    </description>
  </property>
  <property>
    <name>ozone.freon.http.auth.kerberos.keytab</name>
    <value>/etc/security/keytabs/HTTP.keytab</value>
    <tag>SECURITY</tag>
    <description>
       Keytab used by Freon.
    </description>
  </property>
  <property>
    <name>hdds.security.client.datanode.container.protocol.acl</name>
    <value>*</value>
    <tag>SECURITY</tag>
    <description>
      Comma separated list of users and groups allowed to access
      client datanode container protocol.
    </description>
  </property>
  <property>
    <name>hdds.security.client.scm.block.protocol.acl</name>
    <value>*</value>
    <tag>SECURITY</tag>
    <description>
      Comma separated list of users and groups allowed to access
      client scm block protocol.
    </description>
  </property>
  <property>
    <name>hdds.security.client.scm.certificate.protocol.acl</name>
    <value>*</value>
    <tag>SECURITY</tag>
    <description>
      Comma separated list of users and groups allowed to access
      client scm certificate protocol.
    </description>
  </property>
  <property>
    <name>hdds.security.client.scm.container.protocol.acl</name>
    <value>*</value>
    <tag>SECURITY</tag>
    <description>
      Comma separated list of users and groups allowed to access
      client scm container protocol.
    </description>
  </property>
  <property>
    <name>ozone.om.security.client.protocol.acl</name>
    <value>*</value>
    <tag>SECURITY</tag>
    <description>
      Comma separated list of users and groups allowed to access
      client ozone manager protocol.
    </description>
  </property>
  <property>
    <name>ozone.om.security.admin.protocol.acl</name>
    <value>*</value>
    <tag>SECURITY</tag>
    <description>
      Comma separated list of users and groups allowed to access ozone
      manager admin protocol.
    </description>
  </property>

  <property>
    <name>hdds.datanode.http.auth.kerberos.principal</name>
    <value>HTTP/_HOST@REALM</value>
    <tag>HDDS, SECURITY, MANAGEMENT, KERBEROS</tag>
    <description>
      The kerberos principal for the datanode http server.
    </description>
  </property>
  <property>
    <name>hdds.datanode.http.auth.kerberos.keytab</name>
    <value>/etc/security/keytabs/HTTP.keytab</value>
    <tag>HDDS, SECURITY, MANAGEMENT, KERBEROS</tag>
    <description>
      The kerberos keytab file for datanode http server
    </description>
  </property>
  <property>
    <name>hdds.datanode.http-address</name>
    <value>0.0.0.0:9882</value>
    <tag>HDDS, MANAGEMENT</tag>
    <description>
      The address and the base port where the Datanode web ui will listen on.
      If the port is 0 then the server will start on a free port.
    </description>
  </property>
  <property>
    <name>hdds.datanode.http-bind-host</name>
    <value>0.0.0.0</value>
    <tag>HDDS, MANAGEMENT</tag>
    <description>
      The actual address the Datanode web server will bind to. If this
      optional address is set, it overrides only the hostname portion of
      hdds.datanode.http-address.
    </description>
  </property>
  <property>
    <name>hdds.datanode.http.enabled</name>
    <value>true</value>
    <tag>HDDS, MANAGEMENT</tag>
    <description>
      Property to enable or disable Datanode web ui.
    </description>
  </property>
  <property>
    <name>hdds.datanode.https-address</name>
    <value>0.0.0.0:9883</value>
    <tag>HDDS, MANAGEMENT, SECURITY</tag>
    <description>
      The address and the base port where the Datanode web UI will listen
      on using HTTPS.

      If the port is 0 then the server will start on a free port.
    </description>
  </property>
  <property>
    <name>hdds.datanode.https-bind-host</name>
    <value>0.0.0.0</value>
    <tag>HDDS, MANAGEMENT, SECURITY</tag>
    <description>
      The actual address the Datanode web server will bind to using HTTPS.
      If this optional address is set, it overrides only the hostname portion of
      hdds.datanode.http-address.
    </description>
  </property>
  <property>
    <name>ozone.client.failover.max.attempts</name>
    <value>500</value>
    <description>
      Expert only. Ozone RpcClient attempts talking to each OzoneManager
      ipc.client.connect.max.retries (default = 10) number of times before
      failing over to another OzoneManager, if available. This parameter
      represents the number of times the client will failover before giving
      up. This value is kept high so that client does not give up trying to
      connect to OMs easily.
    </description>
  </property>
  <property>
    <name>ozone.client.wait.between.retries.millis</name>
    <value>2000</value>
    <description>
      Expert only. The time to wait, in milliseconds, between retry attempts
      to contact OM. Wait time increases linearly if same OM is retried
      again. If retrying on multiple OMs proxies in round robin fashion, the
      wait time is introduced after all the OM proxies have been attempted once.
    </description>
  </property>
  <property>
    <name>ozone.om.admin.protocol.max.retries</name>
    <value>20</value>
    <tag>OM, MANAGEMENT</tag>
    <description>
      Expert only. The maximum number of retries for Ozone Manager Admin
      protocol on each OM.
    </description>
  </property>
  <property>
    <name>ozone.om.admin.protocol.wait.between.retries</name>
    <value>1000</value>
    <tag>OM, MANAGEMENT</tag>
    <description>
      Expert only. The time to wait, in milliseconds, between retry attempts
      for Ozone Manager Admin protocol.
    </description>
  </property>
  <property>
    <name>ozone.recon.http.enabled</name>
    <value>true</value>
    <tag>RECON, MANAGEMENT</tag>
    <description>
      Property to enable or disable Recon web user interface.
    </description>
  </property>
  <property>
    <name>ozone.recon.http-address</name>
    <value>0.0.0.0:9888</value>
    <tag>RECON, MANAGEMENT</tag>
    <description>
      The address and the base port where the Recon web UI will listen on.

      If the port is 0, then the server will start on a free port. However, it
      is best to specify a well-known port, so it is easy to connect and see
      the Recon management UI.
    </description>
  </property>
  <property>
    <name>ozone.recon.http-bind-host</name>
    <value>0.0.0.0</value>
    <tag>RECON, MANAGEMENT</tag>
    <description>
      The actual address the Recon server will bind to. If this optional
      the address is set, it overrides only the hostname portion of
      ozone.recon.http-address.
    </description>
  </property>
  <property>
    <name>ozone.recon.https-bind-host</name>
    <value>0.0.0.0</value>
    <tag>RECON, MANAGEMENT, SECURITY</tag>
    <description>
      The actual address the Recon web server will bind to using HTTPS.
      If this optional address is set, it overrides only the hostname portion of
      ozone.recon.https-address.
    </description>
  </property>
  <property>
    <name>ozone.recon.https-address</name>
    <value>0.0.0.0:9889</value>
    <tag>RECON, MANAGEMENT, SECURITY</tag>
    <description>
      The address and the base port where the Recon web UI will listen
      on using HTTPS. If the port is 0 then the server will start on a free
      port.
    </description>
  </property>
  <property>
    <name>ozone.recon.http.auth.kerberos.keytab</name>
    <value>/etc/security/keytabs/HTTP.keytab</value>
    <tag>RECON, SECURITY, KERBEROS</tag>
    <description>
      The keytab file for HTTP Kerberos authentication in Recon.
    </description>
  </property>
  <property>
    <name>ozone.recon.http.auth.kerberos.principal</name>
    <value>HTTP/_HOST@REALM</value>
    <tag>RECON, SECURITY, KERBEROS</tag>
    <description>The server principal used by Ozone Recon server. This is
      typically set to HTTP/_HOST@REALM.TLD The SPNEGO server principal
      begins with the prefix HTTP/ by convention.
    </description>
  </property>
  <property>
    <name>ozone.recon.administrators</name>
    <value/>
    <tag>RECON, SECURITY</tag>
    <description>
      Recon administrator users delimited by a comma.
      This is the list of users who can access admin only information from recon.
      Users defined in ozone.administrators will always be able to access all
      recon information regardless of this setting.
    </description>
  </property>
  <property>
    <name>hdds.datanode.http.auth.type</name>
    <value>simple</value>
    <tag>DATANODE, SECURITY, KERBEROS</tag>
    <description> simple or kerberos. If kerberos is set, Kerberos SPNEOGO
      will be used for http authentication.
    </description>
  </property>
  <property>
    <name>ozone.freon.http.auth.type</name>
    <value>simple</value>
    <tag>FREON, SECURITY</tag>
    <description> simple or kerberos. If kerberos is set, Kerberos SPNEOGO
      will be used for http authentication.
    </description>
  </property>
  <property>
    <name>ozone.om.http.auth.type</name>
    <value>simple</value>
    <tag>OM, SECURITY, KERBEROS</tag>
    <description> simple or kerberos. If kerberos is set, Kerberos SPNEOGO
      will be used for http authentication.
    </description>
  </property>
  <property>
    <name>hdds.scm.http.auth.type</name>
    <value>simple</value>
    <tag>OM, SECURITY, KERBEROS</tag>
    <description> simple or kerberos. If kerberos is set, Kerberos SPNEOGO
      will be used for http authentication.
    </description>
  </property>
  <property>
    <name>ozone.recon.http.auth.type</name>
    <value>simple</value>
    <tag>RECON, SECURITY, KERBEROS</tag>
    <description> simple or kerberos. If kerberos is set, Kerberos SPNEOGO
      will be used for http authentication.
    </description>
  </property>
  <property>
    <name>ozone.s3g.http.auth.type</name>
    <value>simple</value>
    <tag>S3G, SECURITY, KERBEROS</tag>
    <description> simple or kerberos. If kerberos is set, Kerberos SPNEOGO
      will be used for http authentication.
    </description>
  </property>
  <property>
    <name>ozone.recon.db.dir</name>
    <value/>
    <tag>OZONE, RECON, STORAGE, PERFORMANCE</tag>
    <description>
      Directory where the Recon Server stores its metadata. This should
      be specified as a single directory. If the directory does not
      exist then the Recon will attempt to create it.

      If undefined, then the Recon will log a warning and fallback to
      ozone.metadata.dirs. This fallback approach is not recommended for
      production environments.
    </description>
  </property>
  <property>
    <name>ozone.scm.network.topology.schema.file</name>
    <value>network-topology-default.xml</value>
    <tag>OZONE, MANAGEMENT</tag>
    <description>
      The schema file defines the ozone network topology. We currently support
      xml(default) and yaml format. Refer to the samples in the topology
      awareness document for xml and yaml topology definition samples.
    </description>
  </property>
  <property>
    <name>ozone.network.topology.aware.read</name>
    <value>false</value>
    <tag>OZONE, PERFORMANCE</tag>
    <description>
      Whether to enable topology aware read to improve the read performance.
    </description>
  </property>
  <property>
    <name>ozone.recon.om.db.dir</name>
  <value/>
  <tag>OZONE, RECON, STORAGE</tag>
  <description>
    Directory where the Recon Server stores its OM snapshot DB. This should
    be specified as a single directory. If the directory does not
    exist then the Recon will attempt to create it.

    If undefined, then the Recon will log a warning and fallback to
    ozone.metadata.dirs. This fallback approach is not recommended for
    production environments.
  </description>
</property>
  <property>
    <name>ozone.recon.om.connection.request.timeout</name>
    <value>5000</value>
    <tag>OZONE, RECON, OM</tag>
    <description>
      Connection request timeout in milliseconds for HTTP call made by Recon to
      request OM DB snapshot.
    </description>
  </property>
  <property>
    <name>ozone.recon.om.connection.timeout</name>
    <value>5s</value>
    <tag>OZONE, RECON, OM</tag>
    <description>
      Connection timeout for HTTP call in milliseconds made by Recon to request
      OM snapshot.
    </description>
  </property>
  <property>
    <name>ozone.recon.scm.connection.request.timeout</name>
    <value>5s</value>
    <tag>OZONE, RECON, SCM</tag>
    <description>
      Connection request timeout in milliseconds for HTTP call made by Recon to
      request SCM DB snapshot.
    </description>
  </property>
  <property>
    <name>ozone.recon.scm.connection.timeout</name>
    <value>5s</value>
    <tag>OZONE, RECON, SCM</tag>
    <description>
      Connection timeout for HTTP call in milliseconds made by Recon to request
      SCM snapshot.
    </description>
  </property>
  <property>
    <name>ozone.recon.om.socket.timeout</name>
    <value>5s</value>
    <tag>OZONE, RECON, OM</tag>
    <description>
      Socket timeout in milliseconds for HTTP call made by Recon to request
      OM snapshot.
    </description>
  </property>
  <property>
    <name>ozone.recon.om.snapshot.task.initial.delay</name>
    <value>1m</value>
    <tag>OZONE, RECON, OM</tag>
    <description>
      Initial delay in MINUTES by Recon to request OM DB Snapshot.
    </description>
  </property>
  <property>
    <name>ozone.recon.om.snapshot.task.interval.delay</name>
    <value>10m</value>
    <tag>OZONE, RECON, OM</tag>
    <description>
      Interval in MINUTES by Recon to request OM DB Snapshot.
    </description>
  </property>
  <property>
    <name>ozone.recon.om.snapshot.task.flush.param</name>
    <value>false</value>
    <tag>OZONE, RECON, OM</tag>
    <description>
      Request to flush the OM DB before taking checkpoint snapshot.
    </description>
  </property>
  <property>
    <name>recon.om.delta.update.limit</name>
    <value>2000</value>
    <tag>OZONE, RECON</tag>
    <description>
      Recon each time get a limited delta updates from OM.
      The actual fetched data might be larger than this limit.
    </description>
  </property>
  <property>
    <name>recon.om.delta.update.loop.limit</name>
    <value>10</value>
    <tag>OZONE, RECON</tag>
    <description>
      The sync between Recon and OM consists of several small
      fetch loops.
    </description>
  </property>
  <property>
    <name>ozone.recon.scm.container.threshold</name>
    <value>100</value>
    <tag>OZONE, RECON, SCM</tag>
    <description>
      Threshold value for the difference in number of containers
      in SCM and RECON.
    </description>
  </property>
  <property>
    <name>ozone.recon.scm.snapshot.enabled</name>
    <value>false</value>
    <tag>OZONE, RECON, SCM</tag>
    <description>
      If enabled, SCM DB Snapshot is taken by Recon.
    </description>
  </property>
  <property>
    <name>hdds.tracing.enabled</name>
    <value>false</value>
    <tag>OZONE, HDDS</tag>
    <description>
      If enabled, tracing information is sent to tracing server.
    </description>
  </property>
  <property>
    <name>ozone.recon.task.thread.count</name>
    <value>1</value>
    <tag>OZONE, RECON</tag>
    <description>
      The number of Recon Tasks that are waiting on updates from OM.
    </description>
  </property>
  <property>
    <name>ozone.scm.datanode.admin.monitor.interval</name>
    <value>30s</value>
    <tag>SCM</tag>
    <description>
      This sets how frequently the datanode admin monitor runs to check for
      nodes added to the admin workflow or removed from it. The progress
      of decommissioning and entering maintenance nodes is also checked to see
      if they have completed.
    </description>
  </property>
  <property>
    <name>ozone.client.list.trash.keys.max</name>
    <value>1000</value>
    <tag>OZONE, CLIENT</tag>
    <description>
      The maximum number of keys to return for a list trash request.
    </description>
  </property>
  <property>
    <name>ozone.http.basedir</name>
    <value/>
    <tag>OZONE, OM, SCM, MANAGEMENT</tag>
    <description>
      The base dir for HTTP Jetty server to extract contents. If this property
      is not configured, by default, Jetty will create a directory inside the
      directory named by the java.io.tmpdir System property（/tmp by default）.
      While in production environment, it's strongly suggested to instruct Jetty
      to use a different parent directory by setting this property to the name
      of the desired parent directory. The value of the property will be used to
      set Jetty context attribute 'org.eclipse.jetty.webapp.basetempdir'.
      The directory named by this property must exist and be writeable.
    </description>
  </property>
  <property>
    <name>ozone.http.policy</name>
    <value>HTTP_ONLY</value>
    <tag>OZONE, SECURITY, MANAGEMENT</tag>
    <description>Decide if HTTPS(SSL) is supported on Ozone
      This configures the HTTP endpoint for Ozone daemons:
      The following values are supported:
      - HTTP_ONLY : Service is provided only on http
      - HTTPS_ONLY : Service is provided only on https
      - HTTP_AND_HTTPS : Service is provided both on http and https
    </description>
  </property>
  <property>
    <name>ozone.https.client.need-auth</name>
    <tag>OZONE, SECURITY, MANAGEMENT</tag>
    <value>false</value>
    <description>
      Whether SSL client certificate authentication is required
    </description>
  </property>
  <property>
    <name>ozone.https.client.keystore.resource</name>
    <tag>OZONE, SECURITY, MANAGEMENT</tag>
    <value>ssl-client.xml</value>
    <description>
      Resource file from which ssl client keystore
      information will be extracted
    </description>
  </property>
  <property>
    <name>ozone.https.server.keystore.resource</name>
    <tag>OZONE, SECURITY, MANAGEMENT</tag>
    <value>ssl-server.xml</value>
    <description>Resource file from which ssl server keystore
      information will be extracted
    </description>
  </property>
  <property>
    <name>ozone.s3g.client.buffer.size</name>
    <tag>OZONE, S3GATEWAY</tag>
    <value>4KB</value>
    <description>
      The size of the buffer which is for read block. (4KB by default).
    </description>
  </property>
  <property>
    <name>ssl.server.keystore.keypassword</name>
    <tag>OZONE, SECURITY, MANAGEMENT</tag>
    <value/>
    <description>Keystore key password for HTTPS SSL configuration
    </description>
  </property>
  <property>
    <name>ssl.server.keystore.location</name>
    <tag>OZONE, SECURITY, MANAGEMENT</tag>
    <value/>
    <description>
      Keystore location for HTTPS SSL configuration
    </description>
  </property>
  <property>
    <name>ssl.server.keystore.password</name>
    <tag>OZONE, SECURITY, MANAGEMENT</tag>
    <value/>
    <description>
      Keystore password for HTTPS SSL configuration
    </description>
  </property>
  <property>
    <name>ssl.server.truststore.location</name>
    <tag>OZONE, SECURITY, MANAGEMENT</tag>
    <value/>
    <description>
      Truststore location for HTTPS SSL configuration
    </description>
  </property>
  <property>
    <name>ssl.server.truststore.password</name>
    <tag>OZONE, SECURITY, MANAGEMENT</tag>
    <value/>
    <description>
      Truststore password for HTTPS SSL configuration
    </description>
  </property>
  <property>
    <name>hdds.datanode.ratis.server.request.timeout</name>
    <tag>OZONE, DATANODE</tag>
    <value>2m</value>
    <description>
      Timeout for the request submitted directly to Ratis in datanode.
    </description>
  </property>
  <property>
    <name>ozone.om.keyname.character.check.enabled</name>
    <tag>OZONE, OM</tag>
    <value>false</value>
    <description>If true, then enable to check if the key name
      contains illegal characters when creating/renaming key.
      For the definition of illegal characters, follow the
      rules in Amazon S3's object key naming guide.
    </description>
  </property>

  <property>
    <name>ozone.om.enable.filesystem.paths</name>
    <tag>OZONE, OM</tag>
    <value>false</value>
    <description>If true, key names will be interpreted as file system paths.
      "/" will be treated as a special character and paths will be normalized
      and must follow Unix filesystem path naming conventions. This flag will
      be helpful when objects created by S3G need to be accessed using OFS/O3Fs.
      If false, it will fallback to default behavior of Key/MPU create
      requests where key paths are not normalized and any intermediate
      directories will not be created or any file checks happens to check
      filesystem semantics.
    </description>
  </property>

  <property>
    <name>ozone.client.key.provider.cache.expiry</name>
    <tag>OZONE, CLIENT, SECURITY</tag>
    <value>10d</value>
    <description>Ozone client security key provider cache expiration time.
    </description>
  </property>

  <property>
    <name>ozone.scm.info.wait.duration</name>
    <tag>OZONE, SCM, OM</tag>
    <value>10m</value>
    <description> Maximum amount of duration OM/SCM waits to get Scm Info/Scm
      signed cert during OzoneManager init/SCM bootstrap.
    </description>
  </property>

  <property>
    <name>ozone.scm.ca.list.retry.interval</name>
    <tag>OZONE, SCM, OM, DATANODE</tag>
    <value>10s</value>
    <description>SCM client wait duration between each retry to get Scm CA
      list. OM/Datanode obtain CA list during startup, and wait
      for the CA List size to be matched with SCM node count size plus
      1. (Additional one certificate is root CA certificate). If the received
      CA list size is not matching with expected count, this is the duration
      used to wait before making next attempt to get CA list.
    </description>
  </property>

  <property>
    <name>ozone.client.key.latest.version.location</name>
    <tag>OZONE, CLIENT</tag>
    <value>true</value>
    <description>Ozone client gets the latest version location.
    </description>
  </property>

  <property>
    <name>ozone.directory.deleting.service.interval</name>
    <value>1m</value>
    <tag>OZONE, PERFORMANCE, OM</tag>
    <description>Time interval of the directory deleting service. It runs on OM
      periodically and cleanup orphan directory and its sub-tree. For every
      orphan directory it deletes the sub-path tree structure(dirs/files). It
      sends sub-files to KeyDeletingService to deletes its blocks. Unit could
      be defined with postfix (ns,ms,s,m,h,d)
    </description>
  </property>
  <property>
    <name>ozone.path.deleting.limit.per.task</name>
    <value>10000</value>
    <tag>OZONE, PERFORMANCE, OM</tag>
    <description>A maximum number of paths(dirs/files) to be deleted by
      directory deleting service per time interval.
    </description>
  </property>

  <property>
    <name>ozone.scm.event.ContainerReport.thread.pool.size</name>
    <value>10</value>
    <tag>OZONE, SCM</tag>
    <description>Thread pool size configured to process container reports.
    </description>
  </property>

  <property>
    <name>ozone.scm.datanode.ratis.volume.free-space.min</name>
    <value>1GB</value>
    <tag>OZONE, DATANODE</tag>
    <description>Minimum amount of storage space required for each ratis
      volume on a datanode to hold a new pipeline.
      Datanodes with all its ratis volumes with space under this value
      will not be allocated a pipeline or container replica.
    </description>
  </property>
  <property>
    <name>ozone.scm.ha.ratis.storage.dir</name>
    <value></value>
    <tag>OZONE, SCM, HA, RATIS</tag>
    <description>Storage directory used by SCM to write Ratis logs.</description>
  </property>
  <property>
    <name>ozone.scm.ha.ratis.rpc.type</name>
    <value>GRPC</value>
    <tag>SCM, OZONE, HA, RATIS</tag>
    <description>Ratis supports different kinds of transports like
      netty, GRPC， Hadoop RPC etc. This picks one of those for
      this cluster.
    </description>
  </property>
  <property>
    <name>ozone.scm.ha.ratis.segment.size</name>
    <value>4MB</value>
    <tag>SCM, OZONE, HA, RATIS</tag>
    <description>The size of the raft segment used by Apache Ratis on
      SCM. (4 MB by default)
    </description>
  </property>
  <property>
    <name>ozone.scm.ha.ratis.segment.preallocated.size</name>
    <value>4MB</value>
    <tag>SCM, OZONE, HA, RATIS</tag>
    <description>The size of the buffer which is preallocated for
      raft segment used by Apache Ratis on SCM.(4 MB by default)
    </description>
  </property>
  <property>
    <name>ozone.scm.ha.ratis.log.appender.queue.byte-limit</name>
    <value>32MB</value>
    <tag>SCM, OZONE, HA, RATIS</tag>
    <description>Byte limit for Raft's Log Worker queue.</description>
  </property>
  <property>
    <name>ozone.scm.ha.ratis.log.appender.queue.num-elements</name>
    <value>1024</value>
    <tag>SCM, OZONE, HA, RATIS</tag>
    <description>Number of operation pending with Raft's Log Worker.
    </description>
  </property>
  <property>
    <name>ozone.scm.ha.ratis.log.purge.enabled</name>
    <value>false</value>
    <tag>SCM, OZONE, HA, RATIS</tag>
    <description>whether enable raft log purge.</description>
  </property>
  <property>
    <name>ozone.scm.ha.ratis.log.purge.gap</name>
    <value>1000000</value>
    <tag>SCM, OZONE, HA, RATIS</tag>
    <description>The minimum gap between log indices for Raft server to
      purge its log segments after taking snapshot.
    </description>
  </property>
  <property>
    <name>ozone.scm.ha.ratis.snapshot.threshold</name>
    <value>1000</value>
    <tag>SCM, OZONE, HA, RATIS</tag>
    <description>The threshold to trigger a Ratis taking snapshot
      operation for SCM.
    </description>
  </property>
  <property>
    <name>ozone.scm.ha.ratis.request.timeout</name>
    <value>30s</value>
    <tag>SCM, OZONE, HA, RATIS</tag>
    <description>The timeout duration for SCM's Ratis server RPC.</description>
  </property>
  <property>
    <name>ozone.scm.ha.ratis.server.retry.cache.timeout</name>
    <value>60s</value>
    <tag>SCM, OZONE, HA, RATIS</tag>
    <description>Retry Cache entry timeout for SCM's Ratis server.</description>
  </property>
  <property>
    <name>ozone.scm.ha.ratis.leader.election.timeout</name>
    <value>5s</value>
    <tag>SCM, OZONE, HA, RATIS</tag>
    <description>The minimum timeout duration for SCM ratis leader
      election. Default is 1s.</description>
  </property>
  <property>
    <name>ozone.scm.ha.ratis.server.leaderelection.pre-vote</name>
    <value>false</value>
    <tag>SCM, OZONE, HA, RATIS</tag>
    <description>Enable/disable SCM HA leader election pre-vote phase.</description>
  </property>
  <property>
    <name>ozone.scm.ha.ratis.leader.ready.wait.timeout</name>
    <value>60s</value>
    <tag>SCM, OZONE, HA, RATIS</tag>
    <description>The minimum timeout duration for waiting for
      leader readiness.</description>
  </property>
  <property>
    <name>ozone.scm.ha.ratis.leader.ready.check.interval</name>
    <value>2s</value>
    <tag>SCM, OZONE, HA, RATIS</tag>
    <description>The interval between ratis server performing
      a leader readiness check.
    </description>
  </property>
  <property>
    <name>ozone.scm.ha.ratis.server.failure.timeout.duration</name>
    <value>120s</value>
    <tag>SCM, OZONE, HA, RATIS</tag>
    <description>The timeout duration for ratis server failure
      detection, once the threshold has reached, the ratis state
      machine will be informed about the failure in the ratis ring.
    </description>
  </property>
  <property>
    <name>ozone.scm.ha.ratis.snapshot.dir</name>
    <value></value>
    <tag>SCM, OZONE, HA, RATIS</tag>
    <description>The ratis snapshot dir location.</description>
  </property>
  <property>
    <name>ozone.scm.ha.grpc.deadline.interval</name>
    <value>30m</value>
    <tag>SCM, OZONE, HA, RATIS</tag>
    <description>Deadline for SCM DB checkpoint interval.</description>
  </property>


  <property>
    <name>ozone.s3g.kerberos.keytab.file</name>
    <value>/etc/security/keytabs/s3g.keytab</value>
    <tag>OZONE, SECURITY, KERBEROS, S3GATEWAY</tag>
    <description> The keytab file used by S3Gateway daemon to login as its
      service principal. The principal name is configured with
      ozone.s3g.kerberos.principal.
    </description>
  </property>
  <property>
    <name>ozone.s3g.kerberos.principal</name>
    <value>s3g/_HOST@REALM</value>
    <tag>OZONE, SECURITY, KERBEROS, S3GATEWAY</tag>
    <description>The S3Gateway service principal.
      Ex: s3g/_HOST@REALM.COM</description>
  </property>

  <property>
    <name>hdds.container.checksum.verification.enabled</name>
    <value>true</value>
    <tag>OZONE, DATANODE</tag>
    <description> To enable/disable checksum verification of the
      containers.
    </description>
  </property>

  <property>
    <name>hadoop.http.idle_timeout.ms</name>
    <value>60000</value>
    <tag>OZONE, PERFORMANCE, S3GATEWAY</tag>
    <description>
      OM/SCM/DN/S3GATEWAY Server connection timeout in milliseconds.
    </description>
  </property>

  <property>
    <name>ozone.default.bucket.layout</name>
    <value>OBJECT_STORE</value>
    <tag>OZONE, MANAGEMENT</tag>
    <description>
      Default bucket layout used by Ozone Manager during bucket creation when a client does not specify the
      bucket layout option. Supported values are OBJECT_STORE and FILE_SYSTEM_OPTIMIZED.
      OBJECT_STORE: This layout allows the bucket to behave as a pure object store and will not allow
      interoperability between S3 and FS APIs.
      FILE_SYSTEM_OPTIMIZED: This layout allows the bucket to support atomic rename/delete operations and
      also allows interoperability between S3 and FS APIs. Keys written via S3 API with a "/" delimiter
      will create intermediate directories.
      For testing purposes LEGACY layout is also allowed. LEGACY layout is not recommended and will be removed in the
      future.
    </description>
  </property>

  <property>
    <name>ozone.client.test.ofs.default.bucket.layout</name>
    <value>FILE_SYSTEM_OPTIMIZED</value>
    <tag>OZONE, CLIENT</tag>
    <description>
      This configuration is used for testing purposes. Default bucket layout value when buckets are created using OFS.
      Supported values are LEGACY and FILE_SYSTEM_OPTIMIZED.
      FILE_SYSTEM_OPTIMIZED: This layout allows the bucket to support atomic rename/delete operations and
      also allows interoperability between S3 and FS APIs. Keys written via S3 API with a "/" delimiter
      will create intermediate directories.
    </description>
  </property>

  <property>
<<<<<<< HEAD
    <name>ozone.client.max.ec.stripe.write.retries</name>
    <value>10</value>
    <tag>CLIENT</tag>
    <description>
      When EC stripe write failed, client will request to allocate new block group and write the failed stripe into new
      block group. If the same stripe failure continued in newly acquired block group also, then it will retry by
      requesting to allocate new block group again. This configuration is used to limit these number of retries. By
      default the number of retries are 10.
=======
    <name>ozone.audit.log.debug.cmd.list.omaudit</name>
    <value></value>
    <tag>OM</tag>
    <description>
      A comma separated list of OzoneManager commands that are written to the OzoneManager audit logs only if the audit
      log level is debug. Ex: "ALLOCATE_BLOCK,ALLOCATE_KEY,COMMIT_KEY".
    </description>
  </property>

  <property>
    <name>ozone.audit.log.debug.cmd.list.scmaudit</name>
    <value></value>
    <tag>SCM</tag>
    <description>
      A comma separated list of SCM commands that are written to the SCM audit logs only if the audit
      log level is debug. Ex: "GET_VERSION,REGISTER,SEND_HEARTBEAT".
    </description>
  </property>

  <property>
    <name>ozone.audit.log.debug.cmd.list.dnaudit</name>
    <value></value>
    <tag>DN</tag>
    <description>
      A comma separated list of Datanode commands that are written to the DN audit logs only if the audit
      log level is debug. Ex: "CREATE_CONTAINER,READ_CONTAINER,UPDATE_CONTAINER".
>>>>>>> 17294781
    </description>
  </property>
</configuration><|MERGE_RESOLUTION|>--- conflicted
+++ resolved
@@ -3119,7 +3119,6 @@
   </property>
 
   <property>
-<<<<<<< HEAD
     <name>ozone.client.max.ec.stripe.write.retries</name>
     <value>10</value>
     <tag>CLIENT</tag>
@@ -3128,7 +3127,10 @@
       block group. If the same stripe failure continued in newly acquired block group also, then it will retry by
       requesting to allocate new block group again. This configuration is used to limit these number of retries. By
       default the number of retries are 10.
-=======
+    </description>
+  </property>
+
+  <property>
     <name>ozone.audit.log.debug.cmd.list.omaudit</name>
     <value></value>
     <tag>OM</tag>
@@ -3155,7 +3157,6 @@
     <description>
       A comma separated list of Datanode commands that are written to the DN audit logs only if the audit
       log level is debug. Ex: "CREATE_CONTAINER,READ_CONTAINER,UPDATE_CONTAINER".
->>>>>>> 17294781
     </description>
   </property>
 </configuration>