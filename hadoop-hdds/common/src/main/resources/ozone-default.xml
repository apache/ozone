<?xml version="1.0" encoding="UTF-8"?>
<?xml-stylesheet type="text/xsl" href="configuration.xsl"?>
<!--
   Licensed to the Apache Software Foundation (ASF) under one or more
   contributor license agreements.  See the NOTICE file distributed with
   this work for additional information regarding copyright ownership.
   The ASF licenses this file to You under the Apache License, Version 2.0
   (the "License"); you may not use this file except in compliance with
   the License.  You may obtain a copy of the License at

       http://www.apache.org/licenses/LICENSE-2.0

   Unless required by applicable law or agreed to in writing, software
   distributed under the License is distributed on an "AS IS" BASIS,
   WITHOUT WARRANTIES OR CONDITIONS OF ANY KIND, either express or implied.
   See the License for the specific language governing permissions and
   limitations under the License.
-->
<!-- Do not modify this file directly.  Instead, copy entries that you -->
<!-- wish to modify from this file into ozone-site.xml and change them -->
<!-- there.  If ozone-site.xml does not already exist, create it.      -->

<!--Tags supported are OZONE, CBLOCK, MANAGEMENT, SECURITY, PERFORMANCE,   -->
<!--DEBUG, CLIENT, SERVER, OM, SCM, CRITICAL, RATIS, CONTAINER, REQUIRED, -->
<!--REST, STORAGE, PIPELINE, STANDALONE                                    -->

<configuration>

  <!--Container Settings used by Datanode-->
  <property>
    <name>ozone.container.cache.size</name>
    <value>1024</value>
    <tag>PERFORMANCE, CONTAINER, STORAGE</tag>
    <description>The open container is cached on the data node side. We maintain
      an LRU
      cache for caching the recently used containers. This setting controls the
      size of that cache.
    </description>
  </property>
  <property>
    <name>ozone.container.cache.lock.stripes</name>
    <value>1024</value>
    <tag>PERFORMANCE, CONTAINER, STORAGE</tag>
    <description>Container DB open is an exclusive operation. We use a stripe
      lock to guarantee that different threads can open different container DBs
      concurrently, while for one container DB, only one thread can open it at
      the same time. This setting controls the lock stripes.
    </description>
  </property>
  <property>
    <name>dfs.container.ipc</name>
    <value>9859</value>
    <tag>OZONE, CONTAINER, MANAGEMENT</tag>
    <description>The ipc port number of container.</description>
  </property>
  <property>
    <name>dfs.container.ipc.random.port</name>
    <value>false</value>
    <tag>OZONE, DEBUG, CONTAINER</tag>
    <description>Allocates a random free port for ozone container. This is used
      only while
      running unit tests.
    </description>
  </property>
  <property>
    <name>dfs.container.chunk.write.sync</name>
    <value>false</value>
    <tag>OZONE, CONTAINER, MANAGEMENT</tag>
    <description>Determines whether the chunk writes in the container happen as
      sync I/0 or buffered I/O operation.
    </description>
  </property>
  <property>
    <name>dfs.container.ratis.statemachinedata.sync.timeout</name>
    <value>10s</value>
    <tag>OZONE, DEBUG, CONTAINER, RATIS</tag>
    <description>Timeout for StateMachine data writes by Ratis.
    </description>
  </property>
  <property>
    <name>dfs.container.ratis.statemachinedata.sync.retries</name>
    <value>-1</value>
    <tag>OZONE, DEBUG, CONTAINER, RATIS</tag>
    <description>Number of times the WriteStateMachineData op will be tried
      before failing, if this value is -1, then this retries indefinitely.
    </description>
  </property>
  <property>
    <name>dfs.container.ratis.log.queue.num-elements</name>
    <value>1024</value>
    <tag>OZONE, DEBUG, CONTAINER, RATIS</tag>
    <description>Limit for the number of operations in Ratis Log Worker.
    </description>
  </property>
  <property>
    <name>dfs.container.ratis.log.queue.byte-limit</name>
    <value>4GB</value>
    <tag>OZONE, DEBUG, CONTAINER, RATIS</tag>
    <description>Byte limit for Ratis Log Worker queue.
    </description>
  </property>
  <property>
    <name>dfs.container.ratis.log.appender.queue.num-elements</name>
    <value>1</value>
    <tag>OZONE, DEBUG, CONTAINER, RATIS</tag>
    <description>Limit for number of append entries in ratis leader's
      log appender queue.
    </description>
  </property>
  <property>
    <name>dfs.container.ratis.log.appender.queue.byte-limit</name>
    <value>32MB</value>
    <tag>OZONE, DEBUG, CONTAINER, RATIS</tag>
    <description>Byte limit for ratis leader's log appender queue.
    </description>
  </property>
  <property>
    <name>dfs.container.ratis.log.purge.gap</name>
    <value>1000000</value>
    <tag>OZONE, DEBUG, CONTAINER, RATIS</tag>
    <description>Purge gap between the last purged commit index
      and the current index, when the leader decides to purge its log.
    </description>
  </property>
  <property>
    <name>dfs.container.ratis.datanode.storage.dir</name>
    <value/>
    <tag>OZONE, CONTAINER, STORAGE, MANAGEMENT, RATIS</tag>
    <description>This directory is used for storing Ratis metadata like logs. If
      this is
      not set then default metadata dirs is used. A warning will be logged if
      this not set. Ideally, this should be mapped to a fast disk like an SSD.
    </description>
  </property>
  <property>
    <name>hdds.datanode.dir</name>
    <value/>
    <tag>OZONE, CONTAINER, STORAGE, MANAGEMENT</tag>
    <description>Determines where on the local filesystem HDDS data will be
      stored. Defaults to dfs.datanode.data.dir if not specified.
      The directories should be tagged with corresponding storage types
      ([SSD]/[DISK]/[ARCHIVE]/[RAM_DISK]) for storage policies. The default
      storage type will be DISK if the directory does not have a storage type
      tagged explicitly.
    </description>
  </property>
  <property>
    <name>hdds.datanode.dir.du.reserved</name>
    <value/>
    <tag>OZONE, CONTAINER, STORAGE, MANAGEMENT</tag>
    <description>Reserved space in bytes per volume. Always leave this much space free for non dfs use.
       Such as /dir1:100B, /dir2:200MB, means dir1 reserves 100 bytes and dir2 reserves 200 MB.
    </description>
  </property>
  <property>
    <name>hdds.datanode.volume.choosing.policy</name>
    <value/>
    <tag>OZONE, CONTAINER, STORAGE, MANAGEMENT</tag>
    <description>
      The class name of the policy for choosing volumes in the list of
      directories.  Defaults to
      org.apache.hadoop.ozone.container.common.volume.RoundRobinVolumeChoosingPolicy.
      This volume choosing policy selects volumes in a round-robin order.
    </description>
  </property>
  <property>
    <name>dfs.container.ratis.enabled</name>
    <value>false</value>
    <tag>OZONE, MANAGEMENT, PIPELINE, RATIS</tag>
    <description>Ozone supports different kinds of replication pipelines. Ratis
      is one of
      the replication pipeline supported by ozone.
    </description>
  </property>
  <property>
    <name>dfs.container.ratis.ipc</name>
    <value>9858</value>
    <tag>OZONE, CONTAINER, PIPELINE, RATIS</tag>
    <description>The ipc port number of container for clients.</description>
  </property>
  <property>
    <name>dfs.container.ratis.admin.port</name>
    <value>9857</value>
    <tag>OZONE, CONTAINER, PIPELINE, RATIS, MANAGEMENT</tag>
    <description>The ipc port number of container for admin requests.</description>
  </property>
  <property>
    <name>dfs.container.ratis.server.port</name>
    <value>9856</value>
    <tag>OZONE, CONTAINER, PIPELINE, RATIS, MANAGEMENT</tag>
    <description>The ipc port number of container for server-server communication.</description>
  </property>
  <property>
    <name>dfs.container.ratis.ipc.random.port</name>
    <value>false</value>
    <tag>OZONE,DEBUG</tag>
    <description>Allocates a random free port for ozone ratis port for the
      container. This
      is used only while running unit tests.
    </description>
  </property>
  <property>
    <name>dfs.container.ratis.rpc.type</name>
    <value>GRPC</value>
    <tag>OZONE, RATIS, MANAGEMENT</tag>
    <description>Ratis supports different kinds of transports like netty, GRPC,
      Hadoop RPC
      etc. This picks one of those for this cluster.
    </description>
  </property>
  <property>
    <name>dfs.ratis.snapshot.threshold</name>
    <value>10000</value>
    <tag>OZONE, RATIS</tag>
    <description>Number of transactions after which a ratis snapshot should be
      taken.
    </description>
  </property>
  <property>
    <name>dfs.container.ratis.statemachine.max.pending.apply-transactions</name>
    <value>10000</value>
    <tag>OZONE, RATIS</tag>
    <description>Maximum number of pending apply transactions in a data
      pipeline. The default value is kept same as default snapshot threshold
      dfs.ratis.snapshot.threshold.
    </description>
  </property>
  <property>
    <name>dfs.container.ratis.num.write.chunk.threads.per.volume</name>
    <value>10</value>
    <tag>OZONE, RATIS, PERFORMANCE</tag>
    <description>Maximum number of threads in the thread pool that Datanode
      will use for writing replicated chunks.
      This is a per configured locations!
      (10 thread per disk by default).
    </description>
  </property>
  <property>
    <name>dfs.container.ratis.leader.pending.bytes.limit</name>
    <value>1GB</value>
    <tag>OZONE, RATIS, PERFORMANCE</tag>
    <description>Limit on the total bytes of pending requests after which
      leader starts rejecting requests from client.
    </description>
  </property>
  <property>
    <name>dfs.container.ratis.replication.level</name>
    <value>MAJORITY</value>
    <tag>OZONE, RATIS</tag>
    <description>Replication level to be used by datanode for submitting a
      container command to ratis. Available replication levels are ALL and
      MAJORTIY, MAJORITY is used as the default replication level.
    </description>
  </property>
  <property>
    <name>dfs.container.ratis.num.container.op.executors</name>
    <value>10</value>
    <tag>OZONE, RATIS, PERFORMANCE</tag>
    <description>Number of executors that will be used by Ratis to execute
      container ops.(10 by default).
    </description>
  </property>
  <property>
    <name>dfs.container.ratis.segment.size</name>
    <value>1MB</value>
    <tag>OZONE, RATIS, PERFORMANCE</tag>
    <description>The size of the raft segment used by Apache Ratis on datanodes.
      (1 MB by default)
    </description>
  </property>
  <property>
    <name>dfs.container.ratis.segment.preallocated.size</name>
    <value>16KB</value>
    <tag>OZONE, RATIS, PERFORMANCE</tag>
    <description>The size of the buffer which is preallocated for raft segment
      used by Apache Ratis on datanodes.(16 KB by default)
    </description>
  </property>
  <property>
    <name>dfs.ratis.server.retry-cache.timeout.duration</name>
    <value>600000ms</value>
    <tag>OZONE, RATIS, MANAGEMENT</tag>
    <description>Retry Cache entry timeout for ratis server.</description>
  </property>
  <property>
    <name>dfs.ratis.leader.election.minimum.timeout.duration</name>
    <value>5s</value>
    <tag>OZONE, RATIS, MANAGEMENT</tag>
    <description>The minimum timeout duration for ratis leader election.
        Default is 5s.
    </description>
  </property>
  <property>
    <name>hdds.node.report.interval</name>
    <value>60000ms</value>
    <tag>OZONE, CONTAINER, MANAGEMENT</tag>
    <description>Time interval of the datanode to send node report. Each
      datanode periodically send node report to SCM. Unit could be
      defined with postfix (ns,ms,s,m,h,d)</description>
  </property>
  <property>
    <name>hdds.container.report.interval</name>
    <value>60m</value>
    <tag>OZONE, CONTAINER, MANAGEMENT</tag>
    <description>Time interval of the datanode to send container report. Each
      datanode periodically send container report to SCM. Unit could be
      defined with postfix (ns,ms,s,m,h,d)</description>
  </property>
  <property>
    <name>hdds.crl.status.report.interval</name>
    <value>60000ms</value>
    <tag>OZONE, SECURITY, MANAGEMENT</tag>
    <description>Time interval of the datanode to send CRL status report. Each
      datanode periodically sends CRL status report to SCM. Unit could be
      defined with postfix (ns,ms,s,m,h,d)</description>
  </property>
  <property>
    <name>hdds.pipeline.report.interval</name>
    <value>60000ms</value>
    <tag>OZONE, PIPELINE, MANAGEMENT</tag>
    <description>Time interval of the datanode to send pipeline report. Each
      datanode periodically send pipeline report to SCM. Unit could be
      defined with postfix (ns,ms,s,m,h,d)</description>
  </property>


  <property>
    <name>hdds.prometheus.endpoint.enabled</name>
    <value>true</value>
    <tag>OZONE, MANAGEMENT</tag>
    <description>Enable prometheus compatible metric page on the HTTP
      servers.
    </description>
  </property>

  <property>
    <name>hdds.profiler.endpoint.enabled</name>
    <value>false</value>
    <tag>OZONE, MANAGEMENT</tag>
    <description>Enable /prof java profiler servlet page on HTTP server.
    </description>
  </property>

  <!--Ozone Settings-->
  <property>
    <name>ozone.administrators</name>
    <value/>
    <tag>OZONE, SECURITY</tag>
    <description>Ozone administrator users delimited by the comma.
      If not set, only the user who launches an ozone service will be the admin
      user. This property must be set if ozone services are started by different
      users. Otherwise, the RPC layer will reject calls from other servers which
      are started by users not in the list.
    </description>
  </property>
  <property>
    <name>ozone.block.deleting.container.limit.per.interval</name>
    <value>10</value>
    <tag>OZONE, PERFORMANCE, SCM</tag>
    <description>A maximum number of containers to be scanned by block deleting
      service per
      time interval. The block deleting service spawns a thread to handle block
      deletions in a container. This property is used to throttle the number of
      threads spawned for block deletions.
    </description>
  </property>
  <property>
    <name>ozone.block.deleting.limit.per.task</name>
    <value>1000</value>
    <tag>OZONE, PERFORMANCE, SCM</tag>
    <description>A maximum number of blocks to be deleted by block deleting
      service per
      time interval. This property is used to throttle the actual number of
      block deletions on a data node per container.
    </description>
  </property>
  <property>
    <name>ozone.block.deleting.service.interval</name>
    <value>1m</value>
    <tag>OZONE, PERFORMANCE, SCM</tag>
    <description>Time interval of the block deleting service.
      The block deleting service runs on each datanode periodically and
      deletes blocks queued for deletion. Unit could be defined with
      postfix (ns,ms,s,m,h,d)
    </description>
  </property>
  <property>
    <name>ozone.block.deleting.service.timeout</name>
    <value>300000ms</value>
    <tag>OZONE, PERFORMANCE, SCM</tag>
    <description>A timeout value of block deletion service. If this is set
      greater than 0,
      the service will stop waiting for the block deleting completion after this
      time. If timeout happens to a large proportion of block deletion, this
      needs to be increased with ozone.block.deleting.limit.per.task. This
      setting supports multiple time unit suffixes as described in
      dfs.heartbeat.interval. If no suffix is specified, then milliseconds is
      assumed.
    </description>
  </property>
  <property>
    <name>ozone.block.deleting.service.workers</name>
    <value>10</value>
    <tag>OZONE, PERFORMANCE, SCM</tag>
    <description>Number of workers executed of block deletion service. This
      configuration should be set to greater than 0.
    </description>
  </property>
  <property>
    <name>ozone.UnsafeByteOperations.enabled</name>
    <value>true</value>
    <tag>OZONE, PERFORMANCE, CLIENT</tag>
    <description>It specifies whether to use unsafe or safe buffer to byteString
      copy.
    </description>
  </property>
  <property>
    <name>ozone.client.connection.timeout</name>
    <value>5000ms</value>
    <tag>OZONE, PERFORMANCE, CLIENT</tag>
    <description>Connection timeout for Ozone client in milliseconds.
    </description>
  </property>
  <property>
    <name>ozone.client.socket.timeout</name>
    <value>5000ms</value>
    <tag>OZONE, CLIENT</tag>
    <description>Socket timeout for Ozone client. Unit could be defined with
      postfix (ns,ms,s,m,h,d)</description>
  </property>
  <property>
    <name>ozone.key.deleting.limit.per.task</name>
    <value>20000</value>
    <tag>OM, PERFORMANCE</tag>
    <description>
      A maximum number of keys to be scanned by key deleting service
      per time interval in OM. Those keys are sent to delete metadata and
      generate transactions in SCM for next async deletion between SCM
      and DataNode.
    </description>
  </property>
  <property>
    <name>ozone.om.service.ids</name>
    <value/>
    <tag>OM, HA</tag>
    <description>
      Comma-separated list of OM service Ids. This property allows the client
      to figure out quorum of OzoneManager address.
    </description>
  </property>
  <property>
    <name>ozone.om.internal.service.id</name>
    <value/>
    <tag>OM, HA</tag>
    <description>
      Service ID of the Ozone Manager. If this is not set fall back to
      ozone.om.service.ids to find the service ID it belongs to.
    </description>
  </property>
  <property>
    <name>ozone.om.nodes.EXAMPLEOMSERVICEID</name>
    <value/>
    <tag>OM, HA</tag>
    <description>
      Comma-separated list of OM node Ids for a given OM service ID (eg.
      EXAMPLEOMSERVICEID). The OM service ID should be the value (one of the
      values if there are multiple) set for the parameter ozone.om.service.ids.

      Decommissioned nodes (represented by node Ids in
      ozone.om.decommissioned.nodes config list) will be ignored and not
      included in the OM HA setup even if added to this list.

      Unique identifiers for each OM Node, delimited by commas. This will be
      used by OzoneManagers in HA setup to determine all the OzoneManagers
      belonging to the same OMservice in the cluster. For example, if you
      used “omService1” as the OM service ID previously, and you wanted to
      use “om1”, “om2” and "om3" as the individual IDs of the OzoneManagers,
      you would configure a property ozone.om.nodes.omService1, and its value
      "om1,om2,om3".
    </description>
  </property>
  <property>
    <name>ozone.om.decommissioned.nodes.EXAMPLEOMSERVICEID</name>
    <value/>
    <tag>OM, HA</tag>
    <description>
      Comma-separated list of OM node Ids which have been decommissioned. OMs
      present in this list will not be included in the OM HA ring.
    </description>
  </property>
  <property>
    <name>ozone.om.node.id</name>
    <value/>
    <tag>OM, HA</tag>
    <description>
      The ID of this OM node. If the OM node ID is not configured it
      is determined automatically by matching the local node's address
      with the configured address.

      If node ID is not deterministic from the configuration, then it is set
      to default node id - om1.
    </description>
  </property>
  <property>
    <name>ozone.om.address</name>
    <value>0.0.0.0:9862</value>
    <tag>OM, REQUIRED</tag>
    <description>
      The address of the Ozone OM service. This allows clients to discover
      the address of the OM.
    </description>
  </property>
  <property>
    <name>ozone.om.handler.count.key</name>
    <value>100</value>
    <tag>OM, PERFORMANCE</tag>
    <description>
      The number of RPC handler threads for OM service endpoints.
    </description>
  </property>
  <property>
    <name>ozone.om.http-address</name>
    <value>0.0.0.0:9874</value>
    <tag>OM, MANAGEMENT</tag>
    <description>
      The address and the base port where the OM web UI will listen on.

      If the port is 0, then the server will start on a free port. However, it
      is best to specify a well-known port, so it is easy to connect and see
      the OM management UI.
    </description>
  </property>
  <property>
    <name>ozone.om.http-bind-host</name>
    <value>0.0.0.0</value>
    <tag>OM, MANAGEMENT</tag>
    <description>
      The actual address the OM web server will bind to. If this optional
      the address is set, it overrides only the hostname portion of
      ozone.om.http-address.
    </description>
  </property>
  <property>
    <name>ozone.om.http.enabled</name>
    <value>true</value>
    <tag>OM, MANAGEMENT</tag>
    <description>
      Property to enable or disable OM web user interface.
    </description>
  </property>
  <property>
    <name>ozone.om.https-address</name>
    <value>0.0.0.0:9875</value>
    <tag>OM, MANAGEMENT, SECURITY</tag>
    <description>
      The address and the base port where the OM web UI will listen
      on using HTTPS.
      If the port is 0 then the server will start on a free port.
    </description>
  </property>
  <property>
    <name>ozone.om.https-bind-host</name>
    <value>0.0.0.0</value>
    <tag>OM, MANAGEMENT, SECURITY</tag>
    <description>
      The actual address the OM web server will bind to using HTTPS.
      If this optional address is set, it overrides only the hostname portion of
      ozone.om.https-address.
    </description>
  </property>
  <property>
    <name>ozone.om.volume.listall.allowed</name>
    <value>true</value>
    <tag>OM, MANAGEMENT</tag>
    <description>
      Allows everyone to list all volumes when set to true. Defaults to true.
      When set to false, non-admin users can only list the volumes they have
      access to. Admins can always list all volumes.
    </description>
  </property>
  <property>
    <name>ozone.om.user.max.volume</name>
    <value>1024</value>
    <tag>OM, MANAGEMENT</tag>
    <description>
      The maximum number of volumes a user can have on a cluster.Increasing or
      decreasing this number has no real impact on ozone cluster. This is
      defined only for operational purposes. Only an administrator can create a
      volume, once a volume is created there are no restrictions on the number
      of buckets or keys inside each bucket a user can create.
    </description>
  </property>
  <property>
    <name>ozone.om.db.dirs</name>
    <value/>
    <tag>OZONE, OM, STORAGE, PERFORMANCE</tag>
    <description>
      Directory where the OzoneManager stores its metadata. This should
      be specified as a single directory. If the directory does not
      exist then the OM will attempt to create it.

      If undefined, then the OM will log a warning and fallback to
      ozone.metadata.dirs. This fallback approach is not recommended for
      production environments.
    </description>
  </property>
  <property>
    <name>ozone.metadata.dirs</name>
    <value/>
    <tag>OZONE, OM, SCM, CONTAINER, STORAGE, REQUIRED</tag>
    <description>
      This setting is the fallback location for SCM, OM, Recon and DataNodes
      to store their metadata. This setting may be used only in test/PoC
      clusters to simplify configuration.

      For production clusters or any time you care about performance, it is
      recommended that ozone.om.db.dirs, ozone.scm.db.dirs and
      dfs.container.ratis.datanode.storage.dir be configured separately.
    </description>
  </property>

  <property>
    <name>ozone.metastore.rocksdb.statistics</name>
    <value>OFF</value>
    <tag>OZONE, OM, SCM, STORAGE, PERFORMANCE</tag>
    <description>
      The statistics level of the rocksdb store. If you use any value from
      org.rocksdb.StatsLevel (eg. ALL or EXCEPT_DETAILED_TIMERS), the rocksdb
      statistics will be exposed over JMX bean with the choosed setting. Set
      it to OFF to not initialize rocksdb statistics at all. Please note that
      collection of statistics could have 5-10% performance penalty.
      Check the rocksdb documentation for more details.
    </description>
  </property>
  <property>
    <name>ozone.scm.db.dirs</name>
    <value/>
    <tag>OZONE, SCM, STORAGE, PERFORMANCE</tag>
    <description>
      Directory where the StorageContainerManager stores its metadata.
      This should be specified as a single directory. If the directory
      does not exist then the SCM will attempt to create it.

      If undefined, then the SCM will log a warning and fallback to
      ozone.metadata.dirs. This fallback approach is not recommended for
      production environments.
    </description>
  </property>
  <property>
    <name>ozone.scm.block.client.address</name>
    <value/>
    <tag>OZONE, SCM</tag>
    <description>The address of the Ozone SCM block client service. If not
      defined value of ozone.scm.client.address is used.
    </description>
  </property>
  <property>
    <name>ozone.scm.block.client.bind.host</name>
    <value>0.0.0.0</value>
    <tag>OZONE, SCM</tag>
    <description>
      The hostname or IP address used by the SCM block client
      endpoint to bind.
    </description>
  </property>
  <property>
    <name>ozone.scm.block.client.port</name>
    <value>9863</value>
    <tag>OZONE, SCM</tag>
    <description>
      The port number of the Ozone SCM block client service.
    </description>
  </property>
  <property>
    <name>ozone.scm.block.deletion.max.retry</name>
    <value>4096</value>
    <tag>OZONE, SCM</tag>
    <description>
      SCM wraps up many blocks in a deletion transaction and sends that to data
      node for physical deletion periodically. This property determines how many
      times SCM is going to retry sending a deletion operation to the data node.
    </description>
  </property>
  <property>
    <name>ozone.scm.block.size</name>
    <value>256MB</value>
    <tag>OZONE, SCM</tag>
    <description>
      The default size of a scm block. This is maps to the default
      Ozone block size.
    </description>
  </property>
  <property>
    <name>ozone.scm.sequence.id.batch.size</name>
    <value>1000</value>
    <tag>OZONE, SCM</tag>
    <description>
      SCM allocates sequence id in a batch way. This property determines how many
      ids will be allocated in a single batch.
    </description>
  </property>
  <property>
    <name>ozone.scm.chunk.size</name>
    <value>4MB</value>
    <tag>OZONE, SCM, CONTAINER, PERFORMANCE</tag>
    <description>
      The chunk size for reading/writing chunk operations in bytes.

      The chunk size defaults to 4MB. If the value configured is more than the
      maximum size (32MB), it will be reset to the maximum size (32MB). This
      maps to the network packet sizes and file write operations in the
      client to datanode protocol.

      When tuning this parameter, flow control window parameter should be
      tuned accordingly. Refer to
      hdds.ratis.raft.grpc.flow.control.window for more information.
    </description>
  </property>
  <property>
    <name>ozone.chunk.read.buffer.default.size</name>
    <value>64KB</value>
    <tag>OZONE, SCM, CONTAINER, PERFORMANCE</tag>
    <description>
      The default read buffer size during read chunk operations when checksum
      is disabled. Chunk data will be cached in buffers of this capacity.

      For chunk data with checksum, the read buffer size will be the
      same as the number of bytes per checksum
      (ozone.client.bytes.per.checksum) corresponding to the chunk.
    </description>
  </property>
  <property>
    <name>ozone.scm.container.layout</name>
    <value>FILE_PER_BLOCK</value>
    <tag>OZONE, SCM, CONTAINER, PERFORMANCE</tag>
    <description>
      Container layout defines how chunks, blocks and containers are stored on disk.
      Each chunk is stored separately with FILE_PER_CHUNK.  All chunks of a
      block are stored in the same file with FILE_PER_BLOCK.  The default is
      FILE_PER_BLOCK.
    </description>
  </property>
  <property>
    <name>ozone.scm.client.address</name>
    <value/>
    <tag>OZONE, SCM, REQUIRED</tag>
    <description>
      The address of the Ozone SCM client service. This is a required setting.

      It is a string in the host:port format. The port number is optional
      and defaults to 9860.
    </description>
  </property>
  <property>
    <name>ozone.scm.client.bind.host</name>
    <value>0.0.0.0</value>
    <tag>OZONE, SCM, MANAGEMENT</tag>
    <description>The hostname or IP address used by the SCM client endpoint to
      bind.
      This setting is used by the SCM only and never used by clients.

      The setting can be useful in multi-homed setups to restrict the
      availability of the SCM client service to a specific interface.

      The default is appropriate for most clusters.
    </description>
  </property>
  <property>
    <name>ozone.scm.client.port</name>
    <value>9860</value>
    <tag>OZONE, SCM, MANAGEMENT</tag>
    <description>The port number of the Ozone SCM client service.</description>
  </property>
  <property>
    <name>ozone.scm.keyvalue.container.deletion-choosing.policy</name>
    <value>
      org.apache.hadoop.ozone.container.common.impl.TopNOrderedContainerDeletionChoosingPolicy
    </value>
    <tag>OZONE, MANAGEMENT</tag>
    <description>
      The policy used for choosing desired keyvalue containers for block deletion.
      Datanode selects some containers to process block deletion
      in a certain interval defined by ozone.block.deleting.service.interval.
      The number of containers to process in each interval is defined
      by ozone.block.deleting.container.limit.per.interval. This property is
      used to configure the policy applied while selecting containers.
      There are two policies supporting now:
      RandomContainerDeletionChoosingPolicy and
      TopNOrderedContainerDeletionChoosingPolicy.
      org.apache.hadoop.ozone.container.common.impl.RandomContainerDeletionChoosingPolicy
      implements a simply random policy that to return a random list of
      containers.
      org.apache.hadoop.ozone.container.common.impl.TopNOrderedContainerDeletionChoosingPolicy
      implements a policy that choosing top count number of containers in a
      pending-deletion-blocks's num
      based descending order.
    </description>
  </property>
  <property>
    <name>ozone.scm.container.placement.impl</name>
    <value>
      org.apache.hadoop.hdds.scm.container.placement.algorithms.SCMContainerPlacementRandom
    </value>
    <tag>OZONE, MANAGEMENT</tag>
    <description>
      The full name of class which implements
      org.apache.hadoop.hdds.scm.PlacementPolicy.
      The class decides which datanode will be used to host the container replica. If not set,
      org.apache.hadoop.hdds.scm.container.placement.algorithms.SCMContainerPlacementRandom will be used as default
      value.
    </description>
  </property>
  <property>
    <name>ozone.scm.pipeline.owner.container.count</name>
    <value>3</value>
    <tag>OZONE, SCM, PIPELINE</tag>
    <description>Number of containers per owner per disk in a pipeline.
    </description>
  </property>
  <property>
    <name>ozone.scm.pipeline.per.metadata.disk</name>
    <value>2</value>
    <tag>OZONE, SCM, PIPELINE</tag>
    <description>Number of pipelines to be created per raft log disk.
    </description>
  </property>
  <property>
  <name>ozone.scm.datanode.pipeline.limit</name>
  <value>2</value>
  <tag>OZONE, SCM, PIPELINE</tag>
  <description>Max number of pipelines per datanode can be engaged in.
    Setting the value to 0 means the pipeline limit per dn will be determined
    by the no of metadata volumes reported per dn.
  </description>
  </property>
  <property>
    <name>ozone.scm.datanode.disallow.same.peers</name>
    <value>false</value>
    <tag>OZONE, SCM, PIPELINE</tag>
    <description>Disallows same set of datanodes to participate in multiple
      pipelines when set to true. Default is set to false.
    </description>
  </property>
  <property>
    <name>ozone.scm.ratis.pipeline.limit</name>
    <value>0</value>
    <tag>OZONE, SCM, PIPELINE</tag>
    <description>Upper limit for how many pipelines can be OPEN in SCM.
      0 as default means there is no limit. Otherwise, the number is the limit
      of max amount of pipelines which are OPEN.
    </description>
  </property>
  <property>
    <name>ozone.scm.pipeline.allocated.timeout</name>
    <value>5m</value>
    <tag>OZONE, SCM, PIPELINE</tag>
    <description>
      Timeout for every pipeline to stay in ALLOCATED stage. When pipeline is created,
      it should be at OPEN stage once pipeline report is successfully received by SCM.
      If a pipeline stays at ALLOCATED longer than the specified period of time,
      it should be scrubbed so that new pipeline can be created.
      This timeout is for how long pipeline can stay at ALLOCATED
      stage until it gets scrubbed.
    </description>
  </property>
  <property>
    <name>ozone.scm.pipeline.leader-choose.policy</name>
    <value>
      org.apache.hadoop.hdds.scm.pipeline.leader.choose.algorithms.MinLeaderCountChoosePolicy
    </value>
    <tag>OZONE, SCM, PIPELINE</tag>
    <description>
      The policy used for choosing desired leader for pipeline creation.
      There are two policies supporting now: DefaultLeaderChoosePolicy, MinLeaderCountChoosePolicy.
      org.apache.hadoop.hdds.scm.pipeline.leader.choose.algorithms.DefaultLeaderChoosePolicy
      implements a policy that choose leader without depending on priority.
      org.apache.hadoop.hdds.scm.pipeline.leader.choose.algorithms.MinLeaderCountChoosePolicy
      implements a policy that choose leader which has the minimum exist leader count.
      In the future, we need to add policies which consider:
      1. resource, the datanode with the most abundant cpu and memory can be made the leader
      2. topology, the datanode nearest to the client can be made the leader
    </description>
  </property>
  <property>
    <name>ozone.scm.container.size</name>
    <value>5GB</value>
    <tag>OZONE, PERFORMANCE, MANAGEMENT</tag>
    <description>
      Default container size used by Ozone.
      There are two considerations while picking this number. The speed at which
      a container can be replicated, determined by the network speed and the
      metadata that each container generates. So selecting a large number
      creates less SCM metadata, but recovery time will be more. 5GB is a number
      that maps to quick replication times in gigabit networks, but still
      balances the amount of metadata.
    </description>
  </property>
  <property>
    <name>ozone.scm.datanode.address</name>
    <value/>
    <tag>OZONE, MANAGEMENT</tag>
    <description>
      The address of the Ozone SCM service used for internal
      communication between the DataNodes and the SCM.

      It is a string in the host:port format. The port number is optional
      and defaults to 9861.

      This setting is optional. If unspecified then the hostname portion
      is picked from the ozone.scm.client.address setting and the
      default service port of 9861 is chosen.
    </description>
  </property>
  <property>
    <name>ozone.scm.datanode.bind.host</name>
    <value/>
    <tag>OZONE, MANAGEMENT</tag>
    <description>
      The hostname or IP address used by the SCM service endpoint to
      bind.
    </description>
  </property>
  <property>
    <name>ozone.scm.datanode.id.dir</name>
    <value/>
    <tag>OZONE, MANAGEMENT</tag>
    <description>The path that datanodes will use to store the datanode ID.
      If this value is not set, then datanode ID is created under the
      metadata directory.
    </description>
  </property>
  <property>
    <name>ozone.scm.datanode.port</name>
    <value>9861</value>
    <tag>OZONE, MANAGEMENT</tag>
    <description>
      The port number of the Ozone SCM service.
    </description>
  </property>
  <property>
    <name>ozone.scm.dead.node.interval</name>
    <value>10m</value>
    <tag>OZONE, MANAGEMENT</tag>
    <description>
      The interval between heartbeats before a node is tagged as dead.
    </description>
  </property>
  <property>
    <name>ozone.scm.handler.count.key</name>
    <value>100</value>
    <tag>OZONE, MANAGEMENT, PERFORMANCE</tag>
    <description>
      The number of RPC handler threads for each SCM service
      endpoint.

      The default is appropriate for small clusters (tens of nodes).

      Set a value that is appropriate for the cluster size. Generally, HDFS
      recommends RPC handler count is set to 20 * log2(Cluster Size) with an
      upper limit of 200. However, SCM will not have the same amount of
      traffic as Namenode, so a value much smaller than that will work well too.
    </description>
  </property>
  <property>
    <name>hdds.heartbeat.interval</name>
    <value>30s</value>
    <tag>OZONE, MANAGEMENT</tag>
    <description>
      The heartbeat interval from a data node to SCM. Yes,
      it is not three but 30, since most data nodes will heart beating via Ratis
      heartbeats. If a client is not able to talk to a data node, it will notify
      OM/SCM eventually. So a 30 second HB seems to work. This assumes that
      replication strategy used is Ratis if not, this value should be set to
      something smaller like 3 seconds.
      ozone.scm.pipeline.close.timeout should also be adjusted accordingly,
      if the default value for this config is not used.
    </description>
  </property>
  <property>
    <name>hdds.recon.heartbeat.interval</name>
    <value>60s</value>
    <tag>OZONE, MANAGEMENT, RECON</tag>
    <description>
      The heartbeat interval from a Datanode to Recon.
    </description>
  </property>
  <property>
    <name>ozone.scm.heartbeat.log.warn.interval.count</name>
    <value>10</value>
    <tag>OZONE, MANAGEMENT</tag>
    <description>
      Defines how frequently we will log the missing of a heartbeat to SCM.
      For example in the default case, we will write a warning message for each
      ten consecutive heartbeats that we miss to SCM. This helps in reducing
      clutter in a data node log, but trade off is that logs will have less of
      this statement.
    </description>
  </property>
  <property>
    <name>ozone.scm.heartbeat.rpc-timeout</name>
    <value>5s</value>
    <tag>OZONE, MANAGEMENT</tag>
    <description>
      Timeout value for the RPC from Datanode to SCM.
    </description>
  </property>
  <property>
    <name>ozone.scm.heartbeat.rpc-retry-count</name>
    <value>15</value>
    <tag>OZONE, MANAGEMENT</tag>
    <description>
      Retry count for the RPC from Datanode to SCM. The rpc-retry-interval
      is 1s by default. Make sure rpc-retry-count * (rpc-timeout +
      rpc-retry-interval) is less than hdds.heartbeat.interval.
    </description>
  </property>
  <property>
    <name>ozone.scm.heartbeat.rpc-retry-interval</name>
    <value>1s</value>
    <tag>OZONE, MANAGEMENT</tag>
    <description>
      Retry interval for the RPC from Datanode to SCM.
      Make sure rpc-retry-count * (rpc-timeout + rpc-retry-interval)
      is less than hdds.heartbeat.interval.
    </description>
  </property>
  <property>
    <name>ozone.scm.heartbeat.thread.interval</name>
    <value>3s</value>
    <tag>OZONE, MANAGEMENT</tag>
    <description>
      When a heartbeat from the data node arrives on SCM, It is queued for
      processing with the time stamp of when the heartbeat arrived. There is a
      heartbeat processing thread inside SCM that runs at a specified interval.
      This value controls how frequently this thread is run.

      There are some assumptions build into SCM such as this value should allow
      the heartbeat processing thread to run at least three times more
      frequently than heartbeats and at least five times more than stale node
      detection time. If you specify a wrong value, SCM will gracefully refuse
      to run. For more info look at the node manager tests in SCM.

      In short, you don't need to change this.
    </description>
  </property>
  <property>
    <name>ozone.scm.http-address</name>
    <value>0.0.0.0:9876</value>
    <tag>OZONE, MANAGEMENT</tag>
    <description>
      The address and the base port where the SCM web ui will listen on.

      If the port is 0 then the server will start on a free port.
    </description>
  </property>
  <property>
    <name>ozone.scm.http-bind-host</name>
    <value>0.0.0.0</value>
    <tag>OZONE, MANAGEMENT</tag>
    <description>
      The actual address the SCM web server will bind to. If this
      optional address is set, it overrides only the hostname portion of
      ozone.scm.http-address.
    </description>
  </property>
  <property>
    <name>ozone.scm.http.enabled</name>
    <value>true</value>
    <tag>OZONE, MANAGEMENT</tag>
    <description>
      Property to enable or disable SCM web ui.
    </description>
  </property>
  <property>
    <name>ozone.scm.https-address</name>
    <value>0.0.0.0:9877</value>
    <tag>OZONE, MANAGEMENT</tag>
    <description>
      The address and the base port where the SCM web UI will listen
      on using HTTPS.

      If the port is 0 then the server will start on a free port.
    </description>
  </property>
  <property>
    <name>ozone.scm.https-bind-host</name>
    <value>0.0.0.0</value>
    <tag>OZONE, MANAGEMENT</tag>
    <description>
      The actual address the SCM web server will bind to using HTTPS.
      If this optional address is set, it overrides only the hostname portion of
      ozone.scm.https-address.
    </description>
  </property>
  <property>
    <name>ozone.scm.names</name>
    <value/>
    <tag>OZONE, REQUIRED</tag>
    <description>
      The value of this property is a set of DNS | DNS:PORT | IP
      Address | IP:PORT. Written as a comma separated string. e.g. scm1,
      scm2:8020, 7.7.7.7:7777.
      This property allows datanodes to discover where SCM is, so that
      datanodes can send heartbeat to SCM.
    </description>
  </property>
  <property>
    <name>ozone.scm.stale.node.interval</name>
    <value>5m</value>
    <tag>OZONE, MANAGEMENT</tag>
    <description>
      The interval for stale node flagging. Please
      see ozone.scm.heartbeat.thread.interval before changing this value.
    </description>
  </property>
  <property>
    <name>ozone.trace.enabled</name>
    <value>false</value>
    <tag>OZONE, DEBUG</tag>
    <description>
      Setting this flag to true dumps the HTTP request/ response in
      the logs. Very useful when debugging REST protocol.
    </description>
  </property>

  <property>
    <name>ozone.key.preallocation.max.blocks</name>
    <value>64</value>
    <tag>OZONE, OM, PERFORMANCE</tag>
    <description>
      While allocating blocks from OM, this configuration limits the maximum
      number of blocks being allocated. This configuration ensures that the
      allocated block response do not exceed rpc payload limit. If client needs
      more space for the write, separate block allocation requests will be made.
    </description>
  </property>

  <property>
    <name>ozone.client.list.cache</name>
    <value>1000</value>
    <tag>OZONE, PERFORMANCE</tag>
    <description>
      Configuration property to configure the cache size of client list calls.
    </description>
  </property>

  <property>
    <name>ozone.replication</name>
    <value>3</value>
    <tag>OZONE, CLIENT</tag>
    <description>
      Default replication value. The actual number of replications can be
      specified when writing the key. The default is used if replication
      is not specified. Supported values: 1 and 3.
    </description>
  </property>

  <property>
    <name>ozone.replication.type</name>
    <value>RATIS</value>
    <tag>OZONE, CLIENT</tag>
    <description>
      Default replication type to be used while writing key into ozone. The
      value can be specified when writing the key, default is used when
      nothing is specified. Supported values: RATIS, STAND_ALONE and CHAINED.
    </description>
  </property>
  <property>
    <name>hdds.container.close.threshold</name>
    <value>0.9f</value>
    <tag>OZONE, DATANODE</tag>
    <description>
      This determines the threshold to be used for closing a container.
      When the container used percentage reaches this threshold,
      the container will be closed. Value should be a positive, non-zero
      percentage in float notation (X.Yf), with 1.0f meaning 100%.
    </description>
  </property>
  <property>
    <name>ozone.rest.client.http.connection.max</name>
    <value>100</value>
    <tag>OZONE, CLIENT</tag>
    <description>
      This defines the overall connection limit for the connection pool used in
      RestClient.
    </description>
  </property>
  <property>
    <name>ozone.rest.client.http.connection.per-route.max</name>
    <value>20</value>
    <tag>OZONE, CLIENT</tag>
    <description>
      This defines the connection limit per one HTTP route/host. Total max
      connection is limited by ozone.rest.client.http.connection.max property.
    </description>
  </property>

  <property>
    <name>ozone.om.open.key.cleanup.service.interval</name>
    <value>24h</value>
    <tag>OZONE, OM, PERFORMANCE</tag>
    <description>
      A background job that periodically checks open key entries and marks
      expired open keys for deletion. This entry controls the interval of this
      cleanup check. Unit could be defined with postfix (ns,ms,s,m,h,d)
    </description>
  </property>

  <property>
    <name>ozone.om.open.key.expire.threshold</name>
    <value>7d</value>
    <tag>OZONE, OM, PERFORMANCE</tag>
    <description>
      Controls how long an open key operation is considered active. Specifically, if a key
      has been open longer than the value of this config entry, that open key is considered as
      expired (e.g. due to client crash). Unit could be defined with postfix (ns,ms,s,m,h,d)
    </description>
  </property>

  <property>
    <name>ozone.om.open.key.cleanup.limit.per.task</name>
    <value>1000</value>
    <tag>OZONE, OM, PERFORMANCE</tag>
    <description>
      The maximum number of open keys to be identified as expired and marked
      for deletion by one run of the open key cleanup service on the OM.
      This property is used to throttle the actual number of open key deletions
      on the OM.
    </description>
  </property>

  <property>
    <name>hadoop.tags.custom</name>
    <value>OZONE,MANAGEMENT,SECURITY,PERFORMANCE,DEBUG,CLIENT,SERVER,OM,SCM,
      CRITICAL,RATIS,CONTAINER,REQUIRED,REST,STORAGE,PIPELINE,STANDALONE,S3GATEWAY,RECON</value>
  </property>

  <property>
    <name>ozone.tags.system</name>
    <value>OZONE,MANAGEMENT,SECURITY,PERFORMANCE,DEBUG,CLIENT,SERVER,OM,SCM,
      CRITICAL,RATIS,CONTAINER,REQUIRED,REST,STORAGE,PIPELINE,STANDALONE,S3GATEWAY,TOKEN,TLS,RECON</value>
  </property>


  <property>
    <name>hdds.rest.rest-csrf.enabled</name>
    <value>false</value>
    <description>
      If true, then enables Object Store REST server protection against
      cross-site request forgery (CSRF).
    </description>
  </property>

  <property>
    <name>hdds.rest.http-address</name>
    <value>0.0.0.0:9880</value>
    <description>The http address of Object Store REST server inside the
      datanode.</description>
  </property>


  <property>
    <name>hdds.rest.netty.high.watermark</name>
    <value>65535</value>
    <description>
      High watermark configuration to Netty for Object Store REST server.
    </description>
  </property>

  <property>
    <name>hdds.rest.netty.low.watermark</name>
    <value>32768</value>
    <description>
      Low watermark configuration to Netty for Object Store REST server.
    </description>
  </property>

  <property>
    <name>hdds.datanode.plugins</name>
    <value/>
    <description>
      Comma-separated list of HDDS datanode plug-ins to be activated when
      HDDS service starts as part of datanode.
    </description>
  </property>
  <property>
    <name>hdds.datanode.storage.utilization.warning.threshold</name>
    <value>0.75</value>
    <tag>OZONE, SCM, MANAGEMENT</tag>
    <description>
      If a datanode overall storage utilization exceeds more than this
      value, a warning will be logged while processing the nodeReport in SCM.
    </description>
  </property>

  <property>
    <name>hdds.datanode.storage.utilization.critical.threshold</name>
    <value>0.95</value>
    <tag>OZONE, SCM, MANAGEMENT</tag>
    <description>
      If a datanode overall storage utilization exceeds more than this
      value, the datanode will be marked out of space.
    </description>
  </property>

  <property>
    <name>hdds.datanode.metadata.rocksdb.cache.size</name>
    <value>64MB</value>
    <tag>OZONE, DATANODE, MANAGEMENT</tag>
    <description>
        Size of the block metadata cache shared among RocksDB instances on each
        datanode. All containers on a datanode will share this cache.
    </description>
  </property>

  <property>
    <name>hdds.command.status.report.interval</name>
    <value>30s</value>
    <tag>OZONE, DATANODE, MANAGEMENT</tag>
    <description>Time interval of the datanode to send status of commands
      executed since last report. Unit could be defined with
      postfix (ns,ms,s,m,h,d)</description>
  </property>
  <property>
    <name>ozone.scm.pipeline.destroy.timeout</name>
    <value>66s</value>
    <tag>OZONE, SCM, PIPELINE</tag>
    <description>
      Once a pipeline is closed, SCM should wait for the above configured time
      before destroying a pipeline.
    </description>
  </property>
  <property>
    <name>ozone.scm.pipeline.creation.interval</name>
    <value>120s</value>
    <tag>OZONE, SCM, PIPELINE</tag>
    <description>
      SCM schedules a fixed interval job using the configured interval to
      create pipelines.
    </description>
  </property>
  <property>
    <name>ozone.scm.pipeline.creation.auto.factor.one</name>
    <value>true</value>
    <tag>OZONE, SCM, PIPELINE</tag>
    <description>
      If enabled, SCM will auto create RATIS factor ONE pipeline.
    </description>
  </property>
  <property>
    <name>hdds.scm.safemode.threshold.pct</name>
    <value>0.99</value>
    <tag>HDDS,SCM,OPERATION</tag>
    <description> % of containers which should have at least one
      reported replica before SCM comes out of safe mode.
    </description>
  </property>

  <property>
    <name>hdds.scm.wait.time.after.safemode.exit</name>
    <value>5m</value>
    <tag>HDDS,SCM,OPERATION</tag>
    <description> After exiting safemode, wait for configured interval of
      time to start replication monitor and cleanup activities of unhealthy
      pipelines.
    </description>
  </property>

  <property>
    <name>hdds.scm.safemode.enabled</name>
    <value>true</value>
    <tag>HDDS,SCM,OPERATION</tag>
    <description>Boolean value to enable or disable SCM safe mode.
    </description>
  </property>

  <property>
    <name>hdds.scm.safemode.min.datanode</name>
    <value>1</value>
    <tag>HDDS,SCM,OPERATION</tag>
    <description>Minimum DataNodes which should be registered to get SCM out of
      safe mode.
    </description>
  </property>

  <property>
    <name>hdds.scm.safemode.pipeline-availability.check</name>
    <value>true</value>
    <tag>HDDS,SCM,OPERATION</tag>
    <description>
      Boolean value to enable pipeline availability check during SCM safe mode.
    </description>
  </property>

  <property>
    <name>hdds.scm.safemode.healthy.pipeline.pct</name>
    <value>0.10</value>
    <tag>HDDS,SCM,OPERATION</tag>
    <description>
      Percentage of healthy pipelines, where all 3 datanodes are reported in the
      pipeline.
    </description>
  </property>

  <property>
    <name>hdds.scm.safemode.atleast.one.node.reported.pipeline.pct</name>
    <value>0.90</value>
    <tag>HDDS,SCM,OPERATION</tag>
    <description>
      Percentage of pipelines, where at least one datanode is reported in the
      pipeline.
    </description>
  </property>

  <property>
    <name>hdds.container.action.max.limit</name>
    <value>20</value>
    <tag>DATANODE</tag>
    <description>
      Maximum number of Container Actions sent by the datanode to SCM in a
      single heartbeat.
    </description>
  </property>

  <property>
    <name>hdds.pipeline.action.max.limit</name>
    <value>20</value>
    <tag>DATANODE</tag>
    <description>
      Maximum number of Pipeline Actions sent by the datanode to SCM in a
      single heartbeat.
    </description>
  </property>
  <property>
    <name>hdds.scm.watcher.timeout</name>
    <value>10m</value>
    <tag>OZONE, SCM, MANAGEMENT</tag>
    <description>
      Timeout for the watchers of the HDDS SCM CommandWatchers. After this
      duration the Copy/Delete container commands will be sent again to the
      datanode unless the datanode confirms the completion.
    </description>
  </property>

  <property>
    <name>hdds.db.profile</name>
    <value>DISK</value>
    <tag>OZONE, OM, PERFORMANCE</tag>
    <description>This property allows user to pick a configuration
    that tunes the RocksDB settings for the hardware it is running
    on. Right now, we have SSD and DISK as profile options.</description>
  </property>

  <property>
    <name>hdds.datanode.replication.work.dir</name>
    <tag>DATANODE</tag>
    <description>Temporary which is used during the container replication
      betweeen datanodes. Should have enough space to store multiple container
      (in compressed format), but doesn't require fast io access such as SSD.
    </description>
  </property>

  <property>
    <name>hdds.scm.safemode.pipeline.creation</name>
    <value>true</value>
    <tag>HDDS,SCM,OPERATION</tag>
    <description>
      Boolean value to enable background pipeline creation in SCM safe mode.
    </description>
  </property>

  <property>
    <name>hdds.scm.kerberos.keytab.file</name>
    <value>/etc/security/keytabs/SCM.keytab</value>
    <tag>SCM, SECURITY, KERBEROS</tag>
    <description> The keytab file used by SCM daemon to login as its service principal.
    </description>
  </property>
  <property>
    <name>hdds.scm.kerberos.principal</name>
    <value>SCM/_HOST@REALM</value>
    <tag>SCM, SECURITY, KERBEROS</tag>
    <description>The SCM service principal. e.g. scm/_HOST@REALM.COM</description>
  </property>
  <property>
    <name>hdds.scm.http.auth.kerberos.principal</name>
    <value>HTTP/_HOST@REALM</value>
    <tag>SCM, SECURITY, KERBEROS</tag>
    <description>
      SCM http server service principal if SPNEGO is enabled for SCM http server.
    </description>
  </property>
  <property>
    <name>hdds.scm.http.auth.kerberos.keytab</name>
    <value>/etc/security/keytabs/HTTP.keytab</value>
    <tag>SCM, SECURITY, KERBEROS</tag>
    <description>
      The keytab file used by SCM http server to login as its service
      principal if SPNEGO is enabled for SCM http server.
    </description>
  </property>

  <property>
    <name>ozone.s3g.volume.name</name>
    <value>s3v</value>
    <tag>OZONE, S3GATEWAY</tag>
    <description>
      The volume name to access through the s3gateway.
    </description>
  </property>
  <property>
    <name>ozone.s3g.domain.name</name>
    <value/>
    <tag>OZONE, S3GATEWAY</tag>
    <description>List of Ozone S3Gateway domain names. If multiple
      domain names to be provided, they should be a "," separated.
      This parameter is only required when virtual host style pattern is
      followed.</description>
  </property>

  <property>
    <name>ozone.s3g.http-address</name>
    <value>0.0.0.0:9878</value>
    <tag>OZONE, S3GATEWAY</tag>
    <description>The address and the base port where the Ozone S3Gateway
      Server will
      listen on.</description>
  </property>

  <property>
    <name>ozone.s3g.http-bind-host</name>
    <value>0.0.0.0</value>
    <tag>OZONE, S3GATEWAY</tag>
    <description>The actual address the HTTP server will bind to. If this optional address
      is set, it overrides only the hostname portion of ozone.s3g.http-address.
      This is useful for making the Ozone S3Gateway HTTP server listen on all
      interfaces by setting it to 0.0.0.0.</description>
  </property>

  <property>
    <name>ozone.s3g.http.enabled</name>
    <value>true</value>
    <tag>OZONE, S3GATEWAY</tag>
    <description>The boolean which enables the Ozone S3Gateway server
      .</description>
  </property>

  <property>
    <name>ozone.s3g.https-address</name>
    <value/>
    <tag>OZONE, S3GATEWAY</tag>
    <description>Ozone S3Gateway serverHTTPS server address and port
      .</description>
  </property>

  <property>
    <name>ozone.s3g.https-bind-host</name>
    <value/>
    <tag>OZONE, S3GATEWAY</tag>
    <description>The actual address the HTTPS server will bind to. If this optional address
      is set, it overrides only the hostname portion of ozone.s3g.https-address.
      This is useful for making the Ozone S3Gateway HTTPS server listen on all
      interfaces by setting it to 0.0.0.0.</description>
  </property>

  <property>
    <name>ozone.s3g.http.auth.kerberos.principal</name>
    <value>HTTP/_HOST@REALM</value>
    <tag>OZONE, S3GATEWAY, SECURITY, KERBEROS</tag>
    <description>The server principal used by Ozone S3Gateway server. This is
      typically set to
      HTTP/_HOST@REALM.TLD The SPNEGO server principal begins with the prefix
      HTTP/ by convention.</description>
  </property>

  <property>
    <name>ozone.s3g.http.auth.kerberos.keytab</name>
    <value>/etc/security/keytabs/HTTP.keytab</value>
    <tag>OZONE, S3GATEWAY, SECURITY, KERBEROS</tag>
    <description>The keytab file used by the S3Gateway server to login as its
      service principal. </description>
  </property>

  <property>
    <name>ozone.om.save.metrics.interval</name>
    <value>5m</value>
    <tag>OZONE, OM</tag>
    <description>Time interval used to store the omMetrics in to a
      file. Background thread periodically stores the OM metrics in to a
      file. Unit could be defined with postfix (ns,ms,s,m,h,d)
    </description>
  </property>
  <property>
    <name>ozone.security.enabled</name>
    <value>false</value>
    <tag>OZONE, SECURITY, KERBEROS</tag>
    <description>True if security is enabled for ozone. When this property is
     true, hadoop.security.authentication should be Kerberos.
    </description>
  </property>
  <property>
    <name>ozone.security.http.kerberos.enabled</name>
    <value>false</value>
    <tag>OZONE, SECURITY, KERBEROS</tag>
    <description>True if Kerberos authentication for Ozone HTTP web consoles
      is enabled using the SPNEGO protocol. When this property is
      true, hadoop.security.authentication should be Kerberos and
      ozone.security.enabled should be set to true.
    </description>
  </property>
  <property>
    <name>ozone.http.filter.initializers</name>
    <value/>
    <tag>OZONE, SECURITY, KERBEROS</tag>
    <description>Set to org.apache.hadoop.security.AuthenticationFilterInitializer
      to enable Kerberos authentication for Ozone HTTP web consoles
      is enabled using the SPNEGO protocol. When this property is
      set, ozone.security.http.kerberos.enabled should be set to true.
    </description>
  </property>


  <property>
    <name>ozone.client.read.timeout</name>
    <value>30s</value>
    <tag>OZONE, CLIENT, MANAGEMENT</tag>
    <description>
      Timeout for ozone grpc client during read.
    </description>
  </property>

  <property>
    <name>ozone.om.unflushed.transaction.max.count</name>
    <value>10000</value>
    <tag>OZONE, OM</tag>
    <description>the unflushed transactions here are those requests that have been
      applied to OM state machine but not been flushed to OM rocksdb. when OM meets
      high concurrency-pressure and flushing is not fast enough, too many pending
      requests will be hold in memory and will lead to long GC of OM, which will slow
      down flushing further. there are some cases that flushing is slow, for example,
      1 rocksdb is on a HDD, which has poor IO performance than SSD.
      2 a big compaction is happening internally in rocksdb and write stall of
      rocksdb happens.
      3 long GC, which may caused by other factors.
      the property is to limit the max count of unflushed transactions, so that the
      maximum memory occupied by unflushed transactions is limited.
    </description>
  </property>

  <property>
    <name>ozone.om.lock.fair</name>
    <value>false</value>
    <description>If this is true, the Ozone Manager lock will be used in Fair
      mode, which will schedule threads in the order received/queued. If this is
      false, uses non-fair ordering. See
      java.util.concurrent.locks.ReentrantReadWriteLock
      for more information on fair/non-fair locks.
    </description>
  </property>

  <property>
    <name>ozone.om.ratis.enable</name>
    <value>true</value>
    <tag>OZONE, OM, RATIS, MANAGEMENT</tag>
    <description>Property to enable or disable Ratis server on OM.
    Please note - this is a temporary property to disable OM Ratis server.
    </description>
  </property>

  <property>
    <name>ozone.om.ratis.port</name>
    <value>9872</value>
    <tag>OZONE, OM, RATIS</tag>
    <description>
      The port number of the OzoneManager's Ratis server.
    </description>
  </property>

  <property>
    <name>ozone.om.ratis.rpc.type</name>
    <value>GRPC</value>
    <tag>OZONE, OM, RATIS, MANAGEMENT</tag>
    <description>Ratis supports different kinds of transports like netty, GRPC,
      Hadoop RPC etc. This picks one of those for this cluster.
    </description>
  </property>

  <property>
    <name>ozone.om.ratis.storage.dir</name>
    <value/>
    <tag>OZONE, OM, STORAGE, MANAGEMENT, RATIS</tag>
    <description>This directory is used for storing OM's Ratis metadata like
      logs. If this is not set then default metadata dirs is used. A warning
      will be logged if this not set. Ideally, this should be mapped to a
      fast disk like an SSD.
      If undefined, OM ratis storage dir will fallback to ozone.metadata.dirs.
      This fallback approach is not recommended for production environments.
    </description>
  </property>

  <property>
    <name>ozone.om.ratis.segment.size</name>
    <value>4MB</value>
    <tag>OZONE, OM, RATIS, PERFORMANCE</tag>
    <description>The size of the raft segment used by Apache Ratis on OM.
      (4 MB by default)
    </description>
  </property>

  <property>
    <name>ozone.om.ratis.segment.preallocated.size</name>
    <value>4MB</value>
    <tag>OZONE, OM, RATIS, PERFORMANCE</tag>
    <description>The size of the buffer which is preallocated for raft segment
      used by Apache Ratis on OM.(4 MB by default)
    </description>
  </property>

  <property>
    <name>ozone.om.ratis.log.appender.queue.num-elements</name>
    <value>1024</value>
    <tag>OZONE, DEBUG, OM, RATIS</tag>
    <description>Number of operation pending with Raft's Log Worker.
    </description>
  </property>
  <property>
    <name>ozone.om.ratis.log.appender.queue.byte-limit</name>
    <value>32MB</value>
    <tag>OZONE, DEBUG, OM, RATIS</tag>
    <description>Byte limit for Raft's Log Worker queue.
    </description>
  </property>
  <property>
    <name>ozone.om.ratis.log.purge.gap</name>
    <value>1000000</value>
    <tag>OZONE, OM, RATIS</tag>
    <description>The minimum gap between log indices for Raft server to purge
      its log segments after taking snapshot.
    </description>
  </property>

  <property>
    <name>ozone.om.ratis.server.request.timeout</name>
    <value>3s</value>
    <tag>OZONE, OM, RATIS, MANAGEMENT</tag>
    <description>The timeout duration for OM's ratis server request .</description>
  </property>

  <property>
    <name>ozone.om.ratis.server.retry.cache.timeout</name>
    <value>600000ms</value>
    <tag>OZONE, OM, RATIS, MANAGEMENT</tag>
    <description>Retry Cache entry timeout for OM's ratis server.</description>
  </property>

  <property>
    <name>ozone.om.ratis.minimum.timeout</name>
    <value>5s</value>
    <tag>OZONE, OM, RATIS, MANAGEMENT</tag>
    <description>The minimum timeout duration for OM's Ratis server rpc.
    </description>
  </property>

  <property>
    <name>ozone.om.leader.election.minimum.timeout.duration</name>
    <value>5s</value>
    <tag>OZONE, OM, RATIS, MANAGEMENT, DEPRECATED</tag>
    <description>DEPRECATED. Leader election timeout uses ratis
      rpc timeout which can be set via ozone.om.ratis.minimum.timeout.
    </description>
  </property>

  <property>
    <name>ozone.om.ratis.server.leaderelection.pre-vote </name>
    <value>false</value>
    <tag>OZONE, OM, RATIS, MANAGEMENT</tag>
    <description>Enable/disable OM HA leader election pre-vote phase.
    </description>
  </property>

  <property>
    <name>ozone.om.ratis.server.failure.timeout.duration</name>
    <value>120s</value>
    <tag>OZONE, OM, RATIS, MANAGEMENT</tag>
    <description>The timeout duration for ratis server failure detection,
      once the threshold has reached, the ratis state machine will be informed
      about the failure in the ratis ring.
    </description>
  </property>

  <property>
    <name>ozone.om.ratis.snapshot.dir</name>
    <value/>
    <tag>OZONE, OM, STORAGE, MANAGEMENT, RATIS</tag>
    <description>This directory is used for storing OM's snapshot
      related files like the ratisSnapshotIndex and DB checkpoint from leader
      OM.
      If undefined, OM snapshot dir will fallback to ozone.metadata.dirs.
      This fallback approach is not recommended for production environments.
    </description>
  </property>
  <property>
    <name>ozone.om.snapshot.provider.socket.timeout</name>
    <value>5000s</value>
    <tag>OZONE, OM, HA, MANAGEMENT</tag>
    <description>
      Socket timeout for HTTP call made by OM Snapshot Provider to request
      OM snapshot from OM Leader.
    </description>
  </property>
  <property>
    <name>ozone.om.snapshot.provider.connection.timeout</name>
    <value>5000s</value>
    <tag>OZONE, OM, HA, MANAGEMENT</tag>
    <description>
      Connection timeout for HTTP call made by OM Snapshot Provider to request
      OM snapshot from OM Leader.
    </description>
  </property>
  <property>
    <name>ozone.om.snapshot.provider.request.timeout</name>
    <value>5000ms</value>
    <tag>OZONE, OM, HA, MANAGEMENT</tag>
    <description>
      Connection request timeout for HTTP call made by OM Snapshot Provider to
      request OM snapshot from OM Leader.
    </description>
  </property>

  <property>
    <name>ozone.acl.authorizer.class</name>
    <value>org.apache.hadoop.ozone.security.acl.OzoneAccessAuthorizer</value>
    <tag>OZONE, SECURITY, ACL</tag>
    <description>Acl authorizer for Ozone.
    </description>
  </property>
  <property>
    <name>ozone.acl.enabled</name>
    <value>false</value>
    <tag>OZONE, SECURITY, ACL</tag>
    <description>Key to enable/disable ozone acls.</description>
  </property>
  <property>
    <name>ozone.om.kerberos.keytab.file</name>
    <value>/etc/security/keytabs/OM.keytab</value>
    <tag>OZONE, SECURITY, KERBEROS</tag>
    <description> The keytab file used by OzoneManager daemon to login as its
      service principal. The principal name is configured with
      ozone.om.kerberos.principal.
    </description>
  </property>
  <property>
    <name>ozone.om.kerberos.principal</name>
    <value>OM/_HOST@REALM</value>
    <tag>OZONE, SECURITY, KERBEROS</tag>
    <description>The OzoneManager service principal. Ex om/_HOST@REALM.COM</description>
  </property>
  <property>
    <name>ozone.om.http.auth.kerberos.principal</name>
    <value>HTTP/_HOST@REALM</value>
    <tag>OZONE, SECURITY, KERBEROS</tag>
    <description>
      Ozone Manager http server service principal if SPNEGO is enabled for om http server.
    </description>
  </property>
  <property>
    <name>ozone.om.http.auth.kerberos.keytab</name>
    <value>/etc/security/keytabs/HTTP.keytab</value>
    <tag>OZONE, SECURITY, KERBEROS</tag>
    <description>
      The keytab file used by OM http server to login as its service
      principal if SPNEGO is enabled for om http server.
    </description>
  </property>
  <property>
    <name>hdds.key.len</name>
    <value>2048</value>
    <tag>SCM, HDDS, X509, SECURITY</tag>
    <description>
      SCM CA key length.  This is an algorithm-specific metric, such as modulus length, specified in number of bits.
    </description>
  </property>
  <property>
    <name>hdds.key.dir.name</name>
    <value>keys</value>
    <tag>SCM, HDDS, X509, SECURITY</tag>
    <description>
      Directory to store public/private key for SCM CA. This is relative to ozone/hdds meteadata dir.
    </description>
  </property>
  <property>
    <name>hdds.block.token.expiry.time</name>
    <value>1d</value>
    <tag>OZONE, HDDS, SECURITY, TOKEN</tag>
    <description>
      Default value for expiry time of block token. This
      setting supports multiple time unit suffixes as described in
      dfs.heartbeat.interval. If no suffix is specified, then milliseconds is
      assumed.
    </description>
  </property>

  <property>
    <name>hdds.block.token.enabled</name>
    <value>false</value>
    <tag>OZONE, HDDS, SECURITY, TOKEN</tag>
    <description>True if block tokens are enabled, else false.</description>
  </property>
  <property>
    <name>hdds.container.token.enabled</name>
    <value>false</value>
    <tag>OZONE, HDDS, SECURITY, TOKEN</tag>
    <description>True if container tokens are enabled, else false.</description>
  </property>
  <property>
    <name>hdds.x509.file.name</name>
    <value>certificate.crt</value>
    <tag>OZONE, HDDS, SECURITY</tag>
    <description>Certificate file name.</description>
  </property>
  <property>
    <name>hdds.grpc.tls.provider</name>
    <value>OPENSSL</value>
    <tag>OZONE, HDDS, SECURITY, TLS</tag>
    <description>HDDS GRPC server TLS provider.</description>
  </property>
  <property>
    <name>hdds.grpc.tls.enabled</name>
    <value>false</value>
    <tag>OZONE, HDDS, SECURITY, TLS</tag>
    <description>If HDDS GRPC server TLS is enabled.</description>
  </property>
  <property>
    <name>hdds.x509.default.duration</name>
    <value>P365D</value>
    <tag>OZONE, HDDS, SECURITY</tag>
    <description>Default duration for which x509 certificates issued by SCM are
      valid. The formats accepted are based on the ISO-8601 duration format
      PnDTnHnMn.nS</description>
  </property>
  <property>
    <name>hdds.x509.dir.name</name>
    <value>certs</value>
    <tag>OZONE, HDDS, SECURITY</tag>
    <description>X509 certificate directory name.</description>
  </property>
  <property>
    <name>hdds.x509.max.duration</name>
    <value>P1865D</value>
    <tag>OZONE, HDDS, SECURITY</tag>
    <description>Max time for which certificate issued by SCM CA are valid.
      This duration is used for self-signed root cert and scm sub-ca certs
      issued by root ca. The formats accepted are based on the ISO-8601
      duration format PnDTnHnMn.nS</description>
  </property>
  <property>
    <name>hdds.x509.signature.algorithm</name>
    <value>SHA256withRSA</value>
    <tag>OZONE, HDDS, SECURITY</tag>
    <description>X509 signature certificate.</description>
  </property>
  <property>
    <name>ozone.scm.security.handler.count.key</name>
    <value>2</value>
    <tag>OZONE, HDDS, SECURITY</tag>
    <description>Threads configured for SCMSecurityProtocolServer.</description>
  </property>
  <property>
    <name>ozone.scm.security.service.address</name>
    <value/>
    <tag>OZONE, HDDS, SECURITY</tag>
    <description>Address of SCMSecurityProtocolServer.</description>
  </property>
  <property>
    <name>ozone.scm.security.service.bind.host</name>
    <value>0.0.0.0</value>
    <tag>OZONE, HDDS, SECURITY</tag>
    <description>SCM security server host.</description>
  </property>
  <property>
    <name>ozone.scm.security.service.port</name>
    <value>9961</value>
    <tag>OZONE, HDDS, SECURITY</tag>
    <description>SCM security server port.</description>
  </property>
  <property>
    <name>ozone.scm.service.ids</name>
    <value></value>
    <tag>OZONE, SCM, HA</tag>
    <description>
      Comma-separated list of SCM service Ids. This property allows the client
      to figure out quorum of OzoneManager address.
    </description>
  </property>
  <property>
    <name>ozone.scm.default.service.id</name>
    <value></value>
    <tag>OZONE, SCM, HA</tag>
    <description>
      Service ID of the SCM. If this is not set fall back to
      ozone.scm.service.ids to find the service ID it belongs to.
    </description>
  </property>
  <property>
    <name>ozone.scm.nodes.EXAMPLESCMSERVICEID</name>
    <value></value>
    <tag>OZONE, SCM, HA</tag>
    <description>
      Comma-separated list of SCM node Ids for a given SCM service ID (eg.
      EXAMPLESCMSERVICEID). The SCM service ID should be the value (one of the
      values if there are multiple) set for the parameter ozone.scm.service.ids.

      Unique identifiers for each SCM Node, delimited by commas. This will be
      used by SCMs in HA setup to determine all the SCMs
      belonging to the same SCM in the cluster. For example, if you
      used “scmService1” as the SCM service ID previously, and you wanted to
      use “scm1”, “scm2” and "scm3" as the individual IDs of the SCMs,
      you would configure a property ozone.scm.nodes.scmService1, and its value
      "scm1,scm2,scm3".
    </description>
  </property>
  <property>
    <name>ozone.scm.node.id</name>
    <value></value>
    <tag>OZONE, SCM, HA</tag>
    <description>
      The ID of this SCM node. If the SCM node ID is not configured it
      is determined automatically by matching the local node's address
      with the configured address.

      If node ID is not deterministic from the configuration, then it is set
      to the scmId from the SCM version file.
    </description>
  </property>
  <property>
    <name>ozone.scm.primordial.node.id</name>
    <value></value>
    <tag>OZONE, SCM, HA</tag>
    <description>
      optional config, if being set will cause scm --init to only take effect on
      the specific node and ignore scm --bootstrap cmd.
      Similarly, scm --init will be ignored on the non-primordial scm nodes.
      The config can either be set equal to the hostname or the node id of any
      of the scm nodes.
      With the config set, applications/admins can safely execute init and
      bootstrap commands safely on all scm instances.

      If a cluster is upgraded from non-ratis to ratis based SCM, scm --init
      needs to re-run for switching from
      non-ratis based SCM to ratis-based SCM on the primary node.
    </description>
  </property>
  <property>
    <name>ozone.scm.skip.bootstrap.validation</name>
    <value>false</value>
    <tag>OZONE, SCM, HA</tag>
    <description>
      optional config, the config when set to true skips the clusterId
      validation from leader scm during bootstrap
    </description>
  </property>
  <property>
    <name>ozone.scm.ratis.enable</name>
    <value>true</value>
    <tag>OZONE, SCM, HA, RATIS</tag>
    <description>Property to enable or disable Ratis server on SCM.
      Please note - this is a temporary property to disable SCM Ratis server.
    </description>
  </property>

  <property>
    <name>ozone.scm.ratis.port</name>
    <value>9894</value>
    <tag>OZONE, SCM, HA, RATIS</tag>
    <description>
      The port number of the SCM's Ratis server.
    </description>
  </property>

  <property>
    <name>ozone.scm.grpc.port</name>
    <value>9895</value>
    <tag>OZONE, SCM, HA, RATIS</tag>
    <description>
      The port number of the SCM's grpc server.
    </description>
  </property>

  <property>
    <name>hdds.metadata.dir</name>
    <value/>
    <tag>X509, SECURITY</tag>
    <description>
      Absolute path to HDDS metadata dir.
    </description>
  </property>
  <property>
    <name>hdds.priv.key.file.name</name>
    <value>private.pem</value>
    <tag>X509, SECURITY</tag>
    <description>
      Name of file which stores private key generated for SCM CA.
    </description>
  </property>
  <property>
    <name>hdds.public.key.file.name</name>
    <value>public.pem</value>
    <tag>X509, SECURITY</tag>
    <description>
      Name of file which stores public key generated for SCM CA.
    </description>
  </property>
  <property>
    <name>ozone.manager.delegation.remover.scan.interval</name>
    <value>3600000</value>
    <description>
      Time interval after which ozone secret manger scans for expired
      delegation token.
    </description>
  </property>
  <property>
    <name>ozone.manager.delegation.token.renew-interval</name>
    <value>1d</value>
    <description>
      Default time interval after which ozone delegation token will
      require renewal before any further use.
    </description>
  </property>
  <property>
    <name>ozone.manager.delegation.token.max-lifetime</name>
    <value>7d</value>
    <description>
      Default max time interval after which ozone delegation token will
      not be renewed.
    </description>
  </property>

  <property>
    <name>ozone.fs.iterate.batch-size</name>
    <value>100</value>
    <tag>OZONE, OZONEFS</tag>
    <description>
      Iterate batch size of delete when use BasicOzoneFileSystem.
    </description>
  </property>
  <property>
    <name>ozone.manager.db.checkpoint.transfer.bandwidthPerSec</name>
    <value>0</value>
    <tag>OZONE</tag>
    <description>
      Maximum bandwidth used for Ozone Manager DB checkpoint download through
      the servlet.
    </description>
  </property>

  <property>
    <name>ozone.freon.http-address</name>
    <value>0.0.0.0:9884</value>
    <tag>OZONE, MANAGEMENT</tag>
    <description>
      The address and the base port where the FREON web ui will listen on.
      If the port is 0 then the server will start on a free port.
    </description>
  </property>
  <property>
    <name>ozone.freon.http-bind-host</name>
    <value>0.0.0.0</value>
    <tag>OZONE, MANAGEMENT</tag>
    <description>
      The actual address the Freon web server will bind to. If this
      optional address is set, it overrides only the hostname portion of
      ozone.freon.http-address.
    </description>
  </property>
  <property>
    <name>ozone.freon.http.enabled</name>
    <value>true</value>
    <tag>OZONE, MANAGEMENT</tag>
    <description>
      Property to enable or disable FREON web ui.
    </description>
  </property>
  <property>
    <name>ozone.freon.https-address</name>
    <value>0.0.0.0:9885</value>
    <tag>OZONE, MANAGEMENT</tag>
    <description>
      The address and the base port where the Freon web server will listen
      on using HTTPS.
      If the port is 0 then the server will start on a free port.
    </description>
  </property>
  <property>
    <name>ozone.freon.https-bind-host</name>
    <value>0.0.0.0</value>
    <tag>OZONE, MANAGEMENT</tag>
    <description>
      The actual address the Freon web server will bind to using HTTPS.
      If this optional address is set, it overrides only the hostname portion of
      ozone.freon.http-address.
    </description>
  </property>
  <property>
    <name>ozone.freon.http.auth.kerberos.principal</name>
    <value>HTTP/_HOST@REALM</value>
    <tag>SECURITY</tag>
    <description>
     Security principal used by freon.
    </description>
  </property>
  <property>
    <name>ozone.freon.http.auth.kerberos.keytab</name>
    <value>/etc/security/keytabs/HTTP.keytab</value>
    <tag>SECURITY</tag>
    <description>
       Keytab used by Freon.
    </description>
  </property>
  <property>
    <name>hdds.security.client.datanode.container.protocol.acl</name>
    <value>*</value>
    <tag>SECURITY</tag>
    <description>
      Comma separated list of users and groups allowed to access
      client datanode container protocol.
    </description>
  </property>
  <property>
    <name>hdds.security.client.scm.block.protocol.acl</name>
    <value>*</value>
    <tag>SECURITY</tag>
    <description>
      Comma separated list of users and groups allowed to access
      client scm block protocol.
    </description>
  </property>
  <property>
    <name>hdds.security.client.scm.certificate.protocol.acl</name>
    <value>*</value>
    <tag>SECURITY</tag>
    <description>
      Comma separated list of users and groups allowed to access
      client scm certificate protocol.
    </description>
  </property>
  <property>
    <name>hdds.security.client.scm.container.protocol.acl</name>
    <value>*</value>
    <tag>SECURITY</tag>
    <description>
      Comma separated list of users and groups allowed to access
      client scm container protocol.
    </description>
  </property>
  <property>
    <name>ozone.om.security.client.protocol.acl</name>
    <value>*</value>
    <tag>SECURITY</tag>
    <description>
      Comma separated list of users and groups allowed to access
      client ozone manager protocol.
    </description>
  </property>
  <property>
    <name>ozone.om.security.admin.protocol.acl</name>
    <value>*</value>
    <tag>SECURITY</tag>
    <description>
      Comma separated list of users and groups allowed to access ozone
      manager admin protocol.
    </description>
  </property>

  <property>
    <name>hdds.datanode.http.auth.kerberos.principal</name>
    <value>HTTP/_HOST@REALM</value>
    <tag>HDDS, SECURITY, MANAGEMENT, KERBEROS</tag>
    <description>
      The kerberos principal for the datanode http server.
    </description>
  </property>
  <property>
    <name>hdds.datanode.http.auth.kerberos.keytab</name>
    <value>/etc/security/keytabs/HTTP.keytab</value>
    <tag>HDDS, SECURITY, MANAGEMENT, KERBEROS</tag>
    <description>
      The kerberos keytab file for datanode http server
    </description>
  </property>
  <property>
    <name>hdds.datanode.http-address</name>
    <value>0.0.0.0:9882</value>
    <tag>HDDS, MANAGEMENT</tag>
    <description>
      The address and the base port where the Datanode web ui will listen on.
      If the port is 0 then the server will start on a free port.
    </description>
  </property>
  <property>
    <name>hdds.datanode.http-bind-host</name>
    <value>0.0.0.0</value>
    <tag>HDDS, MANAGEMENT</tag>
    <description>
      The actual address the Datanode web server will bind to. If this
      optional address is set, it overrides only the hostname portion of
      hdds.datanode.http-address.
    </description>
  </property>
  <property>
    <name>hdds.datanode.http.enabled</name>
    <value>true</value>
    <tag>HDDS, MANAGEMENT</tag>
    <description>
      Property to enable or disable Datanode web ui.
    </description>
  </property>
  <property>
    <name>hdds.datanode.https-address</name>
    <value>0.0.0.0:9883</value>
    <tag>HDDS, MANAGEMENT, SECURITY</tag>
    <description>
      The address and the base port where the Datanode web UI will listen
      on using HTTPS.

      If the port is 0 then the server will start on a free port.
    </description>
  </property>
  <property>
    <name>hdds.datanode.https-bind-host</name>
    <value>0.0.0.0</value>
    <tag>HDDS, MANAGEMENT, SECURITY</tag>
    <description>
      The actual address the Datanode web server will bind to using HTTPS.
      If this optional address is set, it overrides only the hostname portion of
      hdds.datanode.http-address.
    </description>
  </property>
  <property>
    <name>ozone.client.failover.max.attempts</name>
    <value>500</value>
    <description>
      Expert only. Ozone RpcClient attempts talking to each OzoneManager
      ipc.client.connect.max.retries (default = 10) number of times before
      failing over to another OzoneManager, if available. This parameter
      represents the number of times the client will failover before giving
      up. This value is kept high so that client does not give up trying to
      connect to OMs easily.
    </description>
  </property>
  <property>
    <name>ozone.client.wait.between.retries.millis</name>
    <value>2000</value>
    <description>
      Expert only. The time to wait, in milliseconds, between retry attempts
      to contact OM. Wait time increases linearly if same OM is retried
      again. If retrying on multiple OMs proxies in round robin fashion, the
      wait time is introduced after all the OM proxies have been attempted once.
    </description>
  </property>
  <property>
    <name>ozone.om.admin.protocol.max.retries</name>
    <value>20</value>
    <tag>OM, MANAGEMENT</tag>
    <description>
      Expert only. The maximum number of retries for Ozone Manager Admin
      protocol on each OM.
    </description>
  </property>
  <property>
    <name>ozone.om.admin.protocol.wait.between.retries</name>
    <value>1000</value>
    <tag>OM, MANAGEMENT</tag>
    <description>
      Expert only. The time to wait, in milliseconds, between retry attempts
      for Ozone Manager Admin protocol.
    </description>
  </property>
  <property>
    <name>ozone.recon.http.enabled</name>
    <value>true</value>
    <tag>RECON, MANAGEMENT</tag>
    <description>
      Property to enable or disable Recon web user interface.
    </description>
  </property>
  <property>
    <name>ozone.recon.http-address</name>
    <value>0.0.0.0:9888</value>
    <tag>RECON, MANAGEMENT</tag>
    <description>
      The address and the base port where the Recon web UI will listen on.

      If the port is 0, then the server will start on a free port. However, it
      is best to specify a well-known port, so it is easy to connect and see
      the Recon management UI.
    </description>
  </property>
  <property>
    <name>ozone.recon.http-bind-host</name>
    <value>0.0.0.0</value>
    <tag>RECON, MANAGEMENT</tag>
    <description>
      The actual address the Recon server will bind to. If this optional
      the address is set, it overrides only the hostname portion of
      ozone.recon.http-address.
    </description>
  </property>
  <property>
    <name>ozone.recon.https-bind-host</name>
    <value>0.0.0.0</value>
    <tag>RECON, MANAGEMENT, SECURITY</tag>
    <description>
      The actual address the Recon web server will bind to using HTTPS.
      If this optional address is set, it overrides only the hostname portion of
      ozone.recon.https-address.
    </description>
  </property>
  <property>
    <name>ozone.recon.https-address</name>
    <value>0.0.0.0:9889</value>
    <tag>RECON, MANAGEMENT, SECURITY</tag>
    <description>
      The address and the base port where the Recon web UI will listen
      on using HTTPS. If the port is 0 then the server will start on a free
      port.
    </description>
  </property>
  <property>
    <name>ozone.recon.http.auth.kerberos.keytab</name>
    <value>/etc/security/keytabs/HTTP.keytab</value>
    <tag>RECON, SECURITY, KERBEROS</tag>
    <description>
      The keytab file for HTTP Kerberos authentication in Recon.
    </description>
  </property>
  <property>
    <name>ozone.recon.http.auth.kerberos.principal</name>
    <value>HTTP/_HOST@REALM</value>
    <tag>RECON, SECURITY, KERBEROS</tag>
    <description>The server principal used by Ozone Recon server. This is
      typically set to HTTP/_HOST@REALM.TLD The SPNEGO server principal
      begins with the prefix HTTP/ by convention.
    </description>
  </property>
  <property>
    <name>ozone.recon.administrators</name>
    <value/>
    <tag>RECON, SECURITY</tag>
    <description>
      Recon administrator users delimited by a comma.
      This is the list of users who can access admin only information from recon.
      Users defined in ozone.administrators will always be able to access all
      recon information regardless of this setting.
    </description>
  </property>
  <property>
    <name>hdds.datanode.http.auth.type</name>
    <value>simple</value>
    <tag>DATANODE, SECURITY, KERBEROS</tag>
    <description> simple or kerberos. If kerberos is set, Kerberos SPNEOGO
      will be used for http authentication.
    </description>
  </property>
  <property>
    <name>ozone.freon.http.auth.type</name>
    <value>simple</value>
    <tag>FREON, SECURITY</tag>
    <description> simple or kerberos. If kerberos is set, Kerberos SPNEOGO
      will be used for http authentication.
    </description>
  </property>
  <property>
    <name>ozone.om.http.auth.type</name>
    <value>simple</value>
    <tag>OM, SECURITY, KERBEROS</tag>
    <description> simple or kerberos. If kerberos is set, Kerberos SPNEOGO
      will be used for http authentication.
    </description>
  </property>
  <property>
    <name>hdds.scm.http.auth.type</name>
    <value>simple</value>
    <tag>OM, SECURITY, KERBEROS</tag>
    <description> simple or kerberos. If kerberos is set, Kerberos SPNEOGO
      will be used for http authentication.
    </description>
  </property>
  <property>
    <name>ozone.recon.http.auth.type</name>
    <value>simple</value>
    <tag>RECON, SECURITY, KERBEROS</tag>
    <description> simple or kerberos. If kerberos is set, Kerberos SPNEOGO
      will be used for http authentication.
    </description>
  </property>
  <property>
    <name>ozone.s3g.http.auth.type</name>
    <value>simple</value>
    <tag>S3G, SECURITY, KERBEROS</tag>
    <description> simple or kerberos. If kerberos is set, Kerberos SPNEOGO
      will be used for http authentication.
    </description>
  </property>
  <property>
    <name>ozone.recon.db.dir</name>
    <value/>
    <tag>OZONE, RECON, STORAGE, PERFORMANCE</tag>
    <description>
      Directory where the Recon Server stores its metadata. This should
      be specified as a single directory. If the directory does not
      exist then the Recon will attempt to create it.

      If undefined, then the Recon will log a warning and fallback to
      ozone.metadata.dirs. This fallback approach is not recommended for
      production environments.
    </description>
  </property>
  <property>
    <name>ozone.scm.network.topology.schema.file</name>
    <value>network-topology-default.xml</value>
    <tag>OZONE, MANAGEMENT</tag>
    <description>
      The schema file defines the ozone network topology. We currently support
      xml(default) and yaml format. Refer to the samples in the topology
      awareness document for xml and yaml topology definition samples.
    </description>
  </property>
  <property>
    <name>ozone.network.topology.aware.read</name>
    <value>false</value>
    <tag>OZONE, PERFORMANCE</tag>
    <description>
      Whether to enable topology aware read to improve the read performance.
    </description>
  </property>
  <property>
    <name>ozone.recon.om.db.dir</name>
  <value/>
  <tag>OZONE, RECON, STORAGE</tag>
  <description>
    Directory where the Recon Server stores its OM snapshot DB. This should
    be specified as a single directory. If the directory does not
    exist then the Recon will attempt to create it.

    If undefined, then the Recon will log a warning and fallback to
    ozone.metadata.dirs. This fallback approach is not recommended for
    production environments.
  </description>
</property>
  <property>
    <name>ozone.recon.om.connection.request.timeout</name>
    <value>5000</value>
    <tag>OZONE, RECON, OM</tag>
    <description>
      Connection request timeout in milliseconds for HTTP call made by Recon to
      request OM DB snapshot.
    </description>
  </property>
  <property>
    <name>ozone.recon.om.connection.timeout</name>
    <value>5s</value>
    <tag>OZONE, RECON, OM</tag>
    <description>
      Connection timeout for HTTP call in milliseconds made by Recon to request
      OM snapshot.
    </description>
  </property>
  <property>
    <name>ozone.recon.scm.connection.request.timeout</name>
    <value>5s</value>
    <tag>OZONE, RECON, SCM</tag>
    <description>
      Connection request timeout in milliseconds for HTTP call made by Recon to
      request SCM DB snapshot.
    </description>
  </property>
  <property>
    <name>ozone.recon.scm.connection.timeout</name>
    <value>5s</value>
    <tag>OZONE, RECON, SCM</tag>
    <description>
      Connection timeout for HTTP call in milliseconds made by Recon to request
      SCM snapshot.
    </description>
  </property>
  <property>
    <name>ozone.recon.om.socket.timeout</name>
    <value>5s</value>
    <tag>OZONE, RECON, OM</tag>
    <description>
      Socket timeout in milliseconds for HTTP call made by Recon to request
      OM snapshot.
    </description>
  </property>
  <property>
    <name>ozone.recon.om.snapshot.task.initial.delay</name>
    <value>1m</value>
    <tag>OZONE, RECON, OM</tag>
    <description>
      Initial delay in MINUTES by Recon to request OM DB Snapshot.
    </description>
  </property>
  <property>
    <name>ozone.recon.om.snapshot.task.interval.delay</name>
    <value>10m</value>
    <tag>OZONE, RECON, OM</tag>
    <description>
      Interval in MINUTES by Recon to request OM DB Snapshot.
    </description>
  </property>
  <property>
    <name>ozone.recon.om.snapshot.task.flush.param</name>
    <value>false</value>
    <tag>OZONE, RECON, OM</tag>
    <description>
      Request to flush the OM DB before taking checkpoint snapshot.
    </description>
  </property>
  <property>
    <name>recon.om.delta.update.limit</name>
    <value>2000</value>
    <tag>OZONE, RECON</tag>
    <description>
      Recon each time get a limited delta updates from OM.
      The actual fetched data might be larger than this limit.
    </description>
  </property>
  <property>
    <name>recon.om.delta.update.loop.limit</name>
    <value>10</value>
    <tag>OZONE, RECON</tag>
    <description>
      The sync between Recon and OM consists of several small
      fetch loops.
    </description>
  </property>
  <property>
    <name>ozone.recon.scm.container.threshold</name>
    <value>100</value>
    <tag>OZONE, RECON, SCM</tag>
    <description>
      Threshold value for the difference in number of containers
      in SCM and RECON.
    </description>
  </property>
  <property>
    <name>ozone.recon.scm.snapshot.enabled</name>
    <value>false</value>
    <tag>OZONE, RECON, SCM</tag>
    <description>
      If enabled, SCM DB Snapshot is taken by Recon.
    </description>
  </property>
  <property>
    <name>hdds.tracing.enabled</name>
    <value>false</value>
    <tag>OZONE, HDDS</tag>
    <description>
      If enabled, tracing information is sent to tracing server.
    </description>
  </property>
  <property>
    <name>ozone.recon.task.thread.count</name>
    <value>1</value>
    <tag>OZONE, RECON</tag>
    <description>
      The number of Recon Tasks that are waiting on updates from OM.
    </description>
  </property>
  <property>
    <name>ozone.scm.datanode.admin.monitor.interval</name>
    <value>30s</value>
    <tag>SCM</tag>
    <description>
      This sets how frequently the datanode admin monitor runs to check for
      nodes added to the admin workflow or removed from it. The progress
      of decommissioning and entering maintenance nodes is also checked to see
      if they have completed.
    </description>
  </property>
  <property>
    <name>ozone.client.list.trash.keys.max</name>
    <value>1000</value>
    <tag>OZONE, CLIENT</tag>
    <description>
      The maximum number of keys to return for a list trash request.
    </description>
  </property>
  <property>
    <name>ozone.http.basedir</name>
    <value/>
    <tag>OZONE, OM, SCM, MANAGEMENT</tag>
    <description>
      The base dir for HTTP Jetty server to extract contents. If this property
      is not configured, by default, Jetty will create a directory inside the
      directory named by the java.io.tmpdir System property（/tmp by default）.
      While in production environment, it's strongly suggested to instruct Jetty
      to use a different parent directory by setting this property to the name
      of the desired parent directory. The value of the property will be used to
      set Jetty context attribute 'org.eclipse.jetty.webapp.basetempdir'.
      The directory named by this property must exist and be writeable.
    </description>
  </property>
  <property>
    <name>ozone.http.policy</name>
    <value>HTTP_ONLY</value>
    <tag>OZONE, SECURITY, MANAGEMENT</tag>
    <description>Decide if HTTPS(SSL) is supported on Ozone
      This configures the HTTP endpoint for Ozone daemons:
      The following values are supported:
      - HTTP_ONLY : Service is provided only on http
      - HTTPS_ONLY : Service is provided only on https
      - HTTP_AND_HTTPS : Service is provided both on http and https
    </description>
  </property>
  <property>
    <name>ozone.https.client.need-auth</name>
    <tag>OZONE, SECURITY, MANAGEMENT</tag>
    <value>false</value>
    <description>
      Whether SSL client certificate authentication is required
    </description>
  </property>
  <property>
    <name>ozone.https.client.keystore.resource</name>
    <tag>OZONE, SECURITY, MANAGEMENT</tag>
    <value>ssl-client.xml</value>
    <description>
      Resource file from which ssl client keystore
      information will be extracted
    </description>
  </property>
  <property>
    <name>ozone.https.server.keystore.resource</name>
    <tag>OZONE, SECURITY, MANAGEMENT</tag>
    <value>ssl-server.xml</value>
    <description>Resource file from which ssl server keystore
      information will be extracted
    </description>
  </property>
  <property>
    <name>ozone.s3g.client.buffer.size</name>
    <tag>OZONE, S3GATEWAY</tag>
    <value>4KB</value>
    <description>
      The size of the buffer which is for read block. (4KB by default).
    </description>
  </property>
  <property>
    <name>ssl.server.keystore.keypassword</name>
    <tag>OZONE, SECURITY, MANAGEMENT</tag>
    <value/>
    <description>Keystore key password for HTTPS SSL configuration
    </description>
  </property>
  <property>
    <name>ssl.server.keystore.location</name>
    <tag>OZONE, SECURITY, MANAGEMENT</tag>
    <value/>
    <description>
      Keystore location for HTTPS SSL configuration
    </description>
  </property>
  <property>
    <name>ssl.server.keystore.password</name>
    <tag>OZONE, SECURITY, MANAGEMENT</tag>
    <value/>
    <description>
      Keystore password for HTTPS SSL configuration
    </description>
  </property>
  <property>
    <name>ssl.server.truststore.location</name>
    <tag>OZONE, SECURITY, MANAGEMENT</tag>
    <value/>
    <description>
      Truststore location for HTTPS SSL configuration
    </description>
  </property>
  <property>
    <name>ssl.server.truststore.password</name>
    <tag>OZONE, SECURITY, MANAGEMENT</tag>
    <value/>
    <description>
      Truststore password for HTTPS SSL configuration
    </description>
  </property>
  <property>
    <name>hdds.datanode.ratis.server.request.timeout</name>
    <tag>OZONE, DATANODE</tag>
    <value>2m</value>
    <description>
      Timeout for the request submitted directly to Ratis in datanode.
    </description>
  </property>
  <property>
    <name>ozone.om.keyname.character.check.enabled</name>
    <tag>OZONE, OM</tag>
    <value>false</value>
    <description>If true, then enable to check if the key name
      contains illegal characters when creating/renaming key.
      For the definition of illegal characters, follow the
      rules in Amazon S3's object key naming guide.
    </description>
  </property>

  <property>
    <name>ozone.om.enable.filesystem.paths</name>
    <tag>OZONE, OM</tag>
    <value>false</value>
    <description>If true, key names will be interpreted as file system paths.
      "/" will be treated as a special character and paths will be normalized
      and must follow Unix filesystem path naming conventions. This flag will
      be helpful when objects created by S3G need to be accessed using OFS/O3Fs.
      If false, it will fallback to default behavior of Key/MPU create
      requests where key paths are not normalized and any intermediate
      directories will not be created or any file checks happens to check
      filesystem semantics.
    </description>
  </property>

  <property>
    <name>ozone.client.key.provider.cache.expiry</name>
    <tag>OZONE, CLIENT, SECURITY</tag>
    <value>10d</value>
    <description>Ozone client security key provider cache expiration time.
    </description>
  </property>

  <property>
    <name>ozone.scm.info.wait.duration</name>
    <tag>OZONE, SCM, OM</tag>
    <value>10m</value>
    <description> Maximum amount of duration OM/SCM waits to get Scm Info/Scm
      signed cert during OzoneManager init/SCM bootstrap.
    </description>
  </property>

  <property>
    <name>ozone.scm.ca.list.retry.interval</name>
    <tag>OZONE, SCM, OM, DATANODE</tag>
    <value>10s</value>
    <description>SCM client wait duration between each retry to get Scm CA
      list. OM/Datanode obtain CA list during startup, and wait
      for the CA List size to be matched with SCM node count size plus
      1. (Additional one certificate is root CA certificate). If the received
      CA list size is not matching with expected count, this is the duration
      used to wait before making next attempt to get CA list.
    </description>
  </property>

  <property>
    <name>ozone.client.key.latest.version.location</name>
    <tag>OZONE, CLIENT</tag>
    <value>true</value>
    <description>Ozone client gets the latest version location.
    </description>
  </property>

  <property>
    <name>ozone.directory.deleting.service.interval</name>
    <value>1m</value>
    <tag>OZONE, PERFORMANCE, OM</tag>
    <description>Time interval of the directory deleting service. It runs on OM
      periodically and cleanup orphan directory and its sub-tree. For every
      orphan directory it deletes the sub-path tree structure(dirs/files). It
      sends sub-files to KeyDeletingService to deletes its blocks. Unit could
      be defined with postfix (ns,ms,s,m,h,d)
    </description>
  </property>
  <property>
    <name>ozone.path.deleting.limit.per.task</name>
    <value>10000</value>
    <tag>OZONE, PERFORMANCE, OM</tag>
    <description>A maximum number of paths(dirs/files) to be deleted by
      directory deleting service per time interval.
    </description>
  </property>

  <property>
    <name>ozone.scm.event.ContainerReport.thread.pool.size</name>
    <value>10</value>
    <tag>OZONE, SCM</tag>
    <description>Thread pool size configured to process container reports.
    </description>
  </property>

  <property>
    <name>ozone.scm.datanode.ratis.volume.free-space.min</name>
    <value>1GB</value>
    <tag>OZONE, DATANODE</tag>
    <description>Minimum amount of storage space required for each ratis
      volume on a datanode to hold a new pipeline.
      Datanodes with all its ratis volumes with space under this value
      will not be allocated a pipeline or container replica.
    </description>
  </property>
  <property>
    <name>ozone.scm.ha.ratis.storage.dir</name>
    <value></value>
    <tag>OZONE, SCM, HA, RATIS</tag>
    <description>Storage directory used by SCM to write Ratis logs.</description>
  </property>
  <property>
    <name>ozone.scm.ha.ratis.rpc.type</name>
    <value>GRPC</value>
    <tag>SCM, OZONE, HA, RATIS</tag>
    <description>Ratis supports different kinds of transports like
      netty, GRPC， Hadoop RPC etc. This picks one of those for
      this cluster.
    </description>
  </property>
  <property>
    <name>ozone.scm.ha.ratis.segment.size</name>
    <value>4MB</value>
    <tag>SCM, OZONE, HA, RATIS</tag>
    <description>The size of the raft segment used by Apache Ratis on
      SCM. (4 MB by default)
    </description>
  </property>
  <property>
    <name>ozone.scm.ha.ratis.segment.preallocated.size</name>
    <value>4MB</value>
    <tag>SCM, OZONE, HA, RATIS</tag>
    <description>The size of the buffer which is preallocated for
      raft segment used by Apache Ratis on SCM.(4 MB by default)
    </description>
  </property>
  <property>
    <name>ozone.scm.ha.ratis.log.appender.queue.byte-limit</name>
    <value>32MB</value>
    <tag>SCM, OZONE, HA, RATIS</tag>
    <description>Byte limit for Raft's Log Worker queue.</description>
  </property>
  <property>
    <name>ozone.scm.ha.ratis.log.appender.queue.num-elements</name>
    <value>1024</value>
    <tag>SCM, OZONE, HA, RATIS</tag>
    <description>Number of operation pending with Raft's Log Worker.
    </description>
  </property>
  <property>
    <name>ozone.scm.ha.ratis.log.purge.enabled</name>
    <value>false</value>
    <tag>SCM, OZONE, HA, RATIS</tag>
    <description>whether enable raft log purge.</description>
  </property>
  <property>
    <name>ozone.scm.ha.ratis.log.purge.gap</name>
    <value>1000000</value>
    <tag>SCM, OZONE, HA, RATIS</tag>
    <description>The minimum gap between log indices for Raft server to
      purge its log segments after taking snapshot.
    </description>
  </property>
  <property>
    <name>ozone.scm.ha.ratis.snapshot.threshold</name>
    <value>1000</value>
    <tag>SCM, OZONE, HA, RATIS</tag>
    <description>The threshold to trigger a Ratis taking snapshot
      operation for SCM.
    </description>
  </property>
  <property>
    <name>ozone.scm.ha.ratis.request.timeout</name>
    <value>30s</value>
    <tag>SCM, OZONE, HA, RATIS</tag>
    <description>The timeout duration for SCM's Ratis server RPC.</description>
  </property>
  <property>
    <name>ozone.scm.ha.ratis.server.retry.cache.timeout</name>
    <value>60s</value>
    <tag>SCM, OZONE, HA, RATIS</tag>
    <description>Retry Cache entry timeout for SCM's Ratis server.</description>
  </property>
  <property>
    <name>ozone.scm.ha.ratis.leader.election.timeout</name>
    <value>5s</value>
    <tag>SCM, OZONE, HA, RATIS</tag>
    <description>The minimum timeout duration for SCM ratis leader
      election. Default is 1s.</description>
  </property>
  <property>
    <name>ozone.scm.ha.ratis.server.leaderelection.pre-vote</name>
    <value>false</value>
    <tag>SCM, OZONE, HA, RATIS</tag>
    <description>Enable/disable SCM HA leader election pre-vote phase.</description>
  </property>
  <property>
    <name>ozone.scm.ha.ratis.leader.ready.wait.timeout</name>
    <value>60s</value>
    <tag>SCM, OZONE, HA, RATIS</tag>
    <description>The minimum timeout duration for waiting for
      leader readiness.</description>
  </property>
  <property>
    <name>ozone.scm.ha.ratis.leader.ready.check.interval</name>
    <value>2s</value>
    <tag>SCM, OZONE, HA, RATIS</tag>
    <description>The interval between ratis server performing
      a leader readiness check.
    </description>
  </property>
  <property>
    <name>ozone.scm.ha.ratis.server.failure.timeout.duration</name>
    <value>120s</value>
    <tag>SCM, OZONE, HA, RATIS</tag>
    <description>The timeout duration for ratis server failure
      detection, once the threshold has reached, the ratis state
      machine will be informed about the failure in the ratis ring.
    </description>
  </property>
  <property>
    <name>ozone.scm.ha.ratis.snapshot.dir</name>
    <value></value>
    <tag>SCM, OZONE, HA, RATIS</tag>
    <description>The ratis snapshot dir location.</description>
  </property>
  <property>
    <name>ozone.scm.ha.grpc.deadline.interval</name>
    <value>30m</value>
    <tag>SCM, OZONE, HA, RATIS</tag>
    <description>Deadline for SCM DB checkpoint interval.</description>
  </property>


  <property>
    <name>ozone.s3g.kerberos.keytab.file</name>
    <value>/etc/security/keytabs/s3g.keytab</value>
    <tag>OZONE, SECURITY, KERBEROS, S3GATEWAY</tag>
    <description> The keytab file used by S3Gateway daemon to login as its
      service principal. The principal name is configured with
      ozone.s3g.kerberos.principal.
    </description>
  </property>
  <property>
    <name>ozone.s3g.kerberos.principal</name>
    <value>s3g/_HOST@REALM</value>
    <tag>OZONE, SECURITY, KERBEROS, S3GATEWAY</tag>
    <description>The S3Gateway service principal.
      Ex: s3g/_HOST@REALM.COM</description>
  </property>

  <property>
    <name>hdds.container.checksum.verification.enabled</name>
    <value>true</value>
    <tag>OZONE, DATANODE</tag>
    <description> To enable/disable checksum verification of the
      containers.
    </description>
  </property>

  <property>
    <name>hadoop.http.idle_timeout.ms</name>
    <value>60000</value>
    <tag>OZONE, PERFORMANCE, S3GATEWAY</tag>
    <description>
      OM/SCM/DN/S3GATEWAY Server connection timeout in milliseconds.
    </description>
  </property>

  <property>
    <name>ozone.default.bucket.layout</name>
    <value>OBJECT_STORE</value>
    <tag>OZONE, MANAGEMENT</tag>
    <description>
      Default bucket layout used by Ozone Manager during bucket creation when a client does not specify the
      bucket layout option. Supported values are OBJECT_STORE and FILE_SYSTEM_OPTIMIZED.
      OBJECT_STORE: This layout allows the bucket to behave as a pure object store and will not allow
      interoperability between S3 and FS APIs.
      FILE_SYSTEM_OPTIMIZED: This layout allows the bucket to support atomic rename/delete operations and
      also allows interoperability between S3 and FS APIs. Keys written via S3 API with a "/" delimiter
      will create intermediate directories.
      For testing purposes LEGACY layout is also allowed. LEGACY layout is not recommended and will be removed in the
      future.
    </description>
  </property>

  <property>
    <name>ozone.client.test.ofs.default.bucket.layout</name>
    <value>FILE_SYSTEM_OPTIMIZED</value>
    <tag>OZONE, CLIENT</tag>
    <description>
      This configuration is used for testing purposes. Default bucket layout value when buckets are created using OFS.
      Supported values are LEGACY and FILE_SYSTEM_OPTIMIZED.
      FILE_SYSTEM_OPTIMIZED: This layout allows the bucket to support atomic rename/delete operations and
      also allows interoperability between S3 and FS APIs. Keys written via S3 API with a "/" delimiter
      will create intermediate directories.
    </description>
  </property>

  <property>
    <name>ozone.audit.log.debug.cmd.list.omaudit</name>
    <value></value>
    <tag>OM</tag>
    <description>
      A comma separated list of OzoneManager commands that are written to the OzoneManager audit logs only if the audit
      log level is debug. Ex: "ALLOCATE_BLOCK,ALLOCATE_KEY,COMMIT_KEY".
    </description>
  </property>

  <property>
    <name>ozone.audit.log.debug.cmd.list.scmaudit</name>
    <value></value>
    <tag>SCM</tag>
    <description>
      A comma separated list of SCM commands that are written to the SCM audit logs only if the audit
      log level is debug. Ex: "GET_VERSION,REGISTER,SEND_HEARTBEAT".
    </description>
  </property>

  <property>
    <name>ozone.audit.log.debug.cmd.list.dnaudit</name>
    <value></value>
    <tag>DN</tag>
    <description>
      A comma separated list of Datanode commands that are written to the DN audit logs only if the audit
      log level is debug. Ex: "CREATE_CONTAINER,READ_CONTAINER,UPDATE_CONTAINER".
    </description>
  </property>

  <property>
<<<<<<< HEAD
    <name>ozone.om.multitenancy.ranger.sync.interval</name>
    <value>10m</value>
    <tag>OZONE, OM</tag>
    <description>
      Determines how often the Multi-Tenancy Ranger background sync thread
      service should run. Background thread periodically checks
      Ranger policies and roles created by Multi-Tenancy feature.
      And overwrites them if obvious discrepancies are detected.
      Value should be set with a unit suffix (ns,ms,s,m,h,d)
    </description>
  </property>

  <property>
    <name>ozone.om.multitenancy.ranger.sync.timeout</name>
    <value>10s</value>
    <tag>OZONE, OM</tag>
    <description>
      The timeout for each Multi-Tenancy Ranger background sync thread run.
      If the timeout has been reached, a warning message will be logged.
=======
    <name>ozone.om.multitenancy.enabled</name>
    <value>false</value>
    <tag>OZONE, OM</tag>
    <description>Enable S3 Multi-Tenancy. If disabled, all S3 multi-tenancy requests are rejected.
>>>>>>> c55bd029
    </description>
  </property>
</configuration><|MERGE_RESOLUTION|>--- conflicted
+++ resolved
@@ -3120,7 +3120,14 @@
   </property>
 
   <property>
-<<<<<<< HEAD
+    <name>ozone.om.multitenancy.enabled</name>
+    <value>false</value>
+    <tag>OZONE, OM</tag>
+    <description>Enable S3 Multi-Tenancy. If disabled, all S3 multi-tenancy requests are rejected.
+    </description>
+  </property>
+
+  <property>
     <name>ozone.om.multitenancy.ranger.sync.interval</name>
     <value>10m</value>
     <tag>OZONE, OM</tag>
@@ -3140,12 +3147,6 @@
     <description>
       The timeout for each Multi-Tenancy Ranger background sync thread run.
       If the timeout has been reached, a warning message will be logged.
-=======
-    <name>ozone.om.multitenancy.enabled</name>
-    <value>false</value>
-    <tag>OZONE, OM</tag>
-    <description>Enable S3 Multi-Tenancy. If disabled, all S3 multi-tenancy requests are rejected.
->>>>>>> c55bd029
     </description>
   </property>
 </configuration>