--- conflicted
+++ resolved
@@ -202,17 +202,6 @@
       directories.  Defaults to
       org.apache.hadoop.ozone.container.common.volume.RoundRobinVolumeChoosingPolicy.
       This volume choosing policy selects volumes in a round-robin order.
-    </description>
-  </property>
-  <property>
-    <name>hdds.datanode.volume.min.free.space</name>
-    <value>5GB</value>
-    <tag>OZONE, CONTAINER, STORAGE, MANAGEMENT</tag>
-    <description>
-      This determines the free space to be used for closing containers
-      When the difference between volume capacity and used reaches this number,
-      containers that reside on this volume will be closed and no new containers
-      would be allocated on this volume.
     </description>
   </property>
   <property>
@@ -681,15 +670,6 @@
     </description>
   </property>
   <property>
-    <name>ozone.om.db.dirs.permissions</name>
-    <value>750</value>
-    <description>
-      Permissions for the metadata directories for Ozone Manager. The
-      permissions have to be octal or symbolic. If the default permissions are not set
-      then the default value of 750 will be used.
-    </description>
-  </property>
-  <property>
     <name>ozone.metadata.dirs</name>
     <value/>
     <tag>OZONE, OM, SCM, CONTAINER, STORAGE, REQUIRED</tag>
@@ -701,15 +681,6 @@
       For production clusters or any time you care about performance, it is
       recommended that ozone.om.db.dirs, ozone.scm.db.dirs and
       dfs.container.ratis.datanode.storage.dir be configured separately.
-    </description>
-  </property>
-  <property>
-    <name>ozone.metadata.dirs.permissions</name>
-    <value>750</value>
-    <description>
-      Permissions for the metadata directories for fallback location for SCM, OM, Recon and DataNodes
-      to store their metadata. The permissions have to be octal or symbolic. This is the fallback used in case the
-      default permissions for OM,SCM,Recon,Datanode are not set.
     </description>
   </property>
 
@@ -747,15 +718,6 @@
       If undefined, then the SCM will log a warning and fallback to
       ozone.metadata.dirs. This fallback approach is not recommended for
       production environments.
-    </description>
-  </property>
-  <property>
-    <name>ozone.scm.db.dirs.permissions</name>
-    <value>750</value>
-    <description>
-      Permissions for the metadata directories for Storage Container Manager. The
-      permissions can either be octal or symbolic. If the default permissions are not set
-      then the default value of 750 will be used.
     </description>
   </property>
   <property>
@@ -2814,15 +2776,6 @@
     </description>
   </property>
   <property>
-    <name>ozone.recon.db.dirs.permissions</name>
-    <value>750</value>
-    <description>
-      Permissions for the metadata directories for Recon. The
-      permissions can either be octal or symbolic. If the default permissions are not set
-      then the default value of 750 will be used.
-    </description>
-  </property>
-  <property>
     <name>ozone.scm.network.topology.schema.file</name>
     <value>network-topology-default.xml</value>
     <tag>OZONE, MANAGEMENT</tag>
@@ -3669,8 +3622,6 @@
   </property>
 
   <property>
-<<<<<<< HEAD
-=======
     <name>ozone.recon.heatmap.provider</name>
     <value></value>
     <tag>OZONE, RECON</tag>
@@ -3681,7 +3632,6 @@
   </property>
 
   <property>
->>>>>>> bee4771b
     <name>ozone.fs.datastream.enabled</name>
     <value>false</value>
     <tag>OZONE, DATANODE</tag>
