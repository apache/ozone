--- conflicted
+++ resolved
@@ -3668,21 +3668,22 @@
   </property>
 
   <property>
-<<<<<<< HEAD
     <name>ozone.recon.containerkey.flush.db.max.threshold</name>
     <value>150000</value>
     <tag>OZONE, RECON, PERFORMANCE</tag>
     <description>
       Maximum threshold number of entries to hold in memory for Container Key Mapper task in hashmap before flushing to
       recon rocks DB containerKeyTable
-=======
+    </description>
+  </property>
+    
+  <property>
     <name>ozone.recon.heatmap.provider</name>
     <value></value>
     <tag>OZONE, RECON</tag>
     <description>
       Fully qualified heatmap provider implementation class name. If this value is not set,
       then will use the default implementation class  "org.apache.hadoop.ozone.recon.heatmap.HeatMapProviderImpl".
->>>>>>> 472f1738
     </description>
   </property>
 
