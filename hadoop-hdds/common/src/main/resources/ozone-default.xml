--- conflicted
+++ resolved
@@ -3664,31 +3664,30 @@
       without using the optimised DAG based pruning approach
     </description>
   </property>
-<<<<<<< HEAD
+
+  <property>
+    <name>ozone.om.snapshot.sst_dumptool.pool.size</name>
+    <value>1</value>
+    <tag>OZONE, OM</tag>
+    <description>
+      Threadpool size for SST Dumptool which would be used for computing snapdiff when native library is enabled.
+    </description>
+  </property>
+
+  <property>
+    <name>ozone.om.snapshot.sst_dumptool.buffer.size</name>
+    <value>8KB</value>
+    <tag>OZONE, OM</tag>
+    <description>
+      Buffer size for SST Dumptool Pipe which would be used for computing snapdiff when native library is enabled.
+    </description>
+  </property>
   <property>
     <name>ozone.om.snapdiff.max.page.size</name>
     <value>1000</value>
     <tag>OZONE, OM</tag>
     <description>
       Maximum number of entries that a single snapDiff RPC would return.
-=======
-
-  <property>
-    <name>ozone.om.snapshot.sst_dumptool.pool.size</name>
-    <value>1</value>
-    <tag>OZONE, OM</tag>
-    <description>
-      Threadpool size for SST Dumptool which would be used for computing snapdiff when native library is enabled.
-    </description>
-  </property>
-
-  <property>
-    <name>ozone.om.snapshot.sst_dumptool.buffer.size</name>
-    <value>8KB</value>
-    <tag>OZONE, OM</tag>
-    <description>
-      Buffer size for SST Dumptool Pipe which would be used for computing snapdiff when native library is enabled.
->>>>>>> f6247613
     </description>
   </property>
 </configuration>