--- conflicted
+++ resolved
@@ -2949,19 +2949,20 @@
   </property>
 
   <property>
-<<<<<<< HEAD
     <name>hdds.container.checksum.verification.enabled</name>
     <value>true</value>
     <tag>OZONE, DATANODE</tag>
     <description> To enable/disable checksum verification of the
       containers.
-=======
+    </description>
+  </property>
+
+  <property>
     <name>hadoop.http.idle_timeout.ms</name>
     <value>60000</value>
     <tag>OZONE, PERFORMANCE, S3GATEWAY</tag>
     <description>
       OM/SCM/DN/S3GATEWAY Server connection timeout in milliseconds.
->>>>>>> 1d8bfe02
     </description>
   </property>
 </configuration>