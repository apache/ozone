--- conflicted
+++ resolved
@@ -651,21 +651,6 @@
     </description>
   </property>
   <property>
-<<<<<<< HEAD
-    <name>ozone.om.volume.listall.allowed</name>
-    <value>true</value>
-    <tag>OM, MANAGEMENT</tag>
-    <description>
-      Allows everyone to list all volumes when set to true. Defaults to true.
-      When set to false, non-admin users can only list the volumes they have
-      access to. Admins can always list all volumes. Note that this config
-      only applies to OzoneNativeAuthorizer. For other authorizers, admin
-      needs to set policies accordingly to allow all volume listing
-      e.g. for Ranger, a new policy with special volume "/" can be added to
-      allow group public LIST access.
-    </description>
-  </property>
-  <property>
     <name>ozone.om.allow.leader.non.linearizable.read</name>
     <value>false</value>
     <tag>OM, HA, PERFORMANCE</tag>
@@ -675,8 +660,6 @@
     </description>
   </property>
   <property>
-=======
->>>>>>> ccbfed5f
     <name>ozone.om.db.dirs</name>
     <value/>
     <tag>OZONE, OM, STORAGE, PERFORMANCE</tag>
