--- conflicted
+++ resolved
@@ -49,12 +49,7 @@
 @InterfaceStability.Evolving
 public final class ReloadingX509TrustManager implements X509TrustManager, CertificateNotification {
 
-<<<<<<< HEAD
-  public static final Logger LOG = LoggerFactory.getLogger(ReloadingX509TrustManager.class);
-=======
-  private static final Logger LOG =
-      LoggerFactory.getLogger(ReloadingX509TrustManager.class);
->>>>>>> 25dda2d9
+  private static final Logger LOG = LoggerFactory.getLogger(ReloadingX509TrustManager.class);
 
   static final String RELOAD_ERROR_MESSAGE = "Could not reload truststore (keep using existing one) : ";
 
