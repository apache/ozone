--- conflicted
+++ resolved
@@ -40,6 +40,8 @@
 public final class OzoneNetUtils {
   private static final Logger LOG =
           LoggerFactory.getLogger(OzoneNetUtils.class);
+  private static final Map<String, Boolean> CACHE =
+      Collections.synchronizedMap(new HashMap<String, Boolean>());
 
   private OzoneNetUtils() {
   }
@@ -91,12 +93,6 @@
     return fqdn.split("\\.")[0];
   }
 
-<<<<<<< HEAD
-
-  private static final Map<String, Boolean> CACHE =
-      Collections.synchronizedMap(new HashMap<String, Boolean>());
-=======
->>>>>>> 08283f3a
   /**
    * Match input address to local address.
    * Return true if it matches, false otherwise.
