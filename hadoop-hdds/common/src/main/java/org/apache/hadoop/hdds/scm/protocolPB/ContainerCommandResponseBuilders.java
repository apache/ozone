/*
 * Licensed to the Apache Software Foundation (ASF) under one
 * or more contributor license agreements.  See the NOTICE file
 * distributed with this work for additional information
 * regarding copyright ownership.  The ASF licenses this file
 * to you under the Apache License, Version 2.0 (the
 * "License"); you may not use this file except in compliance
 * with the License.  You may obtain a copy of the License at
 * <p>
 * http://www.apache.org/licenses/LICENSE-2.0
 * <p>
 * Unless required by applicable law or agreed to in writing, software
 * distributed under the License is distributed on an "AS IS" BASIS,
 * WITHOUT WARRANTIES OR CONDITIONS OF ANY KIND, either express or implied.
 * See the License for the specific language governing permissions and
 * limitations under the License.
 */
package org.apache.hadoop.hdds.scm.protocolPB;

import com.google.common.base.Preconditions;
import java.nio.ByteBuffer;
import java.util.List;
import java.util.function.Function;

<<<<<<< HEAD
=======
import org.apache.commons.lang3.RandomUtils;
>>>>>>> a3687695
import org.apache.hadoop.hdds.protocol.datanode.proto.ContainerProtos;
import org.apache.hadoop.hdds.protocol.datanode.proto.ContainerProtos.BlockData;
import org.apache.hadoop.hdds.protocol.datanode.proto.ContainerProtos.ChunkInfo;
import org.apache.hadoop.hdds.protocol.datanode.proto.ContainerProtos.ContainerCommandRequestProto;
import org.apache.hadoop.hdds.protocol.datanode.proto.ContainerProtos.ContainerCommandResponseProto;
import org.apache.hadoop.hdds.protocol.datanode.proto.ContainerProtos.ContainerCommandResponseProto.Builder;
import org.apache.hadoop.hdds.protocol.datanode.proto.ContainerProtos.ContainerDataProto;
import org.apache.hadoop.hdds.protocol.datanode.proto.ContainerProtos.DataBuffers;
import org.apache.hadoop.hdds.protocol.datanode.proto.ContainerProtos.DatanodeBlockID;
import org.apache.hadoop.hdds.protocol.datanode.proto.ContainerProtos.GetBlockResponseProto;
import org.apache.hadoop.hdds.protocol.datanode.proto.ContainerProtos.GetCommittedBlockLengthResponseProto;
import org.apache.hadoop.hdds.protocol.datanode.proto.ContainerProtos.GetSmallFileResponseProto;
import org.apache.hadoop.hdds.protocol.datanode.proto.ContainerProtos.PutBlockResponseProto;
import org.apache.hadoop.hdds.protocol.datanode.proto.ContainerProtos.PutSmallFileResponseProto;
import org.apache.hadoop.hdds.protocol.datanode.proto.ContainerProtos.ReadBlockResponseProto;
import org.apache.hadoop.hdds.protocol.datanode.proto.ContainerProtos.ReadChunkResponseProto;
import org.apache.hadoop.hdds.protocol.datanode.proto.ContainerProtos.ReadContainerResponseProto;
import org.apache.hadoop.hdds.protocol.datanode.proto.ContainerProtos.ListBlockResponseProto;
import org.apache.hadoop.hdds.protocol.datanode.proto.ContainerProtos.Result;
import org.apache.hadoop.hdds.protocol.datanode.proto.ContainerProtos.Type;
import org.apache.hadoop.ozone.common.ChunkBuffer;
import org.apache.ratis.thirdparty.com.google.protobuf.ByteString;
import org.apache.ratis.thirdparty.com.google.protobuf.UnsafeByteOperations;

import static org.apache.hadoop.hdds.scm.utils.ClientCommandsUtils.getReadChunkVersion;

/**
 * A set of helper functions to create responses to container commands.
 */
public final class ContainerCommandResponseBuilders {

  /**
   * Returns a Container Command Response Builder with the specified result
   * and message.
   * @param request requestProto message.
   * @param result result of the command.
   * @param message response message.
   * @return ContainerCommand Response Builder.
   */
  public static Builder getContainerCommandResponse(
      ContainerCommandRequestProto request, Result result, String message) {

    return ContainerCommandResponseProto.newBuilder()
        .setCmdType(request.getCmdType())
        .setTraceID(request.getTraceID())
        .setResult(result)
        .setMessage(message);
  }

  /**
   * Returns a Container Command Response Builder. This call is used to build
   * success responses. Calling function can add other fields to the response
   * as required.
   * @param request requestProto message.
   * @return ContainerCommand Response Builder with result as SUCCESS.
   */
  public static Builder getSuccessResponseBuilder(
      ContainerCommandRequestProto request) {

    return ContainerCommandResponseProto.newBuilder()
        .setCmdType(request.getCmdType())
        .setTraceID(request.getTraceID())
        .setResult(Result.SUCCESS);
  }

  /**
   * Returns a Container Command Response. This call is used for creating null
   * success responses.
   * @param request requestProto message.
   * @return ContainerCommand Response with result as SUCCESS.
   */
  public static ContainerCommandResponseProto getSuccessResponse(
      ContainerCommandRequestProto request) {

    return getSuccessResponseBuilder(request)
        .setMessage("")
        .build();
  }

  /**
   * We found a command type but no associated payload for the command. Hence
   * return malformed Command as response.
   *
   * @param request - Protobuf message.
   * @return ContainerCommandResponseProto - MALFORMED_REQUEST.
   */
  public static ContainerCommandResponseProto malformedRequest(
      ContainerCommandRequestProto request) {

    return getContainerCommandResponse(request, Result.MALFORMED_REQUEST,
        "Cmd type does not match the payload.")
        .build();
  }

  /**
   * We found a command type that is not supported yet.
   *
   * @param request - Protobuf message.
   * @return ContainerCommandResponseProto - UNSUPPORTED_REQUEST.
   */
  public static ContainerCommandResponseProto unsupportedRequest(
      ContainerCommandRequestProto request) {

    return getContainerCommandResponse(request, Result.UNSUPPORTED_REQUEST,
        "Server does not support this command yet.")
        .build();
  }

  /**
   * Returns putBlock response success.
   * @param msg - Request.
   * @return Response.
   */
  public static ContainerCommandResponseProto putBlockResponseSuccess(
      ContainerCommandRequestProto msg, BlockData blockData) {

    PutBlockResponseProto.Builder putBlock = PutBlockResponseProto.newBuilder()
        .setCommittedBlockLength(getCommittedBlockLengthResponseBuilder(
            blockData.getSize(), blockData.getBlockID()));

    return getSuccessResponseBuilder(msg)
        .setPutBlock(putBlock)
        .build();
  }

  public static ContainerCommandResponseProto getBlockDataResponse(
      ContainerCommandRequestProto msg, BlockData data) {

    GetBlockResponseProto.Builder getBlock = GetBlockResponseProto.newBuilder()
        .setBlockData(data);

    return getSuccessResponseBuilder(msg)
        .setGetBlock(getBlock)
        .build();
  }

  public static ContainerCommandResponseProto getListBlockResponse(
      ContainerCommandRequestProto msg, List<BlockData> data) {

    ListBlockResponseProto.Builder builder =
        ListBlockResponseProto.newBuilder();
    builder.addAllBlockData(data);
    return getSuccessResponseBuilder(msg)
        .setListBlock(builder)
        .build();
  }
  /**
   * Returns successful getCommittedBlockLength Response.
   * @param msg - Request.
   * @return Response.
   */
  public static ContainerCommandResponseProto getBlockLengthResponse(
      ContainerCommandRequestProto msg, long blockLength) {

    GetCommittedBlockLengthResponseProto.Builder committedBlockLength =
        getCommittedBlockLengthResponseBuilder(blockLength,
            msg.getGetCommittedBlockLength().getBlockID());

    return getSuccessResponseBuilder(msg)
        .setGetCommittedBlockLength(committedBlockLength)
        .build();
  }

  public static GetCommittedBlockLengthResponseProto.Builder
      getCommittedBlockLengthResponseBuilder(long blockLength,
      DatanodeBlockID blockID) {

    return GetCommittedBlockLengthResponseProto.newBuilder()
        .setBlockLength(blockLength)
        .setBlockID(blockID);
  }

  /**
   * Gets a response for the putSmallFile RPC.
   * @param msg - ContainerCommandRequestProto
   * @return - ContainerCommandResponseProto
   */
  public static ContainerCommandResponseProto getPutFileResponseSuccess(
      ContainerCommandRequestProto msg, BlockData blockData) {

    PutSmallFileResponseProto.Builder putSmallFile =
        PutSmallFileResponseProto.newBuilder()
            .setCommittedBlockLength(getCommittedBlockLengthResponseBuilder(
                blockData.getSize(), blockData.getBlockID()));

    return getSuccessResponseBuilder(msg)
        .setCmdType(Type.PutSmallFile)
        .setPutSmallFile(putSmallFile)
        .build();
  }

  /**
   * Gets a response to the read small file call.
   * @param request - Msg
   * @param dataBuffers  - Data
   * @param info  - Info
   * @return    Response.
   */
  public static ContainerCommandResponseProto getGetSmallFileResponseSuccess(
      ContainerCommandRequestProto request, List<ByteString> dataBuffers,
      ChunkInfo info) {

    Preconditions.checkNotNull(request);

    boolean isReadChunkV0 = getReadChunkVersion(request.getGetSmallFile())
        .equals(ContainerProtos.ReadChunkVersion.V0);

    ReadChunkResponseProto.Builder readChunk;

    if (isReadChunkV0) {
      // V0 has all response data in a single ByteBuffer
      ByteString combinedData = ByteString.EMPTY;
      for (ByteString buffer : dataBuffers) {
        combinedData = combinedData.concat(buffer);
      }
      readChunk = ReadChunkResponseProto.newBuilder()
          .setChunkData(info)
          .setData(combinedData)
          .setBlockID(request.getGetSmallFile().getBlock().getBlockID());
    } else {
      // V1 splits response data into a list of ByteBuffers
      readChunk = ReadChunkResponseProto.newBuilder()
          .setChunkData(info)
          .setDataBuffers(DataBuffers.newBuilder()
              .addAllBuffers(dataBuffers)
              .build())
          .setBlockID(request.getGetSmallFile().getBlock().getBlockID());
    }

    GetSmallFileResponseProto.Builder getSmallFile =
        GetSmallFileResponseProto.newBuilder().setData(readChunk);

    return getSuccessResponseBuilder(request)
        .setCmdType(Type.GetSmallFile)
        .setGetSmallFile(getSmallFile)
        .build();
  }
  /**
   * Returns a ReadContainer Response.
   *
   * @param request Request
   * @param containerData - data
   * @return Response.
   */
  public static ContainerCommandResponseProto getReadContainerResponse(
      ContainerCommandRequestProto request, ContainerDataProto containerData) {

    Preconditions.checkNotNull(containerData);

    ReadContainerResponseProto.Builder response =
        ReadContainerResponseProto.newBuilder()
            .setContainerData(containerData);

    return getSuccessResponseBuilder(request)
        .setReadContainer(response)
        .build();
  }

  public static ContainerCommandResponseProto getReadChunkResponse(
      ContainerCommandRequestProto request, ChunkBuffer data,
      Function<ByteBuffer, ByteString> byteBufferToByteString) {

    boolean isReadChunkV0 = getReadChunkVersion(request.getReadChunk())
        .equals(ContainerProtos.ReadChunkVersion.V0);

    ReadChunkResponseProto.Builder response;

    if (isReadChunkV0) {
      // V0 has all response data in a single ByteBuffer
      response = ReadChunkResponseProto.newBuilder()
          .setChunkData(request.getReadChunk().getChunkData())
          .setData(data.toByteString(byteBufferToByteString))
          .setBlockID(request.getReadChunk().getBlockID());
    } else {
      // V1 splits response data into a list of ByteBuffers
      response = ReadChunkResponseProto.newBuilder()
          .setChunkData(request.getReadChunk().getChunkData())
          .setDataBuffers(DataBuffers.newBuilder()
              .addAllBuffers(data.toByteStringList(byteBufferToByteString))
              .build())
          .setBlockID(request.getReadChunk().getBlockID());
    }

    return getSuccessResponseBuilder(request)
        .setReadChunk(response)
        .build();
  }

<<<<<<< HEAD
  public static ContainerCommandResponseProto getReadBlockResponse(
      ContainerCommandRequestProto request, DatanodeBlockID blockID,
      ChunkInfo chunkInfo, boolean isReadChunkV0, ChunkBuffer data,
      Function<ByteBuffer, ByteString> byteBufferToByteString,
      int startIndex) {

    ReadBlockResponseProto.Builder response;

    if (isReadChunkV0) {
      // V0 has all response data in a single ByteBuffer
      response = ReadBlockResponseProto.newBuilder()
          .setChunkData(chunkInfo)
          .setData(data.toByteString(byteBufferToByteString))
          .setBlockID(blockID);
    } else {
      // V1 splits response data into a list of ByteBuffers
      response = ReadBlockResponseProto.newBuilder()
          .setChunkData(chunkInfo)
          .setDataBuffers(DataBuffers.newBuilder()
              .addAllBuffers(data.toByteStringList(byteBufferToByteString))
              .build())
          .setBlockID(blockID);
    }
    if (startIndex >= 0) {
      response.setStartIndex(startIndex);
    }
    return getSuccessResponseBuilder(request)
        .setReadBlock(response)
=======
  public static ContainerCommandResponseProto getEchoResponse(
      ContainerCommandRequestProto msg) {

    ContainerProtos.EchoRequestProto echoRequest = msg.getEcho();
    int responsePayload = echoRequest.getPayloadSizeResp();

    int sleepTimeMs = echoRequest.getSleepTimeMs();
    try {
      if (sleepTimeMs > 0) {
        Thread.sleep(sleepTimeMs);
      }
    } catch (InterruptedException e) {
      throw new RuntimeException(e);
    }

    ContainerProtos.EchoResponseProto.Builder echo =
        ContainerProtos.EchoResponseProto
            .newBuilder()
            .setPayload(UnsafeByteOperations.unsafeWrap(RandomUtils.nextBytes(responsePayload)));

    return getSuccessResponseBuilder(msg)
        .setEcho(echo)
>>>>>>> a3687695
        .build();
  }

  private ContainerCommandResponseBuilders() {
    throw new UnsupportedOperationException("no instances");
  }
}<|MERGE_RESOLUTION|>--- conflicted
+++ resolved
@@ -22,10 +22,7 @@
 import java.util.List;
 import java.util.function.Function;
 
-<<<<<<< HEAD
-=======
 import org.apache.commons.lang3.RandomUtils;
->>>>>>> a3687695
 import org.apache.hadoop.hdds.protocol.datanode.proto.ContainerProtos;
 import org.apache.hadoop.hdds.protocol.datanode.proto.ContainerProtos.BlockData;
 import org.apache.hadoop.hdds.protocol.datanode.proto.ContainerProtos.ChunkInfo;
@@ -314,7 +311,6 @@
         .build();
   }
 
-<<<<<<< HEAD
   public static ContainerCommandResponseProto getReadBlockResponse(
       ContainerCommandRequestProto request, DatanodeBlockID blockID,
       ChunkInfo chunkInfo, boolean isReadChunkV0, ChunkBuffer data,
@@ -343,7 +339,8 @@
     }
     return getSuccessResponseBuilder(request)
         .setReadBlock(response)
-=======
+        .build();
+  }
   public static ContainerCommandResponseProto getEchoResponse(
       ContainerCommandRequestProto msg) {
 
@@ -366,7 +363,6 @@
 
     return getSuccessResponseBuilder(msg)
         .setEcho(echo)
->>>>>>> a3687695
         .build();
   }
 
