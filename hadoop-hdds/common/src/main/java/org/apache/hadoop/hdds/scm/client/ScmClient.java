/*
 * Licensed to the Apache Software Foundation (ASF) under one
 * or more contributor license agreements.  See the NOTICE file
 * distributed with this work for additional information
 * regarding copyright ownership.  The ASF licenses this file
 * to you under the Apache License, Version 2.0 (the
 * "License"); you may not use this file except in compliance
 *  with the License.  You may obtain a copy of the License at
 *
 *      http://www.apache.org/licenses/LICENSE-2.0
 *
 *  Unless required by applicable law or agreed to in writing, software
 *  distributed under the License is distributed on an "AS IS" BASIS,
 *  WITHOUT WARRANTIES OR CONDITIONS OF ANY KIND, either express or implied.
 *  See the License for the specific language governing permissions and
 *  limitations under the License.
 */
package org.apache.hadoop.hdds.scm.client;

import org.apache.commons.lang3.tuple.Pair;
import org.apache.hadoop.hdds.annotation.InterfaceStability;
import org.apache.hadoop.hdds.client.ReplicationConfig;
import org.apache.hadoop.hdds.protocol.DatanodeDetails;
import org.apache.hadoop.hdds.protocol.proto.HddsProtos.DeletedBlocksTransactionInfo;
import org.apache.hadoop.hdds.protocol.proto.StorageContainerLocationProtocolProtos.DecommissionScmResponseProto;
import org.apache.hadoop.hdds.protocol.proto.StorageContainerLocationProtocolProtos.StartContainerBalancerResponseProto;
import org.apache.hadoop.hdds.scm.DatanodeAdminError;
import org.apache.hadoop.hdds.scm.container.ContainerID;
import org.apache.hadoop.hdds.scm.container.ContainerReplicaInfo;
import org.apache.hadoop.hdds.scm.container.ReplicationManagerReport;
import org.apache.hadoop.hdds.scm.container.common.helpers.ContainerWithPipeline;
import org.apache.hadoop.hdds.scm.container.ContainerInfo;
import org.apache.hadoop.hdds.scm.pipeline.Pipeline;
import org.apache.hadoop.hdds.protocol.datanode.proto.ContainerProtos
    .ContainerDataProto;
import org.apache.hadoop.hdds.protocol.proto.HddsProtos;
import org.apache.hadoop.ozone.upgrade.UpgradeFinalizer.StatusAndMessages;

import java.io.Closeable;
import java.io.IOException;
import java.util.List;
import java.util.Map;
import java.util.Optional;
import java.util.UUID;

/**
 * The interface to call into underlying container layer.
 *
 * Written as interface to allow easy testing: implement a mock container layer
 * for standalone testing of CBlock API without actually calling into remote
 * containers. Actual container layer can simply re-implement this.
 *
 * NOTE this is temporarily needed class. When SCM containers are full-fledged,
 * this interface will likely be removed.
 */
@InterfaceStability.Unstable
public interface ScmClient extends Closeable {
  /**
   * Creates a Container on SCM and returns the pipeline.
   * @return ContainerInfo
   * @throws IOException
   */
  ContainerWithPipeline createContainer(String owner) throws IOException;

  /**
   * Gets a container by Name -- Throws if the container does not exist.
   * @param containerId - Container ID
   * @return Pipeline
   * @throws IOException
   */
  ContainerInfo getContainer(long containerId) throws IOException;

  /**
   * Gets a container by Name -- Throws if the container does not exist.
   * @param containerId - Container ID
   * @return ContainerWithPipeline
   * @throws IOException
   */
  ContainerWithPipeline getContainerWithPipeline(long containerId)
      throws IOException;

  /**
   * Gets the list of ReplicaInfo known by SCM for a given container.
   * @param containerId - The Container ID
   * @return List of ContainerReplicaInfo for the container or an empty list
   *         if none.
   * @throws IOException
   */
  List<ContainerReplicaInfo> getContainerReplicas(
      long containerId) throws IOException;

  /**
   * Close a container.
   *
   * @param containerId - ID of the container.
   * @throws IOException
   */
  void closeContainer(long containerId) throws IOException;

  /**
   * Deletes an existing container.
   * @param containerId - ID of the container.
   * @param pipeline - Pipeline that represents the container.
   * @param force - true to forcibly delete the container.
   * @throws IOException
   */
  void deleteContainer(long containerId, Pipeline pipeline, boolean force)
      throws IOException;

  /**
   * Deletes an existing container.
   * @param containerId - ID of the container.
   * @param force - true to forcibly delete the container.
   * @throws IOException
   */
  void deleteContainer(long containerId, boolean force) throws IOException;

  /**
   * Lists a range of containers and get their info.
   *
   * @param startContainerID start containerID.
   * @param count count must be {@literal >} 0.
   *
   * @return a list of pipeline.
   * @throws IOException
   */
  List<ContainerInfo> listContainer(long startContainerID,
      int count) throws IOException;

  /**
   * Lists a range of containers and get their info.
   *
   * @param startContainerID start containerID.
   * @param count count must be {@literal >} 0.
   * @param state Container of this state will be returned.
   * @param replicationConfig container replication Config.
   * @return a list of pipeline.
   * @throws IOException
   */
  List<ContainerInfo> listContainer(long startContainerID, int count,
      HddsProtos.LifeCycleState state,
      HddsProtos.ReplicationType replicationType,
      ReplicationConfig replicationConfig)
      throws IOException;

  /**
   * Read meta data from an existing container.
   * @param containerID - ID of the container.
   * @param pipeline - Pipeline where the container is located.
   * @return ContainerInfo
   * @throws IOException
   */
  ContainerDataProto readContainer(long containerID, Pipeline pipeline)
      throws IOException;

  /**
   * Read meta data from an existing container.
   * @param containerID - ID of the container.
   * @return ContainerInfo
   * @throws IOException
   */
  ContainerDataProto readContainer(long containerID)
      throws IOException;

  /**
   * Gets the container size -- Computed by SCM from Container Reports.
   * @param containerID - ID of the container.
   * @return number of bytes used by this container.
   * @throws IOException
   */
  long getContainerSize(long containerID) throws IOException;

  /**
   * Creates a Container on SCM and returns the pipeline.
   * @param type - Replication Type.
   * @param replicationFactor - Replication Factor
   * @return ContainerInfo
   * @throws IOException - in case of error.
   */
  ContainerWithPipeline createContainer(HddsProtos.ReplicationType type,
      HddsProtos.ReplicationFactor replicationFactor,
      String owner) throws IOException;

  /**
   * Gets the list of underReplicated and unClosed containers on a decommissioning node.
   *
   * @param dn - Datanode detail
   * @return Lists of underReplicated and Unclosed containers
   */
  Map<String, List<ContainerID>> getContainersOnDecomNode(DatanodeDetails dn) throws IOException;

  /**
   * Returns a set of Nodes that meet a query criteria. Passing null for opState
   * or nodeState acts like a wild card, returning all nodes in that state.
   * @param opState - Operational State of the node, eg IN_SERVICE,
   *                DECOMMISSIONED, etc
   * @param nodeState - Health of the nodeCriteria that we want the node to
   *                  have, eg HEALTHY, STALE etc
   * @param queryScope - Query scope - Cluster or pool.
   * @param poolName - if it is pool, a pool name is required.
   * @return A set of nodes that meet the requested criteria.
   * @throws IOException
   */
  List<HddsProtos.Node> queryNode(HddsProtos.NodeOperationalState opState,
      HddsProtos.NodeState nodeState, HddsProtos.QueryScope queryScope,
      String poolName) throws IOException;

  /**
   * Returns a node with the given UUID.
   * @param uuid - datanode uuid string
   * @return A nodes that matches the requested UUID.
   * @throws IOException
   */
  HddsProtos.Node queryNode(UUID uuid) throws IOException;

  /**
   * Allows a list of hosts to be decommissioned. The hosts are identified
   * by their hostname and optionally port in the format foo.com:port.
   * @param hosts A list of hostnames, optionally with port
   * @throws IOException
   * @return A list of DatanodeAdminError for any hosts which failed to
   *         decommission
   */
  List<DatanodeAdminError> decommissionNodes(List<String> hosts)
      throws IOException;

  /**
   * Allows a list of hosts in maintenance or decommission states to be placed
   * back in service. The hosts are identified by their hostname and optionally
   * port in the format foo.com:port.
   * @param hosts A list of hostnames, optionally with port
   * @return A list of DatanodeAdminError for any hosts which failed to
   *         recommission
   * @throws IOException
   */
  List<DatanodeAdminError> recommissionNodes(List<String> hosts)
      throws IOException;

  /**
   * Place the list of datanodes into maintenance mode. If a non-zero endDtm
   * is passed, the hosts will automatically exit maintenance mode after the
   * given time has passed. Passing an end time of zero means the hosts will
   * remain in maintenance indefinitely.
   * The hosts are identified by their hostname and optionally port in the
   * format foo.com:port.
   * @param hosts A list of hostnames, optionally with port
   * @param endHours The number of hours from now which maintenance will end or
   *                 zero if maintenance must be manually ended.
   * @return A list of DatanodeAdminError for any hosts which failed to
   *         end maintenance.
   * @throws IOException
   */
  List<DatanodeAdminError> startMaintenanceNodes(List<String> hosts,
      int endHours) throws IOException;

  /**
   * Creates a specified replication pipeline.
   * @param type - Type
   * @param factor - Replication factor
   * @param nodePool - Set of machines.
   * @throws IOException
   */
  Pipeline createReplicationPipeline(HddsProtos.ReplicationType type,
      HddsProtos.ReplicationFactor factor, HddsProtos.NodePool nodePool)
      throws IOException;

  /**
   * Returns the list of active Pipelines.
   *
   * @return list of Pipeline
   * @throws IOException in case of any exception
   */
  List<Pipeline> listPipelines() throws IOException;

  /**
   * Returns a pipeline with ID, if present.
   * @return pipeline
   * @throws IOException in case of exception
   */
  Pipeline getPipeline(HddsProtos.PipelineID pipelineID) throws IOException;

  /**
   * Activates the pipeline given a pipeline ID.
   *
   * @param pipelineID PipelineID to activate.
   * @throws IOException In case of exception while activating the pipeline
   */
  void activatePipeline(HddsProtos.PipelineID pipelineID) throws IOException;

  /**
   * Deactivates the pipeline given a pipeline ID.
   *
   * @param pipelineID PipelineID to deactivate.
   * @throws IOException In case of exception while deactivating the pipeline
   */
  void deactivatePipeline(HddsProtos.PipelineID pipelineID) throws IOException;

  /**
   * Closes the pipeline given a pipeline ID.
   *
   * @param pipelineID PipelineID to close.
   * @throws IOException In case of exception while closing the pipeline
   */
  void closePipeline(HddsProtos.PipelineID pipelineID) throws IOException;

  /**
   * Check if SCM is in safe mode.
   *
   * @return Returns true if SCM is in safe mode else returns false.
   * @throws IOException
   */
  boolean inSafeMode() throws IOException;

  /**
   * Get the safe mode status of all rules.
   *
   * @return map of rule statuses.
   * @throws IOException
   */
  Map<String, Pair<Boolean, String>> getSafeModeRuleStatuses()
      throws IOException;

  /**
   * Force SCM out of safe mode.
   *
   * @return returns true if operation is successful.
   * @throws IOException
   */
  boolean forceExitSafeMode() throws IOException;

  /**
   * Start ReplicationManager.
   */
  void startReplicationManager() throws IOException;

  /**
   * Stop ReplicationManager.
   */
  void stopReplicationManager() throws IOException;

  /**
   * Returns ReplicationManager status.
   *
   * @return True if ReplicationManager is running, false otherwise.
   */
  boolean getReplicationManagerStatus() throws IOException;

  /**
   * Returns the latest container summary report generated by Replication
   * Manager.
   * @return The latest ReplicationManagerReport.
   * @throws IOException
   */
  ReplicationManagerReport getReplicationManagerReport() throws IOException;

  /**
   * Start ContainerBalancer.
   */
  StartContainerBalancerResponseProto startContainerBalancer(
      Optional<Double> threshold,
      Optional<Integer> iterations,
      Optional<Integer> maxDatanodesPercentageToInvolvePerIteration,
      Optional<Long> maxSizeToMovePerIterationInGB,
      Optional<Long> maxSizeEnteringTargetInGB,
      Optional<Long> maxSizeLeavingSourceInGB) throws IOException;

  /**
   * Stop ContainerBalancer.
   */
  void stopContainerBalancer() throws IOException;

  /**
   * Returns ContainerBalancer status.
   *
   * @return True if ContainerBalancer is running, false otherwise.
   */
  boolean getContainerBalancerStatus() throws IOException;

  /**
   * returns the list of ratis peer roles. Currently only include peer address.
   */
  List<String> getScmRatisRoles() throws IOException;

  /**
   * Force generates new secret keys (rotate).
   *
   * @param force boolean flag that forcefully rotates the key on demand
   * @return
   * @throws IOException
   */
  boolean rotateSecretKeys(boolean force) throws IOException;

  /**
   * Transfer the raft leadership.
   *
   * @param newLeaderId  the newLeaderId of the target expected leader
   * @throws IOException
   */
  void transferLeadership(String newLeaderId) throws IOException;

  /**
   * Return the failed transactions of the Deleted blocks. A transaction is
   * considered to be failed if it has been sent more than MAX_RETRY limit
   * and its count is reset to -1.
   *
   * @param count Maximum num of returned transactions, if < 0. return all.
   * @param startTxId The least transaction id to start with.
   * @return a list of failed deleted block transactions.
   * @throws IOException
   */
  List<DeletedBlocksTransactionInfo> getFailedDeletedBlockTxn(int count,
      long startTxId) throws IOException;

  /**
   * Reset the failed deleted block retry count.
   * @param txIDs transactionId list to be reset
   * @throws IOException
   */
  int resetDeletedBlockRetryCount(List<Long> txIDs) throws IOException;

  /**
   * Get usage information of datanode by address or uuid.
   *
   * @param address datanode address String
   * @param uuid datanode uuid String
   * @return List of DatanodeUsageInfoProto. Each element contains info such as
   * capacity, SCMused, and remaining space.
   * @throws IOException
   */
  List<HddsProtos.DatanodeUsageInfoProto> getDatanodeUsageInfo(String address,
                                                               String uuid)
      throws IOException;

  /**
   * Get usage information of most or least used datanodes.
   *
   * @param mostUsed true if most used, false if least used
   * @param count Integer number of nodes to get info for
   * @return List of DatanodeUsageInfoProto. Each element contains info such as
   * capacity, SCMUsed, and remaining space.
   * @throws IOException
   */
  List<HddsProtos.DatanodeUsageInfoProto> getDatanodeUsageInfo(
      boolean mostUsed, int count) throws IOException;

  StatusAndMessages finalizeScmUpgrade(String upgradeClientID)
      throws IOException;

  StatusAndMessages queryUpgradeFinalizationProgress(
      String upgradeClientID, boolean force, boolean readonly)
      throws IOException;

<<<<<<< HEAD
=======
  DecommissionScmResponseProto decommissionScm(
      String scmId) throws IOException;

>>>>>>> d40978bd
  /**
   * Get DiskBalancer report.
   * REPORT shows the current volume density of datanodes.
   * @param count top datanodes that need balancing
   * @return List of DatanodeDiskBalancerInfo.
   * @throws IOException
   */
  List<HddsProtos.DatanodeDiskBalancerInfoProto> getDiskBalancerReport(
      int count) throws IOException;

  /**
   * Get DiskBalancer status.
   * STATUS shows the running status of DiskBalancer on datanodes.
   * @param hosts If hosts is not null, return status of hosts; If hosts is
   *              null, return status of all datanodes in balancing.
   * @return List of DatanodeDiskBalancerInfo.
   * @throws IOException
   */
  List<HddsProtos.DatanodeDiskBalancerInfoProto> getDiskBalancerStatus(
      Optional<List<String>> hosts,
      Optional<HddsProtos.DiskBalancerRunningStatus> runningStatus)
      throws IOException;

  /**
   * Start DiskBalancer.
   */
  List<DatanodeAdminError> startDiskBalancer(
      Optional<Double> threshold,
      Optional<Long> bandwidthInMB,
      Optional<Integer> parallelThread,
      Optional<List<String>> hosts) throws IOException;

  /**
   * Stop DiskBalancer.
   */
  List<DatanodeAdminError> stopDiskBalancer(Optional<List<String>> hosts)
      throws IOException;


  /**
   * Update DiskBalancer Configuration.
   */
  List<DatanodeAdminError> updateDiskBalancerConfiguration(
      Optional<Double> threshold,
      Optional<Long> bandwidth,
      Optional<Integer> parallelThread,
      Optional<List<String>> hosts) throws IOException;
}<|MERGE_RESOLUTION|>--- conflicted
+++ resolved
@@ -450,12 +450,9 @@
       String upgradeClientID, boolean force, boolean readonly)
       throws IOException;
 
-<<<<<<< HEAD
-=======
   DecommissionScmResponseProto decommissionScm(
       String scmId) throws IOException;
 
->>>>>>> d40978bd
   /**
    * Get DiskBalancer report.
    * REPORT shows the current volume density of datanodes.
