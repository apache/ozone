--- conflicted
+++ resolved
@@ -17,22 +17,16 @@
 
 package org.apache.hadoop.hdds.scm.container;
 
-<<<<<<< HEAD
-=======
 import static org.apache.hadoop.hdds.HddsUtils.checksumToString;
 
 import com.fasterxml.jackson.core.JsonGenerator;
 import com.fasterxml.jackson.databind.JsonSerializer;
 import com.fasterxml.jackson.databind.SerializerProvider;
->>>>>>> 1c2c7f34
 import com.fasterxml.jackson.databind.annotation.JsonSerialize;
 import java.util.UUID;
 import org.apache.hadoop.hdds.protocol.DatanodeDetails;
 import org.apache.hadoop.hdds.protocol.proto.HddsProtos;
-<<<<<<< HEAD
 import org.apache.hadoop.hdds.server.JsonUtils;
-=======
->>>>>>> 1c2c7f34
 
 /**
  * Class which stores ContainerReplica details on the client.
@@ -106,16 +100,6 @@
     return dataChecksum;
   }
 
-<<<<<<< HEAD
-=======
-  private static class LongToHexJsonSerializer extends JsonSerializer<Long> {
-    @Override
-    public void serialize(Long value, JsonGenerator gen, SerializerProvider provider) throws IOException {
-      gen.writeString(checksumToString(value));
-    }
-  }
-
->>>>>>> 1c2c7f34
   /**
    * Builder for ContainerReplicaInfo class.
    */
