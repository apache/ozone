--- conflicted
+++ resolved
@@ -385,9 +385,8 @@
   // An on-disk transient marker file used when replacing DB with checkpoint
   public static final String DB_TRANSIENT_MARKER = "dbInconsistentMarker";
 
-<<<<<<< HEAD
+
   public static final String OM_RATIS_SNAPSHOT_DIR = "snapshot";
-=======
-  public static final long DEFAULT_OM_UPDATE_ID = -1L;
->>>>>>> f58165bf
+
+  public static final long DEFAULT_OM_UPDATE_ID = -1L;  
 }