/*
 * Licensed to the Apache Software Foundation (ASF) under one or more
 * contributor license agreements. See the NOTICE file distributed with
 * this work for additional information regarding copyright ownership.
 * The ASF licenses this file to You under the Apache License, Version 2.0
 * (the "License"); you may not use this file except in compliance with
 * the License. You may obtain a copy of the License at
 *
 *      http://www.apache.org/licenses/LICENSE-2.0
 *
 * Unless required by applicable law or agreed to in writing, software
 * distributed under the License is distributed on an "AS IS" BASIS,
 * WITHOUT WARRANTIES OR CONDITIONS OF ANY KIND, either express or implied.
 * See the License for the specific language governing permissions and
 * limitations under the License.
 */

package org.apache.hadoop.hdds.scm;

import com.google.common.annotations.VisibleForTesting;
import java.io.Closeable;
import java.io.IOException;
import java.nio.ByteBuffer;
import java.util.List;
import java.util.Map;
import java.util.concurrent.CompletableFuture;
import java.util.concurrent.ExecutionException;
import java.util.concurrent.atomic.AtomicInteger;
import org.apache.hadoop.hdds.HddsUtils;
import org.apache.hadoop.hdds.protocol.DatanodeDetails;
import org.apache.hadoop.hdds.protocol.datanode.proto.ContainerProtos;
import org.apache.hadoop.hdds.protocol.datanode.proto.ContainerProtos.ContainerCommandRequestProto;
import org.apache.hadoop.hdds.protocol.datanode.proto.ContainerProtos.ContainerCommandResponseProto;
import org.apache.hadoop.hdds.protocol.proto.HddsProtos;
import org.apache.hadoop.hdds.scm.pipeline.Pipeline;
import org.apache.ratis.util.function.CheckedBiConsumer;

/**
 * A Client for the storageContainer protocol.
 */
public abstract class XceiverClientSpi implements Closeable {
  private final AtomicInteger referenceCount;
  private boolean isEvicted;

  /**
   * Validator for container command request/response.
   */
  public interface Validator extends
      CheckedBiConsumer<ContainerCommandRequestProto,
          ContainerCommandResponseProto, IOException> {
    // just a shortcut to avoid having to repeat long list of generic parameters
  }

<<<<<<< HEAD
  /**
   * Validator for container read chunk through short-circuit local reads.
   */
  public interface ShortCircuitValidator extends
      CheckedBiConsumer<List<ByteBuffer>, ContainerProtos.ChunkInfo, IOException> {
    // just a shortcut to avoid having to repeat long list of generic parameters
  }


  private final AtomicInteger referenceCount;
  private boolean isEvicted;

=======
>>>>>>> 08283f3a
  public XceiverClientSpi() {
    this.referenceCount = new AtomicInteger(0);
    this.isEvicted = false;
  }

  void incrementReference() {
    this.referenceCount.incrementAndGet();
  }

  void decrementReference() {
    this.referenceCount.decrementAndGet();
    cleanup();
  }

  void setEvicted() {
    isEvicted = true;
    cleanup();
  }

  // close the xceiverClient only if,
  // 1) there is no refcount on the client
  // 2) it has been evicted from the cache.
  private void cleanup() {
    if (referenceCount.get() == 0 && isEvicted) {
      close();
    }
  }

  @VisibleForTesting
  public int getRefcount() {
    return referenceCount.get();
  }

  /**
   * Connects to the leader in the pipeline.
   */
  public abstract void connect() throws Exception;

  @Override
  public abstract void close();

  public boolean isClosed() {
    return false;
  }

  /**
   * Returns the pipeline of machines that host the container used by this
   * client.
   *
   * @return pipeline of machines that host the container
   */
  public abstract Pipeline getPipeline();

  /**
   * Sends a given command to server and gets the reply back.
   * @param request Request
   * @return Response to the command
   */
  public ContainerCommandResponseProto sendCommand(
      ContainerCommandRequestProto request) throws IOException {
    try {
      XceiverClientReply reply = sendCommandAsync(request);
      return reply.getResponse().get();
    } catch (InterruptedException e) {
      // Re-interrupt the thread while catching InterruptedException
      Thread.currentThread().interrupt();
      throw getIOExceptionForSendCommand(request, e);
    } catch (ExecutionException e) {
      throw getIOExceptionForSendCommand(request, e);
    }
  }

  /**
   * Sends a given command to server and gets the reply back along with
   * the server associated info.
   * @param request Request
   * @param validators functions to validate the response
   * @return Response to the command
   */
  public ContainerCommandResponseProto sendCommand(
      ContainerCommandRequestProto request,
      List<Validator> validators)
      throws IOException {
    try {
      XceiverClientReply reply = sendCommandAsync(request);
      ContainerCommandResponseProto responseProto = reply.getResponse().get();
      for (Validator function : validators) {
        function.accept(request, responseProto);
      }
      return responseProto;
    } catch (InterruptedException e) {
      // Re-interrupt the thread while catching InterruptedException
      Thread.currentThread().interrupt();
      throw getIOExceptionForSendCommand(request, e);
    } catch (ExecutionException e) {
      throw getIOExceptionForSendCommand(request, e);
    }
  }

  public static IOException getIOExceptionForSendCommand(
      ContainerCommandRequestProto request, Exception e) {
    return new IOException("Failed to execute command "
        + HddsUtils.processForDebug(request), e);
  }

  /**
   * Sends a given command to server gets a waitable future back.
   *
   * @param request Request
   * @return Response to the command
   */
  public abstract XceiverClientReply
      sendCommandAsync(ContainerCommandRequestProto request)
      throws IOException, ExecutionException, InterruptedException;

  /**
   * Returns pipeline Type.
   *
   * @return - {Stand_Alone, Ratis or Chained}
   */
  public abstract HddsProtos.ReplicationType getPipelineType();

  /**
   * Check if an specific commitIndex is replicated to majority/all servers.
   * @param index index to watch for
   * @return reply containing the min commit index replicated to all or majority
   *         servers in case of a failure
   */
  public CompletableFuture<XceiverClientReply> watchForCommit(long index) {
    return CompletableFuture.completedFuture(null);
  }

  /**
   * returns the min commit index replicated to all servers.
   * @return min commit index replicated to all servers.
   */
  public abstract long getReplicatedMinCommitIndex();

  /**
   * Sends command to all nodes in the pipeline.
   * @return a map containing datanode as the key and
   * the command response from that datanode
   */
  public abstract Map<DatanodeDetails, ContainerCommandResponseProto>
      sendCommandOnAllNodes(ContainerCommandRequestProto request)
      throws IOException, InterruptedException;
}<|MERGE_RESOLUTION|>--- conflicted
+++ resolved
@@ -51,7 +51,6 @@
     // just a shortcut to avoid having to repeat long list of generic parameters
   }
 
-<<<<<<< HEAD
   /**
    * Validator for container read chunk through short-circuit local reads.
    */
@@ -60,12 +59,6 @@
     // just a shortcut to avoid having to repeat long list of generic parameters
   }
 
-
-  private final AtomicInteger referenceCount;
-  private boolean isEvicted;
-
-=======
->>>>>>> 08283f3a
   public XceiverClientSpi() {
     this.referenceCount = new AtomicInteger(0);
     this.isEvicted = false;
