/*
 * Licensed to the Apache Software Foundation (ASF) under one
 * or more contributor license agreements.  See the NOTICE file
 * distributed with this work for additional information
 * regarding copyright ownership.  The ASF licenses this file
 * to you under the Apache License, Version 2.0 (the
 * "License"); you may not use this file except in compliance
 * with the License.  You may obtain a copy of the License at
 * <p>
 * http://www.apache.org/licenses/LICENSE-2.0
 * <p>
 * Unless required by applicable law or agreed to in writing, software
 * distributed under the License is distributed on an "AS IS" BASIS,
 * WITHOUT WARRANTIES OR CONDITIONS OF ANY KIND, either express or implied.
 * See the License for the specific language governing permissions and
 * limitations under the License.
 */

package org.apache.hadoop.hdds;

import com.google.protobuf.ServiceException;

import javax.annotation.Nonnull;
import javax.annotation.Nullable;
import javax.management.ObjectName;
import java.io.File;
import java.io.IOException;
import java.lang.reflect.InvocationTargetException;
import java.lang.reflect.Method;
import java.net.InetSocketAddress;
import java.net.UnknownHostException;
import java.nio.file.Path;
import java.util.Collection;
import java.util.Collections;
import java.util.HashSet;
import java.util.List;
import java.util.Map;
import java.util.Objects;
import java.util.Optional;
import java.util.OptionalInt;
import java.util.TreeMap;
import java.util.UUID;

import org.apache.hadoop.conf.ConfigRedactor;
import org.apache.hadoop.fs.CommonConfigurationKeysPublic;
import org.apache.hadoop.hdds.annotation.InterfaceAudience;
import org.apache.hadoop.hdds.annotation.InterfaceStability;
import org.apache.hadoop.hdds.client.BlockID;
import org.apache.hadoop.hdds.conf.ConfigurationException;
import org.apache.hadoop.hdds.conf.ConfigurationSource;
import org.apache.hadoop.hdds.conf.OzoneConfiguration;
import org.apache.hadoop.hdds.protocol.datanode.proto.ContainerProtos;
import org.apache.hadoop.hdds.protocol.datanode.proto.ContainerProtos.ContainerCommandRequestProtoOrBuilder;
import org.apache.hadoop.hdds.protocol.datanode.proto.ContainerProtos.ContainerDataProto.State;
import org.apache.hadoop.hdds.protocol.proto.HddsProtos;
import org.apache.hadoop.hdds.scm.ScmConfigKeys;
import org.apache.hadoop.hdds.scm.ha.SCMHAUtils;
import org.apache.hadoop.hdds.scm.ha.SCMNodeInfo;
import org.apache.hadoop.ipc.RPC;
import org.apache.hadoop.ipc.RemoteException;
import org.apache.hadoop.ipc.RpcException;
import org.apache.hadoop.ipc.RpcNoSuchMethodException;
import org.apache.hadoop.ipc.RpcNoSuchProtocolException;
import org.apache.hadoop.metrics2.util.MBeans;
import org.apache.hadoop.net.DNS;
import org.apache.hadoop.net.NetUtils;

import com.google.common.base.Preconditions;
import com.google.common.net.HostAndPort;
import org.apache.commons.lang3.StringUtils;
import static org.apache.hadoop.hdds.DFSConfigKeysLegacy.DFS_DATANODE_DNS_INTERFACE_KEY;
import static org.apache.hadoop.hdds.DFSConfigKeysLegacy.DFS_DATANODE_DNS_NAMESERVER_KEY;
import static org.apache.hadoop.hdds.DFSConfigKeysLegacy.DFS_DATANODE_HOST_NAME_KEY;
import static org.apache.hadoop.hdds.HddsConfigKeys.HDDS_DATANODE_CLIENT_ADDRESS_KEY;
import static org.apache.hadoop.hdds.HddsConfigKeys.HDDS_DATANODE_CLIENT_BIND_HOST_DEFAULT;
import static org.apache.hadoop.hdds.HddsConfigKeys.HDDS_DATANODE_CLIENT_BIND_HOST_KEY;
import static org.apache.hadoop.hdds.HddsConfigKeys.HDDS_DATANODE_CLIENT_PORT_DEFAULT;
import static org.apache.hadoop.hdds.HddsConfigKeys.HDDS_DATANODE_CLIENT_PORT_KEY;
import static org.apache.hadoop.hdds.recon.ReconConfigKeys.OZONE_RECON_ADDRESS_KEY;
import static org.apache.hadoop.hdds.recon.ReconConfigKeys.OZONE_RECON_DATANODE_PORT_DEFAULT;
import static org.apache.hadoop.hdds.scm.ScmConfigKeys.OZONE_SCM_ADDRESS_KEY;
import static org.apache.hadoop.hdds.scm.ScmConfigKeys.OZONE_SCM_CLIENT_ADDRESS_KEY;
import static org.apache.hadoop.hdds.scm.ScmConfigKeys.OZONE_SCM_CLIENT_PORT_DEFAULT;
import static org.apache.hadoop.hdds.scm.ScmConfigKeys.OZONE_SCM_CLIENT_PORT_KEY;
import static org.apache.hadoop.hdds.scm.ScmConfigKeys.OZONE_SCM_DATANODE_PORT_DEFAULT;
import static org.apache.hadoop.hdds.scm.ScmConfigKeys.OZONE_SCM_DATANODE_PORT_KEY;
import static org.apache.hadoop.hdds.scm.ScmConfigKeys.OZONE_SCM_NAMES;

import org.apache.hadoop.security.AccessControlException;
import org.apache.hadoop.security.token.SecretManager;
import org.apache.ratis.thirdparty.com.google.protobuf.ByteString;
import org.apache.ratis.util.SizeInBytes;
import org.apache.hadoop.ozone.conf.OzoneServiceConfig;
import org.apache.ratis.util.function.CheckedSupplier;
import org.slf4j.Logger;
import org.slf4j.LoggerFactory;

/**
 * HDDS specific stateless utility functions.
 */
@InterfaceAudience.Private
@InterfaceStability.Stable
public final class HddsUtils {


  private static final Logger LOG = LoggerFactory.getLogger(HddsUtils.class);

  /**
   * The service ID of the solitary Ozone SCM service.
   */
  public static final String OZONE_SCM_SERVICE_ID = "OzoneScmService";
  public static final String OZONE_SCM_SERVICE_INSTANCE_ID =
      "OzoneScmServiceInstance";

  private static final String MULTIPLE_SCM_NOT_YET_SUPPORTED =
      ScmConfigKeys.OZONE_SCM_NAMES + " must contain a single hostname."
          + " Multiple SCM hosts are currently unsupported";

  public static final ByteString REDACTED =
      ByteString.copyFromUtf8("<redacted>");

  private static final int ONE_MB = SizeInBytes.valueOf("1m").getSizeInt();

  private static final int NO_PORT = -1;

  private HddsUtils() {
  }

  /**
   * Retrieve the socket address that should be used by clients to connect
   * to the SCM.
   *
   * @return Target {@code InetSocketAddress} for the SCM client endpoint.
   */
  public static Collection<InetSocketAddress> getScmAddressForClients(
      ConfigurationSource conf) {

    if (SCMHAUtils.getScmServiceId(conf) != null) {
      List<SCMNodeInfo> scmNodeInfoList = SCMNodeInfo.buildNodeInfo(conf);
      Collection<InetSocketAddress> scmAddressList =
          new HashSet<>(scmNodeInfoList.size());
      for (SCMNodeInfo scmNodeInfo : scmNodeInfoList) {
        if (scmNodeInfo.getScmClientAddress() == null) {
          throw new ConfigurationException("Ozone scm client address is not " +
              "set for SCM service-id " + scmNodeInfo.getServiceId() +
              "node-id" + scmNodeInfo.getNodeId());
        }
        scmAddressList.add(
            NetUtils.createSocketAddr(scmNodeInfo.getScmClientAddress()));
      }
      return scmAddressList;
    } else {
      String address = conf.getTrimmed(OZONE_SCM_CLIENT_ADDRESS_KEY);
      int port = -1;

      if (address == null) {
        // fall back to ozone.scm.names for non-ha
        Collection<String> scmAddresses =
            conf.getTrimmedStringCollection(OZONE_SCM_NAMES);

        if (scmAddresses.isEmpty()) {
          throw new ConfigurationException("Ozone scm client address is not " +
              "set. Configure one of these config " +
              OZONE_SCM_CLIENT_ADDRESS_KEY + ", " + OZONE_SCM_NAMES);
        }

        if (scmAddresses.size() > 1) {
          throw new ConfigurationException("For non-HA SCM " + OZONE_SCM_NAMES
              + " should be set with single address");
        }

        address = scmAddresses.iterator().next();

        port = conf.getInt(OZONE_SCM_CLIENT_PORT_KEY,
            OZONE_SCM_CLIENT_PORT_DEFAULT);
      } else {
        port = getHostPort(address)
            .orElse(conf.getInt(OZONE_SCM_CLIENT_PORT_KEY,
                OZONE_SCM_CLIENT_PORT_DEFAULT));
      }

      return Collections.singletonList(
          NetUtils.createSocketAddr(getHostName(address).get() + ":" + port));
    }
  }

  /**
   * Retrieve the hostname, trying the supplied config keys in order.
   * Each config value may be absent, or if present in the format
   * host:port (the :port part is optional).
   *
   * @param conf  - Conf
   * @param keys a list of configuration key names.
   *
   * @return first hostname component found from the given keys, or absent.
   * @throws IllegalArgumentException if any values are not in the 'host'
   *             or host:port format.
   */
  public static Optional<String> getHostNameFromConfigKeys(
      ConfigurationSource conf,
      String... keys) {
    for (final String key : keys) {
      final String value = conf.getTrimmed(key);
      final Optional<String> hostName = getHostName(value);
      if (hostName.isPresent()) {
        return hostName;
      }
    }
    return Optional.empty();
  }

  /**
   * Gets the hostname or Indicates that it is absent.
   * @param value host or host:port
   * @return hostname
   */
  public static Optional<String> getHostName(String value) {
    if ((value == null) || value.isEmpty()) {
      return Optional.empty();
    }
    String hostname = value.replaceAll("\\:[0-9]+$", "");
    if (hostname.length() == 0) {
      return Optional.empty();
    } else {
      return Optional.of(hostname);
    }
  }

  /**
   * Gets the port if there is one, returns empty {@code OptionalInt} otherwise.
   * @param value  String in host:port format.
   * @return Port
   */
  public static OptionalInt getHostPort(String value) {
    if ((value == null) || value.isEmpty()) {
      return OptionalInt.empty();
    }
    int port = HostAndPort.fromString(value).getPortOrDefault(NO_PORT);
    if (port == NO_PORT) {
      return OptionalInt.empty();
    } else {
      return OptionalInt.of(port);
    }
  }

  /**
   * Retrieve a number, trying the supplied config keys in order.
   * Each config value may be absent
   *
   * @param conf Conf
   * @param keys a list of configuration key names.
   *
   * @return first number found from the given keys, or absent.
   */
  public static OptionalInt getNumberFromConfigKeys(
      ConfigurationSource conf, String... keys) {
    for (final String key : keys) {
      final String value = conf.getTrimmed(key);
      if (value != null) {
        return OptionalInt.of(Integer.parseInt(value));
      }
    }
    return OptionalInt.empty();
  }

  /**
   * Retrieve the port number, trying the supplied config keys in order.
   * Each config value may be absent, or if present in the format
   * host:port (the :port part is optional).
   *
   * @param conf Conf
   * @param keys a list of configuration key names.
   *
   * @return first port number component found from the given keys, or absent.
   * @throws IllegalArgumentException if any values are not in the 'host'
   *             or host:port format.
   */
  public static OptionalInt getPortNumberFromConfigKeys(
      ConfigurationSource conf, String... keys) {
    for (final String key : keys) {
      final String value = conf.getTrimmed(key);
      final OptionalInt hostPort = getHostPort(value);
      if (hostPort.isPresent()) {
        return hostPort;
      }
    }
    return OptionalInt.empty();
  }

  /**
   * Retrieve the socket addresses of all storage container managers.
   *
   * @return A collection of SCM addresses
   * @throws IllegalArgumentException If the configuration is invalid
   */
  public static Collection<InetSocketAddress> getSCMAddressForDatanodes(
      ConfigurationSource conf) {

    // First check HA style config, if not defined fall back to OZONE_SCM_NAMES

    if (SCMHAUtils.getScmServiceId(conf) != null) {
      List<SCMNodeInfo> scmNodeInfoList = SCMNodeInfo.buildNodeInfo(conf);
      Collection<InetSocketAddress> scmAddressList =
          new HashSet<>(scmNodeInfoList.size());
      for (SCMNodeInfo scmNodeInfo : scmNodeInfoList) {
        scmAddressList.add(
            NetUtils.createSocketAddr(scmNodeInfo.getScmDatanodeAddress()));
      }
      return scmAddressList;
    } else {
      // fall back to OZONE_SCM_NAMES.
      Collection<String> names =
          conf.getTrimmedStringCollection(ScmConfigKeys.OZONE_SCM_NAMES);
      if (names.isEmpty()) {
        throw new IllegalArgumentException(ScmConfigKeys.OZONE_SCM_NAMES
            + " need to be a set of valid DNS names or IP addresses."
            + " Empty address list found.");
      }

      Collection<InetSocketAddress> addresses = new HashSet<>(names.size());
      for (String address : names) {
        Optional<String> hostname = getHostName(address);
        if (!hostname.isPresent()) {
          throw new IllegalArgumentException("Invalid hostname for SCM: "
              + address);
        }
        int port = getHostPort(address)
            .orElse(conf.getInt(OZONE_SCM_DATANODE_PORT_KEY,
                OZONE_SCM_DATANODE_PORT_DEFAULT));
        InetSocketAddress addr = NetUtils.createSocketAddr(hostname.get(),
            port);
        addresses.add(addr);
      }

      if (addresses.size() > 1) {
        LOG.warn("When SCM HA is configured, configure {} appended with " +
            "serviceId and nodeId. {} is deprecated.", OZONE_SCM_ADDRESS_KEY,
            OZONE_SCM_NAMES);
      }
      return addresses;
    }
  }

  /**
   * Retrieve the socket addresses of recon.
   *
   * @return Recon address
   * @throws IllegalArgumentException If the configuration is invalid
   */
  public static InetSocketAddress getReconAddresses(
      ConfigurationSource conf) {
    String name = conf.get(OZONE_RECON_ADDRESS_KEY);
    if (StringUtils.isEmpty(name)) {
      return null;
    }
    Optional<String> hostname = getHostName(name);
    if (!hostname.isPresent()) {
      throw new IllegalArgumentException("Invalid hostname for Recon: "
          + name);
    }
    int port = getHostPort(name).orElse(OZONE_RECON_DATANODE_PORT_DEFAULT);
    return NetUtils.createSocketAddr(hostname.get(), port);
  }

  /**
   * Returns the hostname for this datanode. If the hostname is not
   * explicitly configured in the given config, then it is determined
   * via the DNS class.
   *
   * @param conf Configuration
   *
   * @return the hostname (NB: may not be a FQDN)
   * @throws UnknownHostException if the dfs.datanode.dns.interface
   *    option is used and the hostname can not be determined
   */
  public static String getHostName(ConfigurationSource conf)
      throws UnknownHostException {
    String name = conf.get(DFS_DATANODE_HOST_NAME_KEY);
    if (name == null) {
      String dnsInterface = conf.get(
          CommonConfigurationKeysPublic.HADOOP_SECURITY_DNS_INTERFACE_KEY);
      String nameServer = conf.get(
          CommonConfigurationKeysPublic.HADOOP_SECURITY_DNS_NAMESERVER_KEY);
      boolean fallbackToHosts = false;

      if (dnsInterface == null) {
        // Try the legacy configuration keys.
        dnsInterface = conf.get(DFS_DATANODE_DNS_INTERFACE_KEY);
        dnsInterface = conf.get(DFS_DATANODE_DNS_INTERFACE_KEY);
        nameServer = conf.get(DFS_DATANODE_DNS_NAMESERVER_KEY);
      } else {
        // If HADOOP_SECURITY_DNS_* is set then also attempt hosts file
        // resolution if DNS fails. We will not use hosts file resolution
        // by default to avoid breaking existing clusters.
        fallbackToHosts = true;
      }

      name = DNS.getDefaultHost(dnsInterface, nameServer, fallbackToHosts);
    }
    return name;
  }

  /**
   * Retrieve the socket address that is used by Datanode.
   * @param conf
   * @return Target InetSocketAddress for the Datanode service endpoint.
   */
  public static InetSocketAddress
      getDatanodeRpcAddress(ConfigurationSource conf) {
    final String host = getHostNameFromConfigKeys(conf,
        HDDS_DATANODE_CLIENT_BIND_HOST_KEY)
        .orElse(HDDS_DATANODE_CLIENT_BIND_HOST_DEFAULT);

    final int port = getPortNumberFromConfigKeys(conf,
        HDDS_DATANODE_CLIENT_ADDRESS_KEY)
        .orElse(conf.getInt(HDDS_DATANODE_CLIENT_PORT_KEY,
            HDDS_DATANODE_CLIENT_PORT_DEFAULT));

    return NetUtils.createSocketAddr(host + ":" + port);
  }

  /**
   * Checks if the container command is read only or not.
   * @param proto ContainerCommand Request proto
   * @return True if its readOnly , false otherwise.
   */
  public static boolean isReadOnly(
      ContainerCommandRequestProtoOrBuilder proto) {
    switch (proto.getCmdType()) {
    case ReadContainer:
    case ReadChunk:
    case ListBlock:
    case GetBlock:
    case GetSmallFile:
    case ListContainer:
    case ListChunk:
    case GetCommittedBlockLength:
      return true;
    case CloseContainer:
    case WriteChunk:
    case UpdateContainer:
    case CompactChunk:
    case CreateContainer:
    case DeleteChunk:
    case DeleteContainer:
    case DeleteBlock:
    case PutBlock:
    case PutSmallFile:
    default:
      return false;
    }
  }

  /**
   * Returns true if the container is in open to write state
   * (OPEN or RECOVERING).
   *
   * @param state - container state
   */
  public static boolean isOpenToWriteState(State state) {
    return state == State.OPEN || state == State.RECOVERING;
  }

  /**
   * Not all datanode container cmd protocol has embedded ozone block token.
   * Block token are issued by Ozone Manager and return to Ozone client to
   * read/write data on datanode via input/output stream.
   * Ozone datanode uses this helper to decide which command requires block
   * token.
   * @return true if it is a cmd that block token should be checked when
   * security is enabled
   * false if block token does not apply to the command.
   *
   */
  public static boolean requireBlockToken(
      ContainerProtos.Type cmdType) {
    switch (cmdType) {
    case DeleteBlock:
    case DeleteChunk:
    case GetBlock:
    case GetCommittedBlockLength:
    case GetSmallFile:
    case PutBlock:
    case PutSmallFile:
    case ReadChunk:
    case WriteChunk:
      return true;
    default:
      return false;
    }
  }

  public static boolean requireContainerToken(
      ContainerProtos.Type cmdType) {
    switch (cmdType) {
    case CloseContainer:
    case CreateContainer:
    case DeleteContainer:
    case ReadContainer:
    case UpdateContainer:
    case ListBlock:
      return true;
    default:
      return false;
    }
  }

  /**
   * Return the block ID of container commands that are related to blocks.
   * @param msg container command
   * @return block ID.
   */
  public static BlockID getBlockID(ContainerCommandRequestProtoOrBuilder msg) {
    ContainerProtos.DatanodeBlockID blockID = null;
    switch (msg.getCmdType()) {
    case DeleteBlock:
      if (msg.hasDeleteBlock()) {
        blockID = msg.getDeleteBlock().getBlockID();
      }
      break;
    case DeleteChunk:
      if (msg.hasDeleteChunk()) {
        blockID = msg.getDeleteChunk().getBlockID();
      }
      break;
    case GetBlock:
      if (msg.hasGetBlock()) {
        blockID = msg.getGetBlock().getBlockID();
      }
      break;
    case GetCommittedBlockLength:
      if (msg.hasGetCommittedBlockLength()) {
        blockID = msg.getGetCommittedBlockLength().getBlockID();
      }
      break;
    case GetSmallFile:
      if (msg.hasGetSmallFile()) {
        blockID = msg.getGetSmallFile().getBlock().getBlockID();
      }
      break;
    case ListChunk:
      if (msg.hasListChunk()) {
        blockID = msg.getListChunk().getBlockID();
      }
      break;
    case PutBlock:
      if (msg.hasPutBlock()) {
        blockID = msg.getPutBlock().getBlockData().getBlockID();
      }
      break;
    case PutSmallFile:
      if (msg.hasPutSmallFile()) {
        blockID = msg.getPutSmallFile().getBlock().getBlockData().getBlockID();
      }
      break;
    case ReadChunk:
      if (msg.hasReadChunk()) {
        blockID = msg.getReadChunk().getBlockID();
      }
      break;
    case WriteChunk:
      if (msg.hasWriteChunk()) {
        blockID = msg.getWriteChunk().getBlockID();
      }
      break;
    default:
      break;
    }

    return blockID != null
        ? BlockID.getFromProtobuf(blockID)
        : null;
  }

  /**
   * Register the provided MBean with additional JMX ObjectName properties.
   * If additional properties are not supported then fallback to registering
   * without properties.
   *
   * @param serviceName - see {@link MBeans#register}
   * @param mBeanName - see {@link MBeans#register}
   * @param jmxProperties - additional JMX ObjectName properties.
   * @param mBean - the MBean to register.
   * @return the named used to register the MBean.
   */
  public static ObjectName registerWithJmxProperties(
      String serviceName, String mBeanName, Map<String, String> jmxProperties,
      Object mBean) {
    try {

      // Check support for registering with additional properties.
      final Method registerMethod = MBeans.class.getMethod(
          "register", String.class, String.class,
          Map.class, Object.class);

      return (ObjectName) registerMethod.invoke(
          null, serviceName, mBeanName, jmxProperties, mBean);

    } catch (NoSuchMethodException | IllegalAccessException |
        InvocationTargetException e) {

      // Fallback
      if (LOG.isTraceEnabled()) {
        LOG.trace("Registering MBean {} without additional properties {}",
            mBeanName, jmxProperties);
      }
      return MBeans.register(serviceName, mBeanName, mBean);
    }
  }

  /**
   * Get the current time in milliseconds.
   * @return the current time in milliseconds.
   */
  public static long getTime() {
    return System.currentTimeMillis();
  }

  /**
   * Basic validation for {@code path}: checks that it is a descendant of
   * (or the same as) the given {@code ancestor}.
   * @param path the path to be validated
   * @param ancestor a trusted path that is supposed to be the ancestor of
   *     {@code path}
   * @throws NullPointerException if either {@code path} or {@code ancestor} is
   *     null
   * @throws IllegalArgumentException if {@code ancestor} is not really the
   *     ancestor of {@code path}
   */
  public static void validatePath(Path path, Path ancestor) {
    Preconditions.checkNotNull(path,
        "Path should not be null");
    Preconditions.checkNotNull(ancestor,
        "Ancestor should not be null");
    Preconditions.checkArgument(
        path.normalize().startsWith(ancestor.normalize()),
        "Path should be a descendant of %s", ancestor);
  }

  public static File createDir(String dirPath) {
    File dirFile = new File(dirPath);
    if (!dirFile.mkdirs() && !dirFile.exists()) {
      throw new IllegalArgumentException("Unable to create path: " + dirFile);
    }
    return dirFile;
  }

  /**
   * Leverages the Configuration.getPassword method to attempt to get
   * passwords from the CredentialProvider API before falling back to
   * clear text in config - if falling back is allowed.
   * @param conf Configuration instance
   * @param alias name of the credential to retrieve
   * @return String credential value or null
   */
  static String getPassword(ConfigurationSource conf, String alias) {
    String password = null;
    try {
      char[] passchars = conf.getPassword(alias);
      if (passchars != null) {
        password = new String(passchars);
      }
    } catch (IOException ioe) {
      LOG.warn("Setting password to null since IOException is caught"
          + " when getting password", ioe);

      password = null;
    }
    return password;
  }

  /**
   * Utility string formatter method to display SCM roles.
   *
   * @param nodes
   * @return
   */
  public static String format(List<String> nodes) {
    StringBuilder sb = new StringBuilder();
    for (String node : nodes) {
      String[] x = node.split(":");
      sb.append(String
          .format("{ HostName : %s, Ratis Port : %s, Role : %s } ", x[0], x[1],
              x[2]));
    }
    return sb.toString();
  }

  /**
   * Return Ozone service shutdown time out.
   * @param conf
   */
  public static long getShutDownTimeOut(ConfigurationSource conf) {
    return conf.getObject(OzoneServiceConfig.class).getServiceShutdownTimeout();
  }

  /**
   * Utility method to round up bytes into the nearest MB.
   */
  public static int roundupMb(long bytes) {
    return (int)Math.ceil((double) bytes / (double) ONE_MB);
  }

  /**
   * Unwrap exception to check if it is some kind of access control problem
   * ({@link AccessControlException} or {@link SecretManager.InvalidToken})
   * or a RpcException.
   */
  public static Throwable getUnwrappedException(Exception ex) {
    if (ex instanceof ServiceException) {
      Throwable t = ex.getCause();
      if (t instanceof RemoteException) {
        t = ((RemoteException) t).unwrapRemoteException();
      }
      while (t != null) {
        if (t instanceof RpcException ||
            t instanceof AccessControlException ||
            t instanceof SecretManager.InvalidToken) {
          return t;
        }
        t = t.getCause();
      }
    }
    return null;
  }

  /**
   * For some Rpc Exceptions, client should not failover.
   */
  public static boolean shouldNotFailoverOnRpcException(Throwable exception) {
    if (exception instanceof RpcException) {
      // Should not failover for following exceptions
      if (exception instanceof RpcNoSuchMethodException ||
          exception instanceof RpcNoSuchProtocolException ||
          exception instanceof RPC.VersionMismatch) {
        return true;
      }
      if (exception.getMessage().contains(
          "RPC response exceeds maximum data length") ||
          exception.getMessage().contains("RPC response has invalid length")) {
        return true;
      }
    }
    return false;
  }

  /**
   * Remove binary data from request {@code msg}.  (May be incomplete, feel
   * free to add any missing cleanups.)
   */
  public static ContainerProtos.ContainerCommandRequestProto processForDebug(
      ContainerProtos.ContainerCommandRequestProto msg) {

    if (msg == null) {
      return null;
    }

    if (msg.hasWriteChunk() || msg.hasPutSmallFile()) {
      ContainerProtos.ContainerCommandRequestProto.Builder builder =
          msg.toBuilder();
      if (msg.hasWriteChunk()) {
        builder.getWriteChunkBuilder().setData(REDACTED);
      }
      if (msg.hasPutSmallFile()) {
        builder.getPutSmallFileBuilder().setData(REDACTED);
      }
      return builder.build();
    }

    return msg;
  }

  /**
   * Remove binary data from response {@code msg}.  (May be incomplete, feel
   * free to add any missing cleanups.)
   */
  public static ContainerProtos.ContainerCommandResponseProto processForDebug(
      ContainerProtos.ContainerCommandResponseProto msg) {

    if (msg == null) {
      return null;
    }

    if (msg.hasReadChunk() || msg.hasGetSmallFile()) {
      ContainerProtos.ContainerCommandResponseProto.Builder builder =
          msg.toBuilder();
      if (msg.hasReadChunk()) {
        if (msg.getReadChunk().hasData()) {
          builder.getReadChunkBuilder().setData(REDACTED);
        }
        if (msg.getReadChunk().hasDataBuffers()) {
          builder.getReadChunkBuilder().getDataBuffersBuilder()
              .clearBuffers()
              .addBuffers(REDACTED);
        }
      }
      if (msg.hasGetSmallFile()) {
        if (msg.getGetSmallFile().getData().hasData()) {
          builder.getGetSmallFileBuilder().getDataBuilder().setData(REDACTED);
        }
        if (msg.getGetSmallFile().getData().hasDataBuffers()) {
          builder.getGetSmallFileBuilder().getDataBuilder()
              .getDataBuffersBuilder()
                  .clearBuffers()
                  .addBuffers(REDACTED);
        }
      }
      return builder.build();
    }

    return msg;
  }

  /**
   * Redacts sensitive configuration.
   * Sorts all properties by key name
   *
   * @param conf OzoneConfiguration object to be printed.
   * @return Sorted Map of properties
   */
  public static Map<String, String> processForLogging(OzoneConfiguration conf) {
    Map<String, String> ozoneProps = conf.getOzoneProperties();
    ConfigRedactor redactor = new ConfigRedactor(conf);
    Map<String, String> sortedOzoneProps = new TreeMap<>();
    for (Map.Entry<String, String> entry : ozoneProps.entrySet()) {
      String value = redactor.redact(entry.getKey(), entry.getValue());
      if (value != null) {
        value = value.trim();
      }
      sortedOzoneProps.put(entry.getKey(), value);
    }
    return sortedOzoneProps;
  }

  /**
   * Execute some code and ensure thread name is not changed
   * (workaround for HADOOP-18433).
   */
  public static <T, E extends IOException> T preserveThreadName(
      CheckedSupplier<T, E> supplier) throws E {
    final Thread thread = Thread.currentThread();
    final String threadName = thread.getName();

    try {
      return supplier.get();
    } finally {
      if (!Objects.equals(threadName, thread.getName())) {
        LOG.info("Restoring thread name: {}", threadName);
        thread.setName(threadName);
      }
    }
  }

<<<<<<< HEAD
  /**
   * Transform a protobuf UUID to Java UUID.
   */
  public static UUID fromProtobuf(HddsProtos.UUID uuid) {
    Objects.requireNonNull(uuid,
        "HddsProtos.UUID can't be null to transform to java UUID.");
    return new UUID(uuid.getMostSigBits(), uuid.getLeastSigBits());
  }

  /**
   * Transform a Java UUID to protobuf UUID.
   */
  public static HddsProtos.UUID toProtobuf(UUID uuid) {
    Objects.requireNonNull(uuid,
        "UUID can't be null to transform to protobuf UUID.");
    return HddsProtos.UUID.newBuilder()
        .setMostSigBits(uuid.getMostSignificantBits())
        .setLeastSigBits(uuid.getLeastSignificantBits())
        .build();
=======
  /** Concatenate stack trace {@code elements} (one per line) starting at
   * {@code startIndex}. */
  public static @Nonnull String formatStackTrace(
      @Nullable StackTraceElement[] elements, int startIndex) {
    if (elements != null && elements.length > startIndex) {
      final StringBuilder sb = new StringBuilder();
      for (int line = startIndex; line < elements.length; line++) {
        sb.append(elements[line]).append("\n");
      }
      return sb.toString();
    }
    return "";
  }

  /** @return current thread stack trace if {@code logger} has debug enabled */
  public static @Nullable StackTraceElement[] getStackTrace(
      @Nonnull Logger logger) {
    return logger.isDebugEnabled()
        ? Thread.currentThread().getStackTrace()
        : null;
>>>>>>> 1a274b6f
  }
}<|MERGE_RESOLUTION|>--- conflicted
+++ resolved
@@ -851,7 +851,6 @@
     }
   }
 
-<<<<<<< HEAD
   /**
    * Transform a protobuf UUID to Java UUID.
    */
@@ -871,7 +870,8 @@
         .setMostSigBits(uuid.getMostSignificantBits())
         .setLeastSigBits(uuid.getLeastSignificantBits())
         .build();
-=======
+  }
+
   /** Concatenate stack trace {@code elements} (one per line) starting at
    * {@code startIndex}. */
   public static @Nonnull String formatStackTrace(
@@ -892,6 +892,5 @@
     return logger.isDebugEnabled()
         ? Thread.currentThread().getStackTrace()
         : null;
->>>>>>> 1a274b6f
   }
 }