/**
 * Licensed to the Apache Software Foundation (ASF) under one or more
 * contributor license agreements.  See the NOTICE file distributed with this
 * work for additional information regarding copyright ownership.  The ASF
 * licenses this file to you under the Apache License, Version 2.0 (the
 * "License"); you may not use this file except in compliance with the License.
 * You may obtain a copy of the License at
 * <p>
 * http://www.apache.org/licenses/LICENSE-2.0
 * <p>
 * Unless required by applicable law or agreed to in writing, software
 * distributed under the License is distributed on an "AS IS" BASIS, WITHOUT
 * WARRANTIES OR CONDITIONS OF ANY KIND, either express or implied. See the
 * License for the specific language governing permissions and limitations under
 * the License.
 */

package org.apache.hadoop.hdds.scm.protocol;

import org.apache.commons.lang3.tuple.Pair;
import org.apache.hadoop.hdds.protocol.proto.StorageContainerLocationProtocolProtos.Type;
import org.apache.hadoop.hdds.protocol.proto.HddsProtos;
import org.apache.hadoop.hdds.scm.DatanodeAdminError;
import org.apache.hadoop.hdds.scm.ScmConfig;
import org.apache.hadoop.hdds.scm.ScmInfo;
import org.apache.hadoop.hdds.scm.container.ContainerInfo;
import org.apache.hadoop.hdds.scm.container.common.helpers.ContainerWithPipeline;
import org.apache.hadoop.hdds.scm.pipeline.Pipeline;
import org.apache.hadoop.security.KerberosInfo;

import java.io.Closeable;
import java.io.IOException;
import java.util.EnumSet;
import java.util.Collections;
import java.util.List;
import java.util.Map;
import java.util.Set;

import org.apache.hadoop.ozone.upgrade.UpgradeFinalizer.StatusAndMessages;

/**
 * ContainerLocationProtocol is used by an HDFS node to find the set of nodes
 * that currently host a container.
 */
@KerberosInfo(serverPrincipal = ScmConfig.ConfigStrings
      .HDDS_SCM_KERBEROS_PRINCIPAL_KEY)
public interface StorageContainerLocationProtocol extends Closeable {

  @SuppressWarnings("checkstyle:ConstantName")
  /**
   * Version 1: Initial version.
   */
  long versionID = 1L;

  /**
   * Admin command should take effect on all SCM instance.
   */
  Set<Type> ADMIN_COMMAND_TYPE = Collections.unmodifiableSet(EnumSet.of(
      Type.StartReplicationManager,
      Type.StopReplicationManager,
      Type.ForceExitSafeMode));

  /**
   * Asks SCM where a container should be allocated. SCM responds with the
   * set of datanodes that should be used creating this container.
   *
   */
  ContainerWithPipeline allocateContainer(
      HddsProtos.ReplicationType replicationType,
      HddsProtos.ReplicationFactor factor, String owner)
      throws IOException;

  /**
   * Ask SCM the location of the container. SCM responds with a group of
   * nodes where this container and its replicas are located.
   *
   * @param containerID - ID of the container.
   * @return ContainerInfo - the container info such as where the pipeline
   *                         is located.
   * @throws IOException
   */
  ContainerInfo getContainer(long containerID) throws IOException;

  /**
   * Ask SCM the location of the container. SCM responds with a group of
   * nodes where this container and its replicas are located.
   *
   * @param containerID - ID of the container.
   * @return ContainerWithPipeline - the container info with the pipeline.
   * @throws IOException
   */
  ContainerWithPipeline getContainerWithPipeline(long containerID)
      throws IOException;

  /**
   * Ask SCM the location of a batch of containers. SCM responds with a group of
   * nodes where these containers and their replicas are located.
   *
   * @param containerIDs - IDs of a batch of containers.
   * @return List of ContainerWithPipeline
   * - the container info with the pipeline.
   * @throws IOException
   */
  List<ContainerWithPipeline> getContainerWithPipelineBatch(
      List<Long> containerIDs) throws IOException;

  /**
   * Ask SCM a list of containers with a range of container names
   * and the limit of count.
   * Search container names between start name(exclusive), and
   * use prefix name to filter the result. the max size of the
   * searching range cannot exceed the value of count.
   *
   * @param startContainerID start container ID.
   * @param count count, if count {@literal <} 0, the max size is unlimited.(
   *              Usually the count will be replace with a very big
   *              value instead of being unlimited in case the db is very big)
   *
   * @return a list of container.
   * @throws IOException
   */
  List<ContainerInfo> listContainer(long startContainerID,
      int count) throws IOException;

  /**
   * Ask SCM a list of containers with a range of container names
   * and the limit of count.
   * Search container names between start name(exclusive), and
   * use prefix name to filter the result. the max size of the
   * searching range cannot exceed the value of count.
   *
   * @param startContainerID start container ID.
   * @param count count, if count {@literal <} 0, the max size is unlimited.(
   *              Usually the count will be replace with a very big
   *              value instead of being unlimited in case the db is very big)
   * @param state Container with this state will be returned.
   *
   * @return a list of container.
   * @throws IOException
   */
  List<ContainerInfo> listContainer(long startContainerID,
      int count, HddsProtos.LifeCycleState state) throws IOException;

  /**
   * Deletes a container in SCM.
   *
   * @param containerID
   * @throws IOException
   *   if failed to delete the container mapping from db store
   *   or container doesn't exist.
   */
  void deleteContainer(long containerID) throws IOException;

  /**
   *  Queries a list of Node Statuses. Passing a null for either opState or
   *  state acts like a wildcard returning all nodes in that state.
   * @param opState The node operational state
   * @param state The node health
   * @param clientVersion
   * @return List of Datanodes.
   */
  List<HddsProtos.Node> queryNode(HddsProtos.NodeOperationalState opState,
      HddsProtos.NodeState state, HddsProtos.QueryScope queryScope,
      String poolName, int clientVersion) throws IOException;

  List<DatanodeAdminError> decommissionNodes(List<String> nodes)
      throws IOException;

  List<DatanodeAdminError> recommissionNodes(List<String> nodes)
      throws IOException;

  List<DatanodeAdminError> startMaintenanceNodes(List<String> nodes,
      int endInHours) throws IOException;

  /**
   * Close a container.
   *
   * @param containerID ID of the container to close
   * @throws IOException in case of any Exception
   */
  void closeContainer(long containerID) throws IOException;

  /**
   * Creates a replication pipeline of a specified type.
   * @param type - replication type
   * @param factor - factor 1 or 3
   * @param nodePool - optional machine list to build a pipeline.
   * @throws IOException
   */
  Pipeline createReplicationPipeline(HddsProtos.ReplicationType type,
      HddsProtos.ReplicationFactor factor, HddsProtos.NodePool nodePool)
      throws IOException;

  /**
   * Returns the list of active Pipelines.
   *
   * @return list of Pipeline
   *
   * @throws IOException in case of any exception
   */
  List<Pipeline> listPipelines() throws IOException;

  /**
   * Returns Pipeline with given ID if present.
   *
   * @return Pipeline
   *
   * @throws IOException in case of any exception
   */
  Pipeline getPipeline(HddsProtos.PipelineID pipelineID) throws IOException;

  /**
   * Activates a dormant pipeline.
   *
   * @param pipelineID ID of the pipeline to activate.
   * @throws IOException in case of any Exception
   */
  void activatePipeline(HddsProtos.PipelineID pipelineID) throws IOException;

  /**
   * Deactivates an active pipeline.
   *
   * @param pipelineID ID of the pipeline to deactivate.
   * @throws IOException in case of any Exception
   */
  void deactivatePipeline(HddsProtos.PipelineID pipelineID) throws IOException;

  /**
   * Closes a pipeline given the pipelineID.
   *
   * @param pipelineID ID of the pipeline to demolish
   * @throws IOException
   */
  void closePipeline(HddsProtos.PipelineID pipelineID) throws IOException;

  /**
   * Returns information about SCM.
   *
   * @return {@link ScmInfo}
   * @throws IOException
   */
  ScmInfo getScmInfo() throws IOException;

  /**
   * Check if SCM is in safe mode.
   *
   * @return Returns true if SCM is in safe mode else returns false.
   * @throws IOException
   */
  boolean inSafeMode() throws IOException;

  Map<String, Pair<Boolean, String>> getSafeModeRuleStatuses()
      throws IOException;
  /**
   * Force SCM out of Safe mode.
   *
   * @return returns true if operation is successful.
   * @throws IOException
   */
  boolean forceExitSafeMode() throws IOException;

  /**
   * Start ReplicationManager.
   */
  void startReplicationManager() throws IOException;

  /**
   * Stop ReplicationManager.
   */
  void stopReplicationManager() throws IOException;

  /**
   * Returns ReplicationManager status.
   *
   * @return True if ReplicationManager is running, false otherwise.
   */
  boolean getReplicationManagerStatus() throws IOException;

  StatusAndMessages finalizeScmUpgrade(String upgradeClientID)
      throws IOException;

  StatusAndMessages queryUpgradeFinalizationProgress(String upgradeClientID,
      boolean force) throws IOException;

  /**
   * Get Datanode usage information by ip or uuid.
   *
   * @param ipaddress datanode IP address String
   * @param uuid datanode UUID String
   * @return List of DatanodeUsageInfoProto. Each element contains info such as
   * capacity, SCMused, and remaining space.
   * @throws IOException
   */
<<<<<<< HEAD
  List<HddsProtos.DatanodeUsageInfo> getDatanodeUsageInfo(String ipaddress,
      String uuid) throws IOException;
=======
  List<HddsProtos.DatanodeUsageInfoProto> getDatanodeUsageInfo(
      String ipaddress, String uuid) throws IOException;

  /**
   * Get usage information of most or least used datanodes.
   *
   * @param mostUsed true if most used, false if least used
   * @param count Integer number of nodes to get info for
   * @return List of DatanodeUsageInfoProto. Each element contains info such as
   * capacity, SCMUsed, and remaining space.
   * @throws IOException
   */
  List<HddsProtos.DatanodeUsageInfoProto> getDatanodeUsageInfo(
      boolean mostUsed, int count) throws IOException;
>>>>>>> 685ff3fc
}<|MERGE_RESOLUTION|>--- conflicted
+++ resolved
@@ -276,12 +276,6 @@
    */
   boolean getReplicationManagerStatus() throws IOException;
 
-  StatusAndMessages finalizeScmUpgrade(String upgradeClientID)
-      throws IOException;
-
-  StatusAndMessages queryUpgradeFinalizationProgress(String upgradeClientID,
-      boolean force) throws IOException;
-
   /**
    * Get Datanode usage information by ip or uuid.
    *
@@ -291,10 +285,6 @@
    * capacity, SCMused, and remaining space.
    * @throws IOException
    */
-<<<<<<< HEAD
-  List<HddsProtos.DatanodeUsageInfo> getDatanodeUsageInfo(String ipaddress,
-      String uuid) throws IOException;
-=======
   List<HddsProtos.DatanodeUsageInfoProto> getDatanodeUsageInfo(
       String ipaddress, String uuid) throws IOException;
 
@@ -309,5 +299,10 @@
    */
   List<HddsProtos.DatanodeUsageInfoProto> getDatanodeUsageInfo(
       boolean mostUsed, int count) throws IOException;
->>>>>>> 685ff3fc
+
+  StatusAndMessages finalizeScmUpgrade(String upgradeClientID)
+      throws IOException;
+
+  StatusAndMessages queryUpgradeFinalizationProgress(
+      String upgradeClientID, boolean force) throws IOException;
 }