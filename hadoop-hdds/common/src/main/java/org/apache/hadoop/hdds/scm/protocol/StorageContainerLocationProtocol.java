--- conflicted
+++ resolved
@@ -310,7 +310,14 @@
   ScmInfo getScmInfo() throws IOException;
 
   /**
-<<<<<<< HEAD
+   * Transfer the raft leadership.
+   *
+   * @param newLeaderId  the newLeaderId of the target expected leader
+   * @throws IOException
+   */
+  void transferLeadership(String newLeaderId) throws IOException;
+
+  /**
    * Return the failed transactions of the Deleted blocks. A transaction is
    * considered to be failed if it has been sent more than MAX_RETRY limit
    * and its count is reset to -1.
@@ -324,17 +331,6 @@
 
   /**
    * Reset the failed deleted block retry count.
-=======
-   * Transfer the raft leadership.
-   *
-   * @param newLeaderId  the newLeaderId of the target expected leader
-   * @throws IOException
-   */
-  void transferLeadership(String newLeaderId) throws IOException;
-
-  /**
-   * Reset the expired deleted block retry count.
->>>>>>> 7da66e21
    *
    * @param txIDs transactionId list to be reset
    * @return num of successful reset
