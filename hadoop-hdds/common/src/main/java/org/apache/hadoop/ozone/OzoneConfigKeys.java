/**
 * Licensed to the Apache Software Foundation (ASF) under one
 * or more contributor license agreements.  See the NOTICE file
 * distributed with this work for additional information
 * regarding copyright ownership.  The ASF licenses this file
 * to you under the Apache License, Version 2.0 (the
 * "License"); you may not use this file except in compliance
 * with the License.  You may obtain a copy of the License at
 *
 *     http://www.apache.org/licenses/LICENSE-2.0
 *
 * Unless required by applicable law or agreed to in writing, software
 * distributed under the License is distributed on an "AS IS" BASIS,
 * WITHOUT WARRANTIES OR CONDITIONS OF ANY KIND, either express or implied.
 * See the License for the specific language governing permissions and
 * limitations under the License.
 */

package org.apache.hadoop.ozone;

import org.apache.hadoop.hdds.annotation.InterfaceAudience;
import org.apache.hadoop.hdds.annotation.InterfaceStability;
import org.apache.hadoop.hdds.client.ReplicationFactor;
import org.apache.hadoop.hdds.client.ReplicationType;
import org.apache.hadoop.hdds.scm.ScmConfigKeys;
import org.apache.hadoop.http.HttpConfig;

import org.apache.ratis.proto.RaftProtos.ReplicationLevel;
import org.apache.ratis.util.TimeDuration;

import java.util.concurrent.TimeUnit;

/**
 * This class contains constants for configuration keys used in Ozone.
 */
@InterfaceAudience.Public
@InterfaceStability.Unstable
public final class OzoneConfigKeys {
  public static final String DFS_CONTAINER_IPC_PORT =
      "dfs.container.ipc";
  public static final int DFS_CONTAINER_IPC_PORT_DEFAULT = 9859;

  public static final String OZONE_METADATA_DIRS = "ozone.metadata.dirs";

  /**
   *
   * When set to true, allocate a random free port for ozone container,
   * so that a mini cluster is able to launch multiple containers on a node.
   *
   * When set to false (default), container port is fixed as specified by
   * DFS_CONTAINER_IPC_PORT_DEFAULT.
   */
  public static final String DFS_CONTAINER_IPC_RANDOM_PORT =
      "dfs.container.ipc.random.port";
  public static final boolean DFS_CONTAINER_IPC_RANDOM_PORT_DEFAULT =
      false;

  public static final String DFS_CONTAINER_RATIS_DATASTREAM_RANDOM_PORT =
      "dfs.container.ratis.datastream.random.port";
  public static final boolean
      DFS_CONTAINER_RATIS_DATASTREAM_RANDOM_PORT_DEFAULT =
      false;

  public static final String DFS_CONTAINER_CHUNK_WRITE_SYNC_KEY =
      "dfs.container.chunk.write.sync";
  public static final boolean DFS_CONTAINER_CHUNK_WRITE_SYNC_DEFAULT = false;
  /**
   * Ratis Port where containers listen to.
   */
  public static final String DFS_CONTAINER_RATIS_IPC_PORT =
      "dfs.container.ratis.ipc";
  public static final int DFS_CONTAINER_RATIS_IPC_PORT_DEFAULT = 9858;
  /**
   * Ratis Port where containers listen to admin requests.
   */
  public static final String DFS_CONTAINER_RATIS_ADMIN_PORT =
      "dfs.container.ratis.admin.port";
  public static final int DFS_CONTAINER_RATIS_ADMIN_PORT_DEFAULT = 9857;
  /**
   * Ratis Port where containers listen to server-to-server requests.
   */
  public static final String DFS_CONTAINER_RATIS_SERVER_PORT =
      "dfs.container.ratis.server.port";
  public static final int DFS_CONTAINER_RATIS_SERVER_PORT_DEFAULT = 9856;

  /**
   * Ratis Port where containers listen to datastream requests.
   */
  public static final String DFS_CONTAINER_RATIS_DATASTREAM_ENABLED
      = "dfs.container.ratis.datastream.enabled";
  public static final boolean DFS_CONTAINER_RATIS_DATASTREAM_ENABLED_DEFAULT
      = false;
  public static final String DFS_CONTAINER_RATIS_DATASTREAM_PORT
      = "dfs.container.ratis.datastream.port";
  public static final int DFS_CONTAINER_RATIS_DATASTREAM_PORT_DEFAULT
      = 9855;

  /**
   * Flag to enable ratis streaming on filesystem writes.
   */
  public static final String OZONE_FS_DATASTREAM_ENABLED
      = "ozone.fs.datastream.enabled";
  public static final boolean OZONE_FS_DATASTREAM_ENABLED_DEFAULT
      = false;

  /**
   * Flag to enable hsync/hflush.
   */
  public static final String OZONE_FS_HSYNC_ENABLED
      = "ozone.fs.hsync.enabled";
  public static final boolean OZONE_FS_HSYNC_ENABLED_DEFAULT
      = false;


  /**
   * When set to true, allocate a random free port for ozone container, so that
   * a mini cluster is able to launch multiple containers on a node.
   */
  public static final String DFS_CONTAINER_RATIS_IPC_RANDOM_PORT =
      "dfs.container.ratis.ipc.random.port";
  public static final boolean DFS_CONTAINER_RATIS_IPC_RANDOM_PORT_DEFAULT =
      false;
  public static final String OZONE_TRACE_ENABLED_KEY =
      "ozone.trace.enabled";
  public static final boolean OZONE_TRACE_ENABLED_DEFAULT = false;

  public static final String OZONE_METADATA_STORE_ROCKSDB_STATISTICS =
      "ozone.metastore.rocksdb.statistics";

  public static final String  OZONE_METADATA_STORE_ROCKSDB_STATISTICS_DEFAULT =
      "OFF";
  public static final String OZONE_METADATA_STORE_ROCKSDB_STATISTICS_OFF =
      "OFF";

  public static final String OZONE_METADATA_STORE_ROCKSDB_CF_WRITE_BUFFER_SIZE =
      "ozone.metastore.rocksdb.cf.write.buffer.size";
  public static final String
      OZONE_METADATA_STORE_ROCKSDB_CF_WRITE_BUFFER_SIZE_DEFAULT = "128MB";

  public static final String OZONE_UNSAFEBYTEOPERATIONS_ENABLED =
      "ozone.UnsafeByteOperations.enabled";
  public static final boolean OZONE_UNSAFEBYTEOPERATIONS_ENABLED_DEFAULT
      = true;

  public static final String OZONE_CONTAINER_CACHE_SIZE =
      "ozone.container.cache.size";
  public static final int OZONE_CONTAINER_CACHE_DEFAULT = 1024;
  public static final String OZONE_CONTAINER_CACHE_LOCK_STRIPES =
      "ozone.container.cache.lock.stripes";
  public static final int OZONE_CONTAINER_CACHE_LOCK_STRIPES_DEFAULT = 1024;

  public static final String OZONE_SCM_BLOCK_SIZE =
      "ozone.scm.block.size";
  public static final String OZONE_SCM_BLOCK_SIZE_DEFAULT = "256MB";

  public static final String OZONE_CLIENT_MAX_EC_STRIPE_WRITE_RETRIES =
      "ozone.client.max.ec.stripe.write.retries";
  public static final String OZONE_CLIENT_MAX_EC_STRIPE_WRITE_RETRIES_DEFAULT =
      "10";
  public static final String OZONE_CLIENT_EC_GRPC_RETRIES_ENABLED =
      "ozone.client.ec.grpc.retries.enabled";
  public static final boolean OZONE_CLIENT_EC_GRPC_RETRIES_ENABLED_DEFAULT
      = true;
  public static final String OZONE_CLIENT_EC_GRPC_RETRIES_MAX =
      "ozone.client.ec.grpc.retries.max";
  public static final int OZONE_CLIENT_EC_GRPC_RETRIES_MAX_DEFAULT = 3;

  /**
   * Ozone administrator users delimited by comma.
   * If not set, only the user who launches an ozone service will be the
   * admin user. This property must be set if ozone services are started by
   * different users. Otherwise the RPC layer will reject calls from
   * other servers which are started by users not in the list.
   * */
  public static final String OZONE_ADMINISTRATORS =
      "ozone.administrators";

  public static final String OZONE_ADMINISTRATORS_GROUPS =
      "ozone.administrators.groups";

  public static final String OZONE_S3_ADMINISTRATORS =
      "ozone.s3.administrators";
  public static final String OZONE_S3_ADMINISTRATORS_GROUPS =
      "ozone.s3.administrators.groups";

  public static final String OZONE_READONLY_ADMINISTRATORS =
      "ozone.readonly.administrators";
  public static final String OZONE_READONLY_ADMINISTRATORS_GROUPS =
      "ozone.readonly.administrators.groups";

  /**
   * Used only for testing purpose. Results in making every user an admin.
   * */
  public static final String OZONE_ADMINISTRATORS_WILDCARD = "*";

  // This defines the overall connection limit for the connection pool used in
  // RestClient.
  public static final String OZONE_REST_CLIENT_HTTP_CONNECTION_MAX =
      "ozone.rest.client.http.connection.max";
  public static final int OZONE_REST_CLIENT_HTTP_CONNECTION_DEFAULT = 100;

  // This defines the connection limit per one HTTP route/host.
  public static final String OZONE_REST_CLIENT_HTTP_CONNECTION_PER_ROUTE_MAX =
      "ozone.rest.client.http.connection.per-route.max";

  public static final int
      OZONE_REST_CLIENT_HTTP_CONNECTION_PER_ROUTE_MAX_DEFAULT = 20;

  public static final String OZONE_CLIENT_SOCKET_TIMEOUT =
      "ozone.client.socket.timeout";
  public static final int OZONE_CLIENT_SOCKET_TIMEOUT_DEFAULT = 5000;
  public static final String OZONE_CLIENT_CONNECTION_TIMEOUT =
      "ozone.client.connection.timeout";
  public static final int OZONE_CLIENT_CONNECTION_TIMEOUT_DEFAULT = 5000;

  public static final String OZONE_REPLICATION = "ozone.replication";
  public static final String OZONE_REPLICATION_DEFAULT =
      ReplicationFactor.THREE.toString();

  public static final String OZONE_REPLICATION_TYPE = "ozone.replication.type";
  public static final String OZONE_REPLICATION_TYPE_DEFAULT =
      ReplicationType.RATIS.toString();

  /**
   * Configuration property to configure the cache size of client list calls.
   */
  public static final String OZONE_CLIENT_LIST_CACHE_SIZE =
      "ozone.client.list.cache";
  public static final int OZONE_CLIENT_LIST_CACHE_SIZE_DEFAULT = 1000;

  /**
   * Configuration properties for Ozone Block Deleting Service.
   */
  public static final String OZONE_BLOCK_DELETING_SERVICE_INTERVAL =
      "ozone.block.deleting.service.interval";
  public static final String OZONE_BLOCK_DELETING_SERVICE_INTERVAL_DEFAULT
      = "60s";

  public static final String OZONE_BLOCK_DELETING_SERVICE_TIMEOUT =
      "ozone.block.deleting.service.timeout";
  public static final String OZONE_BLOCK_DELETING_SERVICE_TIMEOUT_DEFAULT
      = "300s"; // 300s for default

  public static final String OZONE_SNAPSHOT_SST_FILTERING_SERVICE_TIMEOUT =
      "ozone.sst.filtering.service.timeout";
  public static final String
      OZONE_SNAPSHOT_SST_FILTERING_SERVICE_TIMEOUT_DEFAULT = "300s";
      // 300s for default

  public static final String OZONE_SNAPSHOT_DELETING_SERVICE_INTERVAL =
      "ozone.snapshot.deleting.service.interval";
  public static final String
      OZONE_SNAPSHOT_DELETING_SERVICE_INTERVAL_DEFAULT = "30s";

  public static final String OZONE_SNAPSHOT_DELETING_SERVICE_TIMEOUT =
      "ozone.snapshot.deleting.service.timeout";
  public static final String
      OZONE_SNAPSHOT_DELETING_SERVICE_TIMEOUT_DEFAULT = "300s";

  public static final String OZONE_BLOCK_DELETING_SERVICE_WORKERS =
      "ozone.block.deleting.service.workers";
  public static final int OZONE_BLOCK_DELETING_SERVICE_WORKERS_DEFAULT
      = 10;

  /**
   * Configuration properties for Ozone Recovering Container Scrubbing Service.
   */
  public static final String
      OZONE_RECOVERING_CONTAINER_SCRUBBING_SERVICE_TIMEOUT =
      "ozone.recovering.container.scrubbing.service.timeout";

  // 300s for default
  public static final String
      OZONE_RECOVERING_CONTAINER_SCRUBBING_SERVICE_TIMEOUT_DEFAULT = "300s";

  public static final String
      OZONE_RECOVERING_CONTAINER_SCRUBBING_SERVICE_WORKERS =
      "ozone.recovering.container.scrubbing.service.workers";
  public static final int
      OZONE_RECOVERING_CONTAINER_SCRUBBING_SERVICE_WORKERS_DEFAULT = 10;

  public static final String
      OZONE_RECOVERING_CONTAINER_TIMEOUT =
      "ozone.recovering.container.timeout";
  public static final String
      OZONE_RECOVERING_CONTAINER_TIMEOUT_DEFAULT = "20m";


  public static final String OZONE_KEY_PREALLOCATION_BLOCKS_MAX =
      "ozone.key.preallocation.max.blocks";
  public static final int OZONE_KEY_PREALLOCATION_BLOCKS_MAX_DEFAULT
      = 64;

  public static final String OZONE_BLOCK_DELETING_LIMIT_PER_CONTAINER =
      "ozone.block.deleting.limit.per.task";
  public static final int OZONE_BLOCK_DELETING_LIMIT_PER_CONTAINER_DEFAULT
      = 1000;

  public static final String OZONE_BLOCK_DELETING_CONTAINER_LIMIT_PER_INTERVAL
      = "ozone.block.deleting.container.limit.per.interval";
  public static final int
      OZONE_BLOCK_DELETING_CONTAINER_LIMIT_PER_INTERVAL_DEFAULT = 10;

  public static final String DFS_CONTAINER_RATIS_ENABLED_KEY
      = ScmConfigKeys.DFS_CONTAINER_RATIS_ENABLED_KEY;
  public static final boolean DFS_CONTAINER_RATIS_ENABLED_DEFAULT
      = ScmConfigKeys.DFS_CONTAINER_RATIS_ENABLED_DEFAULT;
  public static final String DFS_CONTAINER_RATIS_RPC_TYPE_KEY
      = ScmConfigKeys.DFS_CONTAINER_RATIS_RPC_TYPE_KEY;
  public static final String DFS_CONTAINER_RATIS_RPC_TYPE_DEFAULT
      = ScmConfigKeys.DFS_CONTAINER_RATIS_RPC_TYPE_DEFAULT;
  public static final String
      DFS_CONTAINER_RATIS_NUM_WRITE_CHUNK_THREADS_PER_VOLUME_KEY
      = ScmConfigKeys.DFS_CONTAINER_RATIS_NUM_WRITE_CHUNK_THREADS_PER_VOLUME;
  public static final int
      DFS_CONTAINER_RATIS_NUM_WRITE_CHUNK_THREADS_PER_VOLUME_DEFAULT
      = ScmConfigKeys.
      DFS_CONTAINER_RATIS_NUM_WRITE_CHUNK_THREADS_PER_VOLUME_DEFAULT;
  public static final String DFS_CONTAINER_RATIS_REPLICATION_LEVEL_KEY
      = ScmConfigKeys.DFS_CONTAINER_RATIS_REPLICATION_LEVEL_KEY;
  public static final ReplicationLevel
      DFS_CONTAINER_RATIS_REPLICATION_LEVEL_DEFAULT
      = ScmConfigKeys.DFS_CONTAINER_RATIS_REPLICATION_LEVEL_DEFAULT;
  public static final String DFS_CONTAINER_RATIS_NUM_CONTAINER_OP_EXECUTORS_KEY
      = ScmConfigKeys.DFS_CONTAINER_RATIS_NUM_CONTAINER_OP_EXECUTORS_KEY;
  public static final int DFS_CONTAINER_RATIS_NUM_CONTAINER_OP_EXECUTORS_DEFAULT
      = ScmConfigKeys.DFS_CONTAINER_RATIS_NUM_CONTAINER_OP_EXECUTORS_DEFAULT;
  public static final String DFS_CONTAINER_RATIS_SEGMENT_SIZE_KEY
      = ScmConfigKeys.DFS_CONTAINER_RATIS_SEGMENT_SIZE_KEY;
  public static final String DFS_CONTAINER_RATIS_SEGMENT_SIZE_DEFAULT
      = ScmConfigKeys.DFS_CONTAINER_RATIS_SEGMENT_SIZE_DEFAULT;
  public static final String DFS_CONTAINER_RATIS_SEGMENT_PREALLOCATED_SIZE_KEY
      = ScmConfigKeys.DFS_CONTAINER_RATIS_SEGMENT_PREALLOCATED_SIZE_KEY;
  public static final String
      DFS_CONTAINER_RATIS_SEGMENT_PREALLOCATED_SIZE_DEFAULT =
      ScmConfigKeys.DFS_CONTAINER_RATIS_SEGMENT_PREALLOCATED_SIZE_DEFAULT;

  // config settings to enable stateMachineData write timeout
  public static final String
      DFS_CONTAINER_RATIS_STATEMACHINEDATA_SYNC_TIMEOUT =
      ScmConfigKeys.DFS_CONTAINER_RATIS_STATEMACHINEDATA_SYNC_TIMEOUT;
  public static final TimeDuration
      DFS_CONTAINER_RATIS_STATEMACHINEDATA_SYNC_TIMEOUT_DEFAULT =
      ScmConfigKeys.DFS_CONTAINER_RATIS_STATEMACHINEDATA_SYNC_TIMEOUT_DEFAULT;

  public static final String DFS_CONTAINER_RATIS_DATANODE_STORAGE_DIR =
      "dfs.container.ratis.datanode.storage.dir";

  public static final String DFS_RATIS_SERVER_RETRY_CACHE_TIMEOUT_DURATION_KEY =
      ScmConfigKeys.DFS_RATIS_SERVER_RETRY_CACHE_TIMEOUT_DURATION_KEY;
  public static final TimeDuration
      DFS_RATIS_SERVER_RETRY_CACHE_TIMEOUT_DURATION_DEFAULT =
      ScmConfigKeys.DFS_RATIS_SERVER_RETRY_CACHE_TIMEOUT_DURATION_DEFAULT;
  public static final String
      DFS_CONTAINER_RATIS_STATEMACHINEDATA_SYNC_RETRIES =
      ScmConfigKeys.DFS_CONTAINER_RATIS_STATEMACHINEDATA_SYNC_RETRIES;
  public static final int
      DFS_CONTAINER_RATIS_STATEMACHINEDATA_SYNC_RETRIES_DEFAULT =
      ScmConfigKeys.DFS_CONTAINER_RATIS_STATEMACHINEDATA_SYNC_RETRIES_DEFAULT;
  public static final String DFS_CONTAINER_RATIS_LOG_QUEUE_NUM_ELEMENTS =
      ScmConfigKeys.DFS_CONTAINER_RATIS_LOG_QUEUE_NUM_ELEMENTS;
  public static final int DFS_CONTAINER_RATIS_LOG_QUEUE_NUM_ELEMENTS_DEFAULT =
      ScmConfigKeys.DFS_CONTAINER_RATIS_LOG_QUEUE_NUM_ELEMENTS_DEFAULT;
  public static final String DFS_CONTAINER_RATIS_LOG_QUEUE_BYTE_LIMIT =
      ScmConfigKeys.DFS_CONTAINER_RATIS_LOG_QUEUE_BYTE_LIMIT;
  public static final String DFS_CONTAINER_RATIS_LOG_QUEUE_BYTE_LIMIT_DEFAULT =
      ScmConfigKeys.DFS_CONTAINER_RATIS_LOG_QUEUE_BYTE_LIMIT_DEFAULT;
  public static final String
      DFS_CONTAINER_RATIS_LOG_APPENDER_QUEUE_NUM_ELEMENTS =
      ScmConfigKeys.DFS_CONTAINER_RATIS_LOG_APPENDER_QUEUE_NUM_ELEMENTS;
  public static final int
      DFS_CONTAINER_RATIS_LOG_APPENDER_QUEUE_NUM_ELEMENTS_DEFAULT =
      ScmConfigKeys.DFS_CONTAINER_RATIS_LOG_APPENDER_QUEUE_NUM_ELEMENTS_DEFAULT;
  public static final String DFS_CONTAINER_RATIS_LOG_APPENDER_QUEUE_BYTE_LIMIT =
      ScmConfigKeys.DFS_CONTAINER_RATIS_LOG_APPENDER_QUEUE_BYTE_LIMIT;
  public static final String
      DFS_CONTAINER_RATIS_LOG_APPENDER_QUEUE_BYTE_LIMIT_DEFAULT =
      ScmConfigKeys.DFS_CONTAINER_RATIS_LOG_APPENDER_QUEUE_BYTE_LIMIT_DEFAULT;
  public static final String DFS_CONTAINER_RATIS_LOG_PURGE_GAP =
      ScmConfigKeys.DFS_CONTAINER_RATIS_LOG_PURGE_GAP;
  public static final int DFS_CONTAINER_RATIS_LOG_PURGE_GAP_DEFAULT =
      ScmConfigKeys.DFS_CONTAINER_RATIS_LOG_PURGE_GAP_DEFAULT;
  public static final String DFS_CONTAINER_RATIS_LEADER_PENDING_BYTES_LIMIT =
      ScmConfigKeys.DFS_CONTAINER_RATIS_LEADER_PENDING_BYTES_LIMIT;
  public static final String
      DFS_CONTAINER_RATIS_LEADER_PENDING_BYTES_LIMIT_DEFAULT =
      ScmConfigKeys.DFS_CONTAINER_RATIS_LEADER_PENDING_BYTES_LIMIT_DEFAULT;
  public static final String
      DFS_RATIS_LEADER_ELECTION_MINIMUM_TIMEOUT_DURATION_KEY =
      ScmConfigKeys.DFS_RATIS_LEADER_ELECTION_MINIMUM_TIMEOUT_DURATION_KEY;
  public static final TimeDuration
      DFS_RATIS_LEADER_ELECTION_MINIMUM_TIMEOUT_DURATION_DEFAULT =
      ScmConfigKeys.DFS_RATIS_LEADER_ELECTION_MINIMUM_TIMEOUT_DURATION_DEFAULT;
  public static final String DFS_RATIS_SNAPSHOT_THRESHOLD_KEY =
      ScmConfigKeys.DFS_RATIS_SNAPSHOT_THRESHOLD_KEY;
  public static final long DFS_RATIS_SNAPSHOT_THRESHOLD_DEFAULT =
      ScmConfigKeys.DFS_RATIS_SNAPSHOT_THRESHOLD_DEFAULT;

  public static final String HDDS_DATANODE_PLUGINS_KEY =
      "hdds.datanode.plugins";

  public static final String
      HDDS_DATANODE_STORAGE_UTILIZATION_WARNING_THRESHOLD =
      "hdds.datanode.storage.utilization.warning.threshold";
  public static final double
      HDDS_DATANODE_STORAGE_UTILIZATION_WARNING_THRESHOLD_DEFAULT = 0.75;
  public static final String
      HDDS_DATANODE_STORAGE_UTILIZATION_CRITICAL_THRESHOLD =
      "hdds.datanode.storage.utilization.critical.threshold";
  public static final double
      HDDS_DATANODE_STORAGE_UTILIZATION_CRITICAL_THRESHOLD_DEFAULT = 0.95;

  public static final String HDDS_DATANODE_METADATA_ROCKSDB_CACHE_SIZE =
      "hdds.datanode.metadata.rocksdb.cache.size";
  public static final String
      HDDS_DATANODE_METADATA_ROCKSDB_CACHE_SIZE_DEFAULT = "1GB";

  // Specifying the dedicated volumes for per-disk db instances.
  // For container schema v3 only.
  public static final String HDDS_DATANODE_CONTAINER_DB_DIR =
      "hdds.datanode.container.db.dir";

  public static final String OZONE_SECURITY_ENABLED_KEY =
      "ozone.security.enabled";
  public static final boolean OZONE_SECURITY_ENABLED_DEFAULT = false;

  public static final String OZONE_HTTP_SECURITY_ENABLED_KEY =
      "ozone.security.http.kerberos.enabled";
  public static final boolean OZONE_HTTP_SECURITY_ENABLED_DEFAULT = false;
  public static final String OZONE_HTTP_FILTER_INITIALIZERS_KEY =
      "ozone.http.filter.initializers";

  public static final String OZONE_CONTAINER_COPY_WORKDIR =
      "hdds.datanode.replication.work.dir";


  public static final int OZONE_CLIENT_BYTES_PER_CHECKSUM_MIN_SIZE = 16 * 1024;

  public static final String OZONE_CLIENT_READ_TIMEOUT
          = "ozone.client.read.timeout";
  public static final String OZONE_CLIENT_READ_TIMEOUT_DEFAULT = "30s";
  public static final String OZONE_ACL_AUTHORIZER_CLASS =
      "ozone.acl.authorizer.class";
  public static final String OZONE_ACL_AUTHORIZER_CLASS_DEFAULT =
      "org.apache.hadoop.ozone.security.acl.OzoneAccessAuthorizer";
  public static final String OZONE_ACL_AUTHORIZER_CLASS_NATIVE =
      "org.apache.hadoop.ozone.security.acl.OzoneNativeAuthorizer";
  public static final String OZONE_ACL_ENABLED =
      "ozone.acl.enabled";
  public static final boolean OZONE_ACL_ENABLED_DEFAULT =
      false;
  public static final String OZONE_S3_VOLUME_NAME =
          "ozone.s3g.volume.name";
  public static final String OZONE_S3_VOLUME_NAME_DEFAULT =
          "s3v";
  public static final String OZONE_S3_AUTHINFO_MAX_LIFETIME_KEY =
      "ozone.s3.token.max.lifetime";
  public static final String OZONE_S3_AUTHINFO_MAX_LIFETIME_KEY_DEFAULT = "3m";

  public static final String OZONE_FS_ITERATE_BATCH_SIZE =
      "ozone.fs.iterate.batch-size";
  public static final int OZONE_FS_ITERATE_BATCH_SIZE_DEFAULT = 100;

  // Ozone Client Retry and Failover configurations
  public static final String OZONE_CLIENT_FAILOVER_MAX_ATTEMPTS_KEY =
      "ozone.client.failover.max.attempts";
  public static final int OZONE_CLIENT_FAILOVER_MAX_ATTEMPTS_DEFAULT =
      500;
  public static final String OZONE_CLIENT_WAIT_BETWEEN_RETRIES_MILLIS_KEY =
      "ozone.client.wait.between.retries.millis";
  public static final long OZONE_CLIENT_WAIT_BETWEEN_RETRIES_MILLIS_DEFAULT =
      2000;

  public static final String OZONE_FREON_HTTP_ENABLED_KEY =
      "ozone.freon.http.enabled";
  public static final String OZONE_FREON_HTTP_BIND_HOST_KEY =
      "ozone.freon.http-bind-host";
  public static final String OZONE_FREON_HTTPS_BIND_HOST_KEY =
      "ozone.freon.https-bind-host";
  public static final String OZONE_FREON_HTTP_ADDRESS_KEY =
      "ozone.freon.http-address";
  public static final String OZONE_FREON_HTTPS_ADDRESS_KEY =
      "ozone.freon.https-address";

  public static final String OZONE_FREON_HTTP_BIND_HOST_DEFAULT = "0.0.0.0";
  public static final int OZONE_FREON_HTTP_BIND_PORT_DEFAULT = 9884;
  public static final int OZONE_FREON_HTTPS_BIND_PORT_DEFAULT = 9885;
  public static final String
      OZONE_FREON_HTTP_KERBEROS_PRINCIPAL_KEY =
      "ozone.freon.http.auth.kerberos.principal";
  public static final String
      OZONE_FREON_HTTP_KERBEROS_KEYTAB_FILE_KEY =
      "ozone.freon.http.auth.kerberos.keytab";
  public static final String OZONE_FREON_HTTP_AUTH_TYPE =
      "ozone.freon.http.auth.type";
  public static final String OZONE_FREON_HTTP_AUTH_CONFIG_PREFIX =
      "ozone.freon.http.auth.";


  public static final String OZONE_NETWORK_TOPOLOGY_AWARE_READ_KEY =
      "ozone.network.topology.aware.read";
  public static final boolean OZONE_NETWORK_TOPOLOGY_AWARE_READ_DEFAULT = true;

  public static final String OZONE_MANAGER_FAIR_LOCK = "ozone.om.lock.fair";
  public static final boolean OZONE_MANAGER_FAIR_LOCK_DEFAULT = false;

  public static final String OZONE_CLIENT_LIST_TRASH_KEYS_MAX =
      "ozone.client.list.trash.keys.max";
  public static final int OZONE_CLIENT_LIST_TRASH_KEYS_MAX_DEFAULT = 1000;

  public static final String OZONE_HTTP_BASEDIR = "ozone.http.basedir";

  public static final String OZONE_HTTP_POLICY_KEY =
      "ozone.http.policy";
  public static final String OZONE_HTTP_POLICY_DEFAULT =
      HttpConfig.Policy.HTTP_ONLY.name();
  public static final String  OZONE_SERVER_HTTPS_KEYSTORE_RESOURCE_KEY =
      "ozone.https.server.keystore.resource";
  public static final String  OZONE_SERVER_HTTPS_KEYSTORE_RESOURCE_DEFAULT =
      "ssl-server.xml";
  public static final String  OZONE_SERVER_HTTPS_KEYPASSWORD_KEY =
      "ssl.server.keystore.keypassword";
  public static final String  OZONE_SERVER_HTTPS_KEYSTORE_PASSWORD_KEY =
      "ssl.server.keystore.password";
  public static final String  OZONE_SERVER_HTTPS_KEYSTORE_LOCATION_KEY =
      "ssl.server.keystore.location";
  public static final String  OZONE_SERVER_HTTPS_TRUSTSTORE_LOCATION_KEY =
      "ssl.server.truststore.location";
  public static final String OZONE_SERVER_HTTPS_TRUSTSTORE_PASSWORD_KEY =
      "ssl.server.truststore.password";
  public static final String OZONE_CLIENT_HTTPS_KEYSTORE_RESOURCE_KEY =
      "ozone.https.client.keystore.resource";
  public static final String OZONE_CLIENT_HTTPS_KEYSTORE_RESOURCE_DEFAULT =
      "ssl-client.xml";
  public static final String OZONE_CLIENT_HTTPS_NEED_AUTH_KEY =
      "ozone.https.client.need-auth";
  public static final boolean OZONE_CLIENT_HTTPS_NEED_AUTH_DEFAULT = false;

  public static final String OZONE_OM_KEYNAME_CHARACTER_CHECK_ENABLED_KEY =
      "ozone.om.keyname.character.check.enabled";
  public static final boolean OZONE_OM_KEYNAME_CHARACTER_CHECK_ENABLED_DEFAULT =
      false;

  public static final int OZONE_INIT_DEFAULT_LAYOUT_VERSION_DEFAULT = -1;
  public static final String OZONE_CLIENT_KEY_PROVIDER_CACHE_EXPIRY =
      "ozone.client.key.provider.cache.expiry";
  public static final long OZONE_CLIENT_KEY_PROVIDER_CACHE_EXPIRY_DEFAULT =
      TimeUnit.DAYS.toMillis(10); // 10 days

  public static final String OZONE_CLIENT_KEY_LATEST_VERSION_LOCATION =
      "ozone.client.key.latest.version.location";
  public static final boolean OZONE_CLIENT_KEY_LATEST_VERSION_LOCATION_DEFAULT =
      true;

  public static final String OZONE_FLEXIBLE_FQDN_RESOLUTION_ENABLED =
          "ozone.network.flexible.fqdn.resolution.enabled";
  public static final boolean OZONE_FLEXIBLE_FQDN_RESOLUTION_ENABLED_DEFAULT =
          false;

  public static final String OZONE_JVM_NETWORK_ADDRESS_CACHE_ENABLED =
          "ozone.network.jvm.address.cache.enabled";
  public static final boolean OZONE_JVM_NETWORK_ADDRESS_CACHE_ENABLED_DEFAULT =
          true;

  public static final String OZONE_CLIENT_REQUIRED_OM_VERSION_MIN_KEY =
      "ozone.client.required.om.version.min";

  public static final String OZONE_CLIENT_REQUIRED_OM_VERSION_MIN_DEFAULT =
      OzoneManagerVersion.S3G_PERSISTENT_CONNECTIONS.name();

  public static final String
      OZONE_CLIENT_BUCKET_REPLICATION_CONFIG_REFRESH_PERIOD_MS =
      "ozone.client.bucket.replication.config.refresh.time.ms";
  public static final long
      OZONE_CLIENT_BUCKET_REPLICATION_CONFIG_REFRESH_PERIOD_DEFAULT_MS =
      300 * 1000;

  public static final String OZONE_CLIENT_FS_DEFAULT_BUCKET_LAYOUT =
      "ozone.client.fs.default.bucket.layout";

  public static final String OZONE_CLIENT_FS_BUCKET_LAYOUT_DEFAULT =
      "FILE_SYSTEM_OPTIMIZED";

  public static final String OZONE_CLIENT_FS_BUCKET_LAYOUT_LEGACY =
      "LEGACY";

  public static final String OZONE_AUDIT_LOG_DEBUG_CMD_LIST_OMAUDIT =
      "ozone.audit.log.debug.cmd.list.omaudit";

  // Items listing page size for fs client sub-commands output
  public static final String
      OZONE_FS_LISTING_PAGE_SIZE = "ozone.fs.listing.page.size";

  public static final int
      OZONE_FS_LISTING_PAGE_SIZE_DEFAULT = 1024;

  public static final int
      OZONE_FS_MAX_LISTING_PAGE_SIZE = 5000;

  public static final String
      OZONE_FS_LISTING_PAGE_SIZE_MAX = "ozone.fs.listing.page.size.max";


  public static final String FS_TRASH_CLASSNAME = "fs.trash.classname";
  public static final String FS_TRASH_CLASSNAME_DEFAULT =
      "org.apache.hadoop.ozone.om.TrashPolicyOzone";

<<<<<<< HEAD

  // TODO: [SNAPSHOT] Document this in ozone-default.xml
  public static final String OZONE_OM_SNAPSHOT_CACHE_MAX_SIZE =
      "ozone.om.snapshot.cache.max.size";
  public static final int OZONE_OM_SNAPSHOT_CACHE_MAX_SIZE_DEFAULT = 10;

=======
>>>>>>> ad9358fd
  public static final String
      OZONE_OM_SNAPSHOT_COMPACTION_DAG_MAX_TIME_ALLOWED =
      "ozone.om.snapshot.compaction.dag.max.time.allowed";

  public static final long
      OZONE_OM_SNAPSHOT_COMPACTION_DAG_MAX_TIME_ALLOWED_DEFAULT =
      TimeUnit.DAYS.toMillis(30);

  public static final String
      OZONE_OM_SNAPSHOT_COMPACTION_DAG_PRUNE_DAEMON_RUN_INTERVAL =
      "ozone.om.snapshot.compaction.dag.prune.daemon.run.interval";

  public static final long
      OZONE_OM_SNAPSHOT_PRUNE_COMPACTION_DAG_DAEMON_RUN_INTERVAL_DEFAULT =
      TimeUnit.HOURS.toMillis(1);

  public static final String OZONE_OM_DELTA_UPDATE_DATA_SIZE_MAX_LIMIT =
      "ozone.om.delta.update.data.size.max.limit";
  public static final String
      OZONE_OM_DELTA_UPDATE_DATA_SIZE_MAX_LIMIT_DEFAULT = "1024MB";

  public static final TimeDuration
      OZONE_SCM_CLOSE_CONTAINER_WAIT_DURATION_DEFAULT =
      TimeDuration.valueOf(150, TimeUnit.SECONDS);
  public static final String OZONE_SCM_CLOSE_CONTAINER_WAIT_DURATION =
      "ozone.scm.close.container.wait.duration";

  /**
   * There is no need to instantiate this class.
   */
  private OzoneConfigKeys() {
  }
}<|MERGE_RESOLUTION|>--- conflicted
+++ resolved
@@ -605,15 +605,6 @@
   public static final String FS_TRASH_CLASSNAME_DEFAULT =
       "org.apache.hadoop.ozone.om.TrashPolicyOzone";
 
-<<<<<<< HEAD
-
-  // TODO: [SNAPSHOT] Document this in ozone-default.xml
-  public static final String OZONE_OM_SNAPSHOT_CACHE_MAX_SIZE =
-      "ozone.om.snapshot.cache.max.size";
-  public static final int OZONE_OM_SNAPSHOT_CACHE_MAX_SIZE_DEFAULT = 10;
-
-=======
->>>>>>> ad9358fd
   public static final String
       OZONE_OM_SNAPSHOT_COMPACTION_DAG_MAX_TIME_ALLOWED =
       "ozone.om.snapshot.compaction.dag.max.time.allowed";
