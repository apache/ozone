/**
 * Licensed to the Apache Software Foundation (ASF) under one
 * or more contributor license agreements.  See the NOTICE file
 * distributed with this work for additional information
 * regarding copyright ownership.  The ASF licenses this file
 * to you under the Apache License, Version 2.0 (the
 * "License"); you may not use this file except in compliance
 * with the License.  You may obtain a copy of the License at
 *
 *     http://www.apache.org/licenses/LICENSE-2.0
 *
 * Unless required by applicable law or agreed to in writing, software
 * distributed under the License is distributed on an "AS IS" BASIS,
 * WITHOUT WARRANTIES OR CONDITIONS OF ANY KIND, either express or implied.
 * See the License for the specific language governing permissions and
 * limitations under the License.
 */

package org.apache.hadoop.ozone;

import org.apache.hadoop.hdds.annotation.InterfaceAudience;
import org.apache.hadoop.hdds.annotation.InterfaceStability;
import org.apache.hadoop.hdds.client.ReplicationFactor;
import org.apache.hadoop.hdds.client.ReplicationType;
import org.apache.hadoop.hdds.scm.ScmConfigKeys;
import org.apache.hadoop.http.HttpConfig;

import org.apache.ratis.proto.RaftProtos.ReplicationLevel;
import org.apache.ratis.util.TimeDuration;

import java.util.concurrent.TimeUnit;

/**
 * This class contains constants for configuration keys used in Ozone.
 */
@InterfaceAudience.Public
@InterfaceStability.Unstable
public final class OzoneConfigKeys {
  public static final String OZONE_TAGS_SYSTEM_KEY =
      "ozone.tags.system";
  public static final String DFS_CONTAINER_IPC_PORT =
      "dfs.container.ipc";
  public static final int DFS_CONTAINER_IPC_PORT_DEFAULT = 9859;

  public static final String OZONE_METADATA_DIRS = "ozone.metadata.dirs";

  /**
   *
   * When set to true, allocate a random free port for ozone container,
   * so that a mini cluster is able to launch multiple containers on a node.
   *
   * When set to false (default), container port is fixed as specified by
   * DFS_CONTAINER_IPC_PORT_DEFAULT.
   */
  public static final String DFS_CONTAINER_IPC_RANDOM_PORT =
      "dfs.container.ipc.random.port";
  public static final boolean DFS_CONTAINER_IPC_RANDOM_PORT_DEFAULT =
      false;

  public static final String DFS_CONTAINER_CHUNK_WRITE_SYNC_KEY =
      "dfs.container.chunk.write.sync";
  public static final boolean DFS_CONTAINER_CHUNK_WRITE_SYNC_DEFAULT = false;
  /**
   * Ratis Port where containers listen to.
   */
  public static final String DFS_CONTAINER_RATIS_IPC_PORT =
      "dfs.container.ratis.ipc";
  public static final int DFS_CONTAINER_RATIS_IPC_PORT_DEFAULT = 9858;
  /**
   * Ratis Port where containers listen to admin requests.
   */
  public static final String DFS_CONTAINER_RATIS_ADMIN_PORT =
      "dfs.container.ratis.admin.port";
  public static final int DFS_CONTAINER_RATIS_ADMIN_PORT_DEFAULT = 9857;
  /**
   * Ratis Port where containers listen to server-to-server requests.
   */
  public static final String DFS_CONTAINER_RATIS_SERVER_PORT =
      "dfs.container.ratis.server.port";
  public static final int DFS_CONTAINER_RATIS_SERVER_PORT_DEFAULT = 9856;

  /**
   * When set to true, allocate a random free port for ozone container, so that
   * a mini cluster is able to launch multiple containers on a node.
   */
  public static final String DFS_CONTAINER_RATIS_IPC_RANDOM_PORT =
      "dfs.container.ratis.ipc.random.port";
  public static final boolean DFS_CONTAINER_RATIS_IPC_RANDOM_PORT_DEFAULT =
      false;
  public static final String OZONE_TRACE_ENABLED_KEY =
      "ozone.trace.enabled";
  public static final boolean OZONE_TRACE_ENABLED_DEFAULT = false;

  public static final String OZONE_METADATA_STORE_ROCKSDB_STATISTICS =
      "ozone.metastore.rocksdb.statistics";

  public static final String  OZONE_METADATA_STORE_ROCKSDB_STATISTICS_DEFAULT =
      "OFF";
  public static final String OZONE_METADATA_STORE_ROCKSDB_STATISTICS_OFF =
      "OFF";

  public static final String OZONE_UNSAFEBYTEOPERATIONS_ENABLED =
      "ozone.UnsafeByteOperations.enabled";
  public static final boolean OZONE_UNSAFEBYTEOPERATIONS_ENABLED_DEFAULT
      = true;

  public static final String OZONE_CONTAINER_CACHE_SIZE =
      "ozone.container.cache.size";
  public static final int OZONE_CONTAINER_CACHE_DEFAULT = 1024;
  public static final String OZONE_CONTAINER_CACHE_LOCK_STRIPES =
      "ozone.container.cache.lock.stripes";
  public static final int OZONE_CONTAINER_CACHE_LOCK_STRIPES_DEFAULT = 1024;

  public static final String OZONE_SCM_BLOCK_SIZE =
      "ozone.scm.block.size";
  public static final String OZONE_SCM_BLOCK_SIZE_DEFAULT = "256MB";

  public static final String OZONE_CLIENT_MAX_EC_STRIPE_WRITE_RETRIES =
      "ozone.client.max.ec.stripe.write.retries";
  public static final String OZONE_CLIENT_MAX_EC_STRIPE_WRITE_RETRIES_DEFAULT =
      "10";

  /**
   * Ozone administrator users delimited by comma.
   * If not set, only the user who launches an ozone service will be the
   * admin user. This property must be set if ozone services are started by
   * different users. Otherwise the RPC layer will reject calls from
   * other servers which are started by users not in the list.
   * */
  public static final String OZONE_ADMINISTRATORS =
      "ozone.administrators";
  /**
   * Used only for testing purpose. Results in making every user an admin.
   * */
  public static final String OZONE_ADMINISTRATORS_WILDCARD = "*";

  // This defines the overall connection limit for the connection pool used in
  // RestClient.
  public static final String OZONE_REST_CLIENT_HTTP_CONNECTION_MAX =
      "ozone.rest.client.http.connection.max";
  public static final int OZONE_REST_CLIENT_HTTP_CONNECTION_DEFAULT = 100;

  // This defines the connection limit per one HTTP route/host.
  public static final String OZONE_REST_CLIENT_HTTP_CONNECTION_PER_ROUTE_MAX =
      "ozone.rest.client.http.connection.per-route.max";

  public static final int
      OZONE_REST_CLIENT_HTTP_CONNECTION_PER_ROUTE_MAX_DEFAULT = 20;

  public static final String OZONE_CLIENT_SOCKET_TIMEOUT =
      "ozone.client.socket.timeout";
  public static final int OZONE_CLIENT_SOCKET_TIMEOUT_DEFAULT = 5000;
  public static final String OZONE_CLIENT_CONNECTION_TIMEOUT =
      "ozone.client.connection.timeout";
  public static final int OZONE_CLIENT_CONNECTION_TIMEOUT_DEFAULT = 5000;

  public static final String OZONE_REPLICATION = "ozone.replication";
  public static final String OZONE_REPLICATION_DEFAULT =
      ReplicationFactor.THREE.toString();

  public static final String OZONE_REPLICATION_TYPE = "ozone.replication.type";
  public static final String OZONE_REPLICATION_TYPE_DEFAULT =
      ReplicationType.RATIS.toString();

  /**
   * Configuration property to configure the cache size of client list calls.
   */
  public static final String OZONE_CLIENT_LIST_CACHE_SIZE =
      "ozone.client.list.cache";
  public static final int OZONE_CLIENT_LIST_CACHE_SIZE_DEFAULT = 1000;

  /**
   * Configuration properties for Ozone Block Deleting Service.
   */
  public static final String OZONE_BLOCK_DELETING_SERVICE_INTERVAL =
      "ozone.block.deleting.service.interval";
  public static final String OZONE_BLOCK_DELETING_SERVICE_INTERVAL_DEFAULT
      = "60s";

  public static final String OZONE_BLOCK_DELETING_SERVICE_TIMEOUT =
      "ozone.block.deleting.service.timeout";
  public static final String OZONE_BLOCK_DELETING_SERVICE_TIMEOUT_DEFAULT
      = "300s"; // 300s for default

  public static final String OZONE_BLOCK_DELETING_SERVICE_WORKERS =
      "ozone.block.deleting.service.workers";
  public static final int OZONE_BLOCK_DELETING_SERVICE_WORKERS_DEFAULT
      = 10;

  public static final String OZONE_KEY_PREALLOCATION_BLOCKS_MAX =
      "ozone.key.preallocation.max.blocks";
  public static final int OZONE_KEY_PREALLOCATION_BLOCKS_MAX_DEFAULT
      = 64;

  public static final String OZONE_BLOCK_DELETING_LIMIT_PER_CONTAINER =
      "ozone.block.deleting.limit.per.task";
  public static final int OZONE_BLOCK_DELETING_LIMIT_PER_CONTAINER_DEFAULT
      = 1000;

  public static final String OZONE_BLOCK_DELETING_CONTAINER_LIMIT_PER_INTERVAL
      = "ozone.block.deleting.container.limit.per.interval";
  public static final int
      OZONE_BLOCK_DELETING_CONTAINER_LIMIT_PER_INTERVAL_DEFAULT = 10;

  public static final String DFS_CONTAINER_RATIS_ENABLED_KEY
      = ScmConfigKeys.DFS_CONTAINER_RATIS_ENABLED_KEY;
  public static final boolean DFS_CONTAINER_RATIS_ENABLED_DEFAULT
      = ScmConfigKeys.DFS_CONTAINER_RATIS_ENABLED_DEFAULT;
  public static final String DFS_CONTAINER_RATIS_RPC_TYPE_KEY
      = ScmConfigKeys.DFS_CONTAINER_RATIS_RPC_TYPE_KEY;
  public static final String DFS_CONTAINER_RATIS_RPC_TYPE_DEFAULT
      = ScmConfigKeys.DFS_CONTAINER_RATIS_RPC_TYPE_DEFAULT;
  public static final String
      DFS_CONTAINER_RATIS_NUM_WRITE_CHUNK_THREADS_PER_VOLUME_KEY
      = ScmConfigKeys.DFS_CONTAINER_RATIS_NUM_WRITE_CHUNK_THREADS_PER_VOLUME;
  public static final int
      DFS_CONTAINER_RATIS_NUM_WRITE_CHUNK_THREADS_PER_VOLUME_DEFAULT
      = ScmConfigKeys.
      DFS_CONTAINER_RATIS_NUM_WRITE_CHUNK_THREADS_PER_VOLUME_DEFAULT;
  public static final String DFS_CONTAINER_RATIS_REPLICATION_LEVEL_KEY
      = ScmConfigKeys.DFS_CONTAINER_RATIS_REPLICATION_LEVEL_KEY;
  public static final ReplicationLevel
      DFS_CONTAINER_RATIS_REPLICATION_LEVEL_DEFAULT
      = ScmConfigKeys.DFS_CONTAINER_RATIS_REPLICATION_LEVEL_DEFAULT;
  public static final String DFS_CONTAINER_RATIS_NUM_CONTAINER_OP_EXECUTORS_KEY
      = ScmConfigKeys.DFS_CONTAINER_RATIS_NUM_CONTAINER_OP_EXECUTORS_KEY;
  public static final int DFS_CONTAINER_RATIS_NUM_CONTAINER_OP_EXECUTORS_DEFAULT
      = ScmConfigKeys.DFS_CONTAINER_RATIS_NUM_CONTAINER_OP_EXECUTORS_DEFAULT;
  public static final String DFS_CONTAINER_RATIS_SEGMENT_SIZE_KEY
      = ScmConfigKeys.DFS_CONTAINER_RATIS_SEGMENT_SIZE_KEY;
  public static final String DFS_CONTAINER_RATIS_SEGMENT_SIZE_DEFAULT
      = ScmConfigKeys.DFS_CONTAINER_RATIS_SEGMENT_SIZE_DEFAULT;
  public static final String DFS_CONTAINER_RATIS_SEGMENT_PREALLOCATED_SIZE_KEY
      = ScmConfigKeys.DFS_CONTAINER_RATIS_SEGMENT_PREALLOCATED_SIZE_KEY;
  public static final String
      DFS_CONTAINER_RATIS_SEGMENT_PREALLOCATED_SIZE_DEFAULT =
      ScmConfigKeys.DFS_CONTAINER_RATIS_SEGMENT_PREALLOCATED_SIZE_DEFAULT;

  // config settings to enable stateMachineData write timeout
  public static final String
      DFS_CONTAINER_RATIS_STATEMACHINEDATA_SYNC_TIMEOUT =
      ScmConfigKeys.DFS_CONTAINER_RATIS_STATEMACHINEDATA_SYNC_TIMEOUT;
  public static final TimeDuration
      DFS_CONTAINER_RATIS_STATEMACHINEDATA_SYNC_TIMEOUT_DEFAULT =
      ScmConfigKeys.DFS_CONTAINER_RATIS_STATEMACHINEDATA_SYNC_TIMEOUT_DEFAULT;

  public static final String DFS_CONTAINER_RATIS_DATANODE_STORAGE_DIR =
      "dfs.container.ratis.datanode.storage.dir";

  public static final String DFS_RATIS_SERVER_RETRY_CACHE_TIMEOUT_DURATION_KEY =
      ScmConfigKeys.DFS_RATIS_SERVER_RETRY_CACHE_TIMEOUT_DURATION_KEY;
  public static final TimeDuration
      DFS_RATIS_SERVER_RETRY_CACHE_TIMEOUT_DURATION_DEFAULT =
      ScmConfigKeys.DFS_RATIS_SERVER_RETRY_CACHE_TIMEOUT_DURATION_DEFAULT;
  public static final String
      DFS_CONTAINER_RATIS_STATEMACHINEDATA_SYNC_RETRIES =
      ScmConfigKeys.DFS_CONTAINER_RATIS_STATEMACHINEDATA_SYNC_RETRIES;
  public static final int
      DFS_CONTAINER_RATIS_STATEMACHINEDATA_SYNC_RETRIES_DEFAULT =
      ScmConfigKeys.DFS_CONTAINER_RATIS_STATEMACHINEDATA_SYNC_RETRIES_DEFAULT;
  public static final String DFS_CONTAINER_RATIS_LOG_QUEUE_NUM_ELEMENTS =
      ScmConfigKeys.DFS_CONTAINER_RATIS_LOG_QUEUE_NUM_ELEMENTS;
  public static final int DFS_CONTAINER_RATIS_LOG_QUEUE_NUM_ELEMENTS_DEFAULT =
      ScmConfigKeys.DFS_CONTAINER_RATIS_LOG_QUEUE_NUM_ELEMENTS_DEFAULT;
  public static final String DFS_CONTAINER_RATIS_LOG_QUEUE_BYTE_LIMIT =
      ScmConfigKeys.DFS_CONTAINER_RATIS_LOG_QUEUE_BYTE_LIMIT;
  public static final String DFS_CONTAINER_RATIS_LOG_QUEUE_BYTE_LIMIT_DEFAULT =
      ScmConfigKeys.DFS_CONTAINER_RATIS_LOG_QUEUE_BYTE_LIMIT_DEFAULT;
  public static final String
      DFS_CONTAINER_RATIS_LOG_APPENDER_QUEUE_NUM_ELEMENTS =
      ScmConfigKeys.DFS_CONTAINER_RATIS_LOG_APPENDER_QUEUE_NUM_ELEMENTS;
  public static final int
      DFS_CONTAINER_RATIS_LOG_APPENDER_QUEUE_NUM_ELEMENTS_DEFAULT =
      ScmConfigKeys.DFS_CONTAINER_RATIS_LOG_APPENDER_QUEUE_NUM_ELEMENTS_DEFAULT;
  public static final String DFS_CONTAINER_RATIS_LOG_APPENDER_QUEUE_BYTE_LIMIT =
      ScmConfigKeys.DFS_CONTAINER_RATIS_LOG_APPENDER_QUEUE_BYTE_LIMIT;
  public static final String
      DFS_CONTAINER_RATIS_LOG_APPENDER_QUEUE_BYTE_LIMIT_DEFAULT =
      ScmConfigKeys.DFS_CONTAINER_RATIS_LOG_APPENDER_QUEUE_BYTE_LIMIT_DEFAULT;
  public static final String DFS_CONTAINER_RATIS_LOG_PURGE_GAP =
      ScmConfigKeys.DFS_CONTAINER_RATIS_LOG_PURGE_GAP;
  public static final int DFS_CONTAINER_RATIS_LOG_PURGE_GAP_DEFAULT =
      ScmConfigKeys.DFS_CONTAINER_RATIS_LOG_PURGE_GAP_DEFAULT;
  public static final String DFS_CONTAINER_RATIS_LEADER_PENDING_BYTES_LIMIT =
      ScmConfigKeys.DFS_CONTAINER_RATIS_LEADER_PENDING_BYTES_LIMIT;
  public static final String
      DFS_CONTAINER_RATIS_LEADER_PENDING_BYTES_LIMIT_DEFAULT =
      ScmConfigKeys.DFS_CONTAINER_RATIS_LEADER_PENDING_BYTES_LIMIT_DEFAULT;
  public static final String
      DFS_RATIS_LEADER_ELECTION_MINIMUM_TIMEOUT_DURATION_KEY =
      ScmConfigKeys.DFS_RATIS_LEADER_ELECTION_MINIMUM_TIMEOUT_DURATION_KEY;
  public static final TimeDuration
      DFS_RATIS_LEADER_ELECTION_MINIMUM_TIMEOUT_DURATION_DEFAULT =
      ScmConfigKeys.DFS_RATIS_LEADER_ELECTION_MINIMUM_TIMEOUT_DURATION_DEFAULT;
  public static final String DFS_RATIS_SNAPSHOT_THRESHOLD_KEY =
      ScmConfigKeys.DFS_RATIS_SNAPSHOT_THRESHOLD_KEY;
  public static final long DFS_RATIS_SNAPSHOT_THRESHOLD_DEFAULT =
      ScmConfigKeys.DFS_RATIS_SNAPSHOT_THRESHOLD_DEFAULT;

  public static final String HDDS_DATANODE_PLUGINS_KEY =
      "hdds.datanode.plugins";

  public static final String
      HDDS_DATANODE_STORAGE_UTILIZATION_WARNING_THRESHOLD =
      "hdds.datanode.storage.utilization.warning.threshold";
  public static final double
      HDDS_DATANODE_STORAGE_UTILIZATION_WARNING_THRESHOLD_DEFAULT = 0.75;
  public static final String
      HDDS_DATANODE_STORAGE_UTILIZATION_CRITICAL_THRESHOLD =
      "hdds.datanode.storage.utilization.critical.threshold";
  public static final double
      HDDS_DATANODE_STORAGE_UTILIZATION_CRITICAL_THRESHOLD_DEFAULT = 0.95;

  public static final String HDDS_DATANODE_METADATA_ROCKSDB_CACHE_SIZE =
      "hdds.datanode.metadata.rocksdb.cache.size";
  public static final String
      HDDS_DATANODE_METADATA_ROCKSDB_CACHE_SIZE_DEFAULT = "1GB";

  public static final String OZONE_SECURITY_ENABLED_KEY =
      "ozone.security.enabled";
  public static final boolean OZONE_SECURITY_ENABLED_DEFAULT = false;

  public static final String OZONE_HTTP_SECURITY_ENABLED_KEY =
      "ozone.security.http.kerberos.enabled";
  public static final boolean OZONE_HTTP_SECURITY_ENABLED_DEFAULT = false;
  public static final String OZONE_HTTP_FILTER_INITIALIZERS_KEY =
      "ozone.http.filter.initializers";

  public static final String OZONE_CONTAINER_COPY_WORKDIR =
      "hdds.datanode.replication.work.dir";


  public static final int OZONE_CLIENT_BYTES_PER_CHECKSUM_MIN_SIZE = 16 * 1024;

  public static final String OZONE_CLIENT_READ_TIMEOUT
          = "ozone.client.read.timeout";
  public static final String OZONE_CLIENT_READ_TIMEOUT_DEFAULT = "30s";
  public static final String OZONE_ACL_AUTHORIZER_CLASS =
      "ozone.acl.authorizer.class";
  public static final String OZONE_ACL_AUTHORIZER_CLASS_DEFAULT =
      "org.apache.hadoop.ozone.security.acl.OzoneAccessAuthorizer";
  public static final String OZONE_ACL_AUTHORIZER_CLASS_NATIVE =
      "org.apache.hadoop.ozone.security.acl.OzoneNativeAuthorizer";
  public static final String OZONE_ACL_ENABLED =
      "ozone.acl.enabled";
  public static final boolean OZONE_ACL_ENABLED_DEFAULT =
      false;
  public static final String OZONE_S3_VOLUME_NAME =
          "ozone.s3g.volume.name";
  public static final String OZONE_S3_VOLUME_NAME_DEFAULT =
          "s3v";
  public static final String OZONE_S3_AUTHINFO_MAX_LIFETIME_KEY =
      "ozone.s3.token.max.lifetime";
  public static final String OZONE_S3_AUTHINFO_MAX_LIFETIME_KEY_DEFAULT = "3m";

  public static final String OZONE_FS_ITERATE_BATCH_SIZE =
      "ozone.fs.iterate.batch-size";
  public static final int OZONE_FS_ITERATE_BATCH_SIZE_DEFAULT = 100;

  // Ozone Client Retry and Failover configurations
  public static final String OZONE_CLIENT_FAILOVER_MAX_ATTEMPTS_KEY =
      "ozone.client.failover.max.attempts";
  public static final int OZONE_CLIENT_FAILOVER_MAX_ATTEMPTS_DEFAULT =
      500;
  public static final String OZONE_CLIENT_WAIT_BETWEEN_RETRIES_MILLIS_KEY =
      "ozone.client.wait.between.retries.millis";
  public static final long OZONE_CLIENT_WAIT_BETWEEN_RETRIES_MILLIS_DEFAULT =
      2000;

  public static final String OZONE_FREON_HTTP_ENABLED_KEY =
      "ozone.freon.http.enabled";
  public static final String OZONE_FREON_HTTP_BIND_HOST_KEY =
      "ozone.freon.http-bind-host";
  public static final String OZONE_FREON_HTTPS_BIND_HOST_KEY =
      "ozone.freon.https-bind-host";
  public static final String OZONE_FREON_HTTP_ADDRESS_KEY =
      "ozone.freon.http-address";
  public static final String OZONE_FREON_HTTPS_ADDRESS_KEY =
      "ozone.freon.https-address";

  public static final String OZONE_FREON_HTTP_BIND_HOST_DEFAULT = "0.0.0.0";
  public static final int OZONE_FREON_HTTP_BIND_PORT_DEFAULT = 9884;
  public static final int OZONE_FREON_HTTPS_BIND_PORT_DEFAULT = 9885;
  public static final String
      OZONE_FREON_HTTP_KERBEROS_PRINCIPAL_KEY =
      "ozone.freon.http.auth.kerberos.principal";
  public static final String
      OZONE_FREON_HTTP_KERBEROS_KEYTAB_FILE_KEY =
      "ozone.freon.http.auth.kerberos.keytab";
  public static final String OZONE_FREON_HTTP_AUTH_TYPE =
      "ozone.freon.http.auth.type";
  public static final String OZONE_FREON_HTTP_AUTH_CONFIG_PREFIX =
      "ozone.freon.http.auth.";


  public static final String OZONE_NETWORK_TOPOLOGY_AWARE_READ_KEY =
      "ozone.network.topology.aware.read";
  public static final boolean OZONE_NETWORK_TOPOLOGY_AWARE_READ_DEFAULT = false;

  public static final String OZONE_MANAGER_FAIR_LOCK = "ozone.om.lock.fair";
  public static final boolean OZONE_MANAGER_FAIR_LOCK_DEFAULT = false;

  public static final String OZONE_CLIENT_LIST_TRASH_KEYS_MAX =
      "ozone.client.list.trash.keys.max";
  public static final int OZONE_CLIENT_LIST_TRASH_KEYS_MAX_DEFAULT = 1000;

  public static final String OZONE_HTTP_BASEDIR = "ozone.http.basedir";

  public static final String OZONE_HTTP_POLICY_KEY =
      "ozone.http.policy";
  public static final String OZONE_HTTP_POLICY_DEFAULT =
      HttpConfig.Policy.HTTP_ONLY.name();
  public static final String  OZONE_SERVER_HTTPS_KEYSTORE_RESOURCE_KEY =
      "ozone.https.server.keystore.resource";
  public static final String  OZONE_SERVER_HTTPS_KEYSTORE_RESOURCE_DEFAULT =
      "ssl-server.xml";
  public static final String  OZONE_SERVER_HTTPS_KEYPASSWORD_KEY =
      "ssl.server.keystore.keypassword";
  public static final String  OZONE_SERVER_HTTPS_KEYSTORE_PASSWORD_KEY =
      "ssl.server.keystore.password";
  public static final String  OZONE_SERVER_HTTPS_KEYSTORE_LOCATION_KEY =
      "ssl.server.keystore.location";
  public static final String  OZONE_SERVER_HTTPS_TRUSTSTORE_LOCATION_KEY =
      "ssl.server.truststore.location";
  public static final String OZONE_SERVER_HTTPS_TRUSTSTORE_PASSWORD_KEY =
      "ssl.server.truststore.password";
  public static final String OZONE_CLIENT_HTTPS_KEYSTORE_RESOURCE_KEY =
      "ozone.https.client.keystore.resource";
  public static final String OZONE_CLIENT_HTTPS_KEYSTORE_RESOURCE_DEFAULT =
      "ssl-client.xml";
  public static final String OZONE_CLIENT_HTTPS_NEED_AUTH_KEY =
      "ozone.https.client.need-auth";
  public static final boolean OZONE_CLIENT_HTTPS_NEED_AUTH_DEFAULT = false;

  public static final String OZONE_OM_KEYNAME_CHARACTER_CHECK_ENABLED_KEY =
      "ozone.om.keyname.character.check.enabled";
  public static final boolean OZONE_OM_KEYNAME_CHARACTER_CHECK_ENABLED_DEFAULT =
      false;

  public static final int OZONE_INIT_DEFAULT_LAYOUT_VERSION_DEFAULT = -1;
  public static final String OZONE_CLIENT_KEY_PROVIDER_CACHE_EXPIRY =
      "ozone.client.key.provider.cache.expiry";
  public static final long OZONE_CLIENT_KEY_PROVIDER_CACHE_EXPIRY_DEFAULT =
      TimeUnit.DAYS.toMillis(10); // 10 days

  public static final String OZONE_CLIENT_KEY_LATEST_VERSION_LOCATION =
      "ozone.client.key.latest.version.location";
  public static final boolean OZONE_CLIENT_KEY_LATEST_VERSION_LOCATION_DEFAULT =
      true;

<<<<<<< HEAD
  public static final String OZONE_FLEXIBLE_FQDN_RESOLUTION_ENABLED =
          "ozone.flexible.fqdn.resolution.enabled";
  public static final boolean OZONE_FLEXIBLE_FQDN_RESOLUTION_ENABLED_DEFAULT =
          false;

  public static final String OZONE_JVM_NETWORK_ADDRESS_CACHE_ENABLED =
          "ozone.jvm.network.address.cache.enabled";
  public static final boolean OZONE_JVM_NETWORK_ADDRESS_CACHE_ENABLED_DEFAULT =
          true;

  public static final String OZONE_CLIENT_TEST_OFS_DEFAULT_BUCKET_LAYOUT =
      "ozone.client.test.ofs.default.bucket.layout";

  public static final String OZONE_CLIENT_TEST_OFS_BUCKET_LAYOUT_DEFAULT =
      "FILE_SYSTEM_OPTIMIZED";

=======
>>>>>>> d53cb2c1
  public static final String OZONE_CLIENT_REQUIRED_OM_VERSION_MIN_KEY =
      "ozone.client.required.om.version.min";

  public static final String OZONE_CLIENT_REQUIRED_OM_VERSION_MIN_DEFAULT =
      OzoneManagerVersion.S3G_PERSISTENT_CONNECTIONS.name();

  public static final String
      OZONE_CLIENT_BUCKET_REPLICATION_CONFIG_REFRESH_PERIOD_MS =
      "ozone.client.bucket.replication.config.refresh.time.ms";
  public static final long
      OZONE_CLIENT_BUCKET_REPLICATION_CONFIG_REFRESH_PERIOD_DEFAULT_MS =
      300 * 1000;

  public static final String OZONE_AUDIT_LOG_DEBUG_CMD_LIST_OMAUDIT =
      "ozone.audit.log.debug.cmd.list.omaudit";
  /**
   * There is no need to instantiate this class.
   */
  private OzoneConfigKeys() {
  }
}<|MERGE_RESOLUTION|>--- conflicted
+++ resolved
@@ -448,7 +448,6 @@
   public static final boolean OZONE_CLIENT_KEY_LATEST_VERSION_LOCATION_DEFAULT =
       true;
 
-<<<<<<< HEAD
   public static final String OZONE_FLEXIBLE_FQDN_RESOLUTION_ENABLED =
           "ozone.flexible.fqdn.resolution.enabled";
   public static final boolean OZONE_FLEXIBLE_FQDN_RESOLUTION_ENABLED_DEFAULT =
@@ -459,14 +458,6 @@
   public static final boolean OZONE_JVM_NETWORK_ADDRESS_CACHE_ENABLED_DEFAULT =
           true;
 
-  public static final String OZONE_CLIENT_TEST_OFS_DEFAULT_BUCKET_LAYOUT =
-      "ozone.client.test.ofs.default.bucket.layout";
-
-  public static final String OZONE_CLIENT_TEST_OFS_BUCKET_LAYOUT_DEFAULT =
-      "FILE_SYSTEM_OPTIMIZED";
-
-=======
->>>>>>> d53cb2c1
   public static final String OZONE_CLIENT_REQUIRED_OM_VERSION_MIN_KEY =
       "ozone.client.required.om.version.min";
 
