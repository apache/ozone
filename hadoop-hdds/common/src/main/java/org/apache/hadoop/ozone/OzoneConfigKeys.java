/**
 * Licensed to the Apache Software Foundation (ASF) under one
 * or more contributor license agreements.  See the NOTICE file
 * distributed with this work for additional information
 * regarding copyright ownership.  The ASF licenses this file
 * to you under the Apache License, Version 2.0 (the
 * "License"); you may not use this file except in compliance
 * with the License.  You may obtain a copy of the License at
 *
 *     http://www.apache.org/licenses/LICENSE-2.0
 *
 * Unless required by applicable law or agreed to in writing, software
 * distributed under the License is distributed on an "AS IS" BASIS,
 * WITHOUT WARRANTIES OR CONDITIONS OF ANY KIND, either express or implied.
 * See the License for the specific language governing permissions and
 * limitations under the License.
 */

package org.apache.hadoop.ozone;

import org.apache.hadoop.hdds.annotation.InterfaceAudience;
import org.apache.hadoop.hdds.annotation.InterfaceStability;
import org.apache.hadoop.hdds.client.ReplicationFactor;
import org.apache.hadoop.hdds.client.ReplicationType;
import org.apache.hadoop.hdds.scm.ScmConfigKeys;
import org.apache.hadoop.http.HttpConfig;

import org.apache.ratis.proto.RaftProtos.ReplicationLevel;
import org.apache.ratis.util.TimeDuration;

import java.util.concurrent.TimeUnit;

/**
 * This class contains constants for configuration keys used in Ozone.
 */
@InterfaceAudience.Public
@InterfaceStability.Unstable
public final class OzoneConfigKeys {
  public static final String OZONE_TAGS_SYSTEM_KEY =
      "ozone.tags.system";
  public static final String DFS_CONTAINER_IPC_PORT =
      "dfs.container.ipc";
  public static final int DFS_CONTAINER_IPC_PORT_DEFAULT = 9859;

  public static final String OZONE_METADATA_DIRS = "ozone.metadata.dirs";

  /**
   *
   * When set to true, allocate a random free port for ozone container,
   * so that a mini cluster is able to launch multiple containers on a node.
   *
   * When set to false (default), container port is fixed as specified by
   * DFS_CONTAINER_IPC_PORT_DEFAULT.
   */
  public static final String DFS_CONTAINER_IPC_RANDOM_PORT =
      "dfs.container.ipc.random.port";
  public static final boolean DFS_CONTAINER_IPC_RANDOM_PORT_DEFAULT =
      false;

  public static final String DFS_CONTAINER_CHUNK_WRITE_SYNC_KEY =
      "dfs.container.chunk.write.sync";
  public static final boolean DFS_CONTAINER_CHUNK_WRITE_SYNC_DEFAULT = false;
  /**
   * Ratis Port where containers listen to.
   */
  public static final String DFS_CONTAINER_RATIS_IPC_PORT =
      "dfs.container.ratis.ipc";
  public static final int DFS_CONTAINER_RATIS_IPC_PORT_DEFAULT = 9858;
  /**
   * Ratis Port where containers listen to admin requests.
   */
  public static final String DFS_CONTAINER_RATIS_ADMIN_PORT =
      "dfs.container.ratis.admin.port";
  public static final int DFS_CONTAINER_RATIS_ADMIN_PORT_DEFAULT = 9857;
  /**
   * Ratis Port where containers listen to server-to-server requests.
   */
  public static final String DFS_CONTAINER_RATIS_SERVER_PORT =
      "dfs.container.ratis.server.port";
  public static final int DFS_CONTAINER_RATIS_SERVER_PORT_DEFAULT = 9856;

  /**
   * When set to true, allocate a random free port for ozone container, so that
   * a mini cluster is able to launch multiple containers on a node.
   */
  public static final String DFS_CONTAINER_RATIS_IPC_RANDOM_PORT =
      "dfs.container.ratis.ipc.random.port";
  public static final boolean DFS_CONTAINER_RATIS_IPC_RANDOM_PORT_DEFAULT =
      false;
  public static final String OZONE_TRACE_ENABLED_KEY =
      "ozone.trace.enabled";
  public static final boolean OZONE_TRACE_ENABLED_DEFAULT = false;

  public static final String OZONE_METADATA_STORE_ROCKSDB_STATISTICS =
      "ozone.metastore.rocksdb.statistics";

  public static final String  OZONE_METADATA_STORE_ROCKSDB_STATISTICS_DEFAULT =
      "OFF";
  public static final String OZONE_METADATA_STORE_ROCKSDB_STATISTICS_OFF =
      "OFF";

  public static final String OZONE_METADATA_STORE_ROCKSDB_CF_WRITE_BUFFER_SIZE =
      "ozone.metastore.rocksdb.cf.write.buffer.size";
  public static final String
      OZONE_METADATA_STORE_ROCKSDB_CF_WRITE_BUFFER_SIZE_DEFAULT = "128MB";

  public static final String OZONE_UNSAFEBYTEOPERATIONS_ENABLED =
      "ozone.UnsafeByteOperations.enabled";
  public static final boolean OZONE_UNSAFEBYTEOPERATIONS_ENABLED_DEFAULT
      = true;

  public static final String OZONE_CONTAINER_CACHE_SIZE =
      "ozone.container.cache.size";
  public static final int OZONE_CONTAINER_CACHE_DEFAULT = 1024;
  public static final String OZONE_CONTAINER_CACHE_LOCK_STRIPES =
      "ozone.container.cache.lock.stripes";
  public static final int OZONE_CONTAINER_CACHE_LOCK_STRIPES_DEFAULT = 1024;

  public static final String OZONE_SCM_BLOCK_SIZE =
      "ozone.scm.block.size";
  public static final String OZONE_SCM_BLOCK_SIZE_DEFAULT = "256MB";

  public static final String OZONE_CLIENT_MAX_EC_STRIPE_WRITE_RETRIES =
      "ozone.client.max.ec.stripe.write.retries";
  public static final String OZONE_CLIENT_MAX_EC_STRIPE_WRITE_RETRIES_DEFAULT =
      "10";

  /**
   * Ozone administrator users delimited by comma.
   * If not set, only the user who launches an ozone service will be the
   * admin user. This property must be set if ozone services are started by
   * different users. Otherwise the RPC layer will reject calls from
   * other servers which are started by users not in the list.
   * */
  public static final String OZONE_ADMINISTRATORS =
      "ozone.administrators";

  public static final String OZONE_ADMINISTRATORS_GROUPS =
      "ozone.administrators.groups";

  public static final String OZONE_S3_ADMINISTRATORS =
          "ozone.s3.administrators";
  public static final String OZONE_S3_ADMINISTRATORS_GROUPS =
          "ozone.s3.administrators.groups";
  /**
   * Used only for testing purpose. Results in making every user an admin.
   * */
  public static final String OZONE_ADMINISTRATORS_WILDCARD = "*";

  // This defines the overall connection limit for the connection pool used in
  // RestClient.
  public static final String OZONE_REST_CLIENT_HTTP_CONNECTION_MAX =
      "ozone.rest.client.http.connection.max";
  public static final int OZONE_REST_CLIENT_HTTP_CONNECTION_DEFAULT = 100;

  // This defines the connection limit per one HTTP route/host.
  public static final String OZONE_REST_CLIENT_HTTP_CONNECTION_PER_ROUTE_MAX =
      "ozone.rest.client.http.connection.per-route.max";

  public static final int
      OZONE_REST_CLIENT_HTTP_CONNECTION_PER_ROUTE_MAX_DEFAULT = 20;

  public static final String OZONE_CLIENT_SOCKET_TIMEOUT =
      "ozone.client.socket.timeout";
  public static final int OZONE_CLIENT_SOCKET_TIMEOUT_DEFAULT = 5000;
  public static final String OZONE_CLIENT_CONNECTION_TIMEOUT =
      "ozone.client.connection.timeout";
  public static final int OZONE_CLIENT_CONNECTION_TIMEOUT_DEFAULT = 5000;

  public static final String OZONE_REPLICATION = "ozone.replication";
  public static final String OZONE_REPLICATION_DEFAULT =
      ReplicationFactor.THREE.toString();

  public static final String OZONE_REPLICATION_TYPE = "ozone.replication.type";
  public static final String OZONE_REPLICATION_TYPE_DEFAULT =
      ReplicationType.RATIS.toString();

  /**
   * Configuration property to configure the cache size of client list calls.
   */
  public static final String OZONE_CLIENT_LIST_CACHE_SIZE =
      "ozone.client.list.cache";
  public static final int OZONE_CLIENT_LIST_CACHE_SIZE_DEFAULT = 1000;

  /**
   * Configuration properties for Ozone Block Deleting Service.
   */
  public static final String OZONE_BLOCK_DELETING_SERVICE_INTERVAL =
      "ozone.block.deleting.service.interval";
  public static final String OZONE_BLOCK_DELETING_SERVICE_INTERVAL_DEFAULT
      = "60s";

  public static final String OZONE_BLOCK_DELETING_SERVICE_TIMEOUT =
      "ozone.block.deleting.service.timeout";
  public static final String OZONE_BLOCK_DELETING_SERVICE_TIMEOUT_DEFAULT
      = "300s"; // 300s for default

  public static final String OZONE_SNAPSHOT_SST_FILTERING_SERVICE_TIMEOUT =
      "ozone.sst.filtering.service.timeout";
  public static final String
      OZONE_SNAPSHOT_SST_FILTERING_SERVICE_TIMEOUT_DEFAULT = "300s";
      // 300s for default

  public static final String OZONE_BLOCK_DELETING_SERVICE_WORKERS =
      "ozone.block.deleting.service.workers";
  public static final int OZONE_BLOCK_DELETING_SERVICE_WORKERS_DEFAULT
      = 10;

  /**
   * Configuration properties for Ozone Recovering Container Scrubbing Service.
   */
  public static final String
      OZONE_RECOVERING_CONTAINER_SCRUBBING_SERVICE_TIMEOUT =
      "ozone.recovering.container.scrubbing.service.timeout";

  // 300s for default
  public static final String
      OZONE_RECOVERING_CONTAINER_SCRUBBING_SERVICE_TIMEOUT_DEFAULT = "300s";

  public static final String
      OZONE_RECOVERING_CONTAINER_SCRUBBING_SERVICE_WORKERS =
      "ozone.recovering.container.scrubbing.service.workers";
  public static final int
      OZONE_RECOVERING_CONTAINER_SCRUBBING_SERVICE_WORKERS_DEFAULT = 10;

  public static final String
      OZONE_RECOVERING_CONTAINER_TIMEOUT =
      "ozone.recovering.container.timeout";
  public static final String
      OZONE_RECOVERING_CONTAINER_TIMEOUT_DEFAULT = "20m";


  public static final String OZONE_KEY_PREALLOCATION_BLOCKS_MAX =
      "ozone.key.preallocation.max.blocks";
  public static final int OZONE_KEY_PREALLOCATION_BLOCKS_MAX_DEFAULT
      = 64;

  public static final String OZONE_BLOCK_DELETING_LIMIT_PER_CONTAINER =
      "ozone.block.deleting.limit.per.task";
  public static final int OZONE_BLOCK_DELETING_LIMIT_PER_CONTAINER_DEFAULT
      = 1000;

  public static final String OZONE_BLOCK_DELETING_CONTAINER_LIMIT_PER_INTERVAL
      = "ozone.block.deleting.container.limit.per.interval";
  public static final int
      OZONE_BLOCK_DELETING_CONTAINER_LIMIT_PER_INTERVAL_DEFAULT = 10;

  public static final String DFS_CONTAINER_RATIS_ENABLED_KEY
      = ScmConfigKeys.DFS_CONTAINER_RATIS_ENABLED_KEY;
  public static final boolean DFS_CONTAINER_RATIS_ENABLED_DEFAULT
      = ScmConfigKeys.DFS_CONTAINER_RATIS_ENABLED_DEFAULT;
  public static final String DFS_CONTAINER_RATIS_RPC_TYPE_KEY
      = ScmConfigKeys.DFS_CONTAINER_RATIS_RPC_TYPE_KEY;
  public static final String DFS_CONTAINER_RATIS_RPC_TYPE_DEFAULT
      = ScmConfigKeys.DFS_CONTAINER_RATIS_RPC_TYPE_DEFAULT;
  public static final String
      DFS_CONTAINER_RATIS_NUM_WRITE_CHUNK_THREADS_PER_VOLUME_KEY
      = ScmConfigKeys.DFS_CONTAINER_RATIS_NUM_WRITE_CHUNK_THREADS_PER_VOLUME;
  public static final int
      DFS_CONTAINER_RATIS_NUM_WRITE_CHUNK_THREADS_PER_VOLUME_DEFAULT
      = ScmConfigKeys.
      DFS_CONTAINER_RATIS_NUM_WRITE_CHUNK_THREADS_PER_VOLUME_DEFAULT;
  public static final String DFS_CONTAINER_RATIS_REPLICATION_LEVEL_KEY
      = ScmConfigKeys.DFS_CONTAINER_RATIS_REPLICATION_LEVEL_KEY;
  public static final ReplicationLevel
      DFS_CONTAINER_RATIS_REPLICATION_LEVEL_DEFAULT
      = ScmConfigKeys.DFS_CONTAINER_RATIS_REPLICATION_LEVEL_DEFAULT;
  public static final String DFS_CONTAINER_RATIS_NUM_CONTAINER_OP_EXECUTORS_KEY
      = ScmConfigKeys.DFS_CONTAINER_RATIS_NUM_CONTAINER_OP_EXECUTORS_KEY;
  public static final int DFS_CONTAINER_RATIS_NUM_CONTAINER_OP_EXECUTORS_DEFAULT
      = ScmConfigKeys.DFS_CONTAINER_RATIS_NUM_CONTAINER_OP_EXECUTORS_DEFAULT;
  public static final String DFS_CONTAINER_RATIS_SEGMENT_SIZE_KEY
      = ScmConfigKeys.DFS_CONTAINER_RATIS_SEGMENT_SIZE_KEY;
  public static final String DFS_CONTAINER_RATIS_SEGMENT_SIZE_DEFAULT
      = ScmConfigKeys.DFS_CONTAINER_RATIS_SEGMENT_SIZE_DEFAULT;
  public static final String DFS_CONTAINER_RATIS_SEGMENT_PREALLOCATED_SIZE_KEY
      = ScmConfigKeys.DFS_CONTAINER_RATIS_SEGMENT_PREALLOCATED_SIZE_KEY;
  public static final String
      DFS_CONTAINER_RATIS_SEGMENT_PREALLOCATED_SIZE_DEFAULT =
      ScmConfigKeys.DFS_CONTAINER_RATIS_SEGMENT_PREALLOCATED_SIZE_DEFAULT;

  // config settings to enable stateMachineData write timeout
  public static final String
      DFS_CONTAINER_RATIS_STATEMACHINEDATA_SYNC_TIMEOUT =
      ScmConfigKeys.DFS_CONTAINER_RATIS_STATEMACHINEDATA_SYNC_TIMEOUT;
  public static final TimeDuration
      DFS_CONTAINER_RATIS_STATEMACHINEDATA_SYNC_TIMEOUT_DEFAULT =
      ScmConfigKeys.DFS_CONTAINER_RATIS_STATEMACHINEDATA_SYNC_TIMEOUT_DEFAULT;

  public static final String DFS_CONTAINER_RATIS_DATANODE_STORAGE_DIR =
      "dfs.container.ratis.datanode.storage.dir";

  public static final String DFS_RATIS_SERVER_RETRY_CACHE_TIMEOUT_DURATION_KEY =
      ScmConfigKeys.DFS_RATIS_SERVER_RETRY_CACHE_TIMEOUT_DURATION_KEY;
  public static final TimeDuration
      DFS_RATIS_SERVER_RETRY_CACHE_TIMEOUT_DURATION_DEFAULT =
      ScmConfigKeys.DFS_RATIS_SERVER_RETRY_CACHE_TIMEOUT_DURATION_DEFAULT;
  public static final String
      DFS_CONTAINER_RATIS_STATEMACHINEDATA_SYNC_RETRIES =
      ScmConfigKeys.DFS_CONTAINER_RATIS_STATEMACHINEDATA_SYNC_RETRIES;
  public static final int
      DFS_CONTAINER_RATIS_STATEMACHINEDATA_SYNC_RETRIES_DEFAULT =
      ScmConfigKeys.DFS_CONTAINER_RATIS_STATEMACHINEDATA_SYNC_RETRIES_DEFAULT;
  public static final String DFS_CONTAINER_RATIS_LOG_QUEUE_NUM_ELEMENTS =
      ScmConfigKeys.DFS_CONTAINER_RATIS_LOG_QUEUE_NUM_ELEMENTS;
  public static final int DFS_CONTAINER_RATIS_LOG_QUEUE_NUM_ELEMENTS_DEFAULT =
      ScmConfigKeys.DFS_CONTAINER_RATIS_LOG_QUEUE_NUM_ELEMENTS_DEFAULT;
  public static final String DFS_CONTAINER_RATIS_LOG_QUEUE_BYTE_LIMIT =
      ScmConfigKeys.DFS_CONTAINER_RATIS_LOG_QUEUE_BYTE_LIMIT;
  public static final String DFS_CONTAINER_RATIS_LOG_QUEUE_BYTE_LIMIT_DEFAULT =
      ScmConfigKeys.DFS_CONTAINER_RATIS_LOG_QUEUE_BYTE_LIMIT_DEFAULT;
  public static final String
      DFS_CONTAINER_RATIS_LOG_APPENDER_QUEUE_NUM_ELEMENTS =
      ScmConfigKeys.DFS_CONTAINER_RATIS_LOG_APPENDER_QUEUE_NUM_ELEMENTS;
  public static final int
      DFS_CONTAINER_RATIS_LOG_APPENDER_QUEUE_NUM_ELEMENTS_DEFAULT =
      ScmConfigKeys.DFS_CONTAINER_RATIS_LOG_APPENDER_QUEUE_NUM_ELEMENTS_DEFAULT;
  public static final String DFS_CONTAINER_RATIS_LOG_APPENDER_QUEUE_BYTE_LIMIT =
      ScmConfigKeys.DFS_CONTAINER_RATIS_LOG_APPENDER_QUEUE_BYTE_LIMIT;
  public static final String
      DFS_CONTAINER_RATIS_LOG_APPENDER_QUEUE_BYTE_LIMIT_DEFAULT =
      ScmConfigKeys.DFS_CONTAINER_RATIS_LOG_APPENDER_QUEUE_BYTE_LIMIT_DEFAULT;
  public static final String DFS_CONTAINER_RATIS_LOG_PURGE_GAP =
      ScmConfigKeys.DFS_CONTAINER_RATIS_LOG_PURGE_GAP;
  public static final int DFS_CONTAINER_RATIS_LOG_PURGE_GAP_DEFAULT =
      ScmConfigKeys.DFS_CONTAINER_RATIS_LOG_PURGE_GAP_DEFAULT;
  public static final String DFS_CONTAINER_RATIS_LEADER_PENDING_BYTES_LIMIT =
      ScmConfigKeys.DFS_CONTAINER_RATIS_LEADER_PENDING_BYTES_LIMIT;
  public static final String
      DFS_CONTAINER_RATIS_LEADER_PENDING_BYTES_LIMIT_DEFAULT =
      ScmConfigKeys.DFS_CONTAINER_RATIS_LEADER_PENDING_BYTES_LIMIT_DEFAULT;
  public static final String
      DFS_RATIS_LEADER_ELECTION_MINIMUM_TIMEOUT_DURATION_KEY =
      ScmConfigKeys.DFS_RATIS_LEADER_ELECTION_MINIMUM_TIMEOUT_DURATION_KEY;
  public static final TimeDuration
      DFS_RATIS_LEADER_ELECTION_MINIMUM_TIMEOUT_DURATION_DEFAULT =
      ScmConfigKeys.DFS_RATIS_LEADER_ELECTION_MINIMUM_TIMEOUT_DURATION_DEFAULT;
  public static final String DFS_RATIS_SNAPSHOT_THRESHOLD_KEY =
      ScmConfigKeys.DFS_RATIS_SNAPSHOT_THRESHOLD_KEY;
  public static final long DFS_RATIS_SNAPSHOT_THRESHOLD_DEFAULT =
      ScmConfigKeys.DFS_RATIS_SNAPSHOT_THRESHOLD_DEFAULT;

  public static final String HDDS_DATANODE_PLUGINS_KEY =
      "hdds.datanode.plugins";

  public static final String
      HDDS_DATANODE_STORAGE_UTILIZATION_WARNING_THRESHOLD =
      "hdds.datanode.storage.utilization.warning.threshold";
  public static final double
      HDDS_DATANODE_STORAGE_UTILIZATION_WARNING_THRESHOLD_DEFAULT = 0.75;
  public static final String
      HDDS_DATANODE_STORAGE_UTILIZATION_CRITICAL_THRESHOLD =
      "hdds.datanode.storage.utilization.critical.threshold";
  public static final double
      HDDS_DATANODE_STORAGE_UTILIZATION_CRITICAL_THRESHOLD_DEFAULT = 0.95;

  public static final String HDDS_DATANODE_METADATA_ROCKSDB_CACHE_SIZE =
      "hdds.datanode.metadata.rocksdb.cache.size";
  public static final String
      HDDS_DATANODE_METADATA_ROCKSDB_CACHE_SIZE_DEFAULT = "1GB";

  // Specifying the dedicated volumes for per-disk db instances.
  // For container schema v3 only.
  public static final String HDDS_DATANODE_CONTAINER_DB_DIR =
      "hdds.datanode.container.db.dir";

  public static final String OZONE_SECURITY_ENABLED_KEY =
      "ozone.security.enabled";
  public static final boolean OZONE_SECURITY_ENABLED_DEFAULT = false;

  public static final String OZONE_HTTP_SECURITY_ENABLED_KEY =
      "ozone.security.http.kerberos.enabled";
  public static final boolean OZONE_HTTP_SECURITY_ENABLED_DEFAULT = false;
  public static final String OZONE_HTTP_FILTER_INITIALIZERS_KEY =
      "ozone.http.filter.initializers";

  public static final String OZONE_CONTAINER_COPY_WORKDIR =
      "hdds.datanode.replication.work.dir";


  public static final int OZONE_CLIENT_BYTES_PER_CHECKSUM_MIN_SIZE = 16 * 1024;

  public static final String OZONE_CLIENT_READ_TIMEOUT
          = "ozone.client.read.timeout";
  public static final String OZONE_CLIENT_READ_TIMEOUT_DEFAULT = "30s";
  public static final String OZONE_ACL_AUTHORIZER_CLASS =
      "ozone.acl.authorizer.class";
  public static final String OZONE_ACL_AUTHORIZER_CLASS_DEFAULT =
      "org.apache.hadoop.ozone.security.acl.OzoneAccessAuthorizer";
  public static final String OZONE_ACL_AUTHORIZER_CLASS_NATIVE =
      "org.apache.hadoop.ozone.security.acl.OzoneNativeAuthorizer";
  public static final String OZONE_ACL_ENABLED =
      "ozone.acl.enabled";
  public static final boolean OZONE_ACL_ENABLED_DEFAULT =
      false;
  public static final String OZONE_S3_VOLUME_NAME =
          "ozone.s3g.volume.name";
  public static final String OZONE_S3_VOLUME_NAME_DEFAULT =
          "s3v";
  public static final String OZONE_S3_AUTHINFO_MAX_LIFETIME_KEY =
      "ozone.s3.token.max.lifetime";
  public static final String OZONE_S3_AUTHINFO_MAX_LIFETIME_KEY_DEFAULT = "3m";

  public static final String OZONE_FS_ITERATE_BATCH_SIZE =
      "ozone.fs.iterate.batch-size";
  public static final int OZONE_FS_ITERATE_BATCH_SIZE_DEFAULT = 100;

  // Ozone Client Retry and Failover configurations
  public static final String OZONE_CLIENT_FAILOVER_MAX_ATTEMPTS_KEY =
      "ozone.client.failover.max.attempts";
  public static final int OZONE_CLIENT_FAILOVER_MAX_ATTEMPTS_DEFAULT =
      500;
  public static final String OZONE_CLIENT_WAIT_BETWEEN_RETRIES_MILLIS_KEY =
      "ozone.client.wait.between.retries.millis";
  public static final long OZONE_CLIENT_WAIT_BETWEEN_RETRIES_MILLIS_DEFAULT =
      2000;

  public static final String OZONE_FREON_HTTP_ENABLED_KEY =
      "ozone.freon.http.enabled";
  public static final String OZONE_FREON_HTTP_BIND_HOST_KEY =
      "ozone.freon.http-bind-host";
  public static final String OZONE_FREON_HTTPS_BIND_HOST_KEY =
      "ozone.freon.https-bind-host";
  public static final String OZONE_FREON_HTTP_ADDRESS_KEY =
      "ozone.freon.http-address";
  public static final String OZONE_FREON_HTTPS_ADDRESS_KEY =
      "ozone.freon.https-address";

  public static final String OZONE_FREON_HTTP_BIND_HOST_DEFAULT = "0.0.0.0";
  public static final int OZONE_FREON_HTTP_BIND_PORT_DEFAULT = 9884;
  public static final int OZONE_FREON_HTTPS_BIND_PORT_DEFAULT = 9885;
  public static final String
      OZONE_FREON_HTTP_KERBEROS_PRINCIPAL_KEY =
      "ozone.freon.http.auth.kerberos.principal";
  public static final String
      OZONE_FREON_HTTP_KERBEROS_KEYTAB_FILE_KEY =
      "ozone.freon.http.auth.kerberos.keytab";
  public static final String OZONE_FREON_HTTP_AUTH_TYPE =
      "ozone.freon.http.auth.type";
  public static final String OZONE_FREON_HTTP_AUTH_CONFIG_PREFIX =
      "ozone.freon.http.auth.";


  public static final String OZONE_NETWORK_TOPOLOGY_AWARE_READ_KEY =
      "ozone.network.topology.aware.read";
  public static final boolean OZONE_NETWORK_TOPOLOGY_AWARE_READ_DEFAULT = false;

  public static final String OZONE_MANAGER_FAIR_LOCK = "ozone.om.lock.fair";
  public static final boolean OZONE_MANAGER_FAIR_LOCK_DEFAULT = false;

  public static final String OZONE_CLIENT_LIST_TRASH_KEYS_MAX =
      "ozone.client.list.trash.keys.max";
  public static final int OZONE_CLIENT_LIST_TRASH_KEYS_MAX_DEFAULT = 1000;

  public static final String OZONE_HTTP_BASEDIR = "ozone.http.basedir";

  public static final String OZONE_HTTP_POLICY_KEY =
      "ozone.http.policy";
  public static final String OZONE_HTTP_POLICY_DEFAULT =
      HttpConfig.Policy.HTTP_ONLY.name();
  public static final String  OZONE_SERVER_HTTPS_KEYSTORE_RESOURCE_KEY =
      "ozone.https.server.keystore.resource";
  public static final String  OZONE_SERVER_HTTPS_KEYSTORE_RESOURCE_DEFAULT =
      "ssl-server.xml";
  public static final String  OZONE_SERVER_HTTPS_KEYPASSWORD_KEY =
      "ssl.server.keystore.keypassword";
  public static final String  OZONE_SERVER_HTTPS_KEYSTORE_PASSWORD_KEY =
      "ssl.server.keystore.password";
  public static final String  OZONE_SERVER_HTTPS_KEYSTORE_LOCATION_KEY =
      "ssl.server.keystore.location";
  public static final String  OZONE_SERVER_HTTPS_TRUSTSTORE_LOCATION_KEY =
      "ssl.server.truststore.location";
  public static final String OZONE_SERVER_HTTPS_TRUSTSTORE_PASSWORD_KEY =
      "ssl.server.truststore.password";
  public static final String OZONE_CLIENT_HTTPS_KEYSTORE_RESOURCE_KEY =
      "ozone.https.client.keystore.resource";
  public static final String OZONE_CLIENT_HTTPS_KEYSTORE_RESOURCE_DEFAULT =
      "ssl-client.xml";
  public static final String OZONE_CLIENT_HTTPS_NEED_AUTH_KEY =
      "ozone.https.client.need-auth";
  public static final boolean OZONE_CLIENT_HTTPS_NEED_AUTH_DEFAULT = false;

  public static final String OZONE_OM_KEYNAME_CHARACTER_CHECK_ENABLED_KEY =
      "ozone.om.keyname.character.check.enabled";
  public static final boolean OZONE_OM_KEYNAME_CHARACTER_CHECK_ENABLED_DEFAULT =
      false;

  public static final int OZONE_INIT_DEFAULT_LAYOUT_VERSION_DEFAULT = -1;
  public static final String OZONE_CLIENT_KEY_PROVIDER_CACHE_EXPIRY =
      "ozone.client.key.provider.cache.expiry";
  public static final long OZONE_CLIENT_KEY_PROVIDER_CACHE_EXPIRY_DEFAULT =
      TimeUnit.DAYS.toMillis(10); // 10 days

  public static final String OZONE_CLIENT_KEY_LATEST_VERSION_LOCATION =
      "ozone.client.key.latest.version.location";
  public static final boolean OZONE_CLIENT_KEY_LATEST_VERSION_LOCATION_DEFAULT =
      true;

  public static final String OZONE_FLEXIBLE_FQDN_RESOLUTION_ENABLED =
          "ozone.network.flexible.fqdn.resolution.enabled";
  public static final boolean OZONE_FLEXIBLE_FQDN_RESOLUTION_ENABLED_DEFAULT =
          false;

  public static final String OZONE_JVM_NETWORK_ADDRESS_CACHE_ENABLED =
          "ozone.network.jvm.address.cache.enabled";
  public static final boolean OZONE_JVM_NETWORK_ADDRESS_CACHE_ENABLED_DEFAULT =
          true;

  public static final String OZONE_CLIENT_REQUIRED_OM_VERSION_MIN_KEY =
      "ozone.client.required.om.version.min";

  public static final String OZONE_CLIENT_REQUIRED_OM_VERSION_MIN_DEFAULT =
      OzoneManagerVersion.S3G_PERSISTENT_CONNECTIONS.name();

  public static final String
      OZONE_CLIENT_BUCKET_REPLICATION_CONFIG_REFRESH_PERIOD_MS =
      "ozone.client.bucket.replication.config.refresh.time.ms";
  public static final long
      OZONE_CLIENT_BUCKET_REPLICATION_CONFIG_REFRESH_PERIOD_DEFAULT_MS =
      300 * 1000;

  public static final String OZONE_CLIENT_FS_DEFAULT_BUCKET_LAYOUT =
      "ozone.client.fs.default.bucket.layout";

  public static final String OZONE_CLIENT_FS_BUCKET_LAYOUT_DEFAULT =
      "FILE_SYSTEM_OPTIMIZED";

  public static final String OZONE_CLIENT_FS_BUCKET_LAYOUT_LEGACY =
      "LEGACY";

  public static final String OZONE_AUDIT_LOG_DEBUG_CMD_LIST_OMAUDIT =
      "ozone.audit.log.debug.cmd.list.omaudit";

  public static final String OZONE_OM_SNAPSHOT_CACHE_MAX_SIZE =
      "ozone.om.snapshot.cache.max.size";
  public static final int OZONE_OM_SNAPSHOT_CACHE_MAX_SIZE_DEFAULT = 10;
<<<<<<< HEAD

  public static final String
      OZONE_OM_SNAPSHOT_COMPACTION_DAG_MAX_TIME_ALLOWED =
      "ozone.om.snapshot.compaction.dag.max.time.allowed";

  public static final long
      OZONE_OM_SNAPSHOT_COMPACTION_DAG_MAX_TIME_ALLOWED_DEFAULT =
      TimeUnit.DAYS.toMillis(30);

  public static final String
      OZONE_OM_SNAPSHOT_COMPACTION_DAG_PRUNE_DAEMON_RUN_INTERVAL =
      "ozone.om.snapshot.compaction.dag.prune.daemon.run.interval";

  public static final long
      OZONE_OM_SNAPSHOT_PRUNE_COMPACTION_DAG_DAEMON_RUN_INTERVAL_DEFAULT =
      TimeUnit.HOURS.toMillis(1);

  public static final String OZONE_SNAPSHOT_MAX_HISTORY =
      "ozone.om.snapshot.history.max.count";

  public static final int OZONE_SNAPSHOT_MAX_HISTORY_DEFAULT = 10;

/**
=======
  /**
>>>>>>> 39bd6090
   * There is no need to instantiate this class.
   */
  private OzoneConfigKeys() {
  }
}<|MERGE_RESOLUTION|>--- conflicted
+++ resolved
@@ -534,7 +534,6 @@
   public static final String OZONE_OM_SNAPSHOT_CACHE_MAX_SIZE =
       "ozone.om.snapshot.cache.max.size";
   public static final int OZONE_OM_SNAPSHOT_CACHE_MAX_SIZE_DEFAULT = 10;
-<<<<<<< HEAD
 
   public static final String
       OZONE_OM_SNAPSHOT_COMPACTION_DAG_MAX_TIME_ALLOWED =
@@ -557,10 +556,6 @@
 
   public static final int OZONE_SNAPSHOT_MAX_HISTORY_DEFAULT = 10;
 
-/**
-=======
-  /**
->>>>>>> 39bd6090
    * There is no need to instantiate this class.
    */
   private OzoneConfigKeys() {
