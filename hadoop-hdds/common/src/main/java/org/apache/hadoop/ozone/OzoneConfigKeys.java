/**
 * Licensed to the Apache Software Foundation (ASF) under one
 * or more contributor license agreements.  See the NOTICE file
 * distributed with this work for additional information
 * regarding copyright ownership.  The ASF licenses this file
 * to you under the Apache License, Version 2.0 (the
 * "License"); you may not use this file except in compliance
 * with the License.  You may obtain a copy of the License at
 *
 *     http://www.apache.org/licenses/LICENSE-2.0
 *
 * Unless required by applicable law or agreed to in writing, software
 * distributed under the License is distributed on an "AS IS" BASIS,
 * WITHOUT WARRANTIES OR CONDITIONS OF ANY KIND, either express or implied.
 * See the License for the specific language governing permissions and
 * limitations under the License.
 */

package org.apache.hadoop.ozone;

import org.apache.hadoop.hdds.annotation.InterfaceAudience;
import org.apache.hadoop.hdds.annotation.InterfaceStability;
import org.apache.hadoop.hdds.client.ReplicationFactor;
import org.apache.hadoop.hdds.client.ReplicationType;
import org.apache.hadoop.hdds.scm.ScmConfigKeys;
import org.apache.hadoop.http.HttpConfig;

import org.apache.ratis.proto.RaftProtos.ReplicationLevel;
import org.apache.ratis.util.TimeDuration;

import java.util.concurrent.TimeUnit;

/**
 * This class contains constants for configuration keys used in Ozone.
 */
@InterfaceAudience.Public
@InterfaceStability.Unstable
public final class OzoneConfigKeys {
  public static final String DFS_CONTAINER_IPC_PORT =
      "dfs.container.ipc";
  public static final int DFS_CONTAINER_IPC_PORT_DEFAULT = 9859;

  public static final String OZONE_METADATA_DIRS = "ozone.metadata.dirs";

  public static final String OZONE_METADATA_DIRS_PERMISSIONS =
      "ozone.metadata.dirs.permissions";
  public static final String OZONE_OM_DB_DIRS_PERMISSIONS =
      "ozone.om.db.dirs.permissions";


  public static final String OZONE_OM_DB_DIRS = "ozone.om.db.dirs";

  /**
   *
   * When set to true, allocate a random free port for ozone container,
   * so that a mini cluster is able to launch multiple containers on a node.
   *
   * When set to false (default), the container port will be specified as
   * {@link #DFS_CONTAINER_IPC_PORT} and the default value will be specified
   * as {@link #DFS_CONTAINER_IPC_PORT_DEFAULT}.
   */
  public static final String DFS_CONTAINER_IPC_RANDOM_PORT =
      "dfs.container.ipc.random.port";
  public static final boolean DFS_CONTAINER_IPC_RANDOM_PORT_DEFAULT =
      false;

  public static final String DFS_CONTAINER_RATIS_DATASTREAM_RANDOM_PORT =
      "dfs.container.ratis.datastream.random.port";
  public static final boolean
      DFS_CONTAINER_RATIS_DATASTREAM_RANDOM_PORT_DEFAULT =
      false;

  public static final String DFS_CONTAINER_CHUNK_WRITE_SYNC_KEY =
      "dfs.container.chunk.write.sync";
  public static final boolean DFS_CONTAINER_CHUNK_WRITE_SYNC_DEFAULT = false;
  /**
   * Ratis Port where containers listen to.
   */
  public static final String DFS_CONTAINER_RATIS_IPC_PORT =
      "dfs.container.ratis.ipc";
  public static final int DFS_CONTAINER_RATIS_IPC_PORT_DEFAULT = 9858;
  /**
   * Ratis Port where containers listen to admin requests.
   */
  public static final String DFS_CONTAINER_RATIS_ADMIN_PORT =
      "dfs.container.ratis.admin.port";
  public static final int DFS_CONTAINER_RATIS_ADMIN_PORT_DEFAULT = 9857;
  /**
   * Ratis Port where containers listen to server-to-server requests.
   */
  public static final String DFS_CONTAINER_RATIS_SERVER_PORT =
      "dfs.container.ratis.server.port";
  public static final int DFS_CONTAINER_RATIS_SERVER_PORT_DEFAULT = 9856;

  /**
   * Ratis Port where containers listen to datastream requests.
   */
  public static final String DFS_CONTAINER_RATIS_DATASTREAM_ENABLED
      = "dfs.container.ratis.datastream.enabled";
  public static final boolean DFS_CONTAINER_RATIS_DATASTREAM_ENABLED_DEFAULT
      = false;
  public static final String DFS_CONTAINER_RATIS_DATASTREAM_PORT
      = "dfs.container.ratis.datastream.port";
  public static final int DFS_CONTAINER_RATIS_DATASTREAM_PORT_DEFAULT
      = 9855;

  /**
   * Flag to enable ratis streaming on filesystem writes.
   */
  public static final String OZONE_FS_DATASTREAM_ENABLED
      = "ozone.fs.datastream.enabled";
  public static final boolean OZONE_FS_DATASTREAM_ENABLED_DEFAULT
      = false;

  /**
   * A threshold to auto select datastream to write files in OzoneFileSystem.
   */
  public static final String OZONE_FS_DATASTREAM_AUTO_THRESHOLD
      = "ozone.fs.datastream.auto.threshold";
  public static final String OZONE_FS_DATASTREAM_AUTO_THRESHOLD_DEFAULT
      = "4MB";

  /**
   * Flag to enable hsync/hflush.
   */
  public static final String OZONE_FS_HSYNC_ENABLED
      = "ozone.fs.hsync.enabled";
  public static final boolean OZONE_FS_HSYNC_ENABLED_DEFAULT
      = false;


  /**
   * When set to true, allocate a random free port for ozone container, so that
   * a mini cluster is able to launch multiple containers on a node.
   */
  public static final String DFS_CONTAINER_RATIS_IPC_RANDOM_PORT =
      "dfs.container.ratis.ipc.random.port";
  public static final boolean DFS_CONTAINER_RATIS_IPC_RANDOM_PORT_DEFAULT =
      false;
  public static final String OZONE_TRACE_ENABLED_KEY =
      "ozone.trace.enabled";
  public static final boolean OZONE_TRACE_ENABLED_DEFAULT = false;

  public static final String OZONE_METADATA_STORE_ROCKSDB_STATISTICS =
      "ozone.metastore.rocksdb.statistics";

  public static final String  OZONE_METADATA_STORE_ROCKSDB_STATISTICS_DEFAULT =
      "OFF";
  public static final String OZONE_METADATA_STORE_ROCKSDB_STATISTICS_OFF =
      "OFF";

  public static final String OZONE_METADATA_STORE_ROCKSDB_CF_WRITE_BUFFER_SIZE =
      "ozone.metastore.rocksdb.cf.write.buffer.size";
  public static final String
      OZONE_METADATA_STORE_ROCKSDB_CF_WRITE_BUFFER_SIZE_DEFAULT = "128MB";

  public static final String OZONE_UNSAFEBYTEOPERATIONS_ENABLED =
      "ozone.UnsafeByteOperations.enabled";
  public static final boolean OZONE_UNSAFEBYTEOPERATIONS_ENABLED_DEFAULT
      = true;

  public static final String OZONE_CONTAINER_CACHE_SIZE =
      "ozone.container.cache.size";
  public static final int OZONE_CONTAINER_CACHE_DEFAULT = 1024;
  public static final String OZONE_CONTAINER_CACHE_LOCK_STRIPES =
      "ozone.container.cache.lock.stripes";
  public static final int OZONE_CONTAINER_CACHE_LOCK_STRIPES_DEFAULT = 1024;

  public static final String OZONE_SCM_BLOCK_SIZE =
      "ozone.scm.block.size";
  public static final String OZONE_SCM_BLOCK_SIZE_DEFAULT = "256MB";

  public static final String OZONE_CLIENT_MAX_EC_STRIPE_WRITE_RETRIES =
      "ozone.client.max.ec.stripe.write.retries";
  public static final String OZONE_CLIENT_MAX_EC_STRIPE_WRITE_RETRIES_DEFAULT =
      "10";
  public static final String OZONE_CLIENT_EC_GRPC_RETRIES_ENABLED =
      "ozone.client.ec.grpc.retries.enabled";
  public static final boolean OZONE_CLIENT_EC_GRPC_RETRIES_ENABLED_DEFAULT
      = true;
  public static final String OZONE_CLIENT_EC_GRPC_RETRIES_MAX =
      "ozone.client.ec.grpc.retries.max";
  public static final int OZONE_CLIENT_EC_GRPC_RETRIES_MAX_DEFAULT = 3;
  public static final String OZONE_GPRC_METRICS_PERCENTILES_INTERVALS_KEY
      = "ozone.grpc.metrics.percentiles.intervals";

  public static final String OZONE_CLIENT_EC_GRPC_WRITE_TIMEOUT =
      "ozone.client.ec.grpc.write.timeout";
  public static final String OZONE_CLIENT_EC_GRPC_WRITE_TIMEOUT_DEFAULT = "30s";

  public static final String OZONE_EC_GRPC_ZERO_COPY_ENABLED =
      "ozone.ec.grpc.zerocopy.enabled";
  public static final boolean OZONE_EC_GRPC_ZERO_COPY_ENABLED_DEFAULT = true;

  /**
   * Ozone administrator users delimited by comma.
   * If not set, only the user who launches an ozone service will be the
   * admin user. This property must be set if ozone services are started by
   * different users. Otherwise the RPC layer will reject calls from
   * other servers which are started by users not in the list.
   * */
  public static final String OZONE_ADMINISTRATORS =
      "ozone.administrators";

  public static final String OZONE_ADMINISTRATORS_GROUPS =
      "ozone.administrators.groups";

  public static final String OZONE_S3_ADMINISTRATORS =
      "ozone.s3.administrators";
  public static final String OZONE_S3_ADMINISTRATORS_GROUPS =
      "ozone.s3.administrators.groups";

  public static final String OZONE_READONLY_ADMINISTRATORS =
      "ozone.readonly.administrators";
  public static final String OZONE_READONLY_ADMINISTRATORS_GROUPS =
      "ozone.readonly.administrators.groups";

  /**
   * Used only for testing purpose. Results in making every user an admin.
   * */
  public static final String OZONE_ADMINISTRATORS_WILDCARD = "*";

  // This defines the overall connection limit for the connection pool used in
  // RestClient.
  public static final String OZONE_REST_CLIENT_HTTP_CONNECTION_MAX =
      "ozone.rest.client.http.connection.max";
  public static final int OZONE_REST_CLIENT_HTTP_CONNECTION_DEFAULT = 100;

  // This defines the connection limit per one HTTP route/host.
  public static final String OZONE_REST_CLIENT_HTTP_CONNECTION_PER_ROUTE_MAX =
      "ozone.rest.client.http.connection.per-route.max";

  public static final int
      OZONE_REST_CLIENT_HTTP_CONNECTION_PER_ROUTE_MAX_DEFAULT = 20;

  public static final String OZONE_CLIENT_SOCKET_TIMEOUT =
      "ozone.client.socket.timeout";
  public static final int OZONE_CLIENT_SOCKET_TIMEOUT_DEFAULT = 5000;
  public static final String OZONE_CLIENT_CONNECTION_TIMEOUT =
      "ozone.client.connection.timeout";
  public static final int OZONE_CLIENT_CONNECTION_TIMEOUT_DEFAULT = 5000;

  public static final String OZONE_REPLICATION = "ozone.replication";
  public static final String OZONE_REPLICATION_DEFAULT =
      ReplicationFactor.THREE.toString();

  public static final String OZONE_REPLICATION_TYPE = "ozone.replication.type";
  public static final String OZONE_REPLICATION_TYPE_DEFAULT =
      ReplicationType.RATIS.toString();

  /**
   * Configuration property to configure the cache size of client list calls.
   */
  public static final String OZONE_CLIENT_LIST_CACHE_SIZE =
      "ozone.client.list.cache";
  public static final int OZONE_CLIENT_LIST_CACHE_SIZE_DEFAULT = 1000;

  /**
   * Configuration properties for Ozone Block Deleting Service.
   */
  public static final String OZONE_BLOCK_DELETING_SERVICE_INTERVAL =
      "ozone.block.deleting.service.interval";
  public static final String OZONE_BLOCK_DELETING_SERVICE_INTERVAL_DEFAULT
      = "60s";

  public static final String OZONE_BLOCK_DELETING_SERVICE_TIMEOUT =
      "ozone.block.deleting.service.timeout";
  public static final String OZONE_BLOCK_DELETING_SERVICE_TIMEOUT_DEFAULT
      = "300s"; // 300s for default

  public static final String OZONE_SNAPSHOT_SST_FILTERING_SERVICE_TIMEOUT =
      "ozone.sst.filtering.service.timeout";
  public static final String
      OZONE_SNAPSHOT_SST_FILTERING_SERVICE_TIMEOUT_DEFAULT = "300s";
      // 300s for default

  public static final String OZONE_SNAPSHOT_DELETING_SERVICE_INTERVAL =
      "ozone.snapshot.deleting.service.interval";
  public static final String
      OZONE_SNAPSHOT_DELETING_SERVICE_INTERVAL_DEFAULT = "30s";

  public static final String OZONE_SNAPSHOT_DELETING_SERVICE_TIMEOUT =
      "ozone.snapshot.deleting.service.timeout";
  public static final String
      OZONE_SNAPSHOT_DELETING_SERVICE_TIMEOUT_DEFAULT = "300s";

  public static final String OZONE_BLOCK_DELETING_SERVICE_WORKERS =
      "ozone.block.deleting.service.workers";
  public static final int OZONE_BLOCK_DELETING_SERVICE_WORKERS_DEFAULT
      = 10;

  /**
   * Configuration properties for Ozone Recovering Container Scrubbing Service.
   */
  public static final String
      OZONE_RECOVERING_CONTAINER_SCRUBBING_SERVICE_TIMEOUT =
      "ozone.recovering.container.scrubbing.service.timeout";

  // 300s for default
  public static final String
      OZONE_RECOVERING_CONTAINER_SCRUBBING_SERVICE_TIMEOUT_DEFAULT = "300s";

  public static final String
      OZONE_RECOVERING_CONTAINER_SCRUBBING_SERVICE_WORKERS =
      "ozone.recovering.container.scrubbing.service.workers";
  public static final int
      OZONE_RECOVERING_CONTAINER_SCRUBBING_SERVICE_WORKERS_DEFAULT = 10;

  public static final String
      OZONE_RECOVERING_CONTAINER_TIMEOUT =
      "ozone.recovering.container.timeout";
  public static final String
      OZONE_RECOVERING_CONTAINER_TIMEOUT_DEFAULT = "20m";


  public static final String OZONE_KEY_PREALLOCATION_BLOCKS_MAX =
      "ozone.key.preallocation.max.blocks";
  public static final int OZONE_KEY_PREALLOCATION_BLOCKS_MAX_DEFAULT
      = 64;

  public static final String OZONE_BLOCK_DELETING_LIMIT_PER_CONTAINER =
      "ozone.block.deleting.limit.per.task";
  public static final int OZONE_BLOCK_DELETING_LIMIT_PER_CONTAINER_DEFAULT
      = 1000;

  public static final String OZONE_BLOCK_DELETING_CONTAINER_LIMIT_PER_INTERVAL
      = "ozone.block.deleting.container.limit.per.interval";
  public static final int
      OZONE_BLOCK_DELETING_CONTAINER_LIMIT_PER_INTERVAL_DEFAULT = 10;

  public static final String DFS_CONTAINER_RATIS_ENABLED_KEY
      = ScmConfigKeys.DFS_CONTAINER_RATIS_ENABLED_KEY;
  public static final boolean DFS_CONTAINER_RATIS_ENABLED_DEFAULT
      = ScmConfigKeys.DFS_CONTAINER_RATIS_ENABLED_DEFAULT;
  public static final String DFS_CONTAINER_RATIS_RPC_TYPE_KEY
      = ScmConfigKeys.DFS_CONTAINER_RATIS_RPC_TYPE_KEY;
  public static final String DFS_CONTAINER_RATIS_RPC_TYPE_DEFAULT
      = ScmConfigKeys.DFS_CONTAINER_RATIS_RPC_TYPE_DEFAULT;
  public static final String
      DFS_CONTAINER_RATIS_NUM_WRITE_CHUNK_THREADS_PER_VOLUME_KEY
      = ScmConfigKeys.DFS_CONTAINER_RATIS_NUM_WRITE_CHUNK_THREADS_PER_VOLUME;
  public static final int
      DFS_CONTAINER_RATIS_NUM_WRITE_CHUNK_THREADS_PER_VOLUME_DEFAULT
      = ScmConfigKeys.
      DFS_CONTAINER_RATIS_NUM_WRITE_CHUNK_THREADS_PER_VOLUME_DEFAULT;
  public static final String DFS_CONTAINER_RATIS_REPLICATION_LEVEL_KEY
      = ScmConfigKeys.DFS_CONTAINER_RATIS_REPLICATION_LEVEL_KEY;
  public static final ReplicationLevel
      DFS_CONTAINER_RATIS_REPLICATION_LEVEL_DEFAULT
      = ScmConfigKeys.DFS_CONTAINER_RATIS_REPLICATION_LEVEL_DEFAULT;
  public static final String DFS_CONTAINER_RATIS_NUM_CONTAINER_OP_EXECUTORS_KEY
      = ScmConfigKeys.DFS_CONTAINER_RATIS_NUM_CONTAINER_OP_EXECUTORS_KEY;
  public static final int DFS_CONTAINER_RATIS_NUM_CONTAINER_OP_EXECUTORS_DEFAULT
      = ScmConfigKeys.DFS_CONTAINER_RATIS_NUM_CONTAINER_OP_EXECUTORS_DEFAULT;
  public static final String DFS_CONTAINER_RATIS_SEGMENT_SIZE_KEY
      = ScmConfigKeys.DFS_CONTAINER_RATIS_SEGMENT_SIZE_KEY;
  public static final String DFS_CONTAINER_RATIS_SEGMENT_SIZE_DEFAULT
      = ScmConfigKeys.DFS_CONTAINER_RATIS_SEGMENT_SIZE_DEFAULT;
  public static final String DFS_CONTAINER_RATIS_SEGMENT_PREALLOCATED_SIZE_KEY
      = ScmConfigKeys.DFS_CONTAINER_RATIS_SEGMENT_PREALLOCATED_SIZE_KEY;
  public static final String
      DFS_CONTAINER_RATIS_SEGMENT_PREALLOCATED_SIZE_DEFAULT =
      ScmConfigKeys.DFS_CONTAINER_RATIS_SEGMENT_PREALLOCATED_SIZE_DEFAULT;

  // config settings to enable stateMachineData write timeout
  public static final String
      DFS_CONTAINER_RATIS_STATEMACHINEDATA_SYNC_TIMEOUT =
      ScmConfigKeys.DFS_CONTAINER_RATIS_STATEMACHINEDATA_SYNC_TIMEOUT;
  public static final TimeDuration
      DFS_CONTAINER_RATIS_STATEMACHINEDATA_SYNC_TIMEOUT_DEFAULT =
      ScmConfigKeys.DFS_CONTAINER_RATIS_STATEMACHINEDATA_SYNC_TIMEOUT_DEFAULT;

  public static final String DFS_CONTAINER_RATIS_DATANODE_STORAGE_DIR =
      "dfs.container.ratis.datanode.storage.dir";

  public static final String DFS_RATIS_SERVER_RETRY_CACHE_TIMEOUT_DURATION_KEY =
      ScmConfigKeys.DFS_RATIS_SERVER_RETRY_CACHE_TIMEOUT_DURATION_KEY;
  public static final TimeDuration
      DFS_RATIS_SERVER_RETRY_CACHE_TIMEOUT_DURATION_DEFAULT =
      ScmConfigKeys.DFS_RATIS_SERVER_RETRY_CACHE_TIMEOUT_DURATION_DEFAULT;
  public static final String
      DFS_CONTAINER_RATIS_STATEMACHINEDATA_SYNC_RETRIES =
      ScmConfigKeys.DFS_CONTAINER_RATIS_STATEMACHINEDATA_SYNC_RETRIES;
  public static final String DFS_CONTAINER_RATIS_LOG_QUEUE_NUM_ELEMENTS =
      ScmConfigKeys.DFS_CONTAINER_RATIS_LOG_QUEUE_NUM_ELEMENTS;
  public static final int DFS_CONTAINER_RATIS_LOG_QUEUE_NUM_ELEMENTS_DEFAULT =
      ScmConfigKeys.DFS_CONTAINER_RATIS_LOG_QUEUE_NUM_ELEMENTS_DEFAULT;
  public static final String DFS_CONTAINER_RATIS_LOG_QUEUE_BYTE_LIMIT =
      ScmConfigKeys.DFS_CONTAINER_RATIS_LOG_QUEUE_BYTE_LIMIT;
  public static final String DFS_CONTAINER_RATIS_LOG_QUEUE_BYTE_LIMIT_DEFAULT =
      ScmConfigKeys.DFS_CONTAINER_RATIS_LOG_QUEUE_BYTE_LIMIT_DEFAULT;
  public static final String
      DFS_CONTAINER_RATIS_LOG_APPENDER_QUEUE_NUM_ELEMENTS =
      ScmConfigKeys.DFS_CONTAINER_RATIS_LOG_APPENDER_QUEUE_NUM_ELEMENTS;
  public static final int
      DFS_CONTAINER_RATIS_LOG_APPENDER_QUEUE_NUM_ELEMENTS_DEFAULT =
      ScmConfigKeys.DFS_CONTAINER_RATIS_LOG_APPENDER_QUEUE_NUM_ELEMENTS_DEFAULT;
  public static final String DFS_CONTAINER_RATIS_LOG_APPENDER_QUEUE_BYTE_LIMIT =
      ScmConfigKeys.DFS_CONTAINER_RATIS_LOG_APPENDER_QUEUE_BYTE_LIMIT;
  public static final String
      DFS_CONTAINER_RATIS_LOG_APPENDER_QUEUE_BYTE_LIMIT_DEFAULT =
      ScmConfigKeys.DFS_CONTAINER_RATIS_LOG_APPENDER_QUEUE_BYTE_LIMIT_DEFAULT;
  public static final String DFS_CONTAINER_RATIS_LOG_PURGE_GAP =
      ScmConfigKeys.DFS_CONTAINER_RATIS_LOG_PURGE_GAP;
  public static final int DFS_CONTAINER_RATIS_LOG_PURGE_GAP_DEFAULT =
      ScmConfigKeys.DFS_CONTAINER_RATIS_LOG_PURGE_GAP_DEFAULT;
  public static final String DFS_CONTAINER_RATIS_LEADER_PENDING_BYTES_LIMIT =
      ScmConfigKeys.DFS_CONTAINER_RATIS_LEADER_PENDING_BYTES_LIMIT;
  public static final String
      DFS_CONTAINER_RATIS_LEADER_PENDING_BYTES_LIMIT_DEFAULT =
      ScmConfigKeys.DFS_CONTAINER_RATIS_LEADER_PENDING_BYTES_LIMIT_DEFAULT;
  public static final String
      DFS_RATIS_LEADER_ELECTION_MINIMUM_TIMEOUT_DURATION_KEY =
      ScmConfigKeys.DFS_RATIS_LEADER_ELECTION_MINIMUM_TIMEOUT_DURATION_KEY;
  public static final TimeDuration
      DFS_RATIS_LEADER_ELECTION_MINIMUM_TIMEOUT_DURATION_DEFAULT =
      ScmConfigKeys.DFS_RATIS_LEADER_ELECTION_MINIMUM_TIMEOUT_DURATION_DEFAULT;
  public static final String DFS_RATIS_SNAPSHOT_THRESHOLD_KEY =
      ScmConfigKeys.DFS_RATIS_SNAPSHOT_THRESHOLD_KEY;
  public static final long DFS_RATIS_SNAPSHOT_THRESHOLD_DEFAULT =
      ScmConfigKeys.DFS_RATIS_SNAPSHOT_THRESHOLD_DEFAULT;

  public static final String HDDS_DATANODE_PLUGINS_KEY =
      "hdds.datanode.plugins";

  public static final String
      HDDS_DATANODE_STORAGE_UTILIZATION_WARNING_THRESHOLD =
      "hdds.datanode.storage.utilization.warning.threshold";
  public static final double
      HDDS_DATANODE_STORAGE_UTILIZATION_WARNING_THRESHOLD_DEFAULT = 0.75;
  public static final String
      HDDS_DATANODE_STORAGE_UTILIZATION_CRITICAL_THRESHOLD =
      "hdds.datanode.storage.utilization.critical.threshold";
  public static final double
      HDDS_DATANODE_STORAGE_UTILIZATION_CRITICAL_THRESHOLD_DEFAULT = 0.95;

  public static final String HDDS_DATANODE_METADATA_ROCKSDB_CACHE_SIZE =
      "hdds.datanode.metadata.rocksdb.cache.size";
  public static final String
      HDDS_DATANODE_METADATA_ROCKSDB_CACHE_SIZE_DEFAULT = "1GB";

  // Specifying the dedicated volumes for per-disk db instances.
  // For container schema v3 only.
  public static final String HDDS_DATANODE_CONTAINER_DB_DIR =
      "hdds.datanode.container.db.dir";

  public static final String OZONE_SECURITY_ENABLED_KEY =
      "ozone.security.enabled";
  public static final boolean OZONE_SECURITY_ENABLED_DEFAULT = false;

  public static final String OZONE_HTTP_SECURITY_ENABLED_KEY =
      "ozone.security.http.kerberos.enabled";
  public static final boolean OZONE_HTTP_SECURITY_ENABLED_DEFAULT = false;
  public static final String OZONE_HTTP_FILTER_INITIALIZERS_KEY =
      "ozone.http.filter.initializers";

  public static final String OZONE_CONTAINER_COPY_WORKDIR =
      "hdds.datanode.replication.work.dir";


  public static final int OZONE_CLIENT_BYTES_PER_CHECKSUM_MIN_SIZE = 16 * 1024;

  public static final String OZONE_CLIENT_READ_TIMEOUT
          = "ozone.client.read.timeout";
  public static final String OZONE_CLIENT_READ_TIMEOUT_DEFAULT = "30s";
  public static final String OZONE_ACL_AUTHORIZER_CLASS =
      "ozone.acl.authorizer.class";
  public static final String OZONE_ACL_AUTHORIZER_CLASS_DEFAULT =
      "org.apache.hadoop.ozone.security.acl.OzoneAccessAuthorizer";
  public static final String OZONE_ACL_AUTHORIZER_CLASS_NATIVE =
      "org.apache.hadoop.ozone.security.acl.OzoneNativeAuthorizer";
  public static final String OZONE_ACL_ENABLED =
      "ozone.acl.enabled";
  public static final boolean OZONE_ACL_ENABLED_DEFAULT =
      false;
  public static final String OZONE_S3_VOLUME_NAME =
          "ozone.s3g.volume.name";
  public static final String OZONE_S3_VOLUME_NAME_DEFAULT =
          "s3v";

  public static final String OZONE_FS_ITERATE_BATCH_SIZE =
      "ozone.fs.iterate.batch-size";
  public static final int OZONE_FS_ITERATE_BATCH_SIZE_DEFAULT = 100;

  // Ozone Client Retry and Failover configurations
  public static final String OZONE_CLIENT_FAILOVER_MAX_ATTEMPTS_KEY =
      "ozone.client.failover.max.attempts";
  public static final int OZONE_CLIENT_FAILOVER_MAX_ATTEMPTS_DEFAULT =
      500;
  public static final String OZONE_CLIENT_WAIT_BETWEEN_RETRIES_MILLIS_KEY =
      "ozone.client.wait.between.retries.millis";
  public static final long OZONE_CLIENT_WAIT_BETWEEN_RETRIES_MILLIS_DEFAULT =
      2000;

  public static final String OZONE_FREON_HTTP_ENABLED_KEY =
      "ozone.freon.http.enabled";
  public static final String OZONE_FREON_HTTP_BIND_HOST_KEY =
      "ozone.freon.http-bind-host";
  public static final String OZONE_FREON_HTTPS_BIND_HOST_KEY =
      "ozone.freon.https-bind-host";
  public static final String OZONE_FREON_HTTP_ADDRESS_KEY =
      "ozone.freon.http-address";
  public static final String OZONE_FREON_HTTPS_ADDRESS_KEY =
      "ozone.freon.https-address";

  public static final String OZONE_FREON_HTTP_BIND_HOST_DEFAULT = "0.0.0.0";
  public static final int OZONE_FREON_HTTP_BIND_PORT_DEFAULT = 9884;
  public static final int OZONE_FREON_HTTPS_BIND_PORT_DEFAULT = 9885;
  public static final String
      OZONE_FREON_HTTP_KERBEROS_PRINCIPAL_KEY =
      "ozone.freon.http.auth.kerberos.principal";
  public static final String
      OZONE_FREON_HTTP_KERBEROS_KEYTAB_FILE_KEY =
      "ozone.freon.http.auth.kerberos.keytab";
  public static final String OZONE_FREON_HTTP_AUTH_TYPE =
      "ozone.freon.http.auth.type";
  public static final String OZONE_FREON_HTTP_AUTH_CONFIG_PREFIX =
      "ozone.freon.http.auth.";


  public static final String OZONE_NETWORK_TOPOLOGY_AWARE_READ_KEY =
      "ozone.network.topology.aware.read";
  public static final boolean OZONE_NETWORK_TOPOLOGY_AWARE_READ_DEFAULT = true;

  public static final String OZONE_MANAGER_FAIR_LOCK = "ozone.om.lock.fair";
  public static final boolean OZONE_MANAGER_FAIR_LOCK_DEFAULT = false;

  public static final String OZONE_MANAGER_STRIPED_LOCK_SIZE_PREFIX =
      "ozone.om.lock.stripes.";

  public static final int OZONE_MANAGER_STRIPED_LOCK_SIZE_DEFAULT = 512;

  public static final String OZONE_CLIENT_LIST_TRASH_KEYS_MAX =
      "ozone.client.list.trash.keys.max";
  public static final int OZONE_CLIENT_LIST_TRASH_KEYS_MAX_DEFAULT = 1000;

  public static final String OZONE_HTTP_BASEDIR = "ozone.http.basedir";

  public static final String OZONE_HTTP_POLICY_KEY =
      "ozone.http.policy";
  public static final String OZONE_HTTP_POLICY_DEFAULT =
      HttpConfig.Policy.HTTP_ONLY.name();
  public static final String  OZONE_SERVER_HTTPS_KEYSTORE_RESOURCE_KEY =
      "ozone.https.server.keystore.resource";
  public static final String  OZONE_SERVER_HTTPS_KEYSTORE_RESOURCE_DEFAULT =
      "ssl-server.xml";
  public static final String  OZONE_SERVER_HTTPS_KEYPASSWORD_KEY =
      "ssl.server.keystore.keypassword";
  public static final String  OZONE_SERVER_HTTPS_KEYSTORE_PASSWORD_KEY =
      "ssl.server.keystore.password";
  public static final String  OZONE_SERVER_HTTPS_KEYSTORE_LOCATION_KEY =
      "ssl.server.keystore.location";
  public static final String  OZONE_SERVER_HTTPS_TRUSTSTORE_LOCATION_KEY =
      "ssl.server.truststore.location";
  public static final String OZONE_SERVER_HTTPS_TRUSTSTORE_PASSWORD_KEY =
      "ssl.server.truststore.password";
  public static final String OZONE_CLIENT_HTTPS_KEYSTORE_RESOURCE_KEY =
      "ozone.https.client.keystore.resource";
  public static final String OZONE_CLIENT_HTTPS_KEYSTORE_RESOURCE_DEFAULT =
      "ssl-client.xml";
  public static final String OZONE_CLIENT_HTTPS_NEED_AUTH_KEY =
      "ozone.https.client.need-auth";
  public static final boolean OZONE_CLIENT_HTTPS_NEED_AUTH_DEFAULT = false;

  public static final String OZONE_OM_KEYNAME_CHARACTER_CHECK_ENABLED_KEY =
      "ozone.om.keyname.character.check.enabled";
  public static final boolean OZONE_OM_KEYNAME_CHARACTER_CHECK_ENABLED_DEFAULT =
      false;

  public static final int OZONE_INIT_DEFAULT_LAYOUT_VERSION_DEFAULT = -1;
  public static final String OZONE_CLIENT_KEY_PROVIDER_CACHE_EXPIRY =
      "ozone.client.key.provider.cache.expiry";
  public static final long OZONE_CLIENT_KEY_PROVIDER_CACHE_EXPIRY_DEFAULT =
      TimeUnit.DAYS.toMillis(10); // 10 days

  public static final String OZONE_CLIENT_KEY_LATEST_VERSION_LOCATION =
      "ozone.client.key.latest.version.location";
  public static final boolean OZONE_CLIENT_KEY_LATEST_VERSION_LOCATION_DEFAULT =
      true;

  public static final String OZONE_FLEXIBLE_FQDN_RESOLUTION_ENABLED =
          "ozone.network.flexible.fqdn.resolution.enabled";
  public static final boolean OZONE_FLEXIBLE_FQDN_RESOLUTION_ENABLED_DEFAULT =
          false;

  public static final String OZONE_JVM_NETWORK_ADDRESS_CACHE_ENABLED =
          "ozone.network.jvm.address.cache.enabled";
  public static final boolean OZONE_JVM_NETWORK_ADDRESS_CACHE_ENABLED_DEFAULT =
          true;

  public static final String OZONE_CLIENT_REQUIRED_OM_VERSION_MIN_KEY =
      "ozone.client.required.om.version.min";

  public static final String OZONE_CLIENT_REQUIRED_OM_VERSION_MIN_DEFAULT =
      OzoneManagerVersion.S3G_PERSISTENT_CONNECTIONS.name();

  public static final String
      OZONE_CLIENT_BUCKET_REPLICATION_CONFIG_REFRESH_PERIOD_MS =
      "ozone.client.bucket.replication.config.refresh.time.ms";
  public static final long
      OZONE_CLIENT_BUCKET_REPLICATION_CONFIG_REFRESH_PERIOD_DEFAULT_MS =
      300 * 1000;


  // Values for bucket layout configurations.
  public static final String OZONE_BUCKET_LAYOUT_LEGACY =
      "LEGACY";
  public static final String OZONE_BUCKET_LAYOUT_FILE_SYSTEM_OPTIMIZED =
      "FILE_SYSTEM_OPTIMIZED";
  public static final String OZONE_BUCKET_LAYOUT_OBJECT_STORE =
      "OBJECT_STORE";

  public static final String OZONE_CLIENT_FS_DEFAULT_BUCKET_LAYOUT =
      "ozone.client.fs.default.bucket.layout";
  public static final String OZONE_CLIENT_FS_BUCKET_LAYOUT_DEFAULT =
      OZONE_BUCKET_LAYOUT_FILE_SYSTEM_OPTIMIZED;

  public static final String OZONE_S3G_DEFAULT_BUCKET_LAYOUT_KEY =
      "ozone.s3g.default.bucket.layout";
  public static final String OZONE_S3G_DEFAULT_BUCKET_LAYOUT_DEFAULT =
      OZONE_BUCKET_LAYOUT_OBJECT_STORE;

  public static final String OZONE_AUDIT_LOG_DEBUG_CMD_LIST_OMAUDIT =
      "ozone.audit.log.debug.cmd.list.omaudit";

  // Items listing page size for fs client sub-commands output
  public static final String
      OZONE_FS_LISTING_PAGE_SIZE = "ozone.fs.listing.page.size";

  public static final int
      OZONE_FS_LISTING_PAGE_SIZE_DEFAULT = 1024;

  public static final int
      OZONE_FS_MAX_LISTING_PAGE_SIZE = 5000;

  public static final String
      OZONE_FS_LISTING_PAGE_SIZE_MAX = "ozone.fs.listing.page.size.max";


  public static final String FS_TRASH_CLASSNAME = "fs.trash.classname";
  public static final String FS_TRASH_CLASSNAME_DEFAULT =
      "org.apache.hadoop.ozone.om.TrashPolicyOzone";

  public static final String
      OZONE_OM_SNAPSHOT_COMPACTION_DAG_MAX_TIME_ALLOWED =
      "ozone.om.snapshot.compaction.dag.max.time.allowed";

  public static final long
      OZONE_OM_SNAPSHOT_COMPACTION_DAG_MAX_TIME_ALLOWED_DEFAULT =
      TimeUnit.DAYS.toMillis(30);

  public static final String
      OZONE_OM_SNAPSHOT_COMPACTION_DAG_PRUNE_DAEMON_RUN_INTERVAL =
      "ozone.om.snapshot.compaction.dag.prune.daemon.run.interval";

  public static final long
      OZONE_OM_SNAPSHOT_PRUNE_COMPACTION_DAG_DAEMON_RUN_INTERVAL_DEFAULT =
      TimeUnit.HOURS.toMillis(1);

  public static final String OZONE_OM_DELTA_UPDATE_DATA_SIZE_MAX_LIMIT =
      "ozone.om.delta.update.data.size.max.limit";
  public static final String
      OZONE_OM_DELTA_UPDATE_DATA_SIZE_MAX_LIMIT_DEFAULT = "1024MB";

  public static final TimeDuration
      OZONE_SCM_CLOSE_CONTAINER_WAIT_DURATION_DEFAULT =
      TimeDuration.valueOf(150, TimeUnit.SECONDS);
  public static final String OZONE_SCM_CLOSE_CONTAINER_WAIT_DURATION =
      "ozone.scm.close.container.wait.duration";

<<<<<<< HEAD
  public static final String
      OZONE_SCM_NETWORK_TOPOLOGY_CLUSTER_TREE_REFRESH_DURATION =
      "ozone.scm.network.topology.cluster.tree.refresh.duration";
  public static final String
      OZONE_SCM_NETWORK_TOPOLOGY_CLUSTER_TREE_REFRESH_DURATION_DEFAULT = "1h";
=======
  public static final String HDDS_SCM_CLIENT_RPC_TIME_OUT =
      "hdds.scmclient.rpc.timeout";
  public static final String HDDS_SCM_CLIENT_MAX_RETRY_TIMEOUT =
      "hdds.scmclient.max.retry.timeout";
  public static final String HDDS_SCM_CLIENT_FAILOVER_MAX_RETRY =
      "hdds.scmclient.failover.max.retry";

>>>>>>> babed3cd

  /**
   * There is no need to instantiate this class.
   */
  private OzoneConfigKeys() {
  }
}<|MERGE_RESOLUTION|>--- conflicted
+++ resolved
@@ -668,13 +668,6 @@
   public static final String OZONE_SCM_CLOSE_CONTAINER_WAIT_DURATION =
       "ozone.scm.close.container.wait.duration";
 
-<<<<<<< HEAD
-  public static final String
-      OZONE_SCM_NETWORK_TOPOLOGY_CLUSTER_TREE_REFRESH_DURATION =
-      "ozone.scm.network.topology.cluster.tree.refresh.duration";
-  public static final String
-      OZONE_SCM_NETWORK_TOPOLOGY_CLUSTER_TREE_REFRESH_DURATION_DEFAULT = "1h";
-=======
   public static final String HDDS_SCM_CLIENT_RPC_TIME_OUT =
       "hdds.scmclient.rpc.timeout";
   public static final String HDDS_SCM_CLIENT_MAX_RETRY_TIMEOUT =
@@ -682,7 +675,11 @@
   public static final String HDDS_SCM_CLIENT_FAILOVER_MAX_RETRY =
       "hdds.scmclient.failover.max.retry";
 
->>>>>>> babed3cd
+  public static final String
+      OZONE_SCM_NETWORK_TOPOLOGY_CLUSTER_TREE_REFRESH_DURATION =
+      "ozone.scm.network.topology.cluster.tree.refresh.duration";
+  public static final String
+      OZONE_SCM_NETWORK_TOPOLOGY_CLUSTER_TREE_REFRESH_DURATION_DEFAULT = "1h";
 
   /**
    * There is no need to instantiate this class.
