--- conflicted
+++ resolved
@@ -17,7 +17,6 @@
 
 package org.apache.hadoop.hdds.utils;
 
-import com.google.common.annotations.VisibleForTesting;
 import jakarta.annotation.Nonnull;
 import java.io.File;
 import java.io.IOException;
@@ -129,10 +128,6 @@
    * @param file File whose INode is to be retrieved.
    * @return INode for file.
    */
-<<<<<<< HEAD
-  @VisibleForTesting
-=======
->>>>>>> 00dd115a
   public static Object getINode(Path file) throws IOException {
     return Files.readAttributes(file, BasicFileAttributes.class).fileKey();
   }
