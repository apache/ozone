--- conflicted
+++ resolved
@@ -17,19 +17,6 @@
  */
 package org.apache.hadoop.hdds.scm.container;
 
-<<<<<<< HEAD
-import static java.lang.Math.max;
-
-import com.fasterxml.jackson.annotation.JsonAutoDetect;
-import com.fasterxml.jackson.annotation.JsonIgnore;
-import com.fasterxml.jackson.annotation.PropertyAccessor;
-import com.fasterxml.jackson.databind.ObjectMapper;
-import com.fasterxml.jackson.databind.ObjectWriter;
-import com.fasterxml.jackson.databind.SerializationFeature;
-import com.fasterxml.jackson.datatype.jsr310.JavaTimeModule;
-import com.google.common.base.Preconditions;
-=======
->>>>>>> 2f37a25b
 import java.io.Externalizable;
 import java.io.IOException;
 import java.io.ObjectInput;
@@ -59,19 +46,6 @@
   private static final String SERIALIZATION_ERROR_MSG = "Java serialization not"
       + " supported. Use protobuf instead.";
 
-<<<<<<< HEAD
-  static {
-    ObjectMapper mapper = new ObjectMapper()
-        .registerModule(new JavaTimeModule())
-        .configure(SerializationFeature.WRITE_DATES_AS_TIMESTAMPS, false);
-    mapper.setVisibility(PropertyAccessor.FIELD, JsonAutoDetect.Visibility.ANY);
-    mapper
-        .setVisibility(PropertyAccessor.GETTER, JsonAutoDetect.Visibility.NONE);
-    WRITER = mapper.writerWithDefaultPrettyPrinter();
-  }
-=======
-
->>>>>>> 2f37a25b
 
   private HddsProtos.LifeCycleState state;
   @JsonIgnore
