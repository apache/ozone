/*
 * Licensed to the Apache Software Foundation (ASF) under one
 * or more contributor license agreements.  See the NOTICE file
 * distributed with this work for additional information
 * regarding copyright ownership.  The ASF licenses this file
 * to you under the Apache License, Version 2.0 (the
 * "License"); you may not use this file except in compliance
 * with the License.  You may obtain a copy of the License at
 *
 *     http://www.apache.org/licenses/LICENSE-2.0
 *
 * Unless required by applicable law or agreed to in writing, software
 * distributed under the License is distributed on an "AS IS" BASIS,
 * WITHOUT WARRANTIES OR CONDITIONS OF ANY KIND, either express or implied.
 * See the License for the specific language governing permissions and
 * limitations under the License.
 */

package org.apache.hadoop.hdds.protocol;

import java.util.ArrayList;
import java.util.EnumSet;
import java.util.List;
import java.util.Set;
import java.util.UUID;

import com.fasterxml.jackson.annotation.JsonAutoDetect;
import com.fasterxml.jackson.annotation.JsonCreator;
import com.fasterxml.jackson.annotation.JsonFormat;
import com.fasterxml.jackson.annotation.JsonIgnore;
import com.fasterxml.jackson.annotation.JsonProperty;
import com.fasterxml.jackson.databind.annotation.JsonDeserialize;
import com.fasterxml.jackson.databind.annotation.JsonSerialize;
import com.google.common.collect.ImmutableSet;
import com.google.protobuf.ByteString;
import org.apache.hadoop.hdds.DatanodeVersion;
import org.apache.hadoop.hdds.HddsUtils;
import org.apache.hadoop.hdds.scm.net.NetUtils;
import org.apache.hadoop.util.StringWithByteString;
import org.apache.hadoop.hdds.annotation.InterfaceAudience;
import org.apache.hadoop.hdds.annotation.InterfaceStability;
import org.apache.hadoop.hdds.protocol.DatanodeDetails.Port.Name;
import org.apache.hadoop.hdds.protocol.proto.HddsProtos;
import org.apache.hadoop.hdds.protocol.proto.HddsProtos.ExtendedDatanodeDetailsProto;
import org.apache.hadoop.hdds.recon.CustomDatanodeDetailsDeserializer;
import org.apache.hadoop.hdds.recon.CustomDatanodeDetailsSerializer;
import org.apache.hadoop.hdds.scm.net.NetConstants;
import org.apache.hadoop.hdds.scm.net.NodeImpl;

import com.google.common.base.Preconditions;
import com.google.common.base.Strings;
import org.apache.hadoop.hdds.upgrade.BelongsToHDDSLayoutVersion;
import org.apache.hadoop.hdds.utils.db.Codec;
import org.apache.hadoop.hdds.utils.db.DelegatedCodec;
import org.apache.hadoop.hdds.utils.db.Proto2Codec;
import org.apache.hadoop.ozone.ClientVersion;
import org.slf4j.Logger;
import org.slf4j.LoggerFactory;

import static org.apache.hadoop.hdds.upgrade.HDDSLayoutFeature.HADOOP_PRC_PORTS_IN_DATANODEDETAILS;
import static org.apache.hadoop.hdds.upgrade.HDDSLayoutFeature.WEBUI_PORTS_IN_DATANODEDETAILS;
import static org.apache.hadoop.hdds.upgrade.HDDSLayoutFeature.RATIS_DATASTREAM_PORT_IN_DATANODEDETAILS;
import static org.apache.hadoop.ozone.ClientVersion.VERSION_HANDLES_UNKNOWN_DN_PORTS;

/**
 * DatanodeDetails class contains details about DataNode like:
 * - UUID of the DataNode.
 * - IP and Hostname details.
 * - Port details to which the DataNode will be listening.
 * and may also include some extra info like:
 * - version of the DataNode
 * - setup time etc.
 */
@InterfaceAudience.Private
@InterfaceStability.Evolving
@JsonSerialize(using = CustomDatanodeDetailsSerializer.class)
@JsonDeserialize(using = CustomDatanodeDetailsDeserializer.class)
public class DatanodeDetails extends NodeImpl implements
    Comparable<DatanodeDetails> {

  private static final Logger LOG =
      LoggerFactory.getLogger(DatanodeDetails.class);

  private static final Codec<DatanodeDetails> CODEC = new DelegatedCodec<>(
      Proto2Codec.get(ExtendedDatanodeDetailsProto.getDefaultInstance()),
      DatanodeDetails::getFromProtoBuf,
      DatanodeDetails::getExtendedProtoBufMessage);

  public static Codec<DatanodeDetails> getCodec() {
    return CODEC;
  }

  /**
   * DataNode's unique identifier in the cluster.
   */
  private final UUID uuid;
  private final StringWithByteString uuidString;
  private final String threadNamePrefix;
<<<<<<< HEAD

  private String ipAddress;
  private String hostName;
  @JsonProperty("ports")
=======
  private StringWithByteString ipAddress;
  private StringWithByteString hostName;
>>>>>>> 47c58c3d
  private final List<Port> ports;
  private String certSerialId;
  private String version;
  private long setupTime;
  private String revision;
  private String buildDate;
  private volatile HddsProtos.NodeOperationalState persistedOpState;
  private volatile long persistedOpStateExpiryEpochSec;
  private int initialVersion;
  private int currentVersion;

  private DatanodeDetails(Builder b) {
    super(b.hostName, b.networkLocation, NetConstants.NODE_COST_DEFAULT);
    uuid = b.id;
    uuidString = StringWithByteString.valueOf(uuid.toString());
    threadNamePrefix = HddsUtils.threadNamePrefix(uuidString);
    ipAddress = b.ipAddress;
    hostName = b.hostName;
    ports = b.ports;
    certSerialId = b.certSerialId;
    version = b.version;
    setupTime = b.setupTime;
    revision = b.revision;
    buildDate = b.buildDate;
    persistedOpState = b.persistedOpState;
    persistedOpStateExpiryEpochSec = b.persistedOpStateExpiryEpochSec;
    initialVersion = b.initialVersion;
    currentVersion = b.currentVersion;
    if (b.networkName != null) {
      setNetworkName(b.networkName);
    }
    if (b.level > 0) {
      setLevel(b.level);
    }

    // Below are dummy logs just to avoid findbugs
    if (b.cost > 0) {
      LOG.debug("cost: {}", getCost());
    }
    if (null != b.uuidString && !b.uuidString.isEmpty()) {
      LOG.debug("uuid : {}", uuidString);
    }
  }

  public DatanodeDetails(DatanodeDetails datanodeDetails) {
    super(datanodeDetails.getHostNameAsByteString(), datanodeDetails.getNetworkLocationAsByteString(),
        datanodeDetails.getParent(), datanodeDetails.getLevel(),
        datanodeDetails.getCost());
    this.uuid = datanodeDetails.uuid;
    this.uuidString = datanodeDetails.uuidString;
    threadNamePrefix = HddsUtils.threadNamePrefix(uuidString);
    this.ipAddress = datanodeDetails.ipAddress;
    this.hostName = datanodeDetails.hostName;
    this.ports = datanodeDetails.ports;
    this.certSerialId = datanodeDetails.certSerialId;
    this.setNetworkName(datanodeDetails.getNetworkNameAsByteString());
    this.setParent(datanodeDetails.getParent());
    this.version = datanodeDetails.version;
    this.setupTime = datanodeDetails.setupTime;
    this.revision = datanodeDetails.revision;
    this.buildDate = datanodeDetails.buildDate;
    this.persistedOpState = datanodeDetails.getPersistedOpState();
    this.persistedOpStateExpiryEpochSec =
        datanodeDetails.getPersistedOpStateExpiryEpochSec();
    this.initialVersion = datanodeDetails.getInitialVersion();
    this.currentVersion = datanodeDetails.getCurrentVersion();
  }

  /**
   * Returns the DataNode UUID.
   *
   * @return UUID of DataNode
   */
  public UUID getUuid() {
    return uuid;
  }

  /**
   * Returns the string representation of DataNode UUID.
   *
   * @return UUID of DataNode
   */
  public String getUuidString() {
    return uuidString.getString();
  }

  /**
   * Sets the IP address of Datanode.
   *
   * @param ip IP Address
   */
  public void setIpAddress(String ip) {
    this.ipAddress = StringWithByteString.valueOf(ip);
  }

  /**
   * Returns IP address of DataNode.
   *
   * @return IP address
   */
  public String getIpAddress() {
    return ipAddress.getString();
  }

  /**
   * Returns IP address of DataNode as a StringWithByteString object.
   *
   * @return IP address as ByteString
   */
  public StringWithByteString getIpAddressAsByteString() {
    return ipAddress;
  }

  /**
   * Sets the Datanode hostname.
   *
   * @param host hostname
   */
  public void setHostName(String host) {
    this.hostName = StringWithByteString.valueOf(host);
  }

  /**
   * Returns Hostname of DataNode.
   *
   * @return Hostname
   */
  public String getHostName() {
    return hostName.getString();
  }

  /**
   * Returns IP address of DataNode as a StringWithByteString object.
   *
   * @return Hostname
   */
  public StringWithByteString getHostNameAsByteString() {
    return hostName;
  }

  /**
   * Sets a DataNode Port.
   *
   * @param port DataNode port
   */
  public synchronized void setPort(Port port) {
    // If the port is already in the list remove it first and add the
    // new/updated port value.
    ports.remove(port);
    ports.add(port);
  }

  public synchronized void setPort(Name name, int port) {
    setPort(new Port(name, port));
  }

  /**
   * Returns all the Ports used by DataNode.
   *
   * @return DataNode Ports
   */
  public synchronized List<Port> getPorts() {
    return ports;
  }

  /**
   * Return the persistedOpState. If the stored value is null, return the
   * default value of IN_SERVICE.
   *
   * @return The OperationalState persisted on the datanode.
   */
  public HddsProtos.NodeOperationalState getPersistedOpState() {
    if (persistedOpState == null) {
      return HddsProtos.NodeOperationalState.IN_SERVICE;
    } else {
      return persistedOpState;
    }
  }

  /**
   * @return true if the node is or being decommissioned
   */
  public boolean isDecommissioned() {
    return isDecommission(getPersistedOpState());
  }

  public static boolean isDecommission(HddsProtos.NodeOperationalState state) {
    return state == HddsProtos.NodeOperationalState.DECOMMISSIONED ||
        state == HddsProtos.NodeOperationalState.DECOMMISSIONING;
  }

  /**
   * @return true if node is in or entering maintenance
   */
  public boolean isMaintenance() {
    return isMaintenance(getPersistedOpState());
  }

  public static boolean isMaintenance(HddsProtos.NodeOperationalState state) {
    return state == HddsProtos.NodeOperationalState.IN_MAINTENANCE ||
        state == HddsProtos.NodeOperationalState.ENTERING_MAINTENANCE;
  }

  /**
   * Set the persistedOpState for this instance.
   *
   * @param state The new operational state.
   */
  public void setPersistedOpState(HddsProtos.NodeOperationalState state) {
    this.persistedOpState = state;
  }

  /**
   * Get the persistedOpStateExpiryEpochSec for the instance.
   * @return Seconds from the epoch when the operational state should expire.
   */
  public long getPersistedOpStateExpiryEpochSec() {
    return persistedOpStateExpiryEpochSec;
  }

  /**
   * Set persistedOpStateExpiryEpochSec.
   * @param expiry The number of second after the epoch the operational state
   *               should expire.
   */
  public void setPersistedOpStateExpiryEpochSec(long expiry) {
    this.persistedOpStateExpiryEpochSec = expiry;
  }

  /**
   * Given the name returns port number, null if the asked port is not found.
   *
   * @param name Name of the port
   *
   * @return Port
   */
  public synchronized Port getPort(Port.Name name) {
    for (Port port : ports) {
      if (port.getName().equals(name)) {
        return port;
      }
    }
    // if no separate admin/server/datastream port, return single Ratis one for
    // compat
    if (name == Name.RATIS_ADMIN || name == Name.RATIS_SERVER ||
        name == Name.RATIS_DATASTREAM) {
      return getPort(Name.RATIS);
    }
    return null;
  }

  /**
   * Starts building a new DatanodeDetails from the protobuf input.
   *
   * @param datanodeDetailsProto protobuf message
   */
  public static DatanodeDetails.Builder newBuilder(
      HddsProtos.DatanodeDetailsProto datanodeDetailsProto) {
    DatanodeDetails.Builder builder = newBuilder();
    if (datanodeDetailsProto.hasUuid128()) {
      HddsProtos.UUID uuid = datanodeDetailsProto.getUuid128();
      builder.setUuid(new UUID(uuid.getMostSigBits(), uuid.getLeastSigBits()));
    } else if (datanodeDetailsProto.hasUuid()) {
      builder.setUuid(UUID.fromString(datanodeDetailsProto.getUuid()));
    }

    if (datanodeDetailsProto.hasIpAddress()) {
      builder.setIpAddress(datanodeDetailsProto.getIpAddress(), datanodeDetailsProto.getIpAddressBytes());
    }
    if (datanodeDetailsProto.hasHostName()) {
      builder.setHostName(datanodeDetailsProto.getHostName(), datanodeDetailsProto.getHostNameBytes());
    }
    if (datanodeDetailsProto.hasCertSerialId()) {
      builder.setCertSerialId(datanodeDetailsProto.getCertSerialId());
    }
    for (HddsProtos.Port port : datanodeDetailsProto.getPortsList()) {
      try {
        builder.addPort(Port.fromProto(port));
      } catch (IllegalArgumentException ignored) {
        // ignore unknown port type
      }
    }
    if (datanodeDetailsProto.hasNetworkName()) {
      builder.setNetworkName(
          datanodeDetailsProto.getNetworkName(), datanodeDetailsProto.getNetworkNameBytes());
    }
    if (datanodeDetailsProto.hasNetworkLocation()) {
      builder.setNetworkLocation(
          datanodeDetailsProto.getNetworkLocation(), datanodeDetailsProto.getNetworkLocationBytes());
    }
    if (datanodeDetailsProto.hasLevel()) {
      builder.setLevel(datanodeDetailsProto.getLevel());
    }
    if (datanodeDetailsProto.hasPersistedOpState()) {
      builder.setPersistedOpState(datanodeDetailsProto.getPersistedOpState());
    }
    if (datanodeDetailsProto.hasPersistedOpStateExpiry()) {
      builder.setPersistedOpStateExpiry(
          datanodeDetailsProto.getPersistedOpStateExpiry());
    }
    return builder;
  }

  /**
   * Returns a DatanodeDetails from the protocol buffers.
   *
   * @param datanodeDetailsProto - protoBuf Message
   * @return DatanodeDetails
   */
  public static DatanodeDetails getFromProtoBuf(
      HddsProtos.DatanodeDetailsProto datanodeDetailsProto) {
    return newBuilder(datanodeDetailsProto).build();
  }

  /**
   * Returns a ExtendedDatanodeDetails from the protocol buffers.
   *
   * @param extendedDetailsProto - protoBuf Message
   * @return DatanodeDetails
   */
  public static DatanodeDetails getFromProtoBuf(
      ExtendedDatanodeDetailsProto extendedDetailsProto) {
    DatanodeDetails.Builder builder;
    if (extendedDetailsProto.hasDatanodeDetails()) {
      builder = newBuilder(extendedDetailsProto.getDatanodeDetails());
    } else {
      builder = newBuilder();
    }
    if (extendedDetailsProto.hasVersion()) {
      builder.setVersion(extendedDetailsProto.getVersion());
    }
    if (extendedDetailsProto.hasSetupTime()) {
      builder.setSetupTime(extendedDetailsProto.getSetupTime());
    }
    if (extendedDetailsProto.hasRevision()) {
      builder.setRevision(extendedDetailsProto.getRevision());
    }
    if (extendedDetailsProto.hasBuildDate()) {
      builder.setBuildDate(extendedDetailsProto.getBuildDate());
    }
    return builder.build();
  }

  /**
   * Returns a DatanodeDetails protobuf message from a datanode ID.
   * @return HddsProtos.DatanodeDetailsProto
   */
  @JsonIgnore
  public HddsProtos.DatanodeDetailsProto getProtoBufMessage() {
    return toProto(ClientVersion.CURRENT_VERSION);
  }

  public HddsProtos.DatanodeDetailsProto toProto(int clientVersion) {
    return toProtoBuilder(clientVersion).build();
  }

  public HddsProtos.DatanodeDetailsProto.Builder toProtoBuilder(
      int clientVersion) {

    HddsProtos.UUID uuid128 = HddsProtos.UUID.newBuilder()
        .setMostSigBits(uuid.getMostSignificantBits())
        .setLeastSigBits(uuid.getLeastSignificantBits())
        .build();

    HddsProtos.DatanodeDetailsProto.Builder builder =
        HddsProtos.DatanodeDetailsProto.newBuilder()
            .setUuid128(uuid128);

    builder.setUuidBytes(uuidString.getBytes());

    if (ipAddress != null) {
      builder.setIpAddressBytes(ipAddress.getBytes());
    }
    if (hostName != null) {
      builder.setHostNameBytes(hostName.getBytes());
    }
    if (certSerialId != null) {
      builder.setCertSerialId(certSerialId);
    }
    if (!Strings.isNullOrEmpty(getNetworkName())) {
      builder.setNetworkNameBytes(getNetworkNameAsByteString().getBytes());
    }
    if (!Strings.isNullOrEmpty(getNetworkLocation())) {
      builder.setNetworkLocationBytes(getNetworkLocationAsByteString().getBytes());
    }
    if (getLevel() > 0) {
      builder.setLevel(getLevel());
    }
    if (persistedOpState != null) {
      builder.setPersistedOpState(persistedOpState);
    }
    builder.setPersistedOpStateExpiry(persistedOpStateExpiryEpochSec);

    final boolean handlesUnknownPorts =
        ClientVersion.fromProtoValue(clientVersion)
        .compareTo(VERSION_HANDLES_UNKNOWN_DN_PORTS) >= 0;
    for (Port port : ports) {
      if (handlesUnknownPorts || Name.V0_PORTS.contains(port.getName())) {
        builder.addPorts(port.toProto());
      } else {
        if (LOG.isDebugEnabled()) {
          LOG.debug("Skip adding {} port {} to proto message for client v{}",
              port.getName(), port.getValue(), clientVersion);
        }
      }
    }

    return builder;
  }

  /**
   * Returns a ExtendedDatanodeDetails protobuf message from a datanode ID.
   * @return ExtendedDatanodeDetailsProto
   */
  @JsonIgnore
  public ExtendedDatanodeDetailsProto getExtendedProtoBufMessage() {
    final ExtendedDatanodeDetailsProto.Builder extendedBuilder
        = ExtendedDatanodeDetailsProto.newBuilder()
            .setDatanodeDetails(getProtoBufMessage());

    if (!Strings.isNullOrEmpty(getVersion())) {
      extendedBuilder.setVersion(getVersion());
    }

    extendedBuilder.setSetupTime(getSetupTime());

    if (!Strings.isNullOrEmpty(getRevision())) {
      extendedBuilder.setRevision(getRevision());
    }
    if (!Strings.isNullOrEmpty(getBuildDate())) {
      extendedBuilder.setBuildDate(getBuildDate());
    }

    return extendedBuilder.build();
  }

  /**
   * @return the version this datanode was initially created with
   */
  public int getInitialVersion() {
    return initialVersion;
  }

  public void setInitialVersion(int initialVersion) {
    this.initialVersion = initialVersion;
  }

  /**
   * @return the version this datanode was last started with
   */
  public int getCurrentVersion() {
    return currentVersion;
  }

  public void setCurrentVersion(int currentVersion) {
    this.currentVersion = currentVersion;
  }

  @Override
  public String toString() {
    return uuidString + "(" + hostName + "/" + ipAddress + ")";
  }

  public String toDebugString() {
    return uuid.toString() + "{" +
        "ip: " +
        ipAddress +
        ", host: " +
        hostName +
        ", ports: " + ports +
        ", networkLocation: " +
        getNetworkLocation() +
        ", certSerialId: " + certSerialId +
        ", persistedOpState: " + persistedOpState +
        ", persistedOpStateExpiryEpochSec: " + persistedOpStateExpiryEpochSec +
        "}";
  }

  @Override
  public int compareTo(DatanodeDetails that) {
    return this.getUuid().compareTo(that.getUuid());
  }

  @Override
  public boolean equals(Object obj) {
    return obj instanceof DatanodeDetails &&
        uuid.equals(((DatanodeDetails) obj).uuid);
  }

  @Override
  public int hashCode() {
    return uuid.hashCode();
  }

  /**
   * Returns DatanodeDetails.Builder instance.
   *
   * @return DatanodeDetails.Builder
   */
  public static Builder newBuilder() {
    return new Builder();
  }

  @JsonIgnore
  public String threadNamePrefix() {
    return threadNamePrefix;
  }

  /**
   * Builder class for building DatanodeDetails.
   */
  public static final class Builder {
    private UUID id;
<<<<<<< HEAD
    private String uuidString;
    private String ipAddress;
    private String hostName;
    private String networkName;
    private String networkLocation;
=======
    private StringWithByteString ipAddress;
    private StringWithByteString hostName;
    private StringWithByteString networkName;
    private StringWithByteString networkLocation;
>>>>>>> 47c58c3d
    private int level;
    // This field is being added here only for custom serialization and deserialization.
    private int cost;
    private List<Port> ports;
    private String certSerialId;
    private String version;
    private long setupTime;
    private String revision;
    private String buildDate;
    private HddsProtos.NodeOperationalState persistedOpState;
    private long persistedOpStateExpiryEpochSec = 0;
    private int initialVersion;
    private int currentVersion = DatanodeVersion.CURRENT_VERSION;

    /**
     * Default private constructor. To create Builder instance use
     * DatanodeDetails#newBuilder.
     */
    private Builder() {
      ports = new ArrayList<>();
    }

    /**
     * Initialize with DatanodeDetails.
     *
     * @param details DatanodeDetails
     * @return DatanodeDetails.Builder
     */
    public Builder setDatanodeDetails(DatanodeDetails details) {
      this.id = details.getUuid();
      this.ipAddress = details.getIpAddressAsByteString();
      this.hostName = details.getHostNameAsByteString();
      this.networkName = details.getHostNameAsByteString();
      this.networkLocation = details.getNetworkLocationAsByteString();
      this.level = details.getLevel();
      this.cost = details.getCost();
      this.ports = details.getPorts();
      this.certSerialId = details.getCertSerialId();
      this.version = details.getVersion();
      this.setupTime = details.getSetupTime();
      this.revision = details.getRevision();
      this.buildDate = details.getBuildDate();
      this.persistedOpState = details.getPersistedOpState();
      this.persistedOpStateExpiryEpochSec =
          details.getPersistedOpStateExpiryEpochSec();
      return this;
    }

    /**
     * Sets the DatanodeUuid.
     *
     * @param uuid DatanodeUuid
     * @return DatanodeDetails.Builder
     */
    public Builder setUuid(UUID uuid) {
      this.id = uuid;
      return this;
    }

    /**
     * Sets the DatanodeUuid as String.
     *
     * @param uuidStr DatanodeUuid as String
     * @return DatanodeDetails.Builder
     */
    public Builder setUuidAsString(String uuidStr) {
      this.uuidString = uuidStr;
      return this;
    }

    /**
     * Sets the IP address of DataNode.
     *
     * @param ip address
     * @return DatanodeDetails.Builder
     */
    public Builder setIpAddress(String ip) {
      this.ipAddress = StringWithByteString.valueOf(ip);
      return this;
    }

    /**
     * Sets the IP address of DataNode.
     *
     * @param ip address
     * @param ipBytes address in Bytes
     * @return DatanodeDetails.Builder
     */
    public Builder setIpAddress(String ip, ByteString ipBytes) {
      this.ipAddress = new StringWithByteString(ip, ipBytes);
      return this;
    }

    /**
     * Sets the hostname of DataNode.
     *
     * @param host hostname
     * @return DatanodeDetails.Builder
     */
    public Builder setHostName(String host) {
      this.hostName = StringWithByteString.valueOf(host);
      return this;
    }

    /**
     * Sets the hostname of DataNode.
     *
     * @param host hostname
     * @param hostBytes hostname
     * @return DatanodeDetails.Builder
     */
    public Builder setHostName(String host, ByteString hostBytes) {
      this.hostName = new StringWithByteString(host, hostBytes);
      return this;
    }

    /**
     * Sets the ports of DataNode.
     *
     * @param ports hostname
     * @return DatanodeDetails.Builder
     */
    public Builder setPorts(List<Port> ports) {
      this.ports = ports;
      return this;
    }

    /**
     * Sets the network name of DataNode.
     *
     * @param name network name
     * @param nameBytes network name
     * @return DatanodeDetails.Builder
     */
    public Builder setNetworkName(String name, ByteString nameBytes) {
      this.networkName = new StringWithByteString(name, nameBytes);
      return this;
    }

    /**
     * Sets the network location of DataNode.
     *
     * @param loc location
     * @return DatanodeDetails.Builder
     */
    public Builder setNetworkLocation(String loc) {
      return setNetworkLocation(loc, null);
    }

    public Builder setNetworkLocation(String loc, ByteString locBytes) {
      final String normalized = NetUtils.normalize(loc);
      this.networkLocation = normalized.equals(loc) && locBytes != null
          ? new StringWithByteString(normalized, locBytes)
          : StringWithByteString.valueOf(normalized);
      return this;
    }

    public Builder setLevel(int level) {
      this.level = level;
      return this;
    }

    public Builder setCost(int cost) {
      this.cost = cost;
      return this;
    }

    /**
     * Adds a DataNode Port.
     *
     * @param port DataNode port
     *
     * @return DatanodeDetails.Builder
     */
    public Builder addPort(Port port) {
      this.ports.add(port);
      return this;
    }

    /**
     * Adds certificate serial id.
     *
     * @param certId Serial id of SCM issued certificate.
     *
     * @return DatanodeDetails.Builder
     */
    public Builder setCertSerialId(String certId) {
      this.certSerialId = certId;
      return this;
    }

    /**
     * Sets the DataNode version.
     *
     * @param ver the version of DataNode.
     *
     * @return DatanodeDetails.Builder
     */
    public Builder setVersion(String ver) {
      this.version = ver;
      return this;
    }

    /**
     * Sets the DataNode revision.
     *
     * @param rev the revision of DataNode.
     *
     * @return DatanodeDetails.Builder
     */
    public Builder setRevision(String rev) {
      this.revision = rev;
      return this;
    }

    /**
     * Sets the DataNode build date.
     *
     * @param date the build date of DataNode.
     *
     * @return DatanodeDetails.Builder
     */
    public Builder setBuildDate(String date) {
      this.buildDate = date;
      return this;
    }

    /**
     * Sets the DataNode setup time.
     *
     * @param time the setup time of DataNode.
     *
     * @return DatanodeDetails.Builder
     */
    public Builder setSetupTime(long time) {
      this.setupTime = time;
      return this;
    }

    /*
     * Adds persistedOpState.
     *
     * @param state The operational state persisted on the datanode
     *
     * @return DatanodeDetails.Builder
     */
    public Builder setPersistedOpState(HddsProtos.NodeOperationalState state) {
      this.persistedOpState = state;
      return this;
    }

    /*
     * Adds persistedOpStateExpiryEpochSec.
     *
     * @param expiry The seconds after the epoch the operational state should
     *              expire.
     *
     * @return DatanodeDetails.Builder
     */
    public Builder setPersistedOpStateExpiry(long expiry) {
      this.persistedOpStateExpiryEpochSec = expiry;
      return this;
    }

    public Builder setInitialVersion(int v) {
      this.initialVersion = v;
      return this;
    }

    public Builder setCurrentVersion(int v) {
      this.currentVersion = v;
      return this;
    }

    /**
     * Builds and returns DatanodeDetails instance.
     *
     * @return DatanodeDetails
     */
    public DatanodeDetails build() {
      Preconditions.checkNotNull(id);
      if (networkLocation == null || networkLocation.getString().isEmpty()) {
        networkLocation = NetConstants.BYTE_STRING_DEFAULT_RACK;
      }
      return new DatanodeDetails(this);
    }
  }

  /**
   * Constructs a new Port with name and value.
   *
   * @param name Name of the port
   * @param value Port number
   *
   * @return {@code Port} instance
   */
  public static Port newPort(Port.Name name, Integer value) {
    return new Port(name, value);
  }

  /**
   * Container to hold DataNode Port details.
   */
  @JsonAutoDetect
  public static final class Port {

    /**
     * Ports that are supported in DataNode.
     */
    @JsonFormat(shape = JsonFormat.Shape.OBJECT)
    public enum Name {
      STANDALONE, RATIS, REST, REPLICATION, RATIS_ADMIN, RATIS_SERVER,
      @BelongsToHDDSLayoutVersion(RATIS_DATASTREAM_PORT_IN_DATANODEDETAILS)
      RATIS_DATASTREAM,
      @BelongsToHDDSLayoutVersion(WEBUI_PORTS_IN_DATANODEDETAILS)
      HTTP,
      @BelongsToHDDSLayoutVersion(WEBUI_PORTS_IN_DATANODEDETAILS)
      HTTPS,
      @BelongsToHDDSLayoutVersion(HADOOP_PRC_PORTS_IN_DATANODEDETAILS)
      CLIENT_RPC;

      public static final Set<Name> ALL_PORTS = ImmutableSet.copyOf(
          Name.values());
      public static final Set<Name> V0_PORTS = ImmutableSet.copyOf(
          EnumSet.of(STANDALONE, RATIS, REST));
    }

    @JsonProperty("name")
    private final Name name;
    @JsonProperty("value")
    private final Integer value;

    /**
     * Private constructor for constructing Port object. Use
     * DatanodeDetails#newPort to create a new Port object.
     */
    @JsonCreator
    public Port(Name name, Integer value) {
      this.name = name;
      this.value = value;
    }

    /**
     * Returns the name of the port.
     *
     * @return Port name
     */
    public Name getName() {
      return name;
    }

    /**
     * Returns the port number.
     *
     * @return Port number
     */
    public Integer getValue() {
      return value;
    }

    @Override
    public int hashCode() {
      return name.hashCode();
    }

    /**
     * Ports are considered equal if they have the same name.
     *
     * @param anObject
     *          The object to compare this {@code Port} against
     * @return {@code true} if the given object represents a {@code Port}
               and has the same name, {@code false} otherwise
     */
    @Override
    public boolean equals(Object anObject) {
      if (this == anObject) {
        return true;
      }
      if (anObject instanceof Port) {
        return name.equals(((Port) anObject).name);
      }
      return false;
    }

    @Override
    public String toString() {
      return name + "=" + value;
    }

    public HddsProtos.Port toProto() {
      return HddsProtos.Port.newBuilder()
          .setName(name.name())
          .setValue(value)
          .build();
    }

    public static Port fromProto(HddsProtos.Port proto) {
      Port.Name name = Port.Name.valueOf(proto.getName().toUpperCase());
      return new Port(name, proto.getValue());
    }
  }

  /**
   * Returns serial id of SCM issued certificate.
   *
   * @return certificate serial id
   */
  public String getCertSerialId() {
    return certSerialId;
  }

  /**
   * Set certificate serial id of SCM issued certificate.
   *
   */
  public void setCertSerialId(String certSerialId) {
    this.certSerialId = certSerialId;
  }

  /**
   * Returns the DataNode version.
   *
   * @return DataNode version
   */
  public String getVersion() {
    return version;
  }

  /**
   * Set DataNode version.
   *
   * @param version DataNode version
   */
  public void setVersion(String version) {
    this.version = version;
  }

  /**
   * Returns the DataNode setup time.
   *
   * @return DataNode setup time
   */
  public long getSetupTime() {
    return setupTime;
  }

  /**
   * Set DataNode setup time.
   *
   * @param setupTime DataNode setup time
   */
  public void setSetupTime(long setupTime) {
    this.setupTime = setupTime;
  }

  /**
   * Returns the DataNode revision.
   *
   * @return DataNode revision
   */
  public String getRevision() {
    return revision;
  }

  /**
   * Set DataNode revision.
   *
   * @param rev DataNode revision
   */
  public void setRevision(String rev) {
    this.revision = rev;
  }

  /**
   * Returns the DataNode build date.
   *
   * @return DataNode build date
   */
  public String getBuildDate() {
    return buildDate;
  }

  /**
   * Set DataNode build date.
   *
   * @param date DataNode build date
   */
  public void setBuildDate(String date) {
    this.buildDate = date;
  }

  @Override
  public HddsProtos.NetworkNode toProtobuf(
      int clientVersion) {
    return HddsProtos.NetworkNode.newBuilder()
        .setDatanodeDetails(toProtoBuilder(clientVersion).build())
        .build();
  }
}<|MERGE_RESOLUTION|>--- conflicted
+++ resolved
@@ -24,13 +24,7 @@
 import java.util.Set;
 import java.util.UUID;
 
-import com.fasterxml.jackson.annotation.JsonAutoDetect;
-import com.fasterxml.jackson.annotation.JsonCreator;
-import com.fasterxml.jackson.annotation.JsonFormat;
 import com.fasterxml.jackson.annotation.JsonIgnore;
-import com.fasterxml.jackson.annotation.JsonProperty;
-import com.fasterxml.jackson.databind.annotation.JsonDeserialize;
-import com.fasterxml.jackson.databind.annotation.JsonSerialize;
 import com.google.common.collect.ImmutableSet;
 import com.google.protobuf.ByteString;
 import org.apache.hadoop.hdds.DatanodeVersion;
@@ -42,8 +36,6 @@
 import org.apache.hadoop.hdds.protocol.DatanodeDetails.Port.Name;
 import org.apache.hadoop.hdds.protocol.proto.HddsProtos;
 import org.apache.hadoop.hdds.protocol.proto.HddsProtos.ExtendedDatanodeDetailsProto;
-import org.apache.hadoop.hdds.recon.CustomDatanodeDetailsDeserializer;
-import org.apache.hadoop.hdds.recon.CustomDatanodeDetailsSerializer;
 import org.apache.hadoop.hdds.scm.net.NetConstants;
 import org.apache.hadoop.hdds.scm.net.NodeImpl;
 
@@ -73,8 +65,6 @@
  */
 @InterfaceAudience.Private
 @InterfaceStability.Evolving
-@JsonSerialize(using = CustomDatanodeDetailsSerializer.class)
-@JsonDeserialize(using = CustomDatanodeDetailsDeserializer.class)
 public class DatanodeDetails extends NodeImpl implements
     Comparable<DatanodeDetails> {
 
@@ -96,15 +86,8 @@
   private final UUID uuid;
   private final StringWithByteString uuidString;
   private final String threadNamePrefix;
-<<<<<<< HEAD
-
-  private String ipAddress;
-  private String hostName;
-  @JsonProperty("ports")
-=======
   private StringWithByteString ipAddress;
   private StringWithByteString hostName;
->>>>>>> 47c58c3d
   private final List<Port> ports;
   private String certSerialId;
   private String version;
@@ -138,14 +121,6 @@
     }
     if (b.level > 0) {
       setLevel(b.level);
-    }
-
-    // Below are dummy logs just to avoid findbugs
-    if (b.cost > 0) {
-      LOG.debug("cost: {}", getCost());
-    }
-    if (null != b.uuidString && !b.uuidString.isEmpty()) {
-      LOG.debug("uuid : {}", uuidString);
     }
   }
 
@@ -618,21 +593,11 @@
    */
   public static final class Builder {
     private UUID id;
-<<<<<<< HEAD
-    private String uuidString;
-    private String ipAddress;
-    private String hostName;
-    private String networkName;
-    private String networkLocation;
-=======
     private StringWithByteString ipAddress;
     private StringWithByteString hostName;
     private StringWithByteString networkName;
     private StringWithByteString networkLocation;
->>>>>>> 47c58c3d
     private int level;
-    // This field is being added here only for custom serialization and deserialization.
-    private int cost;
     private List<Port> ports;
     private String certSerialId;
     private String version;
@@ -665,7 +630,6 @@
       this.networkName = details.getHostNameAsByteString();
       this.networkLocation = details.getNetworkLocationAsByteString();
       this.level = details.getLevel();
-      this.cost = details.getCost();
       this.ports = details.getPorts();
       this.certSerialId = details.getCertSerialId();
       this.version = details.getVersion();
@@ -690,17 +654,6 @@
     }
 
     /**
-     * Sets the DatanodeUuid as String.
-     *
-     * @param uuidStr DatanodeUuid as String
-     * @return DatanodeDetails.Builder
-     */
-    public Builder setUuidAsString(String uuidStr) {
-      this.uuidString = uuidStr;
-      return this;
-    }
-
-    /**
      * Sets the IP address of DataNode.
      *
      * @param ip address
@@ -743,17 +696,6 @@
      */
     public Builder setHostName(String host, ByteString hostBytes) {
       this.hostName = new StringWithByteString(host, hostBytes);
-      return this;
-    }
-
-    /**
-     * Sets the ports of DataNode.
-     *
-     * @param ports hostname
-     * @return DatanodeDetails.Builder
-     */
-    public Builder setPorts(List<Port> ports) {
-      this.ports = ports;
       return this;
     }
 
@@ -789,11 +731,6 @@
 
     public Builder setLevel(int level) {
       this.level = level;
-      return this;
-    }
-
-    public Builder setCost(int cost) {
-      this.cost = cost;
       return this;
     }
 
@@ -933,13 +870,11 @@
   /**
    * Container to hold DataNode Port details.
    */
-  @JsonAutoDetect
   public static final class Port {
 
     /**
      * Ports that are supported in DataNode.
      */
-    @JsonFormat(shape = JsonFormat.Shape.OBJECT)
     public enum Name {
       STANDALONE, RATIS, REST, REPLICATION, RATIS_ADMIN, RATIS_SERVER,
       @BelongsToHDDSLayoutVersion(RATIS_DATASTREAM_PORT_IN_DATANODEDETAILS)
@@ -957,17 +892,14 @@
           EnumSet.of(STANDALONE, RATIS, REST));
     }
 
-    @JsonProperty("name")
     private final Name name;
-    @JsonProperty("value")
     private final Integer value;
 
     /**
      * Private constructor for constructing Port object. Use
      * DatanodeDetails#newPort to create a new Port object.
      */
-    @JsonCreator
-    public Port(Name name, Integer value) {
+    private Port(Name name, Integer value) {
       this.name = name;
       this.value = value;
     }
