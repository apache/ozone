/**
 * Licensed to the Apache Software Foundation (ASF) under one or more
 * contributor license agreements.  See the NOTICE file distributed with this
 * work for additional information regarding copyright ownership.  The ASF
 * licenses this file to you under the Apache License, Version 2.0 (the
 * "License"); you may not use this file except in compliance with the License.
 * You may obtain a copy of the License at
 * <p>
 * http://www.apache.org/licenses/LICENSE-2.0
 * <p>
 * Unless required by applicable law or agreed to in writing, software
 * distributed under the License is distributed on an "AS IS" BASIS,WITHOUT
 * WARRANTIES OR CONDITIONS OF ANY KIND, either express or implied. See the
 * License for the specific language governing permissions and limitations under
 * the License.
 */
package org.apache.hadoop.ozone.audit;

/**
 * Enum to define Audit Action types for SCM.
 */
public enum SCMAction implements AuditAction {

  GET_VERSION,
  REGISTER,
  SEND_HEARTBEAT,
  GET_SCM_INFO,
  ALLOCATE_BLOCK,
  DELETE_KEY_BLOCK,
  ALLOCATE_CONTAINER,
  GET_CONTAINER,
  GET_CONTAINER_WITH_PIPELINE,
  LIST_CONTAINER,
  CREATE_PIPELINE,
  LIST_PIPELINE,
  CLOSE_PIPELINE,
  ACTIVATE_PIPELINE,
  DEACTIVATE_PIPELINE,
  CLOSE_CONTAINER,
  DELETE_CONTAINER,
  IN_SAFE_MODE,
  FORCE_EXIT_SAFE_MODE,
  SORT_DATANODE,
  START_REPLICATION_MANAGER,
  STOP_REPLICATION_MANAGER,
  GET_REPLICATION_MANAGER_STATUS,
  START_CONTAINER_BALANCER,
  STOP_CONTAINER_BALANCER,
  GET_CONTAINER_BALANCER_STATUS,
  GET_CONTAINER_WITH_PIPELINE_BATCH,
  ADD_SCM,
  GET_REPLICATION_MANAGER_REPORT,
  RESET_DELETED_BLOCK_RETRY_COUNT,
<<<<<<< HEAD
  GET_FAILED_DELETED_BLOCKS_TRANSACTION;
=======
  TRANSFER_LEADERSHIP;
>>>>>>> 7da66e21

  @Override
  public String getAction() {
    return this.toString();
  }

}<|MERGE_RESOLUTION|>--- conflicted
+++ resolved
@@ -51,11 +51,8 @@
   ADD_SCM,
   GET_REPLICATION_MANAGER_REPORT,
   RESET_DELETED_BLOCK_RETRY_COUNT,
-<<<<<<< HEAD
+  TRANSFER_LEADERSHIP,
   GET_FAILED_DELETED_BLOCKS_TRANSACTION;
-=======
-  TRANSFER_LEADERSHIP;
->>>>>>> 7da66e21
 
   @Override
   public String getAction() {
