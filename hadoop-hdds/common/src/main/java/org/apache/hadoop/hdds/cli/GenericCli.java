/**
 * Licensed to the Apache Software Foundation (ASF) under one or more
 * contributor license agreements.  See the NOTICE file distributed with this
 * work for additional information regarding copyright ownership.  The ASF
 * licenses this file to you under the Apache License, Version 2.0 (the
 * "License"); you may not use this file except in compliance with the License.
 * You may obtain a copy of the License at
 * <p>
 * http://www.apache.org/licenses/LICENSE-2.0
 * <p>
 * Unless required by applicable law or agreed to in writing, software
 * distributed under the License is distributed on an "AS IS" BASIS, WITHOUT
 * WARRANTIES OR CONDITIONS OF ANY KIND, either express or implied. See the
 * License for the specific language governing permissions and limitations under
 * the License.
 */
package org.apache.hadoop.hdds.cli;

import java.util.HashMap;
import java.util.Map;
import java.util.Map.Entry;
import java.util.concurrent.Callable;

import org.apache.hadoop.fs.Path;
import org.apache.hadoop.hdds.conf.OzoneConfiguration;

import com.google.common.annotations.VisibleForTesting;
import picocli.CommandLine;
import picocli.CommandLine.ExitCode;
import picocli.CommandLine.Model.CommandSpec;
import picocli.CommandLine.Option;

/**
 * This is a generic parent class for all the ozone related cli tools.
 */
public class GenericCli implements Callable<Void>, GenericParentCommand {

  public static final int EXECUTION_ERROR_EXIT_CODE = -1;

  @Option(names = {"--verbose"},
      description = "More verbose output. Show the stack trace of the errors.")
  private boolean verbose;

  @Option(names = {"-D", "--set"})
  private Map<String, String> configurationOverrides = new HashMap<>();

  @Option(names = {"-conf"})
  private String configurationPath;

  private final CommandLine cmd;

  public GenericCli() {
    this(null);
  }

  public GenericCli(Class<?> type) {
    this(type, CommandLine.defaultFactory());
  }

  public GenericCli(Class<?> type, CommandLine.IFactory factory) {
    cmd = new CommandLine(this, factory);
    cmd.setExecutionExceptionHandler((ex, commandLine, parseResult) -> {
      printError(ex);
      return EXECUTION_ERROR_EXIT_CODE;
    });

    if (type != null) {
<<<<<<< HEAD
      SubcommandWithParent.addSubcommands(getCmd(), type);
=======
      addSubcommands(cmd, type);
>>>>>>> 8526f2e8
    }

    ExtensibleParentCommand.addSubcommands(cmd);
  }

<<<<<<< HEAD
=======
  private void addSubcommands(CommandLine cli, Class<?> type) {
    ServiceLoader<SubcommandWithParent> registeredSubcommands =
        ServiceLoader.load(SubcommandWithParent.class);
    for (SubcommandWithParent subcommand : registeredSubcommands) {
      if (subcommand.getParentType().equals(type)) {
        final Command commandAnnotation =
            subcommand.getClass().getAnnotation(Command.class);
        CommandLine subcommandCommandLine = new CommandLine(subcommand, cli.getFactory());
        addSubcommands(subcommandCommandLine, subcommand.getClass());
        cli.addSubcommand(commandAnnotation.name(), subcommandCommandLine);
      }
    }
  }

>>>>>>> 8526f2e8
  /**
   * Handle the error when subcommand is required but not set.
   */
  public static void missingSubcommand(CommandSpec spec) {
    System.err.println("Incomplete command");
    spec.commandLine().usage(System.err);
    System.exit(EXECUTION_ERROR_EXIT_CODE);
  }

  public void run(String[] argv) {
    int exitCode = execute(argv);

    if (exitCode != ExitCode.OK) {
      System.exit(exitCode);
    }
  }

  @VisibleForTesting
  public int execute(String[] argv) {
    return cmd.execute(argv);
  }

  protected void printError(Throwable error) {
    //message could be null in case of NPE. This is unexpected so we can
    //print out the stack trace.
    if (verbose || error.getMessage() == null
        || error.getMessage().length() == 0) {
      error.printStackTrace(System.err);
    } else {
      System.err.println(error.getMessage().split("\n")[0]);
    }
  }

  @Override
  public Void call() throws Exception {
    throw new MissingSubcommandException(cmd);
  }

  @Override
  public OzoneConfiguration createOzoneConfiguration() {
    OzoneConfiguration ozoneConf = new OzoneConfiguration();
    if (configurationPath != null) {
      ozoneConf.addResource(new Path(configurationPath));
    }
    if (configurationOverrides != null) {
      for (Entry<String, String> entry : configurationOverrides.entrySet()) {
        ozoneConf.set(entry.getKey(), entry.getValue());
      }
    }
    return ozoneConf;
  }

  @VisibleForTesting
  public picocli.CommandLine getCmd() {
    return cmd;
  }

  @Override
  public boolean isVerbose() {
    return verbose;
  }
}<|MERGE_RESOLUTION|>--- conflicted
+++ resolved
@@ -65,33 +65,11 @@
     });
 
     if (type != null) {
-<<<<<<< HEAD
       SubcommandWithParent.addSubcommands(getCmd(), type);
-=======
-      addSubcommands(cmd, type);
->>>>>>> 8526f2e8
     }
-
     ExtensibleParentCommand.addSubcommands(cmd);
   }
 
-<<<<<<< HEAD
-=======
-  private void addSubcommands(CommandLine cli, Class<?> type) {
-    ServiceLoader<SubcommandWithParent> registeredSubcommands =
-        ServiceLoader.load(SubcommandWithParent.class);
-    for (SubcommandWithParent subcommand : registeredSubcommands) {
-      if (subcommand.getParentType().equals(type)) {
-        final Command commandAnnotation =
-            subcommand.getClass().getAnnotation(Command.class);
-        CommandLine subcommandCommandLine = new CommandLine(subcommand, cli.getFactory());
-        addSubcommands(subcommandCommandLine, subcommand.getClass());
-        cli.addSubcommand(commandAnnotation.name(), subcommandCommandLine);
-      }
-    }
-  }
-
->>>>>>> 8526f2e8
   /**
    * Handle the error when subcommand is required but not set.
    */
