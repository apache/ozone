/*
 * Licensed to the Apache Software Foundation (ASF) under one
 * or more contributor license agreements.  See the NOTICE file
 * distributed with this work for additional information
 * regarding copyright ownership.  The ASF licenses this file
 * to you under the Apache License, Version 2.0 (the
 * "License"); you may not use this file except in compliance
 *  with the License.  You may obtain a copy of the License at
 *
 *      http://www.apache.org/licenses/LICENSE-2.0
 *
 *  Unless required by applicable law or agreed to in writing, software
 *  distributed under the License is distributed on an "AS IS" BASIS,
 *  WITHOUT WARRANTIES OR CONDITIONS OF ANY KIND, either express or implied.
 *  See the License for the specific language governing permissions and
 *  limitations under the License.
 */

package org.apache.hadoop.ozone.common.utils;

import com.google.common.base.Preconditions;
import java.nio.ByteBuffer;
import java.util.ArrayList;
import java.util.List;
import org.apache.ratis.thirdparty.com.google.protobuf.ByteString;

/**
 * Utilities for buffers.
 */
public final class BufferUtils {

  /** Utility classes should not be constructed. **/
  private BufferUtils() {

  }

  /**
   * Assign an array of ByteBuffers.
   * @param totalLen total length of all ByteBuffers
   * @param bufferCapacity max capacity of each ByteBuffer
   */
<<<<<<< HEAD
  public static ByteBuffer[] assignByteBuffers(long totalLen,
=======
  public static ByteBuffer[] assignByteBuffers(int totalLen,
>>>>>>> 08131b9a
      int bufferCapacity) {
    Preconditions.checkArgument(totalLen > 0, "Buffer Length should be a " +
        "positive integer.");
    Preconditions.checkArgument(bufferCapacity > 0, "Buffer Capacity should " +
        "be a positive integer.");

    int numBuffers = getNumberOfBins(totalLen, bufferCapacity);

    ByteBuffer[] dataBuffers = new ByteBuffer[numBuffers];
    long allocatedLen = 0;
    // For each ByteBuffer (except the last) allocate bufferLen of capacity
    for (int i = 0; i < numBuffers - 1; i++) {
      dataBuffers[i] = ByteBuffer.allocate(bufferCapacity);
<<<<<<< HEAD
      allocatedLen += bufferCapacity;
=======
      buffersAllocated += bufferCapacity;
>>>>>>> 08131b9a
    }
    // For the last ByteBuffer, allocate as much space as is needed to fit
    // remaining bytes
    dataBuffers[numBuffers - 1] = ByteBuffer.allocate(
<<<<<<< HEAD
        Math.toIntExact(totalLen - allocatedLen));
=======
        (totalLen - buffersAllocated));
>>>>>>> 08131b9a
    return dataBuffers;
  }

  /**
   * Return a read only ByteBuffer list for the input ByteStrings list.
   */
  public static List<ByteBuffer> getReadOnlyByteBuffers(
      List<ByteString> byteStrings) {
    List<ByteBuffer> buffers = new ArrayList<>();
    for (ByteString byteString : byteStrings) {
      buffers.add(byteString.asReadOnlyByteBuffer());
    }
    return buffers;
  }

  /**
   * Return a read only copy of ByteBuffer array.
   */
  public static ByteBuffer[] getReadOnlyByteBuffers(
      ByteBuffer[] byteBuffers) {
    if (byteBuffers == null) {
      return null;
    }
    ByteBuffer[] readOnlyBuffers = new ByteBuffer[byteBuffers.length];
    for (int i = 0; i < byteBuffers.length; i++) {
      readOnlyBuffers[i] = byteBuffers[i] == null ?
          null : byteBuffers[i].asReadOnlyBuffer();
    }
    return readOnlyBuffers;
  }

  /**
   * Return a read only ByteBuffer array for the input ByteStrings list.
   */
  public static ByteBuffer[] getReadOnlyByteBuffersArray(
      List<ByteString> byteStrings) {
    return getReadOnlyByteBuffers(byteStrings).toArray(new ByteBuffer[0]);
  }

  public static ByteString concatByteStrings(List<ByteString> byteStrings) {
    ByteString result = ByteString.EMPTY;
    for (ByteString byteString : byteStrings) {
      result = result.concat(byteString);
    }
    return result;
  }

  /**
   * Return the summation of the length of all ByteStrings.
   */
  public static long getBuffersLen(List<ByteString> buffers) {
    long length = 0;
    for (ByteString buffer : buffers) {
      length += buffer.size();
    }
    return length;
  }

  /**
   * Return the number of bins required to hold all the elements given a max
   * capacity for each bin.
   * @param numElements total number of elements to put in bin
   * @param maxElementsPerBin max number of elements per bin
   * @return number of bins
   */
  public static int getNumberOfBins(long numElements, int maxElementsPerBin) {
    Preconditions.checkArgument(numElements >= 0);
    Preconditions.checkArgument(maxElementsPerBin > 0);
    final long n = 1 + (numElements - 1) / maxElementsPerBin;
    if (n > Integer.MAX_VALUE) {
      throw new IllegalArgumentException("Integer overflow: n = " + n
          + " > Integer.MAX_VALUE = " + Integer.MAX_VALUE
          + ", numElements = " + numElements
          + ", maxElementsPerBin = " + maxElementsPerBin);
    }
    return Math.toIntExact(n);
  }

  public static void clearBuffers(ByteBuffer[] byteBuffers) {
    for (ByteBuffer buffer : byteBuffers) {
      buffer.clear();
    }
  }
}<|MERGE_RESOLUTION|>--- conflicted
+++ resolved
@@ -39,11 +39,7 @@
    * @param totalLen total length of all ByteBuffers
    * @param bufferCapacity max capacity of each ByteBuffer
    */
-<<<<<<< HEAD
   public static ByteBuffer[] assignByteBuffers(long totalLen,
-=======
-  public static ByteBuffer[] assignByteBuffers(int totalLen,
->>>>>>> 08131b9a
       int bufferCapacity) {
     Preconditions.checkArgument(totalLen > 0, "Buffer Length should be a " +
         "positive integer.");
@@ -53,24 +49,16 @@
     int numBuffers = getNumberOfBins(totalLen, bufferCapacity);
 
     ByteBuffer[] dataBuffers = new ByteBuffer[numBuffers];
-    long allocatedLen = 0;
+    long buffersAllocated = 0;
     // For each ByteBuffer (except the last) allocate bufferLen of capacity
     for (int i = 0; i < numBuffers - 1; i++) {
       dataBuffers[i] = ByteBuffer.allocate(bufferCapacity);
-<<<<<<< HEAD
-      allocatedLen += bufferCapacity;
-=======
       buffersAllocated += bufferCapacity;
->>>>>>> 08131b9a
     }
     // For the last ByteBuffer, allocate as much space as is needed to fit
     // remaining bytes
     dataBuffers[numBuffers - 1] = ByteBuffer.allocate(
-<<<<<<< HEAD
-        Math.toIntExact(totalLen - allocatedLen));
-=======
-        (totalLen - buffersAllocated));
->>>>>>> 08131b9a
+        Math.toIntExact(totalLen - buffersAllocated));
     return dataBuffers;
   }
 
