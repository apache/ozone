/*
 * Licensed to the Apache Software Foundation (ASF) under one
 * or more contributor license agreements.  See the NOTICE file
 * distributed with this work for additional information
 * regarding copyright ownership.  The ASF licenses this file
 * to you under the Apache License, Version 2.0 (the
 * "License"); you may not use this file except in compliance
 * with the License.  You may obtain a copy of the License at
 * <p>
 * http://www.apache.org/licenses/LICENSE-2.0
 * <p>
 * Unless required by applicable law or agreed to in writing, software
 * distributed under the License is distributed on an "AS IS" BASIS,
 * WITHOUT WARRANTIES OR CONDITIONS OF ANY KIND, either express or implied.
 * See the License for the specific language governing permissions and
 * limitations under the License.
 */
package org.apache.hadoop.hdds;

<<<<<<< HEAD
import org.apache.hadoop.ozone.Version;
=======
import org.apache.hadoop.ozone.Versioned;
>>>>>>> ded3450a

/**
 * Base type for component version enums.
 */
<<<<<<< HEAD
public interface ComponentVersion extends Version {
=======
public interface ComponentVersion extends Versioned {
>>>>>>> ded3450a

  /**
   * Returns the description of the version enum value.
   * @return the description of the version enum value.
   */
  String description();

  /**
   * Returns the value that represents the enum in a protocol message
   * transferred over the wire.
   * @return the version associated with the enum value.
   */
  int toProtoValue();

  @Override
  default int version() {
    return toProtoValue();
  }
}<|MERGE_RESOLUTION|>--- conflicted
+++ resolved
@@ -17,20 +17,12 @@
  */
 package org.apache.hadoop.hdds;
 
-<<<<<<< HEAD
-import org.apache.hadoop.ozone.Version;
-=======
 import org.apache.hadoop.ozone.Versioned;
->>>>>>> ded3450a
 
 /**
  * Base type for component version enums.
  */
-<<<<<<< HEAD
-public interface ComponentVersion extends Version {
-=======
 public interface ComponentVersion extends Versioned {
->>>>>>> ded3450a
 
   /**
    * Returns the description of the version enum value.
