/**
 * Licensed to the Apache Software Foundation (ASF) under one
 * or more contributor license agreements.  See the NOTICE file
 * distributed with this work for additional information
 * regarding copyright ownership.  The ASF licenses this file
 * to you under the Apache License, Version 2.0 (the
 * "License"); you may not use this file except in compliance
 * with the License.  You may obtain a copy of the License at
 * <p>
 * http://www.apache.org/licenses/LICENSE-2.0
 * <p>
 * Unless required by applicable law or agreed to in writing, software
 * distributed under the License is distributed on an "AS IS" BASIS,
 * WITHOUT WARRANTIES OR CONDITIONS OF ANY KIND, either express or implied.
 * See the License for the specific language governing permissions and
 * limitations under the License.
 */

package org.apache.hadoop.hdds.client;

import org.apache.hadoop.hdds.conf.ConfigurationSource;
import org.apache.hadoop.hdds.protocol.proto.HddsProtos;

import java.util.Objects;

import static org.apache.hadoop.ozone.OzoneConfigKeys.OZONE_REPLICATION;
import static org.apache.hadoop.ozone.OzoneConfigKeys.OZONE_REPLICATION_DEFAULT;
import static org.apache.hadoop.ozone.OzoneConfigKeys.OZONE_REPLICATION_TYPE;
import static org.apache.hadoop.ozone.OzoneConfigKeys.OZONE_REPLICATION_TYPE_DEFAULT;

/**
 * Replication configuration for any ReplicationType with all the required
 * parameters..
 */
public interface ReplicationConfig {

  /**
   * Helper method to create proper replication method from old-style
   * factor+type definition.
   * <p>
   * Note: it's never used for EC replication where config is created.
   */
  static ReplicationConfig fromProtoTypeAndFactor(
      HddsProtos.ReplicationType type,
      HddsProtos.ReplicationFactor factor
  ) {
    switch (type) {
    case RATIS:
      return new RatisReplicationConfig(factor);
    case STAND_ALONE:
      return new StandaloneReplicationConfig(factor);
    default:
      throw new UnsupportedOperationException(
          "Not supported replication: " + type);
    }
  }

  /**
   * Helper method to create proper replication method from old-style
   * factor+type definition.
   * <p>
   * Note: it's never used for EC replication where config is created.
   */
  static ReplicationConfig fromTypeAndFactor(
      org.apache.hadoop.hdds.client.ReplicationType type,
      org.apache.hadoop.hdds.client.ReplicationFactor factor
  ) {
    return fromProtoTypeAndFactor(
        HddsProtos.ReplicationType.valueOf(type.name()),
        HddsProtos.ReplicationFactor.valueOf(factor.name()));
  }

  static ReplicationConfig getDefault(ConfigurationSource config) {
<<<<<<< HEAD
    String replication = config.get(OzoneConfigKeys.OZONE_REPLICATION);
    String replType = config.get(OzoneConfigKeys.OZONE_REPLICATION_TYPE);
    ReplicationConfig replicationConfig = null;
    if (replication != null && replType != null) {
      replicationConfig = ReplicationConfig
          .fromTypeAndString(ReplicationType.valueOf(replType), replication);
    }
    return replicationConfig;
  }

  /**
   * Helper method to serialize from proto.
   * <p>
   * This uses either the old type/factor or the new ecConfig depends on the
   * type.
   */
  static ReplicationConfig fromProto(
      HddsProtos.ReplicationType type,
      HddsProtos.ReplicationFactor factor,
      HddsProtos.ECReplicationConfig ecConfig) {
    switch (type) {
    case EC:
      return new ECReplicationConfig(ecConfig);
    case RATIS:
    case STAND_ALONE:
      return fromTypeAndFactor(type, factor);
    default:
      throw new UnsupportedOperationException(
          "Not supported replication: " + type);
    }
=======
    String replication =
        config.get(OZONE_REPLICATION, OZONE_REPLICATION_DEFAULT);
    return parse(null, replication, config);
>>>>>>> 937a3d0a
  }

  static HddsProtos.ReplicationFactor getLegacyFactor(
      ReplicationConfig replicationConfig) {
    if (replicationConfig instanceof ReplicatedReplicationConfig) {
      return ((ReplicatedReplicationConfig) replicationConfig)
          .getReplicationFactor();
    }
    throw new UnsupportedOperationException(
        "Replication configuration of type "
            + replicationConfig.getReplicationType()
            + " does not have a replication factor property.");
  }

  /**
   * Create new replication config with adjusted replication factor.
   * <p>
   * Used by hadoop file system. Some replication schemes (like EC) may not
   * support changing the replication.
   * <p>
   * Based on the provided configuration the adjusted ReplicationConfig is
   * validated against the ozone.replication.allowed-configs property, and if
   * the new config is not allowed the method throws an
   * IllegalArgumentException.
   */
  static ReplicationConfig adjustReplication(
      ReplicationConfig config, short replication, ConfigurationSource conf) {
    return parse(
        ReplicationType.valueOf(config.getReplicationType().toString()),
        Short.toString(replication), conf);
  }

  /**
   * Parses the string representation of the replication configuration that is
   * defined by the ReplicationType parameter.
   * The configuration object is necessary to check if the parsed
   * ReplicationConfig object is allowed based on the
   * ozone.replication.allowed-configs property.
   * @param type the ReplicationType to parse from the replication string
   * @param replication the replication String that for example contains the
   *                    replication factor for RATIS replication.
   * @param config the current Ozone configuration to apply validation on the
   *               parsed object.
   * @return a validated ReplicationConfig object that is allowed based on the
   *         system's configuration.
   * @throws IllegalArgumentException if the parsed ReplicationConfig is not
   *         allowed by the ozone.replication.allowed-configs property, or
   *         if the give replication type or replication can not be parsed.
   * @throws NullPointerException if the ReplicationConfig was not created
   *         for the type.
   */
  static ReplicationConfig parse(ReplicationType type, String replication,
      ConfigurationSource config) {
    if (type == null) {
      type = ReplicationType.valueOf(
          config.get(OZONE_REPLICATION_TYPE, OZONE_REPLICATION_TYPE_DEFAULT));
    }
    replication = Objects.toString(replication,
        config.get(OZONE_REPLICATION, OZONE_REPLICATION_DEFAULT));

    ReplicationConfig replicationConfig;
    switch (type) {
    case RATIS:
    case STAND_ALONE:
<<<<<<< HEAD
      return new StandaloneReplicationConfig(replication);
    case EC:
      return new ECReplicationConfig(replication);
=======
      ReplicationFactor factor;
      try {
        factor = ReplicationFactor.valueOf(Integer.parseInt(replication));
      } catch (NumberFormatException ex) {
        factor = ReplicationFactor.valueOf(replication);
      }
      replicationConfig = fromTypeAndFactor(type, factor);
      break;
>>>>>>> 937a3d0a
    default:
      throw new RuntimeException("Replication type" + type + " can not"
          + "be parsed.");
    }

    ReplicationConfigValidator validator =
        config.getObject(ReplicationConfigValidator.class);
    validator.validate(replicationConfig);

    return replicationConfig;
  }

  /**
   * Replication type supported by the replication config.
   */
  HddsProtos.ReplicationType getReplicationType();

  /**
   * Number of required nodes for this replication.
   */
  int getRequiredNodes();

}<|MERGE_RESOLUTION|>--- conflicted
+++ resolved
@@ -71,15 +71,9 @@
   }
 
   static ReplicationConfig getDefault(ConfigurationSource config) {
-<<<<<<< HEAD
-    String replication = config.get(OzoneConfigKeys.OZONE_REPLICATION);
-    String replType = config.get(OzoneConfigKeys.OZONE_REPLICATION_TYPE);
-    ReplicationConfig replicationConfig = null;
-    if (replication != null && replType != null) {
-      replicationConfig = ReplicationConfig
-          .fromTypeAndString(ReplicationType.valueOf(replType), replication);
-    }
-    return replicationConfig;
+    String replication =
+        config.get(OZONE_REPLICATION, OZONE_REPLICATION_DEFAULT);
+    return parse(null, replication, config);
   }
 
   /**
@@ -97,16 +91,11 @@
       return new ECReplicationConfig(ecConfig);
     case RATIS:
     case STAND_ALONE:
-      return fromTypeAndFactor(type, factor);
+      return fromProtoTypeAndFactor(type, factor);
     default:
       throw new UnsupportedOperationException(
           "Not supported replication: " + type);
     }
-=======
-    String replication =
-        config.get(OZONE_REPLICATION, OZONE_REPLICATION_DEFAULT);
-    return parse(null, replication, config);
->>>>>>> 937a3d0a
   }
 
   static HddsProtos.ReplicationFactor getLegacyFactor(
@@ -171,11 +160,6 @@
     switch (type) {
     case RATIS:
     case STAND_ALONE:
-<<<<<<< HEAD
-      return new StandaloneReplicationConfig(replication);
-    case EC:
-      return new ECReplicationConfig(replication);
-=======
       ReplicationFactor factor;
       try {
         factor = ReplicationFactor.valueOf(Integer.parseInt(replication));
@@ -184,7 +168,8 @@
       }
       replicationConfig = fromTypeAndFactor(type, factor);
       break;
->>>>>>> 937a3d0a
+    case EC:
+      return new ECReplicationConfig(replication);
     default:
       throw new RuntimeException("Replication type" + type + " can not"
           + "be parsed.");
