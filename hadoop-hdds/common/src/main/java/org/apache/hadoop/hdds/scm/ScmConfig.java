--- conflicted
+++ resolved
@@ -83,9 +83,6 @@
   )
   private String pipelineChoosePolicyName;
 
-<<<<<<< HEAD
-  @Config(key = BLOCK_DELETION_PER_INTERVAL_MAX,
-=======
   @Config(key = "ec.pipeline.choose.policy.impl",
       type = ConfigType.STRING,
       defaultValue = "org.apache.hadoop.hdds.scm.pipeline.choose.algorithms" +
@@ -101,8 +98,7 @@
   )
   private String ecPipelineChoosePolicyName;
 
-  @Config(key = "block.deletion.per-interval.max",
->>>>>>> f182b817
+  @Config(key = BLOCK_DELETION_PER_INTERVAL_MAX,
       type = ConfigType.INT,
       defaultValue = "100000",
       tags = { ConfigTag.SCM, ConfigTag.DELETION},
@@ -163,15 +159,11 @@
     this.pipelineChoosePolicyName = pipelineChoosePolicyName;
   }
 
-<<<<<<< HEAD
-  public synchronized void setBlockDeletionLimit(int blockDeletionLimit) {
-=======
   public void setECPipelineChoosePolicyName(String policyName) {
     this.ecPipelineChoosePolicyName = policyName;
   }
 
-  public void setBlockDeletionLimit(int blockDeletionLimit) {
->>>>>>> f182b817
+  public synchronized void setBlockDeletionLimit(int blockDeletionLimit) {
     this.blockDeletionLimit = blockDeletionLimit;
   }
 
@@ -191,15 +183,11 @@
     return pipelineChoosePolicyName;
   }
 
-<<<<<<< HEAD
-  public synchronized int getBlockDeletionLimit() {
-=======
   public String getECPipelineChoosePolicyName() {
     return ecPipelineChoosePolicyName;
   }
 
-  public int getBlockDeletionLimit() {
->>>>>>> f182b817
+  public synchronized int getBlockDeletionLimit() {
     return blockDeletionLimit;
   }
 
