/*
 * Licensed to the Apache Software Foundation (ASF) under one or more
 * contributor license agreements. See the NOTICE file distributed with
 * this work for additional information regarding copyright ownership.
 * The ASF licenses this file to You under the Apache License, Version 2.0
 * (the "License"); you may not use this file except in compliance with
 * the License. You may obtain a copy of the License at
 *
 *      http://www.apache.org/licenses/LICENSE-2.0
 *
 * Unless required by applicable law or agreed to in writing, software
 * distributed under the License is distributed on an "AS IS" BASIS,
 * WITHOUT WARRANTIES OR CONDITIONS OF ANY KIND, either express or implied.
 * See the License for the specific language governing permissions and
 * limitations under the License.
 */

package org.apache.hadoop.hdds.scm;

import java.time.Duration;
import org.apache.hadoop.hdds.conf.Config;
import org.apache.hadoop.hdds.conf.ConfigGroup;
import org.apache.hadoop.hdds.conf.ConfigTag;
import org.apache.hadoop.hdds.conf.ConfigType;
import org.apache.hadoop.hdds.conf.ReconfigurableConfig;

/**
 * The configuration class for the SCM service.
 */
@ConfigGroup(prefix = "hdds.scm")
public class ScmConfig extends ReconfigurableConfig {
  public static final String HDDS_SCM_UNKNOWN_CONTAINER_ACTION = "hdds.scm.unknown-container.action";

  @Config(key = "kerberos.principal",
      type = ConfigType.STRING,
      defaultValue = "",
      tags = { ConfigTag.SECURITY, ConfigTag.OZONE },
      description = "This Kerberos principal is used by the SCM service."
  )
  private String principal;

  @Config(key = "kerberos.keytab.file",
      type = ConfigType.STRING,
      defaultValue = "",
      tags = { ConfigTag.SECURITY, ConfigTag.OZONE },
      description = "The keytab file used by SCM daemon to login as " +
          "its service principal."
  )
  private String keytab;

  @Config(key = "unknown-container.action",
      type = ConfigType.STRING,
      defaultValue = "WARN",
      tags = { ConfigTag.SCM, ConfigTag.MANAGEMENT },
      description =
          "The action taken by SCM to process unknown "
          + "containers that reported by Datanodes. The default "
          + "action is just logging container not found warning, "
          + "another available action is DELETE action. "
          + "These unknown containers will be deleted under this "
          + "action way."
  )
  private String action;

  private static final String DESCRIPTION_COMMON_CHOICES_OF_PIPELINE_CHOOSE_POLICY_IMPL =
      "One of the following values can be used: "
      + "(1) org.apache.hadoop.hdds.scm.pipeline.choose.algorithms.RandomPipelineChoosePolicy"
      + " : chooses a pipeline randomly. "
      + "(2) org.apache.hadoop.hdds.scm.pipeline.choose.algorithms.HealthyPipelineChoosePolicy"
      + " : chooses a healthy pipeline randomly. "
      + "(3) org.apache.hadoop.hdds.scm.pipeline.choose.algorithms.CapacityPipelineChoosePolicy"
      + " : chooses the pipeline with lower utilization from two random pipelines. Note that"
      + " random choose method will be executed twice in this policy."
      + "(4) org.apache.hadoop.hdds.scm.pipeline.choose.algorithms.RoundRobinPipelineChoosePolicy"
      + " : chooses a pipeline in a round robin fashion. Intended for troubleshooting and testing purposes only.";

  // hdds.scm.pipeline.choose.policy.impl
  @Config(key = "hdds.scm.pipeline.choose.policy.impl",
      type = ConfigType.STRING,
      defaultValue = "org.apache.hadoop.hdds.scm.pipeline.choose.algorithms.RandomPipelineChoosePolicy",
      tags = { ConfigTag.SCM, ConfigTag.PIPELINE },
      description =
          "Sets the policy for choosing a pipeline for a Ratis container. The value should be "
          + "the full name of a class which implements org.apache.hadoop.hdds.scm.PipelineChoosePolicy. "
          + "The class decides which pipeline will be used to find or allocate Ratis containers. If not set, "
          + "org.apache.hadoop.hdds.scm.pipeline.choose.algorithms.RandomPipelineChoosePolicy"
          + " will be used as default value. " + DESCRIPTION_COMMON_CHOICES_OF_PIPELINE_CHOOSE_POLICY_IMPL
  )
  private String pipelineChoosePolicyName;

  // hdds.scm.ec.pipeline.choose.policy.impl
  @Config(key = "hdds.scm.ec.pipeline.choose.policy.impl",
      type = ConfigType.STRING,
      defaultValue = "org.apache.hadoop.hdds.scm.pipeline.choose.algorithms.RandomPipelineChoosePolicy",
      tags = { ConfigTag.SCM, ConfigTag.PIPELINE },
      description =
          "Sets the policy for choosing an EC pipeline. The value should be "
          + "the full name of a class which implements org.apache.hadoop.hdds.scm.PipelineChoosePolicy. "
          + "The class decides which pipeline will be used when selecting an EC Pipeline. If not set, "
          + "org.apache.hadoop.hdds.scm.pipeline.choose.algorithms.RandomPipelineChoosePolicy"
          + " will be used as default value. " + DESCRIPTION_COMMON_CHOICES_OF_PIPELINE_CHOOSE_POLICY_IMPL
  )
  private String ecPipelineChoosePolicyName;

  @Config(key = "hdds.scm.block.deletion.per-interval.max",
      type = ConfigType.INT,
      defaultValue = "100000",
      reconfigurable = true,
      tags = { ConfigTag.SCM, ConfigTag.DELETION},
      description =
          "Maximum number of blocks which SCM processes during an interval. "
              + "The block num is counted at the replica level."
              + "If SCM has 100000 blocks which need to be deleted and the "
              + "configuration is 5000 then it would only send 5000 blocks "
              + "for deletion to the datanodes."
  )
  private int blockDeletionLimit;

  @Config(key = "hdds.scm.block.deleting.service.interval",
      defaultValue = "60s",
      type = ConfigType.TIME,
      tags = { ConfigTag.SCM, ConfigTag.DELETION },
      description =
          "Time interval of the scm block deleting service. The block deleting"
              + "service runs on SCM periodically and deletes blocks "
              + "queued for deletion. Unit could be defined with "
              + "postfix (ns,ms,s,m,h,d). "
  )
  private Duration blockDeletionInterval = Duration.ofSeconds(60);

<<<<<<< HEAD
  @Config(key = "init.default.layout.version",
      defaultValue = "-1",
      type = ConfigType.INT,
      tags = { ConfigTag.SCM, ConfigTag.UPGRADE },
      description =
          " Default Layout Version to init the SCM with. Intended to be used " +
              "in tests to finalize from an older version of SCM to the " +
              "latest. By default, SCM init uses the highest layout version."
  )
  private int defaultLayoutVersionOnInit = -1;

  @Config(key = "hdds.scm.block.deletion.txn.dn.commit.map.limit",
      defaultValue = "5000000",
      type = ConfigType.INT,
      tags = { ConfigTag.SCM },
      description =
          " This value indicates the size of the transactionToDNsCommitMap after which" +
              " we will skip one round of scm block deleting interval."
  )
  private int transactionToDNsCommitMapLimit = 5000000;

  public int getTransactionToDNsCommitMapLimit() {
    return transactionToDNsCommitMapLimit;
  }

=======
>>>>>>> 3201ca4e
  public Duration getBlockDeletionInterval() {
    return blockDeletionInterval;
  }

  public void setBlockDeletionInterval(Duration duration) {
    blockDeletionInterval = duration;
  }

  public void setKerberosPrincipal(String kerberosPrincipal) {
    this.principal = kerberosPrincipal;
  }

  public void setKerberosKeytab(String kerberosKeytab) {
    this.keytab = kerberosKeytab;
  }

  public void setUnknownContainerAction(String unknownContainerAction) {
    this.action = unknownContainerAction;
  }

  public void setPipelineChoosePolicyName(String pipelineChoosePolicyName) {
    this.pipelineChoosePolicyName = pipelineChoosePolicyName;
  }

  public void setECPipelineChoosePolicyName(String policyName) {
    this.ecPipelineChoosePolicyName = policyName;
  }

  public void setBlockDeletionLimit(int blockDeletionLimit) {
    this.blockDeletionLimit = blockDeletionLimit;
  }

  public String getKerberosPrincipal() {
    return this.principal;
  }

  public String getKerberosKeytab() {
    return this.keytab;
  }

  public String getUnknownContainerAction() {
    return this.action;
  }

  public String getPipelineChoosePolicyName() {
    return pipelineChoosePolicyName;
  }

  public String getECPipelineChoosePolicyName() {
    return ecPipelineChoosePolicyName;
  }

  public int getBlockDeletionLimit() {
    return blockDeletionLimit;
  }

  /**
   * Configuration strings class.
   * required for SCMSecurityProtocol where the KerberosInfo references
   * the old configuration with
   * the annotation shown below:-
   * {@code @KerberosInfo(serverPrincipal = ScmConfigKeys.HDDS_SCM_KERBEROS_PRINCIPAL_KEY)}
   */
  public static class ConfigStrings {
    public static final String HDDS_SCM_KERBEROS_PRINCIPAL_KEY = "hdds.scm.kerberos.principal";
    public static final String HDDS_SCM_KERBEROS_KEYTAB_FILE_KEY = "hdds.scm.kerberos.keytab.file";
  }
}<|MERGE_RESOLUTION|>--- conflicted
+++ resolved
@@ -128,7 +128,6 @@
   )
   private Duration blockDeletionInterval = Duration.ofSeconds(60);
 
-<<<<<<< HEAD
   @Config(key = "init.default.layout.version",
       defaultValue = "-1",
       type = ConfigType.INT,
@@ -154,8 +153,6 @@
     return transactionToDNsCommitMapLimit;
   }
 
-=======
->>>>>>> 3201ca4e
   public Duration getBlockDeletionInterval() {
     return blockDeletionInterval;
   }
