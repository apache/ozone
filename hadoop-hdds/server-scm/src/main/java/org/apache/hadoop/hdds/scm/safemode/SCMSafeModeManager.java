/*
 * Licensed to the Apache Software Foundation (ASF) under one or more
 * contributor license agreements. See the NOTICE file distributed with
 * this work for additional information regarding copyright ownership.
 * The ASF licenses this file to You under the Apache License, Version 2.0
 * (the "License"); you may not use this file except in compliance with
 * the License. You may obtain a copy of the License at
 *
 *      http://www.apache.org/licenses/LICENSE-2.0
 *
 * Unless required by applicable law or agreed to in writing, software
 * distributed under the License is distributed on an "AS IS" BASIS,
 * WITHOUT WARRANTIES OR CONDITIONS OF ANY KIND, either express or implied.
 * See the License for the specific language governing permissions and
 * limitations under the License.
 */

package org.apache.hadoop.hdds.scm.safemode;

import com.google.common.annotations.VisibleForTesting;
import java.util.HashMap;
import java.util.HashSet;
import java.util.Map;
import java.util.Set;
import java.util.concurrent.atomic.AtomicBoolean;
import java.util.stream.Collectors;
import org.apache.commons.lang3.tuple.Pair;
import org.apache.hadoop.hdds.HddsConfigKeys;
import org.apache.hadoop.hdds.conf.ConfigurationSource;
import org.apache.hadoop.hdds.scm.container.ContainerManager;
import org.apache.hadoop.hdds.scm.events.SCMEvents;
import org.apache.hadoop.hdds.scm.ha.SCMContext;
import org.apache.hadoop.hdds.scm.ha.SCMService.Event;
import org.apache.hadoop.hdds.scm.ha.SCMServiceManager;
import org.apache.hadoop.hdds.scm.node.NodeManager;
import org.apache.hadoop.hdds.scm.pipeline.PipelineManager;
import org.apache.hadoop.hdds.server.events.EventPublisher;
import org.apache.hadoop.hdds.server.events.EventQueue;
import org.slf4j.Logger;
import org.slf4j.LoggerFactory;

/**
 * StorageContainerManager enters safe mode on startup to allow system to
 * reach a stable state before becoming fully functional. SCM will wait
 * for certain resources to be reported before coming out of safe mode.
 *
 * SafeModeExitRule defines format to define new rules which must be satisfied
 * to exit Safe mode.
 *
 * Current SafeMode rules:
 * 1. ContainerSafeModeRule:
 * On every new datanode registration, it fires
 * {@link SCMEvents#NODE_REGISTRATION_CONT_REPORT}.  This rule handles this
 * event. This rule process this report, increment the
 * containerWithMinReplicas count when this reported replica is in the
 * containerMap. Then validates if cutoff threshold for containers is meet.
 *
 * 2. DatanodeSafeModeRule:
 * On every new datanode registration, it fires
 * {@link SCMEvents#NODE_REGISTRATION_CONT_REPORT}. This rule handles this
 * event. This rule process this report, and check if this is new node, add
 * to its reported node list. Then validate it cutoff threshold for minimum
 * number of datanode registered is met or not.
 *
 * 3. HealthyPipelineSafeModeRule:
 * Once the PipelineReportHandler processes the
 * {@link SCMEvents#PIPELINE_REPORT}, it fires
 * {@link SCMEvents#OPEN_PIPELINE}. This rule handles this
 * event. This rule processes this report, and check if pipeline is healthy
 * and increments current healthy pipeline count. Then validate it cutoff
 * threshold for healthy pipeline is met or not.
 *
 * 4. OneReplicaPipelineSafeModeRule:
 * Once the PipelineReportHandler processes the
 * {@link SCMEvents#PIPELINE_REPORT}, it fires
 * {@link SCMEvents#OPEN_PIPELINE}. This rule handles this
 * event. This rule processes this report, and add the reported pipeline to
 * reported pipeline set. Then validate it cutoff threshold for one replica
 * per pipeline is met or not.
 *
 */
public class SCMSafeModeManager implements SafeModeManager {

  private static final Logger LOG =
      LoggerFactory.getLogger(SCMSafeModeManager.class);
  private final boolean isSafeModeEnabled;
  private AtomicBoolean inSafeMode = new AtomicBoolean(true);
  private AtomicBoolean preCheckComplete = new AtomicBoolean(false);
  private AtomicBoolean forceExitSafeMode = new AtomicBoolean(false);

  private Map<String, SafeModeExitRule> exitRules = new HashMap<>(1);
  private Set<String> preCheckRules = new HashSet<>(1);
  private ConfigurationSource config;
<<<<<<< HEAD
  private static final String RATIS_CONTAINER_EXIT_RULE = "RatisContainerSafeModeRule";
  private static final String EC_CONTAINER_EXIT_RULE = "ECContainerSafeModeRule";
=======
  private static final String DN_EXIT_RULE = "DataNodeSafeModeRule";
  private static final String CONT_EXIT_RULE = "ContainerSafeModeRule";
>>>>>>> bf205400
  private static final String HEALTHY_PIPELINE_EXIT_RULE =
      "HealthyPipelineSafeModeRule";
  private static final String ATLEAST_ONE_DATANODE_REPORTED_PIPELINE_EXIT_RULE =
      "AtleastOneDatanodeReportedRule";

  private Set<String> validatedRules = new HashSet<>();
  private Set<String> validatedPreCheckRules = new HashSet<>(1);

  private final EventQueue eventPublisher;
  private final SCMServiceManager serviceManager;
  private final SCMContext scmContext;

  private final SafeModeMetrics safeModeMetrics;

  public SCMSafeModeManager(ConfigurationSource conf,
             ContainerManager containerManager, PipelineManager pipelineManager,
             NodeManager nodeManager, EventQueue eventQueue,
             SCMServiceManager serviceManager, SCMContext scmContext) {
    this.config = conf;
    this.eventPublisher = eventQueue;
    this.serviceManager = serviceManager;
    this.scmContext = scmContext;
    this.isSafeModeEnabled = conf.getBoolean(
        HddsConfigKeys.HDDS_SCM_SAFEMODE_ENABLED,
        HddsConfigKeys.HDDS_SCM_SAFEMODE_ENABLED_DEFAULT);

    if (isSafeModeEnabled) {
      this.safeModeMetrics = SafeModeMetrics.create();

      // TODO: Remove the cyclic ("this") dependency (HDDS-11797)
      SafeModeRuleFactory.initialize(config, scmContext, eventQueue,
          this, pipelineManager, containerManager, nodeManager);
      SafeModeRuleFactory factory = SafeModeRuleFactory.getInstance();

      exitRules = factory.getSafeModeRules().stream().collect(
          Collectors.toMap(SafeModeExitRule::getRuleName, rule -> rule));

      preCheckRules = factory.getPreCheckRules().stream()
          .map(SafeModeExitRule::getRuleName).collect(Collectors.toSet());
    } else {
      this.safeModeMetrics = null;
      exitSafeMode(eventQueue, true);
    }
  }

  public void stop() {
    if (isSafeModeEnabled) {
      this.safeModeMetrics.unRegister();
    }
  }

  public SafeModeMetrics getSafeModeMetrics() {
    return safeModeMetrics;
  }

  /**
   * Emit Safe mode status.
   */
  @VisibleForTesting
  public void emitSafeModeStatus() {
    SafeModeStatus safeModeStatus =
        new SafeModeStatus(getInSafeMode(), getPreCheckComplete());

    safeModeStatus.setForceExitSafeMode(isForceExitSafeMode());

    // update SCMContext
    scmContext.updateSafeModeStatus(safeModeStatus);

    // notify SCMServiceManager
    if (!safeModeStatus.isInSafeMode()) {
      // If safemode is off, then notify the delayed listeners with a delay.
      serviceManager.notifyStatusChanged();
    } else if (safeModeStatus.isPreCheckComplete()) {
      // Only notify the delayed listeners if safemode remains on, as precheck
      // may have completed.
      serviceManager.notifyEventTriggered(Event.PRE_CHECK_COMPLETED);
    }
  }


  public synchronized void validateSafeModeExitRules(String ruleName,
      EventPublisher eventQueue) {

    if (exitRules.get(ruleName) != null) {
      boolean added = validatedRules.add(ruleName);
      if (preCheckRules.contains(ruleName)) {
        validatedPreCheckRules.add(ruleName);
      }
      if (added) {
        LOG.info("{} rule is successfully validated", ruleName);
      }
    } else {
      // This should never happen
      LOG.error("No Such Exit rule {}", ruleName);
    }

    if (!getPreCheckComplete()) {
      if (validatedPreCheckRules.size() == preCheckRules.size()) {
        completePreCheck(eventQueue);
      }
    }

    if (validatedRules.size() == exitRules.size()) {
      // All rules are satisfied, we can exit safe mode.
      LOG.info("ScmSafeModeManager, all rules are successfully validated");
      exitSafeMode(eventQueue, false);
    }

  }

  /**
   * When all the precheck rules have been validated, set preCheckComplete to
   * true and then emit the safemode status so any listeners get notified of
   * the safemode state change.
   * @param eventQueue
   */
  @VisibleForTesting
  public void completePreCheck(EventPublisher eventQueue) {
    LOG.info("All SCM safe mode pre check rules have passed");
    setPreCheckComplete(true);
    emitSafeModeStatus();
  }

  /**
   * Exit safe mode. It does following actions:
   * 1. Set safe mode status to false.
   * 2. Emits START_REPLICATION for ReplicationManager.
   * 3. Cleanup resources.
   * 4. Emit safe mode status.
   * @param eventQueue
   * @param force
   */
  @VisibleForTesting
  public void exitSafeMode(EventPublisher eventQueue, boolean force) {
    LOG.info("SCM exiting safe mode.");
    // If safemode is exiting, then pre check must also have passed so
    // set it to true.
    setPreCheckComplete(true);
    setInSafeMode(false);
    setForceExitSafeMode(force);

    // TODO: Remove handler registration as there is no need to listen to
    // register events anymore.

    emitSafeModeStatus();
  }

  /**
   * Refresh Rule state.
   */
  public void refresh() {
    if (inSafeMode.get()) {
      exitRules.values().forEach(rule -> {
        // Refresh rule irrespective of validate(), as at this point validate
        // does not represent current state validation, as validate is being
        // done with stale state.
        rule.refresh(true);
      });
    }
  }

  /**
   * Refresh Rule state and validate rules.
   */
  public void refreshAndValidate() {
    if (inSafeMode.get()) {
      exitRules.values().forEach(rule -> {
        rule.refresh(false);
        if (rule.validate() && inSafeMode.get()) {
          validateSafeModeExitRules(rule.getRuleName(), eventPublisher);
          rule.cleanup();
        }
      });
    }
  }

  @Override
  public boolean getInSafeMode() {
    if (!isSafeModeEnabled) {
      return false;
    }
    return inSafeMode.get();
  }
  /**
   * Get the safe mode status of all rules.
   *
   * @return map of rule statuses.
   */
  public Map<String, Pair<Boolean, String>> getRuleStatus() {
    Map<String, Pair<Boolean, String>> map = new HashMap<>();
    for (SafeModeExitRule exitRule : exitRules.values()) {
      map.put(exitRule.getRuleName(),
          Pair.of(exitRule.validate(), exitRule.getStatusText()));
    }
    return map;
  }

  public boolean getPreCheckComplete() {
    return preCheckComplete.get();
  }

  /**
   * Set safe mode status.
   */
  public void setInSafeMode(boolean inSafeMode) {
    this.inSafeMode.set(inSafeMode);
  }

  public void setPreCheckComplete(boolean newState) {
    this.preCheckComplete.set(newState);
  }

  public boolean isForceExitSafeMode() {
    return forceExitSafeMode.get();
  }

  public void setForceExitSafeMode(boolean forceExitSafeMode) {
    this.forceExitSafeMode.set(forceExitSafeMode);
  }

  public static Logger getLogger() {
    return LOG;
  }

  @VisibleForTesting
  public double getCurrentContainerThreshold() {
    return ((RatisContainerSafeModeRule) exitRules.get(RATIS_CONTAINER_EXIT_RULE))
        .getCurrentContainerThreshold();
  }

  @VisibleForTesting
  public double getCurrentECContainerThreshold() {
    return ((ECContainerSafeModeRule) exitRules.get(EC_CONTAINER_EXIT_RULE))
        .getCurrentContainerThreshold();
  }

  @VisibleForTesting
  public RatisContainerSafeModeRule getRatisContainerSafeModeRule() {
    return (RatisContainerSafeModeRule) exitRules.get(RATIS_CONTAINER_EXIT_RULE);
  }

  @VisibleForTesting
  public ECContainerSafeModeRule getECContainerSafeModeRule() {
    return (ECContainerSafeModeRule) exitRules.get(EC_CONTAINER_EXIT_RULE);
  }

  @VisibleForTesting
  public HealthyPipelineSafeModeRule getHealthyPipelineSafeModeRule() {
    return (HealthyPipelineSafeModeRule)
        exitRules.get(HEALTHY_PIPELINE_EXIT_RULE);
  }

  @VisibleForTesting
  public OneReplicaPipelineSafeModeRule getOneReplicaPipelineSafeModeRule() {
    return (OneReplicaPipelineSafeModeRule)
        exitRules.get(ATLEAST_ONE_DATANODE_REPORTED_PIPELINE_EXIT_RULE);
  }

  public DataNodeSafeModeRule getDataNodeSafeModeRule() {
    return (DataNodeSafeModeRule) exitRules.get(DN_EXIT_RULE);
  }


  /**
   * Class used during SafeMode status event.
   */
  public static class SafeModeStatus {

    private final boolean safeModeStatus;
    private final boolean preCheckPassed;

    private boolean forceExitSafeMode;

    public SafeModeStatus(boolean safeModeState, boolean preCheckPassed) {
      this.safeModeStatus = safeModeState;
      this.preCheckPassed = preCheckPassed;
    }

    public boolean isInSafeMode() {
      return safeModeStatus;
    }

    public boolean isPreCheckComplete() {
      return preCheckPassed;
    }

    public void setForceExitSafeMode(boolean forceExitSafeMode) {
      this.forceExitSafeMode = forceExitSafeMode;
    }

    public boolean isForceExitSafeMode() {
      return forceExitSafeMode;
    }

    @Override
    public String toString() {
      return "SafeModeStatus{" +
          "safeModeStatus=" + safeModeStatus +
          ", preCheckPassed=" + preCheckPassed +
          '}';
    }
  }

}<|MERGE_RESOLUTION|>--- conflicted
+++ resolved
@@ -91,13 +91,9 @@
   private Map<String, SafeModeExitRule> exitRules = new HashMap<>(1);
   private Set<String> preCheckRules = new HashSet<>(1);
   private ConfigurationSource config;
-<<<<<<< HEAD
   private static final String RATIS_CONTAINER_EXIT_RULE = "RatisContainerSafeModeRule";
   private static final String EC_CONTAINER_EXIT_RULE = "ECContainerSafeModeRule";
-=======
   private static final String DN_EXIT_RULE = "DataNodeSafeModeRule";
-  private static final String CONT_EXIT_RULE = "ContainerSafeModeRule";
->>>>>>> bf205400
   private static final String HEALTHY_PIPELINE_EXIT_RULE =
       "HealthyPipelineSafeModeRule";
   private static final String ATLEAST_ONE_DATANODE_REPORTED_PIPELINE_EXIT_RULE =
