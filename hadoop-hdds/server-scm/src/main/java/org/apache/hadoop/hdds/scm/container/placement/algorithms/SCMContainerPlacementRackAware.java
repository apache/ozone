--- conflicted
+++ resolved
@@ -283,30 +283,6 @@
         throw new SCMException("No satisfied datanode to meet the" +
             " excludedNodes and affinityNode constrains.", null);
       }
-<<<<<<< HEAD
-      if (hasEnoughSpace((DatanodeDetails)node, metadataSizeRequired,
-          dataSizeRequired)) {
-        LOG.debug("Datanode {} is chosen. Required metadata size is {} and " +
-                "required data size is {}",
-            node.toString(), metadataSizeRequired, dataSizeRequired);
-        metrics.incrDatanodeChooseSuccessCount();
-        if (isFallbacked) {
-          metrics.incrDatanodeChooseFallbackCount();
-        }
-        return node;
-      } else {
-        maxRetry--;
-        if (maxRetry == 0) {
-          // avoid the infinite loop
-          String errMsg = "No satisfied datanode to meet the space constrains. "
-              + "metadatadata size required: " + metadataSizeRequired +
-              " data size required: " + dataSizeRequired;
-          LOG.info(errMsg);
-          throw new SCMException(errMsg, null);
-        }
-        if (excludedNodesForCapacity == null) {
-          excludedNodesForCapacity = new ArrayList<>();
-=======
 
       DatanodeDetails datanodeDetails = (DatanodeDetails)node;
       DatanodeInfo datanodeInfo = (DatanodeInfo)getNodeManager()
@@ -316,15 +292,16 @@
             datanodeDetails);
       } else {
         if (datanodeInfo.getNodeStatus().isNodeWritable() &&
-            (super.hasEnoughSpace(datanodeInfo, sizeRequired))) {
-          LOG.debug("Datanode {} is chosen. Required storage size is {} bytes",
-              node, sizeRequired);
+            (hasEnoughSpace(datanodeInfo, metadataSizeRequired,
+                dataSizeRequired))) {
+          LOG.debug("Datanode {} is chosen. Required metadata size is {} and " +
+                  "required data size is {}",
+              node.toString(), metadataSizeRequired, dataSizeRequired);
           metrics.incrDatanodeChooseSuccessCount();
           if (isFallbacked) {
             metrics.incrDatanodeChooseFallbackCount();
           }
           return node;
->>>>>>> c41d08f4
         }
       }
 
@@ -332,7 +309,8 @@
       if (maxRetry == 0) {
         // avoid the infinite loop
         String errMsg = "No satisfied datanode to meet the space constrains. "
-            + " sizeRequired: " + sizeRequired;
+            + "metadatadata size required: " + metadataSizeRequired +
+            " data size required: " + dataSizeRequired;
         LOG.info(errMsg);
         throw new SCMException(errMsg, null);
       }
