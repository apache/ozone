--- conflicted
+++ resolved
@@ -208,16 +208,6 @@
           "Delete_Block_Status");
 
   /**
-<<<<<<< HEAD
-   * A CRL status report will be sent by datanodes. This report is received
-   * and processed by SCMDatanodeHeartbeatDispatcher.
-   */
-  public static final TypedEvent<CRLStatusReportFromDatanode>
-      CRL_STATUS_REPORT =
-      new TypedEvent<>(CRLStatusReportFromDatanode.class,
-          "Crl_Status_Report");
-
-  /**
    * This event will be triggered whenever a datanode needs to reconcile its replica of a container with other
    * replicas in the cluster.
    */
@@ -225,8 +215,6 @@
       RECONCILE_CONTAINER = new TypedEvent<>(ContainerID.class, "Reconcile_Container");
 
   /**
-=======
->>>>>>> 2eed61cd
    * Private Ctor. Never Constructed.
    */
   private SCMEvents() {
