--- conflicted
+++ resolved
@@ -22,6 +22,7 @@
 import com.google.common.base.Preconditions;
 import org.apache.hadoop.hdds.client.RatisReplicationConfig;
 import org.apache.hadoop.hdds.conf.ConfigurationSource;
+import org.apache.hadoop.hdds.conf.StorageUnit;
 import org.apache.hadoop.hdds.protocol.DatanodeDetails;
 import org.apache.hadoop.hdds.protocol.proto.HddsProtos;
 import org.apache.hadoop.hdds.protocol.proto.HddsProtos.ReplicationFactor;
@@ -158,13 +159,6 @@
           SCMException.ResultCodes.FAILED_TO_FIND_SUITABLE_NODE);
     }
 
-<<<<<<< HEAD
-=======
-    long sizeRequired = (long) conf.getStorageSize(
-        ScmConfigKeys.OZONE_SCM_CONTAINER_SIZE,
-        ScmConfigKeys.OZONE_SCM_CONTAINER_SIZE_DEFAULT,
-        StorageUnit.BYTES);
-
     long metaSizeRequired = (long) conf.getStorageSize(
         OZONE_DATANODE_RATIS_VOLUME_FREE_SPACE_MIN,
         OZONE_DATANODE_RATIS_VOLUME_FREE_SPACE_MIN_DEFAULT,
@@ -185,7 +179,6 @@
           SCMException.ResultCodes.FAILED_TO_FIND_SUITABLE_NODE);
     }
 
->>>>>>> b9a86c30
     // filter nodes that meet the size and pipeline engagement criteria.
     // Pipeline placement doesn't take node space left into account.
     // Sort the DNs by pipeline load.
