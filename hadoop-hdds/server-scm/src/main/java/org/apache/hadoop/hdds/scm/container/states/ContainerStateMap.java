/*
 * Licensed to the Apache Software Foundation (ASF) under one or more
 * contributor license agreements. See the NOTICE file distributed with
 * this work for additional information regarding copyright ownership.
 * The ASF licenses this file to You under the Apache License, Version 2.0
 * (the "License"); you may not use this file except in compliance with
 * the License. You may obtain a copy of the License at
 *
 *      http://www.apache.org/licenses/LICENSE-2.0
 *
 * Unless required by applicable law or agreed to in writing, software
 * distributed under the License is distributed on an "AS IS" BASIS,
 * WITHOUT WARRANTIES OR CONDITIONS OF ANY KIND, either express or implied.
 * See the License for the specific language governing permissions and
 * limitations under the License.
 */

package org.apache.hadoop.hdds.scm.container.states;

import static org.apache.hadoop.hdds.scm.exceptions.SCMException.ResultCodes.FAILED_TO_CHANGE_CONTAINER_STATE;

import com.google.common.annotations.VisibleForTesting;
import com.google.common.base.Preconditions;
import com.google.common.collect.ImmutableSet;
import java.util.Collections;
import java.util.HashSet;
import java.util.Map;
import java.util.NavigableSet;
import java.util.Set;
import java.util.concurrent.ConcurrentHashMap;
import org.apache.hadoop.hdds.client.ReplicationConfig;
import org.apache.hadoop.hdds.protocol.proto.HddsProtos.LifeCycleState;
import org.apache.hadoop.hdds.protocol.proto.HddsProtos.ReplicationType;
import org.apache.hadoop.hdds.scm.container.ContainerID;
import org.apache.hadoop.hdds.scm.container.ContainerInfo;
import org.apache.hadoop.hdds.scm.container.ContainerReplica;
import org.apache.hadoop.hdds.scm.exceptions.SCMException;
import org.slf4j.Logger;
import org.slf4j.LoggerFactory;

/**
 * Container State Map acts like a unified map for various attributes that are
 * used to select containers when we need allocated blocks.
 * <p>
 * This class provides the ability to query 5 classes of attributes. They are
 * <p>
 * 1. LifeCycleStates - LifeCycle States of container describe in which state
 * a container is. For example, a container needs to be in Open State for a
 * client to able to write to it.
 * <p>
 * 2. Owners - Each instance of Name service, for example, Namenode of HDFS or
 * Ozone Manager (OM) of Ozone or CBlockServer --  is an owner. It is
 * possible to have many OMs for a Ozone cluster and only one SCM. But SCM
 * keeps the data from each OM in separate bucket, never mixing them. To
 * write data, often we have to find all open containers for a specific owner.
 * <p>
 * 3. ReplicationType - The clients are allowed to specify what kind of
 * replication pipeline they want to use. Each Container exists on top of a
 * pipeline, so we need to get ReplicationType that is specified by the user.
 * <p>
 * 4. ReplicationConfig - The replication config represents how many copies
 * of data should be made, right now we support 2 different types, ONE
 * Replica and THREE Replica. User can specify how many copies should be made
 * for a ozone key.
 * <p>
 * The most common access pattern of this class is to select a container based
 * on all these parameters, for example, when allocating a block we will
 * select a container that belongs to user1, with Ratis replication which can
 * make 3 copies of data. The fact that we will look for open containers by
 * default and if we cannot find them we will add new containers.
 *
 * All the calls are idempotent.
 */
public class ContainerStateMap {
  private static final Logger LOG =
      LoggerFactory.getLogger(ContainerStateMap.class);

  private final ContainerAttribute<LifeCycleState> lifeCycleStateMap;
  private final ContainerAttribute<String> ownerMap;
  private final ContainerAttribute<ReplicationConfig> repConfigMap;
  private final ContainerAttribute<ReplicationType> typeMap;
  private final Map<ContainerID, ContainerInfo> containerMap;
  private final Map<ContainerID, Set<ContainerReplica>> replicaMap;

  /**
   * Create a ContainerStateMap.
   */
  public ContainerStateMap() {
    this.lifeCycleStateMap = new ContainerAttribute<>();
    this.ownerMap = new ContainerAttribute<>();
    this.repConfigMap = new ContainerAttribute<>();
    this.typeMap = new ContainerAttribute<>();
    this.containerMap = new ConcurrentHashMap<>();
    this.replicaMap = new ConcurrentHashMap<>();
  }

  /**
   * Adds a ContainerInfo Entry in the ContainerStateMap.
   *
   * @param info - container info
   * @throws SCMException - throws if create failed.
   */
  public void addContainer(final ContainerInfo info)
      throws SCMException {
    Preconditions.checkNotNull(info, "Container Info cannot be null");
    final ContainerID id = info.containerID();
    if (!contains(id)) {
      containerMap.put(id, info);
      lifeCycleStateMap.insert(info.getState(), id);
      ownerMap.insert(info.getOwner(), id);
      repConfigMap.insert(info.getReplicationConfig(), id);
      typeMap.insert(info.getReplicationType(), id);
      replicaMap.put(id, Collections.emptySet());

      LOG.trace("Container {} added to ContainerStateMap.", id);
    }
  }

  public boolean contains(final ContainerID id) {
    return containerMap.containsKey(id);
  }

  /**
   * Removes a Container Entry from ContainerStateMap.
   *
   * @param id - ContainerID
   */
  public void removeContainer(final ContainerID id) {
    Preconditions.checkNotNull(id, "ContainerID cannot be null");
    if (contains(id)) {
      // Should we revert back to the original state if any of the below
      // remove operation fails?
      final ContainerInfo info = containerMap.remove(id);
      lifeCycleStateMap.remove(info.getState(), id);
      ownerMap.remove(info.getOwner(), id);
      repConfigMap.remove(info.getReplicationConfig(), id);
      typeMap.remove(info.getReplicationType(), id);
      replicaMap.remove(id);
      LOG.trace("Container {} removed from ContainerStateMap.", id);
    }
  }

  /**
   * Returns the latest state of Container from SCM's Container State Map.
   *
   * @param containerID - ContainerID
   * @return container info, if found else null.
   */
  public ContainerInfo getContainerInfo(final ContainerID containerID) {
    return containerMap.get(containerID);
  }

  /**
   * Returns the latest list of DataNodes where replica for given containerId
   * exist.
   */
  public Set<ContainerReplica> getContainerReplicas(
      final ContainerID containerID) {
    Preconditions.checkNotNull(containerID);
    return replicaMap.get(containerID);
  }

  /**
   * Adds given datanodes as nodes where replica for given containerId exist.
   * Logs a debug entry if a datanode is already added as replica for given
   * ContainerId.
   */
  public void updateContainerReplica(final ContainerID containerID,
      final ContainerReplica replica) {
    Preconditions.checkNotNull(containerID);
    if (contains(containerID)) {
      final Set<ContainerReplica> newSet = createNewReplicaSet(containerID);
      newSet.remove(replica);
      newSet.add(replica);
      replaceReplicaSet(containerID, newSet);
    }
  }

  /**
   * Remove a container Replica for given DataNode.
   */
  public void removeContainerReplica(final ContainerID containerID,
      final ContainerReplica replica) {
    Preconditions.checkNotNull(containerID);
    Preconditions.checkNotNull(replica);
    if (contains(containerID)) {
      final Set<ContainerReplica> newSet = createNewReplicaSet(containerID);
      newSet.remove(replica);
      replaceReplicaSet(containerID, newSet);
    }
  }

  private Set<ContainerReplica> createNewReplicaSet(ContainerID containerID) {
    Set<ContainerReplica> existingSet = replicaMap.get(containerID);
    return existingSet == null ? new HashSet<>() : new HashSet<>(existingSet);
  }

  private void replaceReplicaSet(ContainerID containerID,
      Set<ContainerReplica> newSet) {
    replicaMap.put(containerID, Collections.unmodifiableSet(newSet));
  }

  /**
   * Update the State of a container.
   *
   * @param containerID - ContainerID
   * @param currentState - CurrentState
   * @param newState - NewState.
   * @throws SCMException - in case of failure.
   */
  public void updateState(ContainerID containerID, LifeCycleState currentState,
      LifeCycleState newState) throws SCMException {
    Preconditions.checkNotNull(currentState);
    Preconditions.checkNotNull(newState);
    if (!contains(containerID)) {
      return;
    }
    // Return if updating state not changed
    if (currentState == newState) {
      LOG.debug("CurrentState and NewState are the same, return from " +
          "updateState directly.");
      return;
    }
    // TODO: Simplify this logic.
    final ContainerInfo currentInfo = containerMap.get(containerID);
    try {
      currentInfo.setState(newState);

      // We are updating two places before this update is done, these can
      // fail independently, since the code needs to handle it.

      // We update the attribute map, if that fails it will throw an
      // exception, so no issues, if we are successful, we keep track of the
      // fact that we have updated the lifecycle state in the map, and update
      // the container state. If this second update fails, we will attempt to
      // roll back the earlier change we did. If the rollback fails, we can
      // be in an inconsistent state,

      lifeCycleStateMap.update(currentState, newState, containerID);
      if (LOG.isTraceEnabled()) {
        LOG.trace("Updated the container {} to new state. Old = {}, new = " +
            "{}", containerID, currentState, newState);
      }
    } catch (SCMException ex) {
      LOG.error("Unable to update the container state.", ex);
      // we need to revert the change in this attribute since we are not
      // able to update the hash table.
      LOG.info("Reverting the update to lifecycle state. Moving back to " +
              "old state. Old = {}, Attempted state = {}", currentState,
          newState);

      currentInfo.revertState();

      // if this line throws, the state map can be in an inconsistent
      // state, since we will have modified the attribute by the
      // container state will not in sync since we were not able to put
      // that into the hash table.
      lifeCycleStateMap.update(newState, currentState, containerID);

      throw new SCMException("Updating the container map failed.", ex,
          FAILED_TO_CHANGE_CONTAINER_STATE);
    }
  }

  public Set<ContainerID> getAllContainerIDs() {
    return ImmutableSet.copyOf(containerMap.keySet());
  }

  /**
   * Returns Containers in the System by the Type.
   *
   * @param type - Replication type -- StandAlone, Ratis etc.
   * @return NavigableSet
   */
  public NavigableSet<ContainerID> getContainerIDsByType(final ReplicationType type) {
    Preconditions.checkNotNull(type);
    return typeMap.getCollection(type);
  }

  /**
   * Returns Containers by State.
   *
   * @param state - State - Open, Closed etc.
   * @return List of containers by state.
   */
  public NavigableSet<ContainerID> getContainerIDsByState(
      final LifeCycleState state) {
    Preconditions.checkNotNull(state);
    return lifeCycleStateMap.getCollection(state);
  }
<<<<<<< HEAD

  /**
   * Gets the containers that matches the  following filters.
   *
   * @param state - LifeCycleState
   * @param owner - Owner
   * @param repConfig - Replication Config
   * @return ContainerInfo or Null if not container satisfies the criteria.
   */
  public NavigableSet<ContainerID> getMatchingContainerIDs(
      final LifeCycleState state, final String owner,
      final ReplicationConfig repConfig) {

    Preconditions.checkNotNull(state, "State cannot be null");
    Preconditions.checkNotNull(owner, "Owner cannot be null");
    Preconditions.checkNotNull(repConfig, "RepConfig cannot be null");

    final ContainerQueryKey queryKey =
        new ContainerQueryKey(state, owner, repConfig);
    if (resultCache.containsKey(queryKey)) {
      return resultCache.get(queryKey);
    }

    // If we cannot meet any one condition we return EMPTY_SET immediately.
    // Since when we intersect these sets, the result will be empty if any
    // one is empty.
    final NavigableSet<ContainerID> stateSet =
        lifeCycleStateMap.getCollection(state);
    if (stateSet.size() == 0) {
      return EMPTY_SET;
    }

    final NavigableSet<ContainerID> ownerSet =
        ownerMap.getCollection(owner);
    if (ownerSet.size() == 0) {
      return EMPTY_SET;
    }

    final NavigableSet<ContainerID> factorSet =
        repConfigMap.getCollection(repConfig);
    if (factorSet.size() == 0) {
      return EMPTY_SET;
    }

    final NavigableSet<ContainerID> typeSet =
        typeMap.getCollection(repConfig.getReplicationType());
    if (typeSet.size() == 0) {
      return EMPTY_SET;
    }


    // if we add more constraints we will just add those sets here..
    final NavigableSet<ContainerID>[] sets = sortBySize(stateSet,
        ownerSet, factorSet, typeSet);

    NavigableSet<ContainerID> currentSet = sets[0];
    // We take the smallest set and intersect against the larger sets. This
    // allows us to reduce the lookups to the least possible number.
    for (int x = 1; x < sets.length; x++) {
      currentSet = intersectSets(currentSet, sets[x]);
    }
    resultCache.put(queryKey, currentSet);
    return currentSet;
  }

  /**
   * Calculates the intersection between sets and returns a new set.
   *
   * @param smaller - First Set
   * @param bigger - Second Set
   * @return resultSet which is the intersection of these two sets.
   */
  private NavigableSet<ContainerID> intersectSets(
      final NavigableSet<ContainerID> smaller,
      final NavigableSet<ContainerID> bigger) {
    Preconditions.checkState(smaller.size() <= bigger.size(),
        "This function assumes the first set is lesser or equal to second " +
            "set");
    final NavigableSet<ContainerID> resultSet = new TreeSet<>();
    for (ContainerID id : smaller) {
      if (bigger.contains(id)) {
        resultSet.add(id);
      }
    }
    return resultSet;
  }

  /**
   * Sorts a list of Sets based on Size. This is useful when we are
   * intersecting the sets.
   *
   * @param sets - varargs of sets
   * @return Returns a sorted array of sets based on the size of the set.
   */
  @SafeVarargs
  private final NavigableSet<ContainerID>[] sortBySize(
      final NavigableSet<ContainerID>... sets) {
    for (int x = 0; x < sets.length - 1; x++) {
      for (int y = 0; y < sets.length - x - 1; y++) {
        if (sets[y].size() > sets[y + 1].size()) {
          final NavigableSet<ContainerID> temp = sets[y];
          sets[y] = sets[y + 1];
          sets[y + 1] = temp;
        }
      }
    }
    return sets;
  }

  private void flushCache(final ContainerInfo... containerInfos) {
    for (ContainerInfo containerInfo : containerInfos) {
      final ContainerQueryKey key = new ContainerQueryKey(
          containerInfo.getState(),
          containerInfo.getOwner(),
              containerInfo.getReplicationConfig());
      resultCache.remove(key);
    }
  }

  @VisibleForTesting
  public static Logger getLogger() {
    return LOG;
  }

=======
>>>>>>> bb16f66e
}<|MERGE_RESOLUTION|>--- conflicted
+++ resolved
@@ -94,6 +94,11 @@
     this.replicaMap = new ConcurrentHashMap<>();
   }
 
+  @VisibleForTesting
+  public static Logger getLogger() {
+    return LOG;
+  }
+
   /**
    * Adds a ContainerInfo Entry in the ContainerStateMap.
    *
@@ -288,131 +293,4 @@
     Preconditions.checkNotNull(state);
     return lifeCycleStateMap.getCollection(state);
   }
-<<<<<<< HEAD
-
-  /**
-   * Gets the containers that matches the  following filters.
-   *
-   * @param state - LifeCycleState
-   * @param owner - Owner
-   * @param repConfig - Replication Config
-   * @return ContainerInfo or Null if not container satisfies the criteria.
-   */
-  public NavigableSet<ContainerID> getMatchingContainerIDs(
-      final LifeCycleState state, final String owner,
-      final ReplicationConfig repConfig) {
-
-    Preconditions.checkNotNull(state, "State cannot be null");
-    Preconditions.checkNotNull(owner, "Owner cannot be null");
-    Preconditions.checkNotNull(repConfig, "RepConfig cannot be null");
-
-    final ContainerQueryKey queryKey =
-        new ContainerQueryKey(state, owner, repConfig);
-    if (resultCache.containsKey(queryKey)) {
-      return resultCache.get(queryKey);
-    }
-
-    // If we cannot meet any one condition we return EMPTY_SET immediately.
-    // Since when we intersect these sets, the result will be empty if any
-    // one is empty.
-    final NavigableSet<ContainerID> stateSet =
-        lifeCycleStateMap.getCollection(state);
-    if (stateSet.size() == 0) {
-      return EMPTY_SET;
-    }
-
-    final NavigableSet<ContainerID> ownerSet =
-        ownerMap.getCollection(owner);
-    if (ownerSet.size() == 0) {
-      return EMPTY_SET;
-    }
-
-    final NavigableSet<ContainerID> factorSet =
-        repConfigMap.getCollection(repConfig);
-    if (factorSet.size() == 0) {
-      return EMPTY_SET;
-    }
-
-    final NavigableSet<ContainerID> typeSet =
-        typeMap.getCollection(repConfig.getReplicationType());
-    if (typeSet.size() == 0) {
-      return EMPTY_SET;
-    }
-
-
-    // if we add more constraints we will just add those sets here..
-    final NavigableSet<ContainerID>[] sets = sortBySize(stateSet,
-        ownerSet, factorSet, typeSet);
-
-    NavigableSet<ContainerID> currentSet = sets[0];
-    // We take the smallest set and intersect against the larger sets. This
-    // allows us to reduce the lookups to the least possible number.
-    for (int x = 1; x < sets.length; x++) {
-      currentSet = intersectSets(currentSet, sets[x]);
-    }
-    resultCache.put(queryKey, currentSet);
-    return currentSet;
-  }
-
-  /**
-   * Calculates the intersection between sets and returns a new set.
-   *
-   * @param smaller - First Set
-   * @param bigger - Second Set
-   * @return resultSet which is the intersection of these two sets.
-   */
-  private NavigableSet<ContainerID> intersectSets(
-      final NavigableSet<ContainerID> smaller,
-      final NavigableSet<ContainerID> bigger) {
-    Preconditions.checkState(smaller.size() <= bigger.size(),
-        "This function assumes the first set is lesser or equal to second " +
-            "set");
-    final NavigableSet<ContainerID> resultSet = new TreeSet<>();
-    for (ContainerID id : smaller) {
-      if (bigger.contains(id)) {
-        resultSet.add(id);
-      }
-    }
-    return resultSet;
-  }
-
-  /**
-   * Sorts a list of Sets based on Size. This is useful when we are
-   * intersecting the sets.
-   *
-   * @param sets - varargs of sets
-   * @return Returns a sorted array of sets based on the size of the set.
-   */
-  @SafeVarargs
-  private final NavigableSet<ContainerID>[] sortBySize(
-      final NavigableSet<ContainerID>... sets) {
-    for (int x = 0; x < sets.length - 1; x++) {
-      for (int y = 0; y < sets.length - x - 1; y++) {
-        if (sets[y].size() > sets[y + 1].size()) {
-          final NavigableSet<ContainerID> temp = sets[y];
-          sets[y] = sets[y + 1];
-          sets[y + 1] = temp;
-        }
-      }
-    }
-    return sets;
-  }
-
-  private void flushCache(final ContainerInfo... containerInfos) {
-    for (ContainerInfo containerInfo : containerInfos) {
-      final ContainerQueryKey key = new ContainerQueryKey(
-          containerInfo.getState(),
-          containerInfo.getOwner(),
-              containerInfo.getReplicationConfig());
-      resultCache.remove(key);
-    }
-  }
-
-  @VisibleForTesting
-  public static Logger getLogger() {
-    return LOG;
-  }
-
-=======
->>>>>>> bb16f66e
 }