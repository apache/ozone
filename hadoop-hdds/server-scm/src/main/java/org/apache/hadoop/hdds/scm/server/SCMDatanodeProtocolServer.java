--- conflicted
+++ resolved
@@ -209,11 +209,7 @@
       NodeReportProto nodeReport,
       ContainerReportsProto containerReportsProto,
       PipelineReportsProto pipelineReportsProto,
-<<<<<<< HEAD
-      StorageContainerDatanodeProtocolProtos.LayoutVersionProto layoutInfo)
-=======
       LayoutVersionProto layoutInfo)
->>>>>>> 8fe8a1fa
       throws IOException {
     //TODO : DataNode-Upgrade: layoutinfo related processing.
     DatanodeDetails datanodeDetails = DatanodeDetails
