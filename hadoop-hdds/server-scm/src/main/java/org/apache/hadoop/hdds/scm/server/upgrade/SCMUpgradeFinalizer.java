--- conflicted
+++ resolved
@@ -81,17 +81,7 @@
   @Override
   public void finalizeUpgrade(StorageContainerManager scm)
       throws UpgradeException {
-<<<<<<< HEAD
-    for (HDDSLayoutFeature f : versionManager.unfinalizedFeatures()) {
-      Optional<? extends UpgradeAction> action = f.scmAction(ON_FINALIZE);
-      runFinalizationAction(f, storageConfig, action);
-      updateLayoutVersionInVersionFile(f, storageConfig);
-      versionManager.finalized(f);
-    }
-    versionManager.completeFinalization();
-=======
     super.finalizeUpgrade(scm::getScmStorageConfig);
->>>>>>> 2823320c
   }
 
   public void postFinalizeUpgrade(StorageContainerManager scm)
