--- conflicted
+++ resolved
@@ -101,25 +101,13 @@
    */
   private void deleteContainerReplicas(final ContainerInfo containerInfo,
       final Set<ContainerReplica> replicas) {
-<<<<<<< HEAD
-    Preconditions.assertTrue(containerInfo.getState() ==
-        HddsProtos.LifeCycleState.CLOSED);
-
-    for (ContainerReplica rp : replicas) {
-      Preconditions.assertTrue(
-          rp.getState() == ContainerReplicaProto.State.CLOSED);
-      Preconditions.assertTrue(rp.isEmpty());
-=======
     Preconditions.assertSame(HddsProtos.LifeCycleState.CLOSED,
         containerInfo.getState(), "container state");
-    Preconditions.assertSame(0L, containerInfo.getNumberOfKeys(),
-        "key count");
 
     for (ContainerReplica rp : replicas) {
       Preconditions.assertSame(ContainerReplicaProto.State.CLOSED,
           rp.getState(), "replica state");
-      Preconditions.assertSame(0, rp.getKeyCount(), "replica key count");
->>>>>>> 4dfe040a
+      Preconditions.assertSame(true, rp.isEmpty(), "replica empty");
 
       try {
         replicationManager.sendDeleteCommand(containerInfo,
