--- conflicted
+++ resolved
@@ -39,19 +39,11 @@
 
   @Metric(about = "The total amount of used space in GigaBytes that needs to " +
       "be balanced.")
-<<<<<<< HEAD
-  private double dataSizeToBalanceGB;
-
-  @Metric(about = "The amount of Giga Bytes that have been moved to achieve " +
-      "balance.")
-  private double dataSizeBalancedGB;
-=======
   private MutableGaugeLong dataSizeToBalanceGB;
 
   @Metric(about = "The amount of Giga Bytes that have been moved to achieve " +
       "balance.")
   private MutableGaugeLong dataSizeMovedGB;
->>>>>>> f902b136
 
   @Metric(about = "Number of containers that Container Balancer has moved" +
       " until now.")
@@ -73,36 +65,6 @@
    *
    * @return {@link ContainerBalancerMetrics}
    */
-<<<<<<< HEAD
-  public ContainerBalancerMetrics() {
-    dataSizeToBalanceGB = 0d;
-    dataSizeBalancedGB = 0d;
-    movedContainersNum = new LongMetric(0L);
-    datanodesNumToBalance = new LongMetric(0L);
-    datanodesNumBalanced = new LongMetric(0L);
-    maxDatanodeUtilizedRatio = 0D;
-  }
-
-  public double getDataSizeToBalanceGB() {
-    return dataSizeToBalanceGB;
-  }
-
-  public void setDataSizeToBalanceGB(double size) {
-    this.dataSizeToBalanceGB = size;
-  }
-
-  public double getDataSizeBalancedGB() {
-    return dataSizeBalancedGB;
-  }
-
-  public void setDataSizeBalancedGB(double dataSizeBalancedGB) {
-    this.dataSizeBalancedGB = dataSizeBalancedGB;
-  }
-
-  public double incrementDataSizeBalancedGB(double valueToAdd) {
-    this.dataSizeBalancedGB += valueToAdd;
-    return this.dataSizeBalancedGB;
-=======
   public static ContainerBalancerMetrics create() {
     MetricsSystem ms = DefaultMetricsSystem.instance();
     return ms.register(NAME, "Container Balancer Metrics",
@@ -132,7 +94,6 @@
   public long incrementDataSizeMovedGB(long valueToAdd) {
     this.dataSizeMovedGB.incr(valueToAdd);
     return this.dataSizeMovedGB.value();
->>>>>>> f902b136
   }
 
   public long getMovedContainersNum() {
