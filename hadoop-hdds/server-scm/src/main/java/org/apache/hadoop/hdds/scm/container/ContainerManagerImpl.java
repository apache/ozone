/*
 * Licensed to the Apache Software Foundation (ASF) under one or more
 * contributor license agreements. See the NOTICE file distributed with
 * this work for additional information regarding copyright ownership.
 * The ASF licenses this file to You under the Apache License, Version 2.0
 * (the "License"); you may not use this file except in compliance with
 * the License. You may obtain a copy of the License at
 *
 *      http://www.apache.org/licenses/LICENSE-2.0
 *
 * Unless required by applicable law or agreed to in writing, software
 * distributed under the License is distributed on an "AS IS" BASIS,
 * WITHOUT WARRANTIES OR CONDITIONS OF ANY KIND, either express or implied.
 * See the License for the specific language governing permissions and
 * limitations under the License.
 */

package org.apache.hadoop.hdds.scm.container;

import static org.apache.hadoop.hdds.scm.ha.SequenceIdGenerator.CONTAINER_ID;

import com.google.common.annotations.VisibleForTesting;
import com.google.common.base.Preconditions;
import java.io.IOException;
import java.util.Iterator;
import java.util.List;
import java.util.Map;
import java.util.NavigableSet;
import java.util.Optional;
import java.util.Random;
import java.util.Set;
import java.util.concurrent.locks.Lock;
import java.util.concurrent.locks.ReentrantLock;
import java.util.function.Predicate;
import org.apache.hadoop.conf.Configuration;
import org.apache.hadoop.conf.StorageUnit;
import org.apache.hadoop.hdds.client.ECReplicationConfig;
import org.apache.hadoop.hdds.client.ReplicationConfig;
import org.apache.hadoop.hdds.protocol.proto.HddsProtos;
import org.apache.hadoop.hdds.protocol.proto.HddsProtos.ContainerInfoProto;
import org.apache.hadoop.hdds.protocol.proto.HddsProtos.LifeCycleEvent;
import org.apache.hadoop.hdds.protocol.proto.HddsProtos.LifeCycleState;
import org.apache.hadoop.hdds.protocol.proto.HddsProtos.ReplicationType;
import org.apache.hadoop.hdds.scm.ScmConfigKeys;
import org.apache.hadoop.hdds.scm.container.metrics.SCMContainerManagerMetrics;
import org.apache.hadoop.hdds.scm.container.replication.ContainerReplicaPendingOps;
import org.apache.hadoop.hdds.scm.ha.SCMHAManager;
import org.apache.hadoop.hdds.scm.ha.SequenceIdGenerator;
import org.apache.hadoop.hdds.scm.pipeline.Pipeline;
import org.apache.hadoop.hdds.scm.pipeline.PipelineManager;
import org.apache.hadoop.hdds.utils.db.Table;
import org.apache.hadoop.ozone.common.statemachine.InvalidStateTransitionException;
import org.apache.hadoop.util.Time;
import org.slf4j.Logger;
import org.slf4j.LoggerFactory;

/**
 * {@link ContainerManager} implementation in SCM server.
 */
public class ContainerManagerImpl implements ContainerManager {

  private static final Logger LOG = LoggerFactory.getLogger(
      ContainerManagerImpl.class);

  /**
   * Limit the number of on-going ratis operations.
   */
  private final Lock lock;

  private final PipelineManager pipelineManager;

  private final ContainerStateManager containerStateManager;

  private final SCMHAManager haManager;
  private final SequenceIdGenerator sequenceIdGen;

  // TODO: Revisit this.
  // Metrics related to operations should be moved to ProtocolServer
  private final SCMContainerManagerMetrics scmContainerManagerMetrics;

  private final int numContainerPerVolume;

  @SuppressWarnings("java:S2245") // no need for secure random
  private final Random random = new Random();

  private final long maxContainerSize;

  /**
   *
   */
  public ContainerManagerImpl(
      final Configuration conf,
      final SCMHAManager scmHaManager,
      final SequenceIdGenerator sequenceIdGen,
      final PipelineManager pipelineManager,
      final Table<ContainerID, ContainerInfo> containerStore,
      final ContainerReplicaPendingOps containerReplicaPendingOps)
      throws IOException {
    // Introduce builder for this class?
    this.lock = new ReentrantLock();
    this.pipelineManager = pipelineManager;
    this.haManager = scmHaManager;
    this.sequenceIdGen = sequenceIdGen;
    this.containerStateManager = ContainerStateManagerImpl.newBuilder()
        .setConfiguration(conf)
        .setPipelineManager(pipelineManager)
        .setRatisServer(scmHaManager.getRatisServer())
        .setContainerStore(containerStore)
        .setSCMDBTransactionBuffer(scmHaManager.getDBTransactionBuffer())
        .setContainerReplicaPendingOps(containerReplicaPendingOps)
        .build();

    this.numContainerPerVolume = conf
        .getInt(ScmConfigKeys.OZONE_SCM_PIPELINE_OWNER_CONTAINER_COUNT,
            ScmConfigKeys.OZONE_SCM_PIPELINE_OWNER_CONTAINER_COUNT_DEFAULT);

    maxContainerSize = (long) conf.getStorageSize(ScmConfigKeys.OZONE_SCM_CONTAINER_SIZE,
        ScmConfigKeys.OZONE_SCM_CONTAINER_SIZE_DEFAULT, StorageUnit.BYTES);

    this.scmContainerManagerMetrics = SCMContainerManagerMetrics.create();
  }

  @Override
  public void reinitialize(Table<ContainerID, ContainerInfo> containerStore)
      throws IOException {
    lock.lock();
    try {
      containerStateManager.reinitialize(containerStore);
    } catch (IOException ioe) {
      LOG.error("Failed to reinitialize containerManager", ioe);
      throw ioe;
    } finally {
      lock.unlock();
    }
  }

  @Override
  public ContainerInfo getContainer(final ContainerID id)
      throws ContainerNotFoundException {
    return Optional.ofNullable(containerStateManager
            .getContainer(id))
        .orElseThrow(() -> new ContainerNotFoundException("Container with id " +
            id + " not found."));
  }


  @Override
  public List<ContainerInfo> getContainers(ReplicationType type) {
    return containerStateManager.getContainerInfos(type);
  }

  @Override
  public List<ContainerInfo> getContainers(final ContainerID startID,
                                           final int count) {
    scmContainerManagerMetrics.incNumListContainersOps();
    return containerStateManager.getContainerInfos(startID, count);
  }

  @Override
  public Iterator<ContainerInfo> getContainerInfoIterator(LifeCycleState state, ContainerID startID) {
    return containerStateManager.getContainerInfoIterator(state, startID);
  }

  @Override
  public Iterator<ContainerInfo> getContainerInfoIterator(ContainerID startID,
                                                          Predicate<ContainerInfo> filter) {
    return containerStateManager.getContainerInfoIterator(startID, filter);
  }

  @Override
  public Iterator<ContainerInfo> getContainerInfoIterator(ContainerID startID) {
    return getContainerInfoIterator(startID, (Predicate<ContainerInfo>)  null);
  }

  @Override
  public List<ContainerInfo> getContainers(final LifeCycleState state) {
    scmContainerManagerMetrics.incNumListContainersOps();
    return containerStateManager.getContainerInfos(state);
  }

  @Override
  public List<ContainerInfo> getContainers(final ContainerID startID,
                                           final int count,
                                           final LifeCycleState state) {
    scmContainerManagerMetrics.incNumListContainersOps();
    return containerStateManager.getContainerInfos(state, startID, count);
  }

  @Override
  public int getContainerStateCount(final LifeCycleState state) {
    return containerStateManager.getContainerCount(state);
  }

  @Override
  public ContainerInfo allocateContainer(
      final ReplicationConfig replicationConfig, final String owner)
      throws IOException {
    // Acquire pipeline manager lock, to avoid any updates to pipeline
    // while allocate container happens. This is to avoid scenario like
    // mentioned in HDDS-5655.
    pipelineManager.acquireReadLock();
    lock.lock();
    List<Pipeline> pipelines;
    Pipeline pipeline;
    ContainerInfo containerInfo = null;
    try {
      pipelines = pipelineManager
          .getPipelines(replicationConfig, Pipeline.PipelineState.OPEN);
      if (!pipelines.isEmpty()) {
        pipeline = pipelines.get(random.nextInt(pipelines.size()));
        containerInfo = createContainer(pipeline, owner);
      }
    } finally {
      lock.unlock();
      pipelineManager.releaseReadLock();
    }

    if (pipelines.isEmpty()) {
      try {
        pipeline = pipelineManager.createPipeline(replicationConfig);
        pipelineManager.waitPipelineReady(pipeline.getId(), 0);
      } catch (IOException e) {
        scmContainerManagerMetrics.incNumFailureCreateContainers();
        throw new IOException("Could not allocate container. Cannot get any" +
            " matching pipeline for replicationConfig: " + replicationConfig
            + ", State:PipelineState.OPEN", e);
      }
      pipelineManager.acquireReadLock();
      lock.lock();
      try {
        pipelines = pipelineManager
            .getPipelines(replicationConfig, Pipeline.PipelineState.OPEN);
        if (!pipelines.isEmpty()) {
          pipeline = pipelines.get(random.nextInt(pipelines.size()));
          containerInfo = createContainer(pipeline, owner);
        } else {
          throw new IOException("Could not allocate container. Cannot get any" +
              " matching pipeline for replicationConfig: " + replicationConfig
              + ", State:PipelineState.OPEN");
        }
      } finally {
        lock.unlock();
        pipelineManager.releaseReadLock();
      }
    }
    return containerInfo;
  }

  private ContainerInfo createContainer(Pipeline pipeline, String owner)
      throws IOException {
    final ContainerInfo containerInfo = allocateContainer(pipeline, owner);
    if (LOG.isTraceEnabled()) {
      LOG.trace("New container allocated: {}", containerInfo);
    }
    return containerInfo;
  }

  private ContainerInfo allocateContainer(final Pipeline pipeline,
                                          final String owner)
      throws IOException {
    final long uniqueId = sequenceIdGen.getNextId(CONTAINER_ID);
    Preconditions.checkState(uniqueId > 0,
        "Cannot allocate container, negative container id" +
            " generated. %s.", uniqueId);
    final ContainerID containerID = ContainerID.valueOf(uniqueId);
    final ContainerInfoProto.Builder containerInfoBuilder = ContainerInfoProto
        .newBuilder()
        .setState(LifeCycleState.OPEN)
        .setPipelineID(pipeline.getId().getProtobuf())
        .setUsedBytes(0)
        .setNumberOfKeys(0)
        .setStateEnterTime(Time.now())
        .setOwner(owner)
        .setContainerID(containerID.getId())
        .setDeleteTransactionId(0)
        .setReplicationType(pipeline.getType());

    if (pipeline.getReplicationConfig() instanceof ECReplicationConfig) {
      containerInfoBuilder.setEcReplicationConfig(
          ((ECReplicationConfig) pipeline.getReplicationConfig()).toProto());
    } else {
      containerInfoBuilder.setReplicationFactor(
          ReplicationConfig.getLegacyFactor(pipeline.getReplicationConfig()));
    }

    containerStateManager.addContainer(containerInfoBuilder.build());
    scmContainerManagerMetrics.incNumSuccessfulCreateContainers();
    return containerStateManager.getContainer(containerID);
  }

  @Override
  public void updateContainerState(final ContainerID cid,
                                   final LifeCycleEvent event)
      throws IOException, InvalidStateTransitionException {
    HddsProtos.ContainerID protoId = cid.getProtobuf();
    lock.lock();
    try {
      if (containerExist(cid)) {
        containerStateManager.updateContainerState(protoId, event);
      } else {
        throwContainerNotFoundException(cid);
      }
    } finally {
      lock.unlock();
    }
  }

  @Override
  public void transitionDeletingOrDeletedToClosedState(ContainerID containerID) throws IOException {
    HddsProtos.ContainerID proto = containerID.getProtobuf();
    lock.lock();
    try {
      if (containerExist(containerID)) {
        containerStateManager.transitionDeletingOrDeletedToClosedState(proto);
      } else {
        throwContainerNotFoundException(containerID);
      }
    } finally {
      lock.unlock();
    }
  }

  @Override
  public Set<ContainerReplica> getContainerReplicas(final ContainerID id)
      throws ContainerNotFoundException {
    return Optional.ofNullable(containerStateManager
            .getContainerReplicas(id))
        .orElseThrow(() -> new ContainerNotFoundException("Container with id " +
            id + " not found."));
  }

  @Override
  public void updateContainerReplica(final ContainerID cid,
                                     final ContainerReplica replica)
      throws ContainerNotFoundException {
    if (containerExist(cid)) {
      containerStateManager.updateContainerReplica(replica);
    } else {
      throwContainerNotFoundException(cid);
    }
  }

  @Override
  public void removeContainerReplica(final ContainerID cid,
                                     final ContainerReplica replica)
      throws ContainerNotFoundException, ContainerReplicaNotFoundException {
    if (containerExist(cid)) {
      containerStateManager.removeContainerReplica(replica);
    } else {
      throwContainerNotFoundException(cid);
    }
  }

  @Override
  public void updateDeleteTransactionId(
      final Map<ContainerID, Long> deleteTransactionMap) throws IOException {
    containerStateManager.updateDeleteTransactionId(deleteTransactionMap);
  }

  @Override
  public ContainerInfo getMatchingContainer(final long size, final String owner,
                                            final Pipeline pipeline, final Set<ContainerID> excludedContainerIDs) {
    NavigableSet<ContainerID> containerIDs;
    ContainerInfo containerInfo;
    try {
      synchronized (pipeline.getId()) {
        containerIDs = getContainersForOwner(pipeline, owner);
        if (containerIDs.size() < getOpenContainerCountPerPipeline(pipeline)) {
          if (pipelineManager.hasEnoughSpace(pipeline, maxContainerSize)) {
            allocateContainer(pipeline, owner);
            containerIDs = getContainersForOwner(pipeline, owner);
          } else {
            LOG.debug("Cannot allocate a new container because pipeline {} does not have the required space {}.",
                pipeline, maxContainerSize);
          }
        }
        containerIDs.removeAll(excludedContainerIDs);
        containerInfo = containerStateManager.getMatchingContainer(
            size, owner, pipeline.getId(), containerIDs);
        if (containerInfo == null) {
          if (pipelineManager.hasEnoughSpace(pipeline, maxContainerSize)) {
            containerInfo = allocateContainer(pipeline, owner);
          } else {
            LOG.debug("Cannot allocate a new container because pipeline {} does not have the required space {}.",
                pipeline, maxContainerSize);
          }
        }
        return containerInfo;
      }
    } catch (Exception e) {
      LOG.warn("Container allocation failed on pipeline={}", pipeline, e);
      return null;
    }
  }

  private int getOpenContainerCountPerPipeline(Pipeline pipeline) {
    int minContainerCountPerDn = numContainerPerVolume *
        pipelineManager.minHealthyVolumeNum(pipeline);
    int minPipelineCountPerDn = pipelineManager.minPipelineLimit(pipeline);
    return (int) Math.ceil(
        ((double) minContainerCountPerDn / minPipelineCountPerDn));
  }

  /**
   * Returns the container ID's matching with specified owner.
   * @param pipeline
   * @param owner
   * @return NavigableSet<ContainerID>
   */
  private NavigableSet<ContainerID> getContainersForOwner(
      Pipeline pipeline, String owner) throws IOException {
    NavigableSet<ContainerID> containerIDs =
        pipelineManager.getContainersInPipeline(pipeline.getId());
    Iterator<ContainerID> containerIDIterator = containerIDs.iterator();
    while (containerIDIterator.hasNext()) {
      ContainerID cid = containerIDIterator.next();
      try {
        if (!getContainer(cid).getOwner().equals(owner)) {
          containerIDIterator.remove();
        }
      } catch (ContainerNotFoundException e) {
        LOG.error("Could not find container info for container {}", cid, e);
        containerIDIterator.remove();
      }
    }
    return containerIDs;
  }

  @Override
  public void notifyContainerReportProcessing(final boolean isFullReport,
                                              final boolean success) {
    if (isFullReport) {
      if (success) {
        scmContainerManagerMetrics.incNumContainerReportsProcessedSuccessful();
      } else {
        scmContainerManagerMetrics.incNumContainerReportsProcessedFailed();
      }
    } else {
      if (success) {
        scmContainerManagerMetrics.incNumICRReportsProcessedSuccessful();
      } else {
        scmContainerManagerMetrics.incNumICRReportsProcessedFailed();
      }
    }
  }

  @Override
  public void deleteContainer(final ContainerID cid)
      throws IOException {
    HddsProtos.ContainerID protoId = cid.getProtobuf();

    final boolean found;
    lock.lock();
    try {
      found = containerExist(cid);
      if (found) {
        containerStateManager.removeContainer(protoId);
      }
    } finally {
      lock.unlock();
    }

    if (found) {
      scmContainerManagerMetrics.incNumSuccessfulDeleteContainers();
    } else {
      scmContainerManagerMetrics.incNumFailureDeleteContainers();
      throwContainerNotFoundException(cid);
    }
  }

  @Override
  public boolean containerExist(final ContainerID id) {
    return containerStateManager.contains(id);
  }

<<<<<<< HEAD
  private void throwContainerNotFoundException(final ContainerID id)
      throws ContainerNotFoundException {
    throw new ContainerNotFoundException("Container with id " +
        id + " not found.");
  }

  @Override
  public void close() throws IOException {
    containerStateManager.close();
  }

=======
>>>>>>> d4617d0f
  // Remove this after fixing Recon
  @Override
  @VisibleForTesting
  public ContainerStateManager getContainerStateManager() {
    return containerStateManager;
  }

  @VisibleForTesting
  public SCMHAManager getSCMHAManager() {
    return haManager;
  }
}<|MERGE_RESOLUTION|>--- conflicted
+++ resolved
@@ -359,7 +359,7 @@
 
   @Override
   public ContainerInfo getMatchingContainer(final long size, final String owner,
-                                            final Pipeline pipeline, final Set<ContainerID> excludedContainerIDs) {
+      final Pipeline pipeline, final Set<ContainerID> excludedContainerIDs) {
     NavigableSet<ContainerID> containerIDs;
     ContainerInfo containerInfo;
     try {
@@ -473,20 +473,12 @@
     return containerStateManager.contains(id);
   }
 
-<<<<<<< HEAD
   private void throwContainerNotFoundException(final ContainerID id)
       throws ContainerNotFoundException {
     throw new ContainerNotFoundException("Container with id " +
         id + " not found.");
   }
 
-  @Override
-  public void close() throws IOException {
-    containerStateManager.close();
-  }
-
-=======
->>>>>>> d4617d0f
   // Remove this after fixing Recon
   @Override
   @VisibleForTesting
