/**
 * Licensed to the Apache Software Foundation (ASF) under one
 * or more contributor license agreements.  See the NOTICE file
 * distributed with this work for additional information
 * regarding copyright ownership.  The ASF licenses this file
 * to you under the Apache License, Version 2.0 (the
 * "License"); you may not use this file except in compliance
 * with the License.  You may obtain a copy of the License at
 * <p>
 * http://www.apache.org/licenses/LICENSE-2.0
 * <p>
 * Unless required by applicable law or agreed to in writing, software
 * distributed under the License is distributed on an "AS IS" BASIS,
 * WITHOUT WARRANTIES OR CONDITIONS OF ANY KIND, either express or implied.
 * See the License for the specific language governing permissions and
 * limitations under the License.
 */
package org.apache.hadoop.hdds.scm.block;

import java.io.IOException;
import java.time.Duration;
import java.util.HashSet;
import java.util.List;
import java.util.UUID;
import java.util.Set;
import java.util.Map;
import java.util.ArrayList;
import java.util.concurrent.ConcurrentHashMap;
import java.util.concurrent.atomic.AtomicInteger;
import java.util.concurrent.locks.Lock;
import java.util.concurrent.locks.ReentrantLock;
import java.util.stream.Collectors;

import org.apache.hadoop.hdds.conf.ConfigurationSource;
import org.apache.hadoop.hdds.protocol.DatanodeDetails;
import org.apache.hadoop.hdds.protocol.proto.StorageContainerDatanodeProtocolProtos.ContainerBlocksDeletionACKProto.DeleteBlockTransactionResult;
import org.apache.hadoop.hdds.protocol.proto.StorageContainerDatanodeProtocolProtos.DeletedBlocksTransaction;
import org.apache.hadoop.hdds.scm.container.ContainerManager;
import org.apache.hadoop.hdds.scm.container.ContainerID;
import org.apache.hadoop.hdds.scm.container.ContainerNotFoundException;
import org.apache.hadoop.hdds.scm.container.ContainerReplica;
import org.apache.hadoop.hdds.scm.container.replication.ContainerHealthResult;
import org.apache.hadoop.hdds.scm.container.replication.ReplicationManager;
import org.apache.hadoop.hdds.scm.ha.SCMContext;
import org.apache.hadoop.hdds.scm.ha.SCMRatisServer;
import org.apache.hadoop.hdds.scm.ha.SequenceIdGenerator;
import org.apache.hadoop.hdds.scm.metadata.DBTransactionBuffer;
import org.apache.hadoop.hdds.utils.db.Table;
import org.apache.hadoop.hdds.utils.db.TableIterator;

import com.google.common.collect.Lists;
import static org.apache.hadoop.hdds.scm.ScmConfigKeys.OZONE_SCM_BLOCK_DELETION_MAX_RETRY;
import static org.apache.hadoop.hdds.scm.ScmConfigKeys.OZONE_SCM_BLOCK_DELETION_MAX_RETRY_DEFAULT;
import static org.apache.hadoop.hdds.scm.block.SCMDeletedBlockTransactionStatusManager.SCMDeleteBlocksCommandStatusManager.CmdStatus;
import static org.apache.hadoop.hdds.scm.ha.SequenceIdGenerator.DEL_TXN_ID;

import org.slf4j.Logger;
import org.slf4j.LoggerFactory;

/**
 * A implement class of {@link DeletedBlockLog}, and it uses
 * K/V db to maintain block deletion transactions between scm and datanode.
 * This is a very basic implementation, it simply scans the log and
 * memorize the position that scanned by last time, and uses this to
 * determine where the next scan starts. It has no notion about weight
 * of each transaction so as long as transaction is still valid, they get
 * equally same chance to be retrieved which only depends on the nature
 * order of the transaction ID.
 */
public class DeletedBlockLogImpl implements DeletedBlockLog {

  public static final Logger LOG =
      LoggerFactory.getLogger(DeletedBlockLogImpl.class);

  private final int maxRetry;
  private final ContainerManager containerManager;
  private final Lock lock;
  private final Map<Long, Integer> transactionToRetryCountMap;
  // The access to DeletedBlocksTXTable is protected by
  // DeletedBlockLogStateManager.
  private final DeletedBlockLogStateManager deletedBlockLogStateManager;
  private final SCMContext scmContext;
  private final SequenceIdGenerator sequenceIdGen;
  private final ScmBlockDeletingServiceMetrics metrics;
  private final SCMDeletedBlockTransactionStatusManager
      transactionStatusManager;
  private long scmCommandTimeoutMs = Duration.ofSeconds(300).toMillis();

  private static final int LIST_ALL_FAILED_TRANSACTIONS = -1;

  @SuppressWarnings("parameternumber")
  public DeletedBlockLogImpl(ConfigurationSource conf,
      ContainerManager containerManager,
      SCMRatisServer ratisServer,
      Table<Long, DeletedBlocksTransaction> deletedBlocksTXTable,
      DBTransactionBuffer dbTxBuffer,
      SCMContext scmContext,
      SequenceIdGenerator sequenceIdGen,
      ScmBlockDeletingServiceMetrics metrics) {
    maxRetry = conf.getInt(OZONE_SCM_BLOCK_DELETION_MAX_RETRY,
        OZONE_SCM_BLOCK_DELETION_MAX_RETRY_DEFAULT);
    this.containerManager = containerManager;
    this.lock = new ReentrantLock();

    transactionToRetryCountMap = new ConcurrentHashMap<>();
    this.deletedBlockLogStateManager = DeletedBlockLogStateManagerImpl
        .newBuilder()
        .setConfiguration(conf)
        .setDeletedBlocksTable(deletedBlocksTXTable)
        .setContainerManager(containerManager)
        .setRatisServer(ratisServer)
        .setSCMDBTransactionBuffer(dbTxBuffer)
        .build();
    this.scmContext = scmContext;
    this.sequenceIdGen = sequenceIdGen;
    this.metrics = metrics;
    this.transactionStatusManager =
        new SCMDeletedBlockTransactionStatusManager(deletedBlockLogStateManager,
            containerManager, scmContext, transactionToRetryCountMap, metrics,
            lock,
            scmCommandTimeoutMs);
  }

  @Override
  public List<DeletedBlocksTransaction> getFailedTransactions(int count,
      long startTxId) throws IOException {
    lock.lock();
    try {
      final List<DeletedBlocksTransaction> failedTXs = Lists.newArrayList();
      try (TableIterator<Long,
          ? extends Table.KeyValue<Long, DeletedBlocksTransaction>> iter =
               deletedBlockLogStateManager.getReadOnlyIterator()) {
        if (count == LIST_ALL_FAILED_TRANSACTIONS) {
          while (iter.hasNext()) {
            DeletedBlocksTransaction delTX = iter.next().getValue();
            if (delTX.getCount() == -1) {
              failedTXs.add(delTX);
            }
          }
        } else {
          while (iter.hasNext() && failedTXs.size() < count) {
            DeletedBlocksTransaction delTX = iter.next().getValue();
            if (delTX.getCount() == -1 && delTX.getTxID() >= startTxId) {
              failedTXs.add(delTX);
            }
          }
        }
      }
      return failedTXs;
    } finally {
      lock.unlock();
    }
  }

  /**
   * {@inheritDoc}
   *
   * @param txIDs - transaction ID.
   * @throws IOException
   */
  @Override
  public void incrementCount(List<Long> txIDs)
      throws IOException {
    lock.lock();
    try {
      ArrayList<Long> txIDsToUpdate = new ArrayList<>();
      for (Long txID : txIDs) {
        int currentCount =
            transactionToRetryCountMap.getOrDefault(txID, 0);
        if (currentCount > maxRetry) {
          continue;
        } else {
          currentCount += 1;
          if (currentCount > maxRetry) {
            txIDsToUpdate.add(txID);
          }
          transactionToRetryCountMap.put(txID, currentCount);
        }
      }

      if (!txIDsToUpdate.isEmpty()) {
        deletedBlockLogStateManager
            .increaseRetryCountOfTransactionInDB(txIDsToUpdate);
      }
    } finally {
      lock.unlock();
    }
  }

  /**
   * {@inheritDoc}
   *
   */
  @Override
  public int resetCount(List<Long> txIDs) throws IOException {
    lock.lock();
    try {
      if (txIDs == null || txIDs.isEmpty()) {
        txIDs = getFailedTransactions(LIST_ALL_FAILED_TRANSACTIONS, 0).stream()
            .map(DeletedBlocksTransaction::getTxID)
            .collect(Collectors.toList());
      }
      for (Long txID: txIDs) {
        transactionToRetryCountMap.computeIfPresent(txID, (key, value) -> 0);
      }
      return deletedBlockLogStateManager.resetRetryCountOfTransactionInDB(
          new ArrayList<>(new HashSet<>(txIDs)));
    } finally {
      lock.unlock();
    }
  }

  private DeletedBlocksTransaction constructNewTransaction(
      long txID, long containerID, List<Long> blocks) {
    return DeletedBlocksTransaction.newBuilder()
        .setTxID(txID)
        .setContainerID(containerID)
        .addAllLocalID(blocks)
        .setCount(0)
        .build();
  }

  @Override
  public SCMDeletedBlockTransactionStatusManager
      getSCMDeletedBlockTransactionStatusManager() {
    return transactionStatusManager;
  }

  private boolean isTransactionFailed(DeleteBlockTransactionResult result) {
    if (LOG.isDebugEnabled()) {
      LOG.debug(
          "Got block deletion ACK from datanode, TXIDs={}, " + "success={}",
          result.getTxID(), result.getSuccess());
    }
    if (!result.getSuccess()) {
      LOG.warn("Got failed ACK for TXID={}, prepare to resend the "
          + "TX in next interval", result.getTxID());
      return true;
    }
    return false;
  }

  @Override
  public int getNumOfValidTransactions() throws IOException {
    lock.lock();
    try {
      final AtomicInteger num = new AtomicInteger(0);
      try (TableIterator<Long,
          ? extends Table.KeyValue<Long, DeletedBlocksTransaction>> iter =
               deletedBlockLogStateManager.getReadOnlyIterator()) {
        while (iter.hasNext()) {
          DeletedBlocksTransaction delTX = iter.next().getValue();
          if (delTX.getCount() > -1) {
            num.incrementAndGet();
          }
        }
      }
      return num.get();
    } finally {
      lock.unlock();
    }
  }

  @Override
  public void reinitialize(
      Table<Long, DeletedBlocksTransaction> deletedTable) {
    // we don't need to handle SCMDeletedBlockTransactionStatusManager and
    // deletedBlockLogStateManager, since they will be cleared
    // when becoming leader.
    deletedBlockLogStateManager.reinitialize(deletedTable);
  }

  /**
   * Called in SCMStateMachine#notifyLeaderChanged when current SCM becomes
   *  leader.
   */
  public void onBecomeLeader() {
    transactionToRetryCountMap.clear();
    transactionStatusManager.clear();
  }

  /**
   * Called in SCMDBTransactionBuffer#flush when the cached deleting operations
   * are flushed.
   */
  public void onFlush() {
    deletedBlockLogStateManager.onFlush();
  }

  /**
   * {@inheritDoc}
   *
   * @param containerBlocksMap a map of containerBlocks.
   * @throws IOException
   */
  @Override
  public void addTransactions(Map<Long, List<Long>> containerBlocksMap)
      throws IOException {
    lock.lock();
    try {
      ArrayList<DeletedBlocksTransaction> txsToBeAdded = new ArrayList<>();
      for (Map.Entry< Long, List< Long > > entry :
          containerBlocksMap.entrySet()) {
        long nextTXID = sequenceIdGen.getNextId(DEL_TXN_ID);
        DeletedBlocksTransaction tx = constructNewTransaction(nextTXID,
            entry.getKey(), entry.getValue());
        txsToBeAdded.add(tx);
      }

      deletedBlockLogStateManager.addTransactionsToDB(txsToBeAdded);
      metrics.incrBlockDeletionTransactionCreated(txsToBeAdded.size());
    } finally {
      lock.unlock();
    }
  }

  @Override
  public void close() throws IOException {
  }

  private void getTransaction(DeletedBlocksTransaction tx,
      DatanodeDeletedBlockTransactions transactions,
<<<<<<< HEAD
      Set<DatanodeDetails> dnList,
      Map<UUID, Map<Long, CmdStatus>> commandStatus) {
    try {
      DeletedBlocksTransaction updatedTxn = DeletedBlocksTransaction
          .newBuilder(tx)
          .setCount(transactionToRetryCountMap.getOrDefault(tx.getTxID(), 0))
          .build();
      Set<ContainerReplica> replicas = containerManager
          .getContainerReplicas(
              ContainerID.valueOf(updatedTxn.getContainerID()));
      for (ContainerReplica replica : replicas) {
        DatanodeDetails details = replica.getDatanodeDetails();
        if (!dnList.contains(details)) {
          continue;
        }
        if (!transactionStatusManager.isDuplication(
            details, updatedTxn.getTxID(), commandStatus)) {
          transactions.addTransactionToDN(details.getUuid(), updatedTxn);
        }
=======
      Set<DatanodeDetails> dnList, Set<ContainerReplica> replicas) {
    DeletedBlocksTransaction updatedTxn =
        DeletedBlocksTransaction.newBuilder(tx)
            .setCount(transactionToRetryCountMap.getOrDefault(tx.getTxID(), 0))
            .build();
    for (ContainerReplica replica : replicas) {
      UUID dnID = replica.getDatanodeDetails().getUuid();
      if (!dnList.contains(replica.getDatanodeDetails())) {
        continue;
      }
      Set<UUID> dnsWithTransactionCommitted =
          transactionToDNsCommitMap.get(updatedTxn.getTxID());
      if (dnsWithTransactionCommitted == null || !dnsWithTransactionCommitted
          .contains(dnID)) {
        // Transaction need not be sent to dns which have
        // already committed it
        transactions.addTransactionToDN(dnID, updatedTxn);
>>>>>>> 4c5e4749
      }
    }
  }

  private Boolean checkInadequateReplica(Set<ContainerReplica> replicas,
      DeletedBlocksTransaction txn) throws ContainerNotFoundException {
    ContainerInfo containerInfo = containerManager
        .getContainer(ContainerID.valueOf(txn.getContainerID()));
    ReplicationManager replicationManager =
        scmContext.getScm().getReplicationManager();
    ContainerHealthResult result = replicationManager
        .getContainerReplicationHealth(containerInfo, replicas);
    return result.getHealthState() != ContainerHealthResult.HealthState.HEALTHY;
  }

  @Override
  public DatanodeDeletedBlockTransactions getTransactions(
      int blockDeletionLimit, Set<DatanodeDetails> dnList)
      throws IOException {
    lock.lock();
    try {
      // Here we can clean up the Datanode timeout command that no longer
      // reports heartbeats
      getSCMDeletedBlockTransactionStatusManager().cleanAllTimeoutSCMCommand(
          scmCommandTimeoutMs);
      DatanodeDeletedBlockTransactions transactions =
          new DatanodeDeletedBlockTransactions();
      try (TableIterator<Long,
          ? extends Table.KeyValue<Long, DeletedBlocksTransaction>> iter =
               deletedBlockLogStateManager.getReadOnlyIterator()) {
        // Get the CmdStatus status of the aggregation, so that the current
        // status of the specified transaction can be found faster
        Map<UUID, Map<Long, CmdStatus>> commandStatus =
            getSCMDeletedBlockTransactionStatusManager()
                .getCommandStatusByTxId(dnList.stream().
                map(DatanodeDetails::getUuid).collect(Collectors.toSet()));
        ArrayList<Long> txIDs = new ArrayList<>();
        // Here takes block replica count as the threshold to avoid the case
        // that part of replicas committed the TXN and recorded in the
        // SCMDeletedBlockTransactionStatusManager, while they are counted
        // in the threshold.
        while (iter.hasNext() &&
            transactions.getBlocksDeleted() < blockDeletionLimit) {
          Table.KeyValue<Long, DeletedBlocksTransaction> keyValue = iter.next();
          DeletedBlocksTransaction txn = keyValue.getValue();
          final ContainerID id = ContainerID.valueOf(txn.getContainerID());
          try {
            // HDDS-7126. When container is under replicated, it is possible
            // that container is deleted, but transactions are not deleted.
            if (containerManager.getContainer(id).isDeleted()) {
              LOG.warn("Container: " + id + " was deleted for the " +
                  "transaction: " + txn);
              txIDs.add(txn.getTxID());
            } else if (txn.getCount() > -1 && txn.getCount() <= maxRetry
                && !containerManager.getContainer(id).isOpen()) {
<<<<<<< HEAD
              getTransaction(txn, transactions, dnList, commandStatus);
              getSCMDeletedBlockTransactionStatusManager().
                  recordTransactionCommitted(txn.getTxID());
=======
              Set<ContainerReplica> replicas = containerManager
                  .getContainerReplicas(
                      ContainerID.valueOf(txn.getContainerID()));
              if (checkInadequateReplica(replicas, txn)) {
                continue;
              }
              getTransaction(txn, transactions, dnList, replicas);
              transactionToDNsCommitMap
                  .putIfAbsent(txn.getTxID(), new LinkedHashSet<>());
>>>>>>> 4c5e4749
            }
          } catch (ContainerNotFoundException ex) {
            LOG.warn("Container: " + id + " was not found for the transaction: "
                + txn);
            txIDs.add(txn.getTxID());
          }
        }
        if (!txIDs.isEmpty()) {
          deletedBlockLogStateManager.removeTransactionsFromDB(txIDs);
          metrics.incrBlockDeletionTransactionCompleted(txIDs.size());
        }
      }
      return transactions;
    } finally {
      lock.unlock();
    }
  }

  public void setScmCommandTimeoutMs(long scmCommandTimeoutMs) {
    this.scmCommandTimeoutMs = scmCommandTimeoutMs;
  }

}<|MERGE_RESOLUTION|>--- conflicted
+++ resolved
@@ -35,6 +35,7 @@
 import org.apache.hadoop.hdds.protocol.DatanodeDetails;
 import org.apache.hadoop.hdds.protocol.proto.StorageContainerDatanodeProtocolProtos.ContainerBlocksDeletionACKProto.DeleteBlockTransactionResult;
 import org.apache.hadoop.hdds.protocol.proto.StorageContainerDatanodeProtocolProtos.DeletedBlocksTransaction;
+import org.apache.hadoop.hdds.scm.container.ContainerInfo;
 import org.apache.hadoop.hdds.scm.container.ContainerManager;
 import org.apache.hadoop.hdds.scm.container.ContainerID;
 import org.apache.hadoop.hdds.scm.container.ContainerNotFoundException;
@@ -320,45 +321,20 @@
 
   private void getTransaction(DeletedBlocksTransaction tx,
       DatanodeDeletedBlockTransactions transactions,
-<<<<<<< HEAD
-      Set<DatanodeDetails> dnList,
+      Set<DatanodeDetails> dnList, Set<ContainerReplica> replicas,
       Map<UUID, Map<Long, CmdStatus>> commandStatus) {
-    try {
-      DeletedBlocksTransaction updatedTxn = DeletedBlocksTransaction
-          .newBuilder(tx)
-          .setCount(transactionToRetryCountMap.getOrDefault(tx.getTxID(), 0))
-          .build();
-      Set<ContainerReplica> replicas = containerManager
-          .getContainerReplicas(
-              ContainerID.valueOf(updatedTxn.getContainerID()));
-      for (ContainerReplica replica : replicas) {
-        DatanodeDetails details = replica.getDatanodeDetails();
-        if (!dnList.contains(details)) {
-          continue;
-        }
-        if (!transactionStatusManager.isDuplication(
-            details, updatedTxn.getTxID(), commandStatus)) {
-          transactions.addTransactionToDN(details.getUuid(), updatedTxn);
-        }
-=======
-      Set<DatanodeDetails> dnList, Set<ContainerReplica> replicas) {
     DeletedBlocksTransaction updatedTxn =
         DeletedBlocksTransaction.newBuilder(tx)
             .setCount(transactionToRetryCountMap.getOrDefault(tx.getTxID(), 0))
             .build();
     for (ContainerReplica replica : replicas) {
-      UUID dnID = replica.getDatanodeDetails().getUuid();
-      if (!dnList.contains(replica.getDatanodeDetails())) {
+      DatanodeDetails details = replica.getDatanodeDetails();
+      if (!dnList.contains(details)) {
         continue;
       }
-      Set<UUID> dnsWithTransactionCommitted =
-          transactionToDNsCommitMap.get(updatedTxn.getTxID());
-      if (dnsWithTransactionCommitted == null || !dnsWithTransactionCommitted
-          .contains(dnID)) {
-        // Transaction need not be sent to dns which have
-        // already committed it
-        transactions.addTransactionToDN(dnID, updatedTxn);
->>>>>>> 4c5e4749
+      if (!transactionStatusManager.isDuplication(
+          details, updatedTxn.getTxID(), commandStatus)) {
+        transactions.addTransactionToDN(details.getUuid(), updatedTxn);
       }
     }
   }
@@ -414,21 +390,16 @@
               txIDs.add(txn.getTxID());
             } else if (txn.getCount() > -1 && txn.getCount() <= maxRetry
                 && !containerManager.getContainer(id).isOpen()) {
-<<<<<<< HEAD
-              getTransaction(txn, transactions, dnList, commandStatus);
-              getSCMDeletedBlockTransactionStatusManager().
-                  recordTransactionCommitted(txn.getTxID());
-=======
               Set<ContainerReplica> replicas = containerManager
                   .getContainerReplicas(
                       ContainerID.valueOf(txn.getContainerID()));
               if (checkInadequateReplica(replicas, txn)) {
                 continue;
               }
-              getTransaction(txn, transactions, dnList, replicas);
-              transactionToDNsCommitMap
-                  .putIfAbsent(txn.getTxID(), new LinkedHashSet<>());
->>>>>>> 4c5e4749
+              getTransaction(
+                  txn, transactions, dnList, replicas, commandStatus);
+              getSCMDeletedBlockTransactionStatusManager().
+                  recordTransactionCommitted(txn.getTxID());
             }
           } catch (ContainerNotFoundException ex) {
             LOG.warn("Container: " + id + " was not found for the transaction: "
