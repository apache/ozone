/*
 * Licensed to the Apache Software Foundation (ASF) under one or more
 * contributor license agreements. See the NOTICE file distributed with
 * this work for additional information regarding copyright ownership.
 * The ASF licenses this file to You under the Apache License, Version 2.0
 * (the "License"); you may not use this file except in compliance with
 * the License. You may obtain a copy of the License at
 *
 *      http://www.apache.org/licenses/LICENSE-2.0
 *
 * Unless required by applicable law or agreed to in writing, software
 * distributed under the License is distributed on an "AS IS" BASIS,
 * WITHOUT WARRANTIES OR CONDITIONS OF ANY KIND, either express or implied.
 * See the License for the specific language governing permissions and
 * limitations under the License.
 */

package org.apache.hadoop.hdds.scm.block;

<<<<<<< HEAD
import static org.apache.hadoop.hdds.scm.ScmConfigKeys.OZONE_SCM_BLOCK_DELETION_MAX_RETRY;
import static org.apache.hadoop.hdds.scm.ScmConfigKeys.OZONE_SCM_BLOCK_DELETION_MAX_RETRY_DEFAULT;
=======
>>>>>>> c6c4279f
import static org.apache.hadoop.hdds.scm.ScmConfigKeys.OZONE_SCM_BLOCK_DELETION_PER_DN_DISTRIBUTION_FACTOR;
import static org.apache.hadoop.hdds.scm.ScmConfigKeys.OZONE_SCM_BLOCK_DELETION_PER_DN_DISTRIBUTION_FACTOR_DEFAULT;
import static org.apache.hadoop.hdds.scm.block.SCMDeletedBlockTransactionStatusManager.SCMDeleteBlocksCommandStatusManager.CmdStatus;
import static org.apache.hadoop.hdds.scm.ha.SequenceIdGenerator.DEL_TXN_ID;

import com.google.common.annotations.VisibleForTesting;
import java.io.IOException;
import java.time.Duration;
import java.util.ArrayList;
import java.util.List;
import java.util.Map;
import java.util.Set;
import java.util.concurrent.locks.Lock;
import java.util.concurrent.locks.ReentrantLock;
import java.util.stream.Collectors;
import org.apache.hadoop.hdds.conf.ConfigurationSource;
import org.apache.hadoop.hdds.conf.StorageUnit;
import org.apache.hadoop.hdds.protocol.DatanodeDetails;
import org.apache.hadoop.hdds.protocol.DatanodeID;
import org.apache.hadoop.hdds.protocol.proto.StorageContainerDatanodeProtocolProtos.CommandStatus;
import org.apache.hadoop.hdds.protocol.proto.StorageContainerDatanodeProtocolProtos.ContainerBlocksDeletionACKProto;
import org.apache.hadoop.hdds.protocol.proto.StorageContainerDatanodeProtocolProtos.DeletedBlocksTransaction;
import org.apache.hadoop.hdds.scm.ScmConfigKeys;
import org.apache.hadoop.hdds.scm.command.CommandStatusReportHandler.DeleteBlockStatus;
import org.apache.hadoop.hdds.scm.container.ContainerID;
import org.apache.hadoop.hdds.scm.container.ContainerInfo;
import org.apache.hadoop.hdds.scm.container.ContainerManager;
import org.apache.hadoop.hdds.scm.container.ContainerNotFoundException;
import org.apache.hadoop.hdds.scm.container.ContainerReplica;
import org.apache.hadoop.hdds.scm.container.replication.ContainerHealthResult;
import org.apache.hadoop.hdds.scm.container.replication.ReplicationManager;
import org.apache.hadoop.hdds.scm.ha.SCMContext;
import org.apache.hadoop.hdds.scm.ha.SequenceIdGenerator;
import org.apache.hadoop.hdds.scm.metadata.DBTransactionBuffer;
import org.apache.hadoop.hdds.scm.server.StorageContainerManager;
import org.apache.hadoop.hdds.server.events.EventHandler;
import org.apache.hadoop.hdds.server.events.EventPublisher;
import org.apache.hadoop.hdds.utils.db.Table;
import org.apache.hadoop.ozone.protocol.commands.SCMCommand;
import org.slf4j.Logger;
import org.slf4j.LoggerFactory;

/**
 * An implement class of {@link DeletedBlockLog}, and it uses
 * K/V db to maintain block deletion transactions between scm and datanode.
 * This is a very basic implementation, it simply scans the log and
 * memorize the position that scanned by last time, and uses this to
 * determine where the next scan starts. It has no notion about weight
 * of each transaction so as long as transaction is still valid, they get
 * equally same chance to be retrieved which only depends on the nature
 * order of the transaction ID.
 */
public class DeletedBlockLogImpl
    implements DeletedBlockLog, EventHandler<DeleteBlockStatus> {

  private static final Logger LOG =
      LoggerFactory.getLogger(DeletedBlockLogImpl.class);

  private final ContainerManager containerManager;
  private final Lock lock;
  // The access to DeletedBlocksTXTable is protected by
  // DeletedBlockLogStateManager.
  private DeletedBlockLogStateManager deletedBlockLogStateManager;
  private final SCMContext scmContext;
  private final SequenceIdGenerator sequenceIdGen;
  private final ScmBlockDeletingServiceMetrics metrics;
  private final SCMDeletedBlockTransactionStatusManager
      transactionStatusManager;
  private long scmCommandTimeoutMs = Duration.ofSeconds(300).toMillis();

  private long lastProcessedTransactionId = -1;
  private final int logAppenderQueueByteLimit;
  private int deletionFactorPerDatanode;

  public DeletedBlockLogImpl(ConfigurationSource conf,
      StorageContainerManager scm,
      ContainerManager containerManager,
      DBTransactionBuffer dbTxBuffer,
      ScmBlockDeletingServiceMetrics metrics) {
    this.containerManager = containerManager;
    this.lock = new ReentrantLock();

    this.deletedBlockLogStateManager = DeletedBlockLogStateManagerImpl
        .newBuilder()
        .setConfiguration(conf)
        .setDeletedBlocksTable(scm.getScmMetadataStore().getDeletedBlocksTXTable())
        .setContainerManager(containerManager)
        .setRatisServer(scm.getScmHAManager().getRatisServer())
        .setSCMDBTransactionBuffer(dbTxBuffer)
        .build();
    this.scmContext = scm.getScmContext();
    this.sequenceIdGen = scm.getSequenceIdGen();
    this.metrics = metrics;
    this.transactionStatusManager =
        new SCMDeletedBlockTransactionStatusManager(deletedBlockLogStateManager,
            containerManager, metrics, scmCommandTimeoutMs);
    int limit = (int) conf.getStorageSize(
        ScmConfigKeys.OZONE_SCM_HA_RAFT_LOG_APPENDER_QUEUE_BYTE_LIMIT,
        ScmConfigKeys.OZONE_SCM_HA_RAFT_LOG_APPENDER_QUEUE_BYTE_LIMIT_DEFAULT,
        StorageUnit.BYTES);
    this.logAppenderQueueByteLimit = (int) (limit * 0.9);
    int deletionFactor = conf.getInt(OZONE_SCM_BLOCK_DELETION_PER_DN_DISTRIBUTION_FACTOR,
        OZONE_SCM_BLOCK_DELETION_PER_DN_DISTRIBUTION_FACTOR_DEFAULT);
    this.deletionFactorPerDatanode = deletionFactor <= 0 ? 1 : deletionFactor;

  }

  @VisibleForTesting
  void setDeletedBlockLogStateManager(DeletedBlockLogStateManager manager) {
    this.deletedBlockLogStateManager = manager;
  }

  @VisibleForTesting
  void setDeleteBlocksFactorPerDatanode(int deleteBlocksFactorPerDatanode) {
    this.deletionFactorPerDatanode = deleteBlocksFactorPerDatanode;
<<<<<<< HEAD
  }

  @Override
  public List<DeletedBlocksTransaction> getFailedTransactions(int count,
      long startTxId) throws IOException {
    lock.lock();
    try {
      final List<DeletedBlocksTransaction> failedTXs = Lists.newArrayList();
      try (Table.KeyValueIterator<Long, DeletedBlocksTransaction> iter =
               deletedBlockLogStateManager.getReadOnlyIterator()) {
        if (count == LIST_ALL_FAILED_TRANSACTIONS) {
          while (iter.hasNext()) {
            DeletedBlocksTransaction delTX = iter.next().getValue();
            if (delTX.getCount() == -1) {
              failedTXs.add(delTX);
            }
          }
        } else {
          iter.seek(startTxId);
          while (iter.hasNext() && failedTXs.size() < count) {
            DeletedBlocksTransaction delTX = iter.next().getValue();
            if (delTX.getCount() == -1 && delTX.getTxID() >= startTxId) {
              failedTXs.add(delTX);
            }
          }
        }
      }
      return failedTXs;
    } finally {
      lock.unlock();
    }
=======
>>>>>>> c6c4279f
  }

  /**
   * {@inheritDoc}
   *
   * @param txIDs - transaction ID.
   * @throws IOException
   */
  @Override
  public void incrementCount(List<Long> txIDs)
      throws IOException {
    transactionStatusManager.incrementRetryCount(txIDs);
  }

  private DeletedBlocksTransaction constructNewTransaction(
      long txID, long containerID, List<Long> blocks) {
    return DeletedBlocksTransaction.newBuilder()
        .setTxID(txID)
        .setContainerID(containerID)
        .addAllLocalID(blocks)
        .setCount(0)
        .build();
  }

  @Override
  public int getNumOfValidTransactions() throws IOException {
    lock.lock();
    try {
      int count = 0;
      try (Table.KeyValueIterator<Long, DeletedBlocksTransaction> iter =
               deletedBlockLogStateManager.getReadOnlyIterator()) {
        while (iter.hasNext()) {
          iter.next();
          count++;
        }
      }
      return count;
    } finally {
      lock.unlock();
    }
  }

  @Override
  public void reinitialize(
      Table<Long, DeletedBlocksTransaction> deletedTable) {
    // we don't need to handle SCMDeletedBlockTransactionStatusManager and
    // deletedBlockLogStateManager, since they will be cleared
    // when becoming leader.
    deletedBlockLogStateManager.reinitialize(deletedTable);
  }

  /**
   * Called in SCMStateMachine#notifyLeaderChanged when current SCM becomes
   *  leader.
   */
  public void onBecomeLeader() {
    transactionStatusManager.clear();
  }

  /**
   * Called in SCMDBTransactionBuffer#flush when the cached deleting operations
   * are flushed.
   */
  public void onFlush() {
    deletedBlockLogStateManager.onFlush();
  }

  /**
   * {@inheritDoc}
   *
   * @param containerBlocksMap a map of containerBlocks.
   * @throws IOException
   */
  @Override
  public void addTransactions(Map<Long, List<Long>> containerBlocksMap)
      throws IOException {
    lock.lock();
    try {
      ArrayList<DeletedBlocksTransaction> txsToBeAdded = new ArrayList<>();
      long currentBatchSizeBytes = 0;
      for (Map.Entry< Long, List< Long > > entry :
          containerBlocksMap.entrySet()) {
        long nextTXID = sequenceIdGen.getNextId(DEL_TXN_ID);
        DeletedBlocksTransaction tx = constructNewTransaction(nextTXID,
            entry.getKey(), entry.getValue());
        txsToBeAdded.add(tx);
        long txSize = tx.getSerializedSize();
        currentBatchSizeBytes += txSize;

        if (currentBatchSizeBytes >= logAppenderQueueByteLimit) {
          deletedBlockLogStateManager.addTransactionsToDB(txsToBeAdded);
          metrics.incrBlockDeletionTransactionCreated(txsToBeAdded.size());
          txsToBeAdded.clear();
          currentBatchSizeBytes = 0;
        }
      }
      if (!txsToBeAdded.isEmpty()) {
        deletedBlockLogStateManager.addTransactionsToDB(txsToBeAdded);
        metrics.incrBlockDeletionTransactionCreated(txsToBeAdded.size());
      }
    } finally {
      lock.unlock();
    }
  }

  @Override
  public void close() {
  }

  private void getTransaction(DeletedBlocksTransaction tx,
      DatanodeDeletedBlockTransactions transactions,
      Set<ContainerReplica> replicas,
      Map<DatanodeID, Map<Long, CmdStatus>> commandStatus,
      int maxDeleteBlocksPerDatanode) {
    // Ensure all DNs for this transaction are below their max block limit.
    if (!replicas.stream().allMatch(replica -> {
      final DatanodeID datanodeID = replica.getDatanodeDetails().getID();
      return transactions.getNumberOfBlocksForDatanode(datanodeID) < maxDeleteBlocksPerDatanode;
    })) {
      return;
    }

<<<<<<< HEAD
    DeletedBlocksTransaction updatedTxn =
        DeletedBlocksTransaction.newBuilder(tx)
            .setCount(transactionStatusManager.getRetryCount(tx.getTxID()))
            .build();
=======
>>>>>>> c6c4279f
    boolean flag = false;
    for (ContainerReplica replica : replicas) {
      final DatanodeID datanodeID = replica.getDatanodeDetails().getID();
      if (!transactionStatusManager.isDuplication(
          datanodeID, tx.getTxID(), commandStatus)) {
        transactions.addTransactionToDN(datanodeID, tx);
        flag = true;
      }
    }
    if (flag) {
      metrics.incrProcessedTransaction();
    }
  }

  private Boolean checkInadequateReplica(Set<ContainerReplica> replicas,
      DeletedBlocksTransaction txn,
      Set<DatanodeDetails> dnList) throws ContainerNotFoundException {
    ContainerInfo containerInfo = containerManager
        .getContainer(ContainerID.valueOf(txn.getContainerID()));
    ReplicationManager replicationManager =
        scmContext.getScm().getReplicationManager();
    ContainerHealthResult result = replicationManager
        .getContainerReplicationHealth(containerInfo, replicas);

    // We have made an improvement here, and we expect that all replicas
    // of the Container being sent will be included in the dnList.
    // This change benefits ACK confirmation and improves deletion speed.
    // The principle behind it is that
    // DN can receive the command to delete a certain Container at the same time and provide
    // feedback to SCM at roughly the same time.
    // This avoids the issue of deletion blocking,
    // where some replicas of a Container are deleted while others do not receive the delete command.
    long containerId = txn.getContainerID();
    for (ContainerReplica replica : replicas) {
      DatanodeDetails datanodeDetails = replica.getDatanodeDetails();
      if (!dnList.contains(datanodeDetails)) {
        DatanodeDetails dnDetail = replica.getDatanodeDetails();
        LOG.debug("Skip Container = {}, because DN = {} is not in dnList.",
            containerId, dnDetail);
        return true;
      }
    }

    return result.getHealthState() != ContainerHealthResult.HealthState.HEALTHY;
  }

  @Override
  public DatanodeDeletedBlockTransactions getTransactions(
      int blockDeletionLimit, Set<DatanodeDetails> dnList)
      throws IOException {
    lock.lock();
    try {
      // Here we can clean up the Datanode timeout command that no longer
      // reports heartbeats
      getSCMDeletedBlockTransactionStatusManager().cleanAllTimeoutSCMCommand(
          scmCommandTimeoutMs);
      DatanodeDeletedBlockTransactions transactions =
          new DatanodeDeletedBlockTransactions();
      try (Table.KeyValueIterator<Long, DeletedBlocksTransaction> iter =
               deletedBlockLogStateManager.getReadOnlyIterator()) {
        if (lastProcessedTransactionId != -1) {
          iter.seek(lastProcessedTransactionId);
          /*
           * We should start from (lastProcessedTransactionId + 1) transaction.
           * Now the iterator (iter.next call) is pointing at
           * lastProcessedTransactionId, read the current value to move
           * the cursor.
           */
          if (iter.hasNext()) {
            /*
             * There is a possibility that the lastProcessedTransactionId got
             * deleted from the table, in that case we have to set
             * lastProcessedTransactionId to next available transaction in the table.
             *
             * By doing this there is a chance that we will skip processing the new
             * lastProcessedTransactionId, that should be ok. We can get to it in the
             * next run.
             */
            lastProcessedTransactionId = iter.next().getKey();
          }

          // If we have reached the end, go to beginning.
          if (!iter.hasNext()) {
            iter.seekToFirst();
            lastProcessedTransactionId = -1;
          }
        }

        // Get the CmdStatus status of the aggregation, so that the current
        // status of the specified transaction can be found faster
        final Map<DatanodeID, Map<Long, CmdStatus>> commandStatus =
            getSCMDeletedBlockTransactionStatusManager()
                .getCommandStatusByTxId(dnList.stream().
                map(DatanodeDetails::getID).collect(Collectors.toSet()));
        ArrayList<Long> txIDs = new ArrayList<>();
        metrics.setNumBlockDeletionTransactionDataNodes(dnList.size());
        Table.KeyValue<Long, DeletedBlocksTransaction> keyValue = null;

        int factor = dnList.size() / deletionFactorPerDatanode;
        int maxDeleteBlocksPerDatanode = (factor > 0)
            ? Math.min(blockDeletionLimit, blockDeletionLimit / factor)
            : blockDeletionLimit;

        // Here takes block replica count as the threshold to avoid the case
        // that part of replicas committed the TXN and recorded in the
        // SCMDeletedBlockTransactionStatusManager, while they are counted
        // in the threshold.
        while (iter.hasNext() &&
            transactions.getBlocksDeleted() < blockDeletionLimit) {
          keyValue = iter.next();
          DeletedBlocksTransaction txn = keyValue.getValue();
          final ContainerID id = ContainerID.valueOf(txn.getContainerID());
          final ContainerInfo container = containerManager.getContainer(id);
          try {
            // HDDS-7126. When container is under replicated, it is possible
            // that container is deleted, but transactions are not deleted.
            if (container.isDeleted()) {
              LOG.warn("Container: {} was deleted for the transaction: {}.", id, txn);
              txIDs.add(txn.getTxID());
            } else if (!container.isOpen()) {
              Set<ContainerReplica> replicas = containerManager
                  .getContainerReplicas(
                      ContainerID.valueOf(txn.getContainerID()));
              if (!checkInadequateReplica(replicas, txn, dnList)) {
                getTransaction(txn, transactions, replicas, commandStatus, maxDeleteBlocksPerDatanode);
              } else {
                metrics.incrSkippedTransaction();
              }
<<<<<<< HEAD
            } else if (txn.getCount() >= maxRetry || containerManager.getContainer(id).isOpen()) {
=======
            } else if (containerManager.getContainer(id).isOpen()) {
>>>>>>> c6c4279f
              metrics.incrSkippedTransaction();
            }
          } catch (ContainerNotFoundException ex) {
            LOG.warn("Container: {} was not found for the transaction: {}.", id, txn);
            txIDs.add(txn.getTxID());
          }

          if (lastProcessedTransactionId == keyValue.getKey()) {
            // We have circled back to the last transaction.
            break;
          }

          if (!iter.hasNext() && lastProcessedTransactionId != -1) {
            /*
             * We started from in-between and reached end of the table,
             * now we should go to the start of the table and process
             * the transactions.
             */
            iter.seekToFirst();
          }
        }

        lastProcessedTransactionId = keyValue != null ? keyValue.getKey() : -1;

        if (!txIDs.isEmpty()) {
          deletedBlockLogStateManager.removeTransactionsFromDB(txIDs);
          metrics.incrBlockDeletionTransactionCompleted(txIDs.size());
        }
      }
      return transactions;
    } finally {
      lock.unlock();
    }
  }

  public void setScmCommandTimeoutMs(long scmCommandTimeoutMs) {
    this.scmCommandTimeoutMs = scmCommandTimeoutMs;
  }

  @VisibleForTesting
  public SCMDeletedBlockTransactionStatusManager
      getSCMDeletedBlockTransactionStatusManager() {
    return transactionStatusManager;
  }

  @Override
  public void recordTransactionCreated(DatanodeID dnId, long scmCmdId,
      Set<Long> dnTxSet) {
    getSCMDeletedBlockTransactionStatusManager()
        .recordTransactionCreated(dnId, scmCmdId, dnTxSet);
  }

  @Override
  public int getTransactionToDNsCommitMapSize() {
    return getSCMDeletedBlockTransactionStatusManager().getTransactionToDNsCommitMapSize();
  }

  @Override
  public void onDatanodeDead(DatanodeID dnId) {
    getSCMDeletedBlockTransactionStatusManager().onDatanodeDead(dnId);
  }

  @Override
  public void onSent(DatanodeDetails dnId, SCMCommand<?> scmCommand) {
    getSCMDeletedBlockTransactionStatusManager().onSent(dnId, scmCommand);
  }

  @Override
  public void onMessage(
      DeleteBlockStatus deleteBlockStatus, EventPublisher publisher) {
    if (!scmContext.isLeader()) {
      LOG.info("Skip commit transactions since current SCM is not leader.");
      return;
    }

    DatanodeDetails details = deleteBlockStatus.getDatanodeDetails();
    DatanodeID dnId = details.getID();
    for (CommandStatus commandStatus : deleteBlockStatus.getCmdStatus()) {
      CommandStatus.Status status = commandStatus.getStatus();
      lock.lock();
      try {
        if (status == CommandStatus.Status.EXECUTED) {
          ContainerBlocksDeletionACKProto ackProto =
              commandStatus.getBlockDeletionAck();
          getSCMDeletedBlockTransactionStatusManager()
              .commitTransactions(ackProto.getResultsList(), dnId);
          metrics.incrBlockDeletionCommandSuccess();
          metrics.incrDNCommandsSuccess(dnId, 1);
        } else if (status == CommandStatus.Status.FAILED) {
          metrics.incrBlockDeletionCommandFailure();
          metrics.incrDNCommandsFailure(dnId, 1);
        } else {
          LOG.debug("Delete Block Command {} is not executed on the Datanode" +
              " {}.", commandStatus.getCmdId(), dnId);
        }

        getSCMDeletedBlockTransactionStatusManager()
            .commitSCMCommandStatus(deleteBlockStatus.getCmdStatus(), dnId);
      } finally {
        lock.unlock();
      }
    }
  }
}<|MERGE_RESOLUTION|>--- conflicted
+++ resolved
@@ -17,11 +17,6 @@
 
 package org.apache.hadoop.hdds.scm.block;
 
-<<<<<<< HEAD
-import static org.apache.hadoop.hdds.scm.ScmConfigKeys.OZONE_SCM_BLOCK_DELETION_MAX_RETRY;
-import static org.apache.hadoop.hdds.scm.ScmConfigKeys.OZONE_SCM_BLOCK_DELETION_MAX_RETRY_DEFAULT;
-=======
->>>>>>> c6c4279f
 import static org.apache.hadoop.hdds.scm.ScmConfigKeys.OZONE_SCM_BLOCK_DELETION_PER_DN_DISTRIBUTION_FACTOR;
 import static org.apache.hadoop.hdds.scm.ScmConfigKeys.OZONE_SCM_BLOCK_DELETION_PER_DN_DISTRIBUTION_FACTOR_DEFAULT;
 import static org.apache.hadoop.hdds.scm.block.SCMDeletedBlockTransactionStatusManager.SCMDeleteBlocksCommandStatusManager.CmdStatus;
@@ -137,40 +132,6 @@
   @VisibleForTesting
   void setDeleteBlocksFactorPerDatanode(int deleteBlocksFactorPerDatanode) {
     this.deletionFactorPerDatanode = deleteBlocksFactorPerDatanode;
-<<<<<<< HEAD
-  }
-
-  @Override
-  public List<DeletedBlocksTransaction> getFailedTransactions(int count,
-      long startTxId) throws IOException {
-    lock.lock();
-    try {
-      final List<DeletedBlocksTransaction> failedTXs = Lists.newArrayList();
-      try (Table.KeyValueIterator<Long, DeletedBlocksTransaction> iter =
-               deletedBlockLogStateManager.getReadOnlyIterator()) {
-        if (count == LIST_ALL_FAILED_TRANSACTIONS) {
-          while (iter.hasNext()) {
-            DeletedBlocksTransaction delTX = iter.next().getValue();
-            if (delTX.getCount() == -1) {
-              failedTXs.add(delTX);
-            }
-          }
-        } else {
-          iter.seek(startTxId);
-          while (iter.hasNext() && failedTXs.size() < count) {
-            DeletedBlocksTransaction delTX = iter.next().getValue();
-            if (delTX.getCount() == -1 && delTX.getTxID() >= startTxId) {
-              failedTXs.add(delTX);
-            }
-          }
-        }
-      }
-      return failedTXs;
-    } finally {
-      lock.unlock();
-    }
-=======
->>>>>>> c6c4279f
   }
 
   /**
@@ -293,13 +254,6 @@
       return;
     }
 
-<<<<<<< HEAD
-    DeletedBlocksTransaction updatedTxn =
-        DeletedBlocksTransaction.newBuilder(tx)
-            .setCount(transactionStatusManager.getRetryCount(tx.getTxID()))
-            .build();
-=======
->>>>>>> c6c4279f
     boolean flag = false;
     for (ContainerReplica replica : replicas) {
       final DatanodeID datanodeID = replica.getDatanodeDetails().getID();
@@ -428,11 +382,7 @@
               } else {
                 metrics.incrSkippedTransaction();
               }
-<<<<<<< HEAD
-            } else if (txn.getCount() >= maxRetry || containerManager.getContainer(id).isOpen()) {
-=======
             } else if (containerManager.getContainer(id).isOpen()) {
->>>>>>> c6c4279f
               metrics.incrSkippedTransaction();
             }
           } catch (ContainerNotFoundException ex) {
