/*
 * Licensed to the Apache Software Foundation (ASF) under one
 * or more contributor license agreements.  See the NOTICE file
 * distributed with this work for additional information
 * regarding copyright ownership.  The ASF licenses this file
 * to you under the Apache License, Version 2.0 (the
 * "License"); you may not use this file except in compliance
 *  with the License.  You may obtain a copy of the License at
 *
 *      http://www.apache.org/licenses/LICENSE-2.0
 *
 *  Unless required by applicable law or agreed to in writing, software
 *  distributed under the License is distributed on an "AS IS" BASIS,
 *  WITHOUT WARRANTIES OR CONDITIONS OF ANY KIND, either express or implied.
 *  See the License for the specific language governing permissions and
 *  limitations under the License.
 */

package org.apache.hadoop.hdds.scm.container.replication;

import org.apache.hadoop.hdds.conf.ConfigurationSource;
import org.apache.hadoop.hdds.protocol.DatanodeDetails;
import org.apache.hadoop.hdds.protocol.proto.HddsProtos;
import org.apache.hadoop.hdds.scm.PlacementPolicy;
import org.apache.hadoop.hdds.scm.container.ContainerInfo;
import org.apache.hadoop.hdds.scm.container.ContainerReplica;
import org.apache.hadoop.ozone.protocol.commands.ReplicateContainerCommand;
import org.apache.ratis.protocol.exceptions.NotLeaderException;

import java.io.IOException;
import java.util.List;
import java.util.Set;

/**
 * Handles the Ratis mis replication processing and forming the respective SCM
 * commands.
 */
public class RatisMisReplicationHandler extends MisReplicationHandler {

  public RatisMisReplicationHandler(
<<<<<<< HEAD
          PlacementPolicy containerPlacement,
          ConfigurationSource conf, ReplicationManager replicationManager,
          boolean push) {
    super(containerPlacement, conf, replicationManager, push);
=======
          PlacementPolicy<ContainerReplica> containerPlacement,
          ConfigurationSource conf, ReplicationManager replicationManager) {
    super(containerPlacement, conf, replicationManager);
>>>>>>> 0ee6f4a0
  }

  @Override
  protected ContainerReplicaCount getContainerReplicaCount(
      ContainerInfo containerInfo, Set<ContainerReplica> replicas,
      List<ContainerReplicaOp> pendingOps, int minHealthyForMaintenance)
      throws IOException {
    if (containerInfo.getReplicationType() !=
            HddsProtos.ReplicationType.RATIS) {
      throw new IOException(String.format("Invalid Container Replication Type :"
              + " %s.Expected Container Replication Type : RATIS",
              containerInfo.getReplicationType().toString()));
    }
    return new RatisContainerReplicaCount(containerInfo, replicas, pendingOps,
        minHealthyForMaintenance, true);
  }

  @Override
  protected int sendReplicateCommands(
      ContainerInfo containerInfo,
      Set<ContainerReplica> replicasToBeReplicated,
      List<DatanodeDetails> sources, List<DatanodeDetails> targetDns)
      throws CommandTargetOverloadedException, NotLeaderException {
    ReplicationManager replicationManager = getReplicationManager();
    long containerID = containerInfo.getContainerID();

    int commandsSent = 0;
    for (DatanodeDetails target : targetDns) {
      if (replicationManager.getConfig().isPush()) {
        replicationManager.sendThrottledReplicationCommand(containerInfo,
            sources, target, 0);
      } else {
        ReplicateContainerCommand cmd = ReplicateContainerCommand
            .fromSources(containerID, sources);
        replicationManager.sendDatanodeCommand(cmd, containerInfo, target);
      }
      commandsSent++;
    }

    return commandsSent;
  }
}<|MERGE_RESOLUTION|>--- conflicted
+++ resolved
@@ -38,16 +38,9 @@
 public class RatisMisReplicationHandler extends MisReplicationHandler {
 
   public RatisMisReplicationHandler(
-<<<<<<< HEAD
           PlacementPolicy containerPlacement,
-          ConfigurationSource conf, ReplicationManager replicationManager,
-          boolean push) {
-    super(containerPlacement, conf, replicationManager, push);
-=======
-          PlacementPolicy<ContainerReplica> containerPlacement,
           ConfigurationSource conf, ReplicationManager replicationManager) {
     super(containerPlacement, conf, replicationManager);
->>>>>>> 0ee6f4a0
   }
 
   @Override
