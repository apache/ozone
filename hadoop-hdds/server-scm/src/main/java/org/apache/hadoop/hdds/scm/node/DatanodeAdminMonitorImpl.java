/*
 * Licensed to the Apache Software Foundation (ASF) under one or more
 * contributor license agreements. See the NOTICE file distributed with
 * this work for additional information regarding copyright ownership.
 * The ASF licenses this file to You under the Apache License, Version 2.0
 * (the "License"); you may not use this file except in compliance with
 * the License. You may obtain a copy of the License at
 *
 *      http://www.apache.org/licenses/LICENSE-2.0
 *
 * Unless required by applicable law or agreed to in writing, software
 * distributed under the License is distributed on an "AS IS" BASIS,
 * WITHOUT WARRANTIES OR CONDITIONS OF ANY KIND, either express or implied.
 * See the License for the specific language governing permissions and
 * limitations under the License.
 */

package org.apache.hadoop.hdds.scm.node;

import com.google.common.annotations.VisibleForTesting;
import java.util.ArrayDeque;
import java.util.ArrayList;
import java.util.Collection;
import java.util.Collections;
import java.util.HashMap;
import java.util.Iterator;
import java.util.List;
import java.util.Map;
import java.util.Queue;
import java.util.Set;
import java.util.concurrent.ConcurrentHashMap;
import java.util.stream.Collectors;
import org.apache.hadoop.hdds.conf.OzoneConfiguration;
import org.apache.hadoop.hdds.protocol.DatanodeDetails;
import org.apache.hadoop.hdds.protocol.proto.HddsProtos;
import org.apache.hadoop.hdds.protocol.proto.HddsProtos.NodeOperationalState;
import org.apache.hadoop.hdds.scm.ScmConfigKeys;
import org.apache.hadoop.hdds.scm.container.ContainerID;
import org.apache.hadoop.hdds.scm.container.ContainerNotFoundException;
import org.apache.hadoop.hdds.scm.container.ReplicationManagerReport;
import org.apache.hadoop.hdds.scm.container.replication.ContainerReplicaCount;
import org.apache.hadoop.hdds.scm.container.replication.ReplicationManager;
import org.apache.hadoop.hdds.scm.events.SCMEvents;
import org.apache.hadoop.hdds.scm.node.NodeDecommissionMetrics.ContainerStateInWorkflow;
import org.apache.hadoop.hdds.scm.node.states.NodeNotFoundException;
import org.apache.hadoop.hdds.scm.pipeline.PipelineID;
import org.apache.hadoop.hdds.server.events.EventPublisher;
import org.slf4j.Logger;
import org.slf4j.LoggerFactory;

<<<<<<< HEAD
import java.util.ArrayDeque;
import java.util.Collections;
import java.util.HashMap;
import java.util.Iterator;
import java.util.List;
import java.util.Map;
import java.util.Queue;
import java.util.Set;
import java.util.concurrent.ConcurrentHashMap;

import static org.apache.hadoop.hdds.protocol.proto.HddsProtos.LifeCycleState.DELETED;
import static org.apache.hadoop.hdds.protocol.proto.HddsProtos.LifeCycleState.DELETING;

=======
>>>>>>> 889c6a3a
/**
 * Monitor thread which watches for nodes to be decommissioned, recommissioned
 * or placed into maintenance. Newly added nodes are queued in pendingNodes
 * and recommissioned nodes are queued in cancelled nodes. On each monitor
 * 'tick', the cancelled nodes are processed and removed from the monitor.
 * Then any pending nodes are added to the trackedNodes set, where they stay
 * until decommission or maintenance has ended.
 * <p>
 * Once an node is placed into tracked nodes, it goes through a workflow where
 * the following happens:
 * <p>
 * 1. First an event is fired to close any pipelines on the node, which will
 * also close any containers.
 * 2. Next the containers on the node are obtained and checked to see if new
 * replicas are needed. If so, the new replicas are scheduled.
 * 3. After scheduling replication, the node remains pending until replication
 * has completed.
 * 4. At this stage the node will complete decommission or enter maintenance.
 * 5. Maintenance nodes will remain tracked by this monitor until maintenance
 * is manually ended, or the maintenance window expires.
 */
public class DatanodeAdminMonitorImpl implements DatanodeAdminMonitor {

  private OzoneConfiguration conf;
  private EventPublisher eventQueue;
  private NodeManager nodeManager;
  private ReplicationManager replicationManager;
  private Queue<TrackedNode> pendingNodes = new ArrayDeque();
  private Queue<TrackedNode> cancelledNodes = new ArrayDeque();
  private Set<TrackedNode> trackedNodes = ConcurrentHashMap.newKeySet();
  private NodeDecommissionMetrics metrics;
  private long pipelinesWaitingToClose = 0;
  private long sufficientlyReplicatedContainers = 0;
  private long trackedDecomMaintenance = 0;
  private long trackedRecommission = 0;
  private long unClosedContainers = 0;
  private long underReplicatedContainers = 0;

  private Map<String, ContainerStateInWorkflow> containerStateByHost;

  private static final Logger LOG =
      LoggerFactory.getLogger(DatanodeAdminMonitorImpl.class);
  // The number of containers for each of under replicated and unhealthy
  // that will be logged in detail each time a node is checked.
  private final int containerDetailsLoggingLimit;

  public DatanodeAdminMonitorImpl(
      OzoneConfiguration conf,
      EventPublisher eventQueue,
      NodeManager nodeManager,
      ReplicationManager replicationManager) {
    this.conf = conf;
    this.eventQueue = eventQueue;
    this.nodeManager = nodeManager;
    this.replicationManager = replicationManager;
    containerDetailsLoggingLimit = conf.getInt(
        ScmConfigKeys.OZONE_SCM_DATANODE_ADMIN_MONITOR_LOGGING_LIMIT,
        ScmConfigKeys.OZONE_SCM_DATANODE_ADMIN_MONITOR_LOGGING_LIMIT_DEFAULT);
    containerStateByHost = new HashMap<>();
  }

  /**
   * Add a node to the decommission or maintenance workflow. The node will be
   * queued and added to the workflow after a defined interval.
   *
   * @param dn         The datanode to move into an admin state
   */
  @Override
  public synchronized void startMonitoring(DatanodeDetails dn) {
    TrackedNode tn = new TrackedNode(dn, System.currentTimeMillis());
    cancelledNodes.remove(tn);
    pendingNodes.add(tn);
  }

  /**
   * Remove a node from the decommission or maintenance workflow, and return it
   * to service. The node will be queued and removed from decommission or
   * maintenance after a defined interval.
   *
   * @param dn The datanode for which to stop decommission or maintenance.
   */
  @Override
  public synchronized void stopMonitoring(DatanodeDetails dn) {
    TrackedNode tn = new TrackedNode(dn, 0L);
    pendingNodes.remove(tn);
    cancelledNodes.add(tn);
  }

  public synchronized void setMetrics(NodeDecommissionMetrics metrics) {
    this.metrics = metrics;
  }

  /**
   * Get the set of nodes which are currently tracked in the decommissioned
   * and maintenance workflow.
   *
   * @return An unmodifiable set of the tracked nodes.
   */
  @Override
  public synchronized Set<TrackedNode> getTrackedNodes() {
    return Collections.unmodifiableSet(trackedNodes);
  }

  /**
   * Get a node which is currently tracked in the decommissioned
   * or maintenance workflow.
   *
   * @return tracked node with given IpAddress.
   */
  @VisibleForTesting
  public synchronized TrackedNode getSingleTrackedNode(String ip) {
    Iterator<TrackedNode> iterator = trackedNodes.iterator();
    while (iterator.hasNext()) {
      TrackedNode trackedNode = iterator.next();
      if (trackedNode.getDatanodeDetails().getIpAddress().equals(ip)) {
        return trackedNode;
      }
    }
    return null;
  }

  /**
   * Run an iteration of the monitor. This is the main run loop, and performs
   * the following checks:
   * <p>
   * 1. Check for any cancelled nodes and process them
   * 2. Check for any newly added nodes and add them to the workflow
   * 3. Perform checks on the transitioning nodes and move them through the
   * workflow until they have completed decommission or maintenance
   */
  @Override
  public void run() {
    try {
      containerStateByHost.clear();
      synchronized (this) {
        trackedRecommission = getCancelledCount();
        processCancelledNodes();
        processPendingNodes();
        trackedDecomMaintenance = getTrackedNodeCount();
      }
      processTransitioningNodes();
      if (trackedNodes.size() > 0 || pendingNodes.size() > 0) {
        LOG.info("There are {} nodes tracked for decommission and " +
            "maintenance.  {} pending nodes.",
            trackedNodes.size(), pendingNodes.size());
      }
      setMetricsToGauge();
    } catch (Exception e) {
      LOG.error("Caught an error in the DatanodeAdminMonitor", e);
      // Intentionally do not re-throw, as if we do the monitor thread
      // will not get rescheduled.
    }
  }

  public int getPendingCount() {
    return pendingNodes.size();
  }

  public int getCancelledCount() {
    return cancelledNodes.size();
  }

  public int getTrackedNodeCount() {
    return trackedNodes.size();
  }

  synchronized void setMetricsToGauge() {
    synchronized (metrics) {
      metrics.setContainersUnClosedTotal(unClosedContainers);
      metrics.setRecommissionNodesTotal(trackedRecommission);
      metrics.setDecommissioningMaintenanceNodesTotal(
          trackedDecomMaintenance);
      metrics.setContainersUnderReplicatedTotal(
          underReplicatedContainers);
      metrics.setContainersSufficientlyReplicatedTotal(
          sufficientlyReplicatedContainers);
      metrics.setPipelinesWaitingToCloseTotal(pipelinesWaitingToClose);
      metrics.metricRecordOfContainerStateByHost(containerStateByHost);
    }
  }

  void resetContainerMetrics() {
    pipelinesWaitingToClose = 0;
    sufficientlyReplicatedContainers = 0;
    unClosedContainers = 0;
    underReplicatedContainers = 0;
  }

  private void processCancelledNodes() {
    while (!cancelledNodes.isEmpty()) {
      TrackedNode dn = cancelledNodes.poll();
      try {
        stopTrackingNode(dn.getDatanodeDetails());
        putNodeBackInService(dn.getDatanodeDetails());
        LOG.info("Recommissioned node {}", dn);
      } catch (NodeNotFoundException e) {
        LOG.warn("Failed processing the cancel admin request for {}", dn, e);
      }
    }
  }

  private void processPendingNodes() {
    while (!pendingNodes.isEmpty()) {
      startTrackingNode(pendingNodes.poll());
    }
  }

  private void processTransitioningNodes() {
    resetContainerMetrics();
    Iterator<TrackedNode> iterator = trackedNodes.iterator();

    while (iterator.hasNext()) {
      TrackedNode trackedNode = iterator.next();
      DatanodeDetails dn = trackedNode.getDatanodeDetails();
      try {
        NodeStatus status = getNodeStatus(dn);

        if (!shouldContinueWorkflow(dn, status)) {
          abortWorkflow(dn);
          iterator.remove();
          continue;
        }

        if (status.isMaintenance()) {
          if (status.operationalStateExpired()) {
            completeMaintenance(dn);
            iterator.remove();
            continue;
          }
        }

        if (status.isDecommissioning() || status.isEnteringMaintenance()) {
          if (checkPipelinesClosedOnNode(trackedNode)
              // Ensure the DN has received and persisted the current maint
              // state.
              && status.getOperationalState()
                  == dn.getPersistedOpState()
              && checkContainersReplicatedOnNode(trackedNode)) {
            // CheckContainersReplicatedOnNode may take a short time to run
            // so after it completes, re-get the nodestatus to check the health
            // and ensure the state is still good to continue
            status = getNodeStatus(dn);
            if (status.isDead()) {
              LOG.warn("Datanode {} is dead and the admin workflow cannot " +
                  "continue. The node will be put back to IN_SERVICE and " +
                  "handled as a dead node", dn);
              putNodeBackInService(dn);
              iterator.remove();
            } else if (status.isDecommissioning()) {
              completeDecommission(dn);
              iterator.remove();
            } else if (status.isEnteringMaintenance()) {
              putIntoMaintenance(dn);
            }
          }
        }

      } catch (NodeNotFoundException e) {
        LOG.error("An unexpected error occurred processing datanode {}. " +
            "Aborting the admin workflow", dn, e);
        abortWorkflow(dn);
        iterator.remove();
      }
    }
  }

  /**
   * Checks if a node is in an unexpected state or has gone dead while
   * decommissioning or entering maintenance. If the node is not in a valid
   * state to continue the admin workflow, return false, otherwise return true.
   *
   * @param dn         The Datanode for which to check the current state
   * @param nodeStatus The current NodeStatus for the datanode
   * @return True if admin can continue, false otherwise
   */
  private boolean shouldContinueWorkflow(DatanodeDetails dn,
      NodeStatus nodeStatus) {
    if (!nodeStatus.isDecommission() && !nodeStatus.isMaintenance()) {
      LOG.warn("Datanode {} has an operational state of {} when it should " +
          "be undergoing decommission or maintenance. Aborting admin for " +
          "this node.", dn, nodeStatus.getOperationalState());
      return false;
    }
    if (nodeStatus.isDead() && !nodeStatus.isInMaintenance()) {
      LOG.error("Datanode {} is dead but is not IN_MAINTENANCE. Aborting the " +
          "admin workflow for this node", dn);
      return false;
    }
    return true;
  }

  private boolean checkPipelinesClosedOnNode(TrackedNode dn)
      throws NodeNotFoundException {
    Set<PipelineID> pipelines = nodeManager.getPipelines(dn
        .getDatanodeDetails());
    NodeStatus status = nodeManager.getNodeStatus(dn.getDatanodeDetails());
    if (pipelines == null || pipelines.size() == 0
        || status.operationalStateExpired()) {
      return true;
    } else {
      LOG.info("Waiting for pipelines to close for {}. There are {} " +
          "pipelines", dn, pipelines.size());
      containerStateByHost.put(dn.getDatanodeDetails().getHostName(),
        new ContainerStateInWorkflow(dn.getDatanodeDetails().getHostName(),
            0L, 0L, 0L, pipelines.size(), dn.getStartTime()));
      pipelinesWaitingToClose += pipelines.size();
      return false;
    }
  }

  private boolean checkContainersReplicatedOnNode(TrackedNode dn)
      throws NodeNotFoundException {
    TrackedNodeContainers tnc =
        new TrackedNodeContainers(containerDetailsLoggingLimit);
    DatanodeDetails details = dn.getDatanodeDetails();
    Set<ContainerID> containers = nodeManager.getContainers(details);

    handleCheckContainersReplicatedOnNode(details, containers, tnc);

    LOG.info("Dn {} has {} sufficientlyReplicated, {} deleting, " +
        "{} underReplicated and {} unclosed containers", dn,
        tnc.getSufficientlyReplicated(),
        tnc.getDeleting(),
        tnc.getUnderReplicated(),
        tnc.getUnclosed());

    this.containerStateByHost.put(details.getHostName(),
        new ContainerStateInWorkflow(details.getHostName(),
        tnc.getSufficientlyReplicated(),
        tnc.getUnderReplicated(),
        tnc.getUnclosed(),
        0L, dn.getStartTime()));

    this.sufficientlyReplicatedContainers += tnc.getSufficientlyReplicated();
    this.underReplicatedContainers += tnc.getUnderReplicated();
    this.unClosedContainers += tnc.getUnclosed();
    dn.setContainersReplicatedOnNode(tnc);
    return tnc.getUnderReplicated() == 0 && tnc.getUnclosed() == 0;
  }

  /**
   * This method checks the replication status of Containers on a specific DataNode.
   *
   * It iterates over the provided list of containers, verifies whether the replication
   * meets the expected criteria, and writes the check results into the provided
   * TrackedNodeContainers object.
   *
   * @param details Detailed Information of DataNode.
   * @param containers List of Containers in the DataNode.
   * @param tnc TrackedNodeContainers
   * Track the List of Containers in the DataNode and Store Detailed Information.
   */
  private void handleCheckContainersReplicatedOnNode(DatanodeDetails details,
      Set<ContainerID> containers, TrackedNodeContainers tnc) {

    for (ContainerID cid :  containers) {
      try {
        ContainerReplicaCount replicaSet =
            replicationManager.getContainerReplicaCount(cid);

        // If a container is deleted or deleting, and we have a replica on this
        // datanode, just ignore it. It should not block decommission.
        HddsProtos.LifeCycleState containerState = replicaSet.getContainer().getState();
        if (containerState == DELETED || containerState == DELETING) {
          tnc.incrDeleting();
          continue;
        }

        // If the container is unhealthy, we need to add it to the unClosed list.
        boolean isHealthy = replicaSet.isHealthyEnoughForOffline();
        if (!isHealthy) {
          tnc.addUnClosedIDs(cid);
          if (tnc.isLogUnClosedContainers() || LOG.isDebugEnabled()) {
            LOG.info("Unclosed Container {}, ReplicaSet {}, ReplicaDetails {}.",
                cid, replicaSet, tnc.replicaDetails(replicaSet));
          }
          continue;
        }

<<<<<<< HEAD
        // If we get here, the container is closed or quasi-closed and all the replicas match that
        // state, except for any which are unhealthy. As the container is closed, we can check
        // if it is sufficiently replicated using replicationManager, but this only works if the
        // legacy RM is not enabled.
        boolean legacyEnabled = conf.getBoolean("hdds.scm.replication.enable.legacy", false);
        boolean replicatedOK;
        if (legacyEnabled) {
          replicatedOK = replicaSet.isSufficientlyReplicatedForOffline(details, nodeManager);
        } else {
          ReplicationManagerReport report = new ReplicationManagerReport();
          replicationManager.checkContainerStatus(replicaSet.getContainer(), report);
          replicatedOK = report.getStat(ReplicationManagerReport.HealthState.UNDER_REPLICATED) == 0;
        }
=======
        ReplicationManagerReport report = new ReplicationManagerReport();
        replicationManager.checkContainerStatus(replicaSet.getContainer(), report);
        boolean replicatedOK = report.getStat(ReplicationManagerReport.HealthState.UNDER_REPLICATED) == 0;
>>>>>>> 889c6a3a

        if (replicatedOK) {
          tnc.incrSufficientlyReplicated();
        } else {
          tnc.addUnderReplicated(cid);
          if (tnc.isLogUnderReplicatedContainers() || LOG.isDebugEnabled()) {
            LOG.info("Under Replicated Container {}, ReplicaSet {},  ReplicaDetails {}.",
                cid, replicaSet, tnc.replicaDetails(replicaSet));
          }
        }
      } catch (ContainerNotFoundException e) {
        LOG.warn("ContainerID {} present in node list for {} but not found in containerManager.",
            cid, details);
      }
    }

    // If the logging conditions are met, detailed information will be printed as a detailed log.
    if (LOG.isDebugEnabled() ||
        (tnc.isLogUnderReplicatedContainers() && tnc.isLogUnClosedContainers())) {
      LOG.debug("DN {} has {} underReplicated [{}] and {} unclosed [{}] containers",
          details.getHostName(), tnc.getUnderReplicated(), tnc.getFormatUnderReplicatedIDs(),
          tnc.getUnclosed(), tnc.getFormatUnClosedIDs());
    }
  }

  @Override
  public Map<String, List<ContainerID>> getContainersPendingReplication(DatanodeDetails dn) {
    Iterator<TrackedNode> iterator = trackedNodes.iterator();
    while (iterator.hasNext()) {
      TrackedNode trackedNode = iterator.next();
      if (trackedNode.equals(new TrackedNode(dn, 0L))) {
        return trackedNode.getContainersReplicatedOnNode();
      }
    }
    return new HashMap<>();
  }

  private void completeDecommission(DatanodeDetails dn)
      throws NodeNotFoundException {
    setNodeOpState(dn, NodeOperationalState.DECOMMISSIONED);
    LOG.info("Datanode {} has completed the admin workflow. The operational " +
            "state has been set to {}", dn,
        NodeOperationalState.DECOMMISSIONED);
  }

  private void putIntoMaintenance(DatanodeDetails dn)
      throws NodeNotFoundException {
    LOG.info("Datanode {} has entered maintenance", dn);
    setNodeOpState(dn, NodeOperationalState.IN_MAINTENANCE);
  }

  private void completeMaintenance(DatanodeDetails dn)
      throws NodeNotFoundException {
    // The end state of Maintenance is to put the node back IN_SERVICE, whether
    // it is dead or not.
    LOG.info("Datanode {} has ended maintenance automatically", dn);
    putNodeBackInService(dn);
  }

  private void startTrackingNode(TrackedNode dn) {
    eventQueue.fireEvent(SCMEvents.START_ADMIN_ON_NODE,
        dn.getDatanodeDetails());
    trackedNodes.add(dn);
  }

  private void stopTrackingNode(DatanodeDetails dn) {
    trackedNodes.remove(new TrackedNode(dn, 0L));
  }

  /**
   * If we encounter an unexpected condition in maintenance, we must abort the
   * workflow by setting the node operationalState back to IN_SERVICE and then
   * remove the node from tracking.
   *
   * @param dn The datanode for which to abort tracking
   */
  private void abortWorkflow(DatanodeDetails dn) {
    try {
      putNodeBackInService(dn);
    } catch (NodeNotFoundException e) {
      LOG.error("Unable to set the node OperationalState for {} while " +
          "aborting the datanode admin workflow", dn);
    }
  }

  private void putNodeBackInService(DatanodeDetails dn)
      throws NodeNotFoundException {
    setNodeOpState(dn, NodeOperationalState.IN_SERVICE);
  }

  private void setNodeOpState(DatanodeDetails dn,
      HddsProtos.NodeOperationalState state) throws NodeNotFoundException {
    long expiry = 0;
    if ((state == NodeOperationalState.IN_MAINTENANCE)
        || (state == NodeOperationalState.ENTERING_MAINTENANCE)) {
      NodeStatus status = nodeManager.getNodeStatus(dn);
      expiry = status.getOpStateExpiryEpochSeconds();
    }
    nodeManager.setNodeOperationalState(dn, state, expiry);
  }

  private NodeStatus getNodeStatus(DatanodeDetails dnd)
      throws NodeNotFoundException {
    return nodeManager.getNodeStatus(dnd);
  }

}<|MERGE_RESOLUTION|>--- conflicted
+++ resolved
@@ -17,10 +17,11 @@
 
 package org.apache.hadoop.hdds.scm.node;
 
+import static org.apache.hadoop.hdds.protocol.proto.HddsProtos.LifeCycleState.DELETED;
+import static org.apache.hadoop.hdds.protocol.proto.HddsProtos.LifeCycleState.DELETING;
+
 import com.google.common.annotations.VisibleForTesting;
 import java.util.ArrayDeque;
-import java.util.ArrayList;
-import java.util.Collection;
 import java.util.Collections;
 import java.util.HashMap;
 import java.util.Iterator;
@@ -29,7 +30,6 @@
 import java.util.Queue;
 import java.util.Set;
 import java.util.concurrent.ConcurrentHashMap;
-import java.util.stream.Collectors;
 import org.apache.hadoop.hdds.conf.OzoneConfiguration;
 import org.apache.hadoop.hdds.protocol.DatanodeDetails;
 import org.apache.hadoop.hdds.protocol.proto.HddsProtos;
@@ -48,22 +48,6 @@
 import org.slf4j.Logger;
 import org.slf4j.LoggerFactory;
 
-<<<<<<< HEAD
-import java.util.ArrayDeque;
-import java.util.Collections;
-import java.util.HashMap;
-import java.util.Iterator;
-import java.util.List;
-import java.util.Map;
-import java.util.Queue;
-import java.util.Set;
-import java.util.concurrent.ConcurrentHashMap;
-
-import static org.apache.hadoop.hdds.protocol.proto.HddsProtos.LifeCycleState.DELETED;
-import static org.apache.hadoop.hdds.protocol.proto.HddsProtos.LifeCycleState.DELETING;
-
-=======
->>>>>>> 889c6a3a
 /**
  * Monitor thread which watches for nodes to be decommissioned, recommissioned
  * or placed into maintenance. Newly added nodes are queued in pendingNodes
@@ -443,25 +427,9 @@
           continue;
         }
 
-<<<<<<< HEAD
-        // If we get here, the container is closed or quasi-closed and all the replicas match that
-        // state, except for any which are unhealthy. As the container is closed, we can check
-        // if it is sufficiently replicated using replicationManager, but this only works if the
-        // legacy RM is not enabled.
-        boolean legacyEnabled = conf.getBoolean("hdds.scm.replication.enable.legacy", false);
-        boolean replicatedOK;
-        if (legacyEnabled) {
-          replicatedOK = replicaSet.isSufficientlyReplicatedForOffline(details, nodeManager);
-        } else {
-          ReplicationManagerReport report = new ReplicationManagerReport();
-          replicationManager.checkContainerStatus(replicaSet.getContainer(), report);
-          replicatedOK = report.getStat(ReplicationManagerReport.HealthState.UNDER_REPLICATED) == 0;
-        }
-=======
         ReplicationManagerReport report = new ReplicationManagerReport();
         replicationManager.checkContainerStatus(replicaSet.getContainer(), report);
         boolean replicatedOK = report.getStat(ReplicationManagerReport.HealthState.UNDER_REPLICATED) == 0;
->>>>>>> 889c6a3a
 
         if (replicatedOK) {
           tnc.incrSufficientlyReplicated();
