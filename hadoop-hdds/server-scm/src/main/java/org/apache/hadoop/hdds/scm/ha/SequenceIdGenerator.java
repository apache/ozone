/*
 * Licensed to the Apache Software Foundation (ASF) under one or more
 * contributor license agreements. See the NOTICE file distributed with this
 * work for additional information regarding copyright ownership. The ASF
 * licenses this file to you under the Apache License, Version 2.0 (the
 * "License"); you may not use this file except in compliance with the License.
 * You may obtain a copy of the License at
 * <p>
 * <p>http://www.apache.org/licenses/LICENSE-2.0
 * <p>
 * <p>Unless required by applicable law or agreed to in writing, software
 * distributed under the License is distributed on an "AS IS" BASIS, WITHOUT
 * WARRANTIES OR CONDITIONS OF ANY KIND, either express or implied. See the
 * License for the specific language governing permissions and limitations under
 * the License.
 */
package org.apache.hadoop.hdds.scm.ha;

import com.google.common.base.Preconditions;
import org.apache.hadoop.hdds.conf.ConfigurationSource;
import org.apache.hadoop.hdds.protocol.proto.StorageContainerDatanodeProtocolProtos.DeletedBlocksTransaction;
import org.apache.hadoop.hdds.scm.exceptions.SCMException;
import org.apache.hadoop.hdds.scm.metadata.DBTransactionBuffer;
import org.apache.hadoop.hdds.scm.container.ContainerID;
import org.apache.hadoop.hdds.scm.container.ContainerInfo;
import org.apache.hadoop.hdds.scm.metadata.Replicate;
import org.apache.hadoop.hdds.scm.metadata.SCMMetadataStore;
import org.apache.hadoop.hdds.security.x509.certificate.CertInfo;
import org.apache.hadoop.hdds.utils.UniqueId;
import org.apache.hadoop.hdds.utils.db.Table;
import org.apache.hadoop.hdds.utils.db.Table.KeyValue;
import org.apache.hadoop.hdds.utils.db.TableIterator;
import org.slf4j.Logger;
import org.slf4j.LoggerFactory;

import java.io.IOException;
import java.lang.reflect.Proxy;
import java.math.BigInteger;
import java.security.cert.X509Certificate;
import java.time.LocalDate;
import java.util.HashMap;
import java.util.Map;
import java.util.concurrent.ConcurrentHashMap;
import java.util.concurrent.TimeUnit;
import java.util.concurrent.locks.Lock;
import java.util.concurrent.locks.ReentrantLock;

import static org.apache.hadoop.hdds.protocol.proto.SCMRatisProtocol.RequestType.SEQUENCE_ID;
import static org.apache.hadoop.hdds.scm.ScmConfigKeys.OZONE_SCM_SEQUENCE_ID_BATCH_SIZE;
import static org.apache.hadoop.hdds.scm.ScmConfigKeys.OZONE_SCM_SEQUENCE_ID_BATCH_SIZE_DEFAULT;

/**
 * After SCM starts, set lastId = 0, nextId = lastId + 1.
 * The first getNextId() call triggers SCM to load lastId from rocksDB,
 * and allocate a new batch.
 *
 * In order to maintain monotonicity, for Ratis based SequenceIdGen,
 * when becoming leader, SCM invalidates un-exhausted id batch by setting
 * nextId = lastId + 1, so that a new leader will reload lastId from
 * rocksDB and allocate a new batch when receiving its first getNextId() call.
 */
public class SequenceIdGenerator {
  private static final Logger LOG =
      LoggerFactory.getLogger(SequenceIdGenerator.class);

  /**
   * Ids supported.
   */
  public static final String LOCAL_ID = "localId";
  public static final String DEL_TXN_ID = "delTxnId";
  public static final String CONTAINER_ID = "containerId";
  public static final String ROOT_CERTIFICATE_ID = "rootCertificateId";

  private static final long INVALID_SEQUENCE_ID = 0;

  static class Batch {
    // The upper bound of the batch.
    private long lastId = INVALID_SEQUENCE_ID;
    // The next id to be allocated in this batch.
    private long nextId = lastId + 1;
  }

  private final Map<String, Batch> sequenceIdToBatchMap;

  private final Lock lock;
  private final long batchSize;
  private final StateManager stateManager;

  /**
   * @param conf            : conf
   * @param scmhaManager    : scmhaManager
   * @param sequenceIdTable : sequenceIdTable
   */
  public SequenceIdGenerator(ConfigurationSource conf,
      SCMHAManager scmhaManager, Table<String, Long> sequenceIdTable) {
    this.sequenceIdToBatchMap = new HashMap<>();
    this.lock = new ReentrantLock();
    this.batchSize = conf.getInt(OZONE_SCM_SEQUENCE_ID_BATCH_SIZE,
        OZONE_SCM_SEQUENCE_ID_BATCH_SIZE_DEFAULT);

    Preconditions.checkNotNull(scmhaManager);
    this.stateManager = createStateManager(scmhaManager, sequenceIdTable);
  }

  public StateManager createStateManager(SCMHAManager scmhaManager,
      Table<String, Long> sequenceIdTable) {
    Preconditions.checkNotNull(scmhaManager);
    return new StateManagerImpl.Builder()
        .setRatisServer(scmhaManager.getRatisServer())
        .setDBTransactionBuffer(scmhaManager.getDBTransactionBuffer())
        .setSequenceIdTable(sequenceIdTable).build();
  }

  /**
   * @param sequenceIdName : name of the sequenceId
   * @return : next id of this sequenceId.
   */
  public long getNextId(String sequenceIdName) throws SCMException {
    lock.lock();
    try {
      Batch batch = sequenceIdToBatchMap.computeIfAbsent(
          sequenceIdName, key -> new Batch());

      if (batch.nextId <= batch.lastId) {
        return batch.nextId++;
      }

      Preconditions.checkArgument(batch.nextId == batch.lastId + 1);
      while (true) {
        Long prevLastId = batch.lastId;
        batch.nextId = prevLastId + 1;

        Preconditions.checkArgument(Long.MAX_VALUE - batch.lastId >= batchSize);
<<<<<<< HEAD
=======
        batch.lastId += sequenceIdName.equals(ROOT_CERTIFICATE_ID) ?
            1 : batchSize;
>>>>>>> 69738e6d

        if (stateManager.allocateBatch(sequenceIdName,
            prevLastId, batch.lastId + batchSize)) {
          batch.lastId += batchSize;
          LOG.info("Allocate a batch for {}, change lastId from {} to {}.",
              sequenceIdName, prevLastId, batch.lastId);
          break;
        }

        // reload lastId from RocksDB.
        batch.lastId = stateManager.getLastId(sequenceIdName);
      }

      Preconditions.checkArgument(batch.nextId <= batch.lastId);
      return batch.nextId++;

    } finally {
      lock.unlock();
    }
  }

  /**
   * Invalidate any un-exhausted batch, next getNextId() call will
   * allocate a new batch.
   */
  public void invalidateBatch() {
    lock.lock();
    try {
      sequenceIdToBatchMap.forEach(
          (sequenceId, batch) -> batch.nextId = batch.lastId + 1);
    } finally {
      lock.unlock();
    }
  }

  /**
   * Reinitialize the SequenceIdGenerator with the latest sequenceIdTable
   * during SCM reload.
   */
  public void reinitialize(Table<String, Long> sequenceIdTable)
      throws IOException {
    lock.lock();
    try {
      LOG.info("reinitialize SequenceIdGenerator.");
      invalidateBatch();
      stateManager.reinitialize(sequenceIdTable);
    } finally {
      lock.unlock();
    }
  }

  /**
   * Maintain SequenceIdTable in RocksDB.
   */
  interface StateManager {
    /**
     * Compare And Swap lastId saved in db from expectedLastId to newLastId.
     * If based on Ratis, it will submit a raft client request.
     *
     * @param sequenceIdName : name of the sequence id.
     * @param expectedLastId : the expected lastId saved in db
     * @param newLastId      : the new lastId to save in db
     * @return               : result of the C.A.S.
     */
    @Replicate
    Boolean allocateBatch(String sequenceIdName,
                          Long expectedLastId, Long newLastId)
        throws SCMException;

    /**
     * @param sequenceIdName : name of the sequence id.
     * @return lastId saved in db
     */
    Long getLastId(String sequenceIdName);

    /**
     * Reinitialize the SequenceIdGenerator with the latest sequenceIdTable
     * during SCM reload.
     */
    void reinitialize(Table<String, Long> sequenceIdTable) throws IOException;
  }

  /**
   * Ratis based StateManager, db operations are queued in
   * DBTransactionBuffer until a snapshot is taken.
   */
  static final class StateManagerImpl implements StateManager {
    private Table<String, Long> sequenceIdTable;
    private final DBTransactionBuffer transactionBuffer;
    private final Map<String, Long> sequenceIdToLastIdMap;

    private StateManagerImpl(Table<String, Long> sequenceIdTable,
                               DBTransactionBuffer trxBuffer) {
      this.sequenceIdTable = sequenceIdTable;
      this.transactionBuffer = trxBuffer;
      this.sequenceIdToLastIdMap = new ConcurrentHashMap<>();
      LOG.info("Init the HA SequenceIdGenerator.");
    }

    @Override
    public Boolean allocateBatch(String sequenceIdName,
                                 Long expectedLastId, Long newLastId) {
      Long lastId = sequenceIdToLastIdMap.computeIfAbsent(sequenceIdName,
          key -> {
            try {
              Long idInDb = this.sequenceIdTable.get(key);
              return idInDb != null ? idInDb : INVALID_SEQUENCE_ID;
            } catch (IOException ioe) {
              throw new RuntimeException("Failed to get lastId from db", ioe);
            }
          });

      if (!lastId.equals(expectedLastId)) {
        LOG.warn("Failed to allocate a batch for {}, expected lastId is {}," +
            " actual lastId is {}.", sequenceIdName, expectedLastId, lastId);
        return false;
      }

      try {
        transactionBuffer
            .addToBuffer(sequenceIdTable, sequenceIdName, newLastId);
      } catch (IOException ioe) {
        throw new RuntimeException("Failed to put lastId to Batch", ioe);
      }

      sequenceIdToLastIdMap.put(sequenceIdName, newLastId);
      return true;
    }

    @Override
    public Long getLastId(String sequenceIdName) {
      return sequenceIdToLastIdMap.get(sequenceIdName);
    }

    @Override
    public void reinitialize(Table<String, Long> seqIdTable)
        throws IOException {
      this.sequenceIdTable = seqIdTable;
      this.sequenceIdToLastIdMap.clear();
      initialize();
    }

    private void initialize() throws IOException {
      try (TableIterator<String, ? extends Table.KeyValue<String, Long>>
          iterator = sequenceIdTable.iterator()) {

        while (iterator.hasNext()) {
          Table.KeyValue<String, Long> kv = iterator.next();
          final String sequenceIdName = kv.getKey();
          final Long lastId = kv.getValue();
          Preconditions.checkNotNull(sequenceIdName,
              "sequenceIdName should not be null");
          Preconditions.checkNotNull(lastId,
              "lastId should not be null");
          sequenceIdToLastIdMap.put(sequenceIdName, lastId);
        }
      }
    }

    /**
     * Builder for Ratis based StateManager.
     */
    public static class Builder {
      private Table<String, Long> table;
      private DBTransactionBuffer buffer;
      private SCMRatisServer ratisServer;

      public Builder setRatisServer(final SCMRatisServer scmRatisServer) {
        this.ratisServer = scmRatisServer;
        return this;
      }

      public Builder setSequenceIdTable(
          final Table<String, Long> sequenceIdTable) {
        table = sequenceIdTable;
        return this;
      }

      public Builder setDBTransactionBuffer(DBTransactionBuffer trxBuffer) {
        buffer = trxBuffer;
        return this;
      }

      public StateManager build() {
        Preconditions.checkNotNull(table);
        Preconditions.checkNotNull(buffer);

        final StateManager impl = new StateManagerImpl(table, buffer);

        final SCMHAInvocationHandler invocationHandler
            = new SCMHAInvocationHandler(SEQUENCE_ID, impl, ratisServer);

        return (StateManager) Proxy.newProxyInstance(
            SCMHAInvocationHandler.class.getClassLoader(),
            new Class<?>[]{StateManager.class},
            invocationHandler);
      }
    }
  }

  /**
   * TODO
   *  Relocate the code after upgrade framework is ready.
   *
   * Upgrade localID, delTxnId, containerId from legacy solution
   * to SequenceIdGenerator.
   */
  public static void upgradeToSequenceId(SCMMetadataStore scmMetadataStore)
      throws IOException {
    Table<String, Long> sequenceIdTable = scmMetadataStore.getSequenceIdTable();

    // upgrade localId
    // Short-term solution: when setup multi SCM from scratch, they need
    // achieve an agreement upon the initial value of LOCAL_ID.
    // Long-term solution: the bootstrapped SCM will explicitly download
    // scm.db from leader SCM, and drop its own scm.db. Thus the upgrade
    // operations can take effect exactly once in a SCM HA cluster.
    if (sequenceIdTable.get(LOCAL_ID) == null) {
      long millisSinceEpoch = TimeUnit.DAYS.toMillis(
          LocalDate.of(LocalDate.now().getYear() + 1, 1, 1).toEpochDay());

      long localId = millisSinceEpoch << Short.SIZE;
      Preconditions.checkArgument(localId > UniqueId.next());

      sequenceIdTable.put(LOCAL_ID, localId);
      LOG.info("upgrade {} to {}", LOCAL_ID, sequenceIdTable.get(LOCAL_ID));
    }

    // upgrade delTxnId
    if (sequenceIdTable.get(DEL_TXN_ID) == null) {
      // fetch delTxnId from DeletedBlocksTXTable
      // check HDDS-4477 for details.
      DeletedBlocksTransaction txn
          = scmMetadataStore.getDeletedBlocksTXTable().get(0L);
      sequenceIdTable.put(DEL_TXN_ID, txn != null ? txn.getTxID() : 0L);
      LOG.info("upgrade {} to {}", DEL_TXN_ID, sequenceIdTable.get(DEL_TXN_ID));
    }

    // upgrade containerId
    if (sequenceIdTable.get(CONTAINER_ID) == null) {
      long largestContainerId = 0;
      try (TableIterator<ContainerID,
          ? extends KeyValue<ContainerID, ContainerInfo>> iterator =
               scmMetadataStore.getContainerTable().iterator()) {
        while (iterator.hasNext()) {
          ContainerInfo containerInfo = iterator.next().getValue();
          largestContainerId =
              Long.max(containerInfo.getContainerID(), largestContainerId);
        }
      }

      sequenceIdTable.put(CONTAINER_ID, largestContainerId);
      LOG.info("upgrade {} to {}",
          CONTAINER_ID, sequenceIdTable.get(CONTAINER_ID));
    }

    // upgrade root certificate ID
    if (sequenceIdTable.get(ROOT_CERTIFICATE_ID) == null) {
      long largestRootCertId = BigInteger.ONE.longValueExact();
      try (TableIterator<BigInteger,
          ? extends KeyValue<BigInteger, X509Certificate>> iterator =
               scmMetadataStore.getValidSCMCertsTable().iterator()) {
        while (iterator.hasNext()) {
          X509Certificate cert = iterator.next().getValue();
          if (HASecurityUtils.isSelfSignedCertificate(cert) &&
              HASecurityUtils.isCACertificate(cert)) {
            largestRootCertId =
                Long.max(cert.getSerialNumber().longValueExact(),
                    largestRootCertId);
          }
        }
      }

      try (TableIterator<BigInteger,
          ? extends KeyValue<BigInteger, CertInfo>> iterator =
               scmMetadataStore.getRevokedCertsV2Table().iterator()) {
        while (iterator.hasNext()) {
          X509Certificate cert =
              iterator.next().getValue().getX509Certificate();
          if (HASecurityUtils.isSelfSignedCertificate(cert) &&
              HASecurityUtils.isCACertificate(cert)) {
            largestRootCertId =
                Long.max(cert.getSerialNumber().longValueExact(),
                    largestRootCertId);
          }
        }
      }
      sequenceIdTable.put(ROOT_CERTIFICATE_ID, largestRootCertId);
      LOG.info("upgrade {} to {}",
          ROOT_CERTIFICATE_ID, sequenceIdTable.get(ROOT_CERTIFICATE_ID));
    }
  }
}<|MERGE_RESOLUTION|>--- conflicted
+++ resolved
@@ -131,15 +131,12 @@
         batch.nextId = prevLastId + 1;
 
         Preconditions.checkArgument(Long.MAX_VALUE - batch.lastId >= batchSize);
-<<<<<<< HEAD
-=======
-        batch.lastId += sequenceIdName.equals(ROOT_CERTIFICATE_ID) ?
-            1 : batchSize;
->>>>>>> 69738e6d
+        long nextLastId = batch.lastId +
+            (sequenceIdName.equals(ROOT_CERTIFICATE_ID) ? 1 : batchSize);
 
         if (stateManager.allocateBatch(sequenceIdName,
-            prevLastId, batch.lastId + batchSize)) {
-          batch.lastId += batchSize;
+            prevLastId, nextLastId)) {
+          batch.lastId = nextLastId;
           LOG.info("Allocate a batch for {}, change lastId from {} to {}.",
               sequenceIdName, prevLastId, batch.lastId);
           break;
