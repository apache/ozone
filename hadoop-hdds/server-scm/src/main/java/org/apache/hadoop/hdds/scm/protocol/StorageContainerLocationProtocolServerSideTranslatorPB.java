--- conflicted
+++ resolved
@@ -735,7 +735,12 @@
             .setStatus(Status.OK)
             .setGetMetricsResponse(getMetrics(request.getGetMetricsRequest()))
             .build();
-<<<<<<< HEAD
+      case ReconcileContainer:
+        return ScmContainerLocationResponse.newBuilder()
+            .setCmdType(request.getCmdType())
+            .setStatus(Status.OK)
+            .setReconcileContainerResponse(reconcileContainer(request.getReconcileContainerRequest()))
+            .build();
       case DatanodeDiskBalancerInfo:
         return ScmContainerLocationResponse.newBuilder()
           .setCmdType(request.getCmdType())
@@ -750,13 +755,6 @@
             .setStatus(Status.OK)
             .setDatanodeDiskBalancerOpResponse(getDatanodeDiskBalancerOp(
                 request.getDatanodeDiskBalancerOpRequest()))
-=======
-      case ReconcileContainer:
-        return ScmContainerLocationResponse.newBuilder()
-            .setCmdType(request.getCmdType())
-            .setStatus(Status.OK)
-            .setReconcileContainerResponse(reconcileContainer(request.getReconcileContainerRequest()))
->>>>>>> 05c7e62f
             .build();
       default:
         throw new IllegalArgumentException(
@@ -1404,7 +1402,11 @@
     return GetMetricsResponseProto.newBuilder().setMetricsJson(impl.getMetrics(request.getQuery())).build();
   }
 
-<<<<<<< HEAD
+  public ReconcileContainerResponseProto reconcileContainer(ReconcileContainerRequestProto request) throws IOException {
+    impl.reconcileContainer(request.getContainerID());
+    return ReconcileContainerResponseProto.getDefaultInstance();
+  }
+
   public DatanodeDiskBalancerOpResponseProto getDatanodeDiskBalancerOp(
           StorageContainerLocationProtocolProtos.
                   DatanodeDiskBalancerOpRequestProto request)
@@ -1447,10 +1449,5 @@
       response.addFailedHosts(error);
     }
     return response.build();
-=======
-  public ReconcileContainerResponseProto reconcileContainer(ReconcileContainerRequestProto request) throws IOException {
-    impl.reconcileContainer(request.getContainerID());
-    return ReconcileContainerResponseProto.getDefaultInstance();
->>>>>>> 05c7e62f
   }
 }