--- conflicted
+++ resolved
@@ -717,19 +717,17 @@
               .setDecommissionScmResponse(decommissionScm(
                   request.getDecommissionScmRequest()))
               .build();
-<<<<<<< HEAD
+      case GetMetrics:
+        return ScmContainerLocationResponse.newBuilder()
+            .setCmdType(request.getCmdType())
+            .setStatus(Status.OK)
+            .setGetMetricsResponse(getMetrics(request.getGetMetricsRequest()))
+            .build();
       case DBUpdates:
         return ScmContainerLocationResponse.newBuilder()
             .setCmdType(request.getCmdType())
             .setStatus(Status.OK)
             .setDbUpdatesResponse(getDBUpdates(request.getDbUpdatesRequest()))
-=======
-      case GetMetrics:
-        return ScmContainerLocationResponse.newBuilder()
-            .setCmdType(request.getCmdType())
-            .setStatus(Status.OK)
-            .setGetMetricsResponse(getMetrics(request.getGetMetricsRequest()))
->>>>>>> df68290e
             .build();
       default:
         throw new IllegalArgumentException(
@@ -1305,7 +1303,10 @@
         request.getScmId());
   }
 
-<<<<<<< HEAD
+  public GetMetricsResponseProto getMetrics(GetMetricsRequestProto request) throws IOException {
+    return GetMetricsResponseProto.newBuilder().setMetricsJson(impl.getMetrics(request.getQuery())).build();
+  }
+
   public StorageContainerLocationProtocolProtos.DBUpdatesResponseProto getDBUpdates(
       StorageContainerLocationProtocolProtos.DBUpdatesRequestProto request) throws IOException {
     StorageContainerLocationProtocolProtos.DBUpdatesResponseProto.Builder builder =
@@ -1319,9 +1320,5 @@
     builder.setLatestSequenceNumber(dbUpdatesWrapper.getLatestSequenceNumber());
     builder.setDbUpdateSuccess(dbUpdatesWrapper.isDBUpdateSuccess());
     return builder.build();
-=======
-  public GetMetricsResponseProto getMetrics(GetMetricsRequestProto request) throws IOException {
-    return GetMetricsResponseProto.newBuilder().setMetricsJson(impl.getMetrics(request.getQuery())).build();
->>>>>>> df68290e
   }
 }