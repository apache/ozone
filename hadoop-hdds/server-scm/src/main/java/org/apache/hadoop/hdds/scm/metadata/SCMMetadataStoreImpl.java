/*
 * Licensed to the Apache Software Foundation (ASF) under one
 * or more contributor license agreements.  See the NOTICE file
 * distributed with this work for additional information
 * regarding copyright ownership.  The ASF licenses this file
 * to you under the Apache License, Version 2.0 (the
 * "License"); you may not use this file except in compliance
 *  with the License.  You may obtain a copy of the License at
 *
 *      http://www.apache.org/licenses/LICENSE-2.0
 *
 * Unless required by applicable law or agreed to in writing, software
 * distributed under the License is distributed on an "AS IS" BASIS,
 * WITHOUT WARRANTIES OR CONDITIONS OF ANY KIND, either express or implied.
 * See the License for the specific language governing permissions and
 * limitations under the License.
 */
package org.apache.hadoop.hdds.scm.metadata;

import java.io.IOException;
import java.math.BigInteger;
import java.security.cert.X509Certificate;

import org.apache.hadoop.hdds.conf.OzoneConfiguration;
import org.apache.hadoop.hdds.protocol.proto.StorageContainerDatanodeProtocolProtos.DeletedBlocksTransaction;
import org.apache.hadoop.hdds.scm.container.ContainerID;
import org.apache.hadoop.hdds.scm.container.ContainerInfo;
import org.apache.hadoop.hdds.utils.TransactionInfo;
import org.apache.hadoop.hdds.scm.pipeline.Pipeline;
import org.apache.hadoop.hdds.scm.pipeline.PipelineID;
import org.apache.hadoop.hdds.security.x509.certificate.authority.CertificateStore;
import org.apache.hadoop.hdds.security.x509.crl.CRLInfo;
import org.apache.hadoop.hdds.utils.db.BatchOperationHandler;
import org.apache.hadoop.hdds.utils.db.DBStore;
import org.apache.hadoop.hdds.utils.db.DBStoreBuilder;
import org.apache.hadoop.hdds.utils.db.Table;
import org.apache.hadoop.hdds.utils.db.TableIterator;

import static org.apache.hadoop.hdds.scm.metadata.SCMDBDefinition.CONTAINERS;
import static org.apache.hadoop.hdds.scm.metadata.SCMDBDefinition.CRLS;
import static org.apache.hadoop.hdds.scm.metadata.SCMDBDefinition.CRL_SEQUENCE_ID;
import static org.apache.hadoop.hdds.scm.metadata.SCMDBDefinition.DELETED_BLOCKS;
import static org.apache.hadoop.hdds.scm.metadata.SCMDBDefinition.PIPELINES;
import static org.apache.hadoop.hdds.scm.metadata.SCMDBDefinition.REVOKED_CERTS;
import static org.apache.hadoop.hdds.scm.metadata.SCMDBDefinition.TRANSACTIONINFO;
import static org.apache.hadoop.hdds.scm.metadata.SCMDBDefinition.VALID_CERTS;
import org.slf4j.Logger;
import org.slf4j.LoggerFactory;

/**
 * A RocksDB based implementation of SCM Metadata Store.
 *
 */
public class SCMMetadataStoreImpl implements SCMMetadataStore {

  private Table<Long, DeletedBlocksTransaction> deletedBlocksTable;

  private Table<BigInteger, X509Certificate> validCertsTable;

  private Table<BigInteger, X509Certificate> revokedCertsTable;

  private Table<ContainerID, ContainerInfo> containerTable;

  private Table<PipelineID, Pipeline> pipelineTable;

<<<<<<< HEAD
  private Table<String, TransactionInfo> transactionInfoTable;
=======
  private Table<Long, CRLInfo> crlInfoTable;

  private Table<String, Long> crlSequenceIdTable;
>>>>>>> 1cf90150

  private static final Logger LOG =
      LoggerFactory.getLogger(SCMMetadataStoreImpl.class);
  private DBStore store;
  private final OzoneConfiguration configuration;

  /**
   * Constructs the metadata store and starts the DB Services.
   *
   * @param config - Ozone Configuration.
   * @throws IOException - on Failure.
   */
  public SCMMetadataStoreImpl(OzoneConfiguration config)
      throws IOException {
    this.configuration = config;
    start(this.configuration);
  }

  @Override
  public void start(OzoneConfiguration config)
      throws IOException {
    if (this.store == null) {

      this.store = DBStoreBuilder.createDBStore(config, new SCMDBDefinition());

      deletedBlocksTable =
          DELETED_BLOCKS.getTable(this.store);

      checkTableStatus(deletedBlocksTable,
          DELETED_BLOCKS.getName());

      validCertsTable = VALID_CERTS.getTable(store);

      checkTableStatus(validCertsTable, VALID_CERTS.getName());

      revokedCertsTable = REVOKED_CERTS.getTable(store);

      checkTableStatus(revokedCertsTable, REVOKED_CERTS.getName());

      pipelineTable = PIPELINES.getTable(store);

      checkTableStatus(pipelineTable, PIPELINES.getName());

      containerTable = CONTAINERS.getTable(store);

<<<<<<< HEAD
      checkTableStatus(containerTable, CONTAINERS.getName());

      transactionInfoTable = TRANSACTIONINFO.getTable(store);

      checkTableStatus(transactionInfoTable, TRANSACTIONINFO.getName());
=======
      crlInfoTable = CRLS.getTable(store);

      crlSequenceIdTable = CRL_SEQUENCE_ID.getTable(store);
>>>>>>> 1cf90150
    }
  }

  @Override
  public void stop() throws Exception {
    if (store != null) {
      store.close();
      store = null;
    }
  }

  @Override
  public DBStore getStore() {
    return this.store;
  }

  @Override
  public Table<Long, DeletedBlocksTransaction> getDeletedBlocksTXTable() {
    return deletedBlocksTable;
  }


  @Override
  public Table<BigInteger, X509Certificate> getValidCertsTable() {
    return validCertsTable;
  }

  @Override
  public Table<BigInteger, X509Certificate> getRevokedCertsTable() {
    return revokedCertsTable;
  }

  /**
   * A table that maintains X509 Certificate Revocation Lists and its metadata.
   *
   * @return Table.
   */
  @Override
  public Table<Long, CRLInfo> getCRLInfoTable() {
    return crlInfoTable;
  }

  /**
   * A table that maintains the last CRL SequenceId. This helps to make sure
   * that the CRL Sequence Ids are monotonically increasing.
   *
   * @return Table.
   */
  @Override
  public Table<String, Long> getCRLSequenceIdTable() {
    return crlSequenceIdTable;
  }

  @Override
  public TableIterator getAllCerts(CertificateStore.CertType certType) {
    if(certType == CertificateStore.CertType.VALID_CERTS) {
      return validCertsTable.iterator();
    }

    if(certType == CertificateStore.CertType.REVOKED_CERTS) {
      return revokedCertsTable.iterator();
    }

    return null;
  }

  @Override
  public Table<PipelineID, Pipeline> getPipelineTable() {
    return pipelineTable;
  }

  @Override
  public Table<String, TransactionInfo> getTransactionInfoTable() {
    return transactionInfoTable;
  }

  @Override
  public BatchOperationHandler getBatchHandler() {
    return this.store;
  }

  @Override
  public Table<ContainerID, ContainerInfo> getContainerTable() {
    return containerTable;
  }



  private void checkTableStatus(Table table, String name) throws IOException {
    String logMessage = "Unable to get a reference to %s table. Cannot " +
        "continue.";
    String errMsg = "Inconsistent DB state, Table - %s. Please check the" +
        " logs for more info.";
    if (table == null) {
      LOG.error(String.format(logMessage, name));
      throw new IOException(String.format(errMsg, name));
    }
  }

}<|MERGE_RESOLUTION|>--- conflicted
+++ resolved
@@ -63,13 +63,11 @@
 
   private Table<PipelineID, Pipeline> pipelineTable;
 
-<<<<<<< HEAD
   private Table<String, TransactionInfo> transactionInfoTable;
-=======
+
   private Table<Long, CRLInfo> crlInfoTable;
 
   private Table<String, Long> crlSequenceIdTable;
->>>>>>> 1cf90150
 
   private static final Logger LOG =
       LoggerFactory.getLogger(SCMMetadataStoreImpl.class);
@@ -115,17 +113,15 @@
 
       containerTable = CONTAINERS.getTable(store);
 
-<<<<<<< HEAD
       checkTableStatus(containerTable, CONTAINERS.getName());
 
       transactionInfoTable = TRANSACTIONINFO.getTable(store);
 
       checkTableStatus(transactionInfoTable, TRANSACTIONINFO.getName());
-=======
+
       crlInfoTable = CRLS.getTable(store);
 
       crlSequenceIdTable = CRL_SEQUENCE_ID.getTable(store);
->>>>>>> 1cf90150
     }
   }
 
