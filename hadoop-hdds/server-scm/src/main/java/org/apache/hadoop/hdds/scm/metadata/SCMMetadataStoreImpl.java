--- conflicted
+++ resolved
@@ -91,11 +91,9 @@
 
   private Table<ContainerID, MoveDataNodePair> moveTable;
 
-<<<<<<< HEAD
   private Table<String, String> metaTable;
-=======
+
   private Table<String, ByteString> statefulServiceConfigTable;
->>>>>>> d5e2b758
 
   private static final Logger LOG =
       LoggerFactory.getLogger(SCMMetadataStoreImpl.class);
@@ -184,15 +182,14 @@
 
       checkTableStatus(moveTable, MOVE.getName());
 
-<<<<<<< HEAD
       metaTable = META.getTable(store);
 
       checkTableStatus(moveTable, META.getName());
-=======
+
       statefulServiceConfigTable = STATEFUL_SERVICE_CONFIG.getTable(store);
+
       checkTableStatus(statefulServiceConfigTable,
           STATEFUL_SERVICE_CONFIG.getName());
->>>>>>> d5e2b758
     }
   }
 
@@ -299,13 +296,12 @@
   }
 
   @Override
-<<<<<<< HEAD
   public Table<String, String> getMetaTable() {
     return metaTable;
-=======
+  }
+
   public Table<String, ByteString> getStatefulServiceConfigTable() {
     return statefulServiceConfigTable;
->>>>>>> d5e2b758
   }
 
   private void checkTableStatus(Table table, String name) throws IOException {
