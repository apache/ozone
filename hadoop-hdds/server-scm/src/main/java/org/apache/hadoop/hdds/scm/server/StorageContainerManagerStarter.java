/**
 * Licensed to the Apache Software Foundation (ASF) under one or more
 * contributor license
 * agreements. See the NOTICE file distributed with this work for additional
 * information regarding
 * copyright ownership. The ASF licenses this file to you under the Apache
 * License, Version 2.0 (the
 * "License"); you may not use this file except in compliance with the
 * License. You may obtain a
 * copy of the License at
 *
 * <p>http://www.apache.org/licenses/LICENSE-2.0
 *
 * <p>Unless required by applicable law or agreed to in writing, software
 * distributed under the
 * License is distributed on an "AS IS" BASIS, WITHOUT WARRANTIES OR
 * CONDITIONS OF ANY KIND, either
 * express or implied. See the License for the specific language governing
 * permissions and
 * limitations under the License.
 */
package org.apache.hadoop.hdds.scm.server;

import org.apache.hadoop.hdds.StringUtils;
import org.apache.hadoop.hdds.cli.GenericCli;
import org.apache.hadoop.hdds.cli.HddsVersionProvider;
import org.apache.hadoop.hdds.conf.OzoneConfiguration;
import org.apache.hadoop.hdds.tracing.TracingUtil;
import org.apache.hadoop.hdds.utils.HddsVersionInfo;
import org.apache.hadoop.ozone.common.StorageInfo;
import org.slf4j.Logger;
import org.slf4j.LoggerFactory;
import picocli.CommandLine;
import picocli.CommandLine.Command;

import java.io.IOException;

/**
 * This class provides a command line interface to start the SCM
 * using Picocli.
 */

@Command(name = "ozone scm",
    hidden = true, description = "Start or initialize the scm server.",
    versionProvider = HddsVersionProvider.class,
    mixinStandardHelpOptions = true)
public class StorageContainerManagerStarter extends GenericCli {

  private OzoneConfiguration conf;
  private SCMStarterInterface receiver;
  private static final Logger LOG =
      LoggerFactory.getLogger(StorageContainerManagerStarter.class);

  public static void main(String[] args) {
    new StorageContainerManagerStarter(
        new StorageContainerManagerStarter.SCMStarterHelper()).run(args);
  }

  public StorageContainerManagerStarter(SCMStarterInterface receiverObj) {
    receiver = receiverObj;
  }

  @Override
  public Void call() throws Exception {
    try {
      commonInit();
      startScm();
    } catch (Exception ex) {
      LOG.error("SCM start failed with exception", ex);
      throw ex;
    }
    return null;
  }

  /**
   * This function implements a sub-command to generate a new
   * cluster ID from the command line.
   */
  @CommandLine.Command(name = "--genclusterid",
      customSynopsis = "ozone scm [global options] --genclusterid [options]",
      hidden = false,
      description = "Generate a new Cluster ID",
      mixinStandardHelpOptions = true,
      versionProvider = HddsVersionProvider.class)
  public void generateClusterId() {
    commonInit();
    System.out.println("Generating new cluster id:");
    System.out.println(receiver.generateClusterId());
  }

  /**
   * This function implements a sub-command to allow the SCM to be
   * initialized from the command line.
   *
   * @param clusterId - Cluster ID to use when initializing. If null,
   *                  a random ID will be generated and used.
   */
  @CommandLine.Command(name = "--init",
      customSynopsis = "ozone scm [global options] --init [options]",
      hidden = false,
      description = "Initialize the SCM if not already initialized",
      mixinStandardHelpOptions = true,
      versionProvider = HddsVersionProvider.class)
  public void initScm(@CommandLine.Option(names = { "--clusterid" },
      description = "Optional: The cluster id to use when formatting SCM",
      paramLabel = "id") String clusterId)
      throws Exception {
    commonInit();
    boolean result = receiver.init(conf, clusterId);
    if (!result) {
      throw new IOException("scm init failed");
    }
  }

  /**
   * This function implements a sub-command to allow the SCM to be
   * initialized from the command line.
   */
  @CommandLine.Command(name = "--bootstrap",
      customSynopsis = "ozone scm [global options] --bootstrap",
      hidden = false,
      description = "Bootstrap SCM if not already done",
      mixinStandardHelpOptions = true,
      versionProvider = HddsVersionProvider.class)
  public void bootStrapScm()
      throws Exception {
    commonInit();
    boolean result = receiver.bootStrap(conf);
    if (!result) {
      throw new IOException("scm bootstrap failed");
    }
  }

  /**
   * This function is used by the command line to start the SCM.
   */
  private void startScm() throws Exception {
    receiver.start(conf);
  }

  /**
   * This function should be called by each command to ensure the configuration
   * is set and print the startup banner message.
   */
  private void commonInit() {
    conf = createOzoneConfiguration();
    TracingUtil.initTracing("StorageContainerManager", conf);

    String[] originalArgs = getCmd().getParseResult().originalArgs()
        .toArray(new String[0]);
    StringUtils.startupShutdownMessage(HddsVersionInfo.HDDS_VERSION_INFO,
        StorageContainerManager.class, originalArgs, LOG);
  }

  /**
   * This static class wraps the external dependencies needed for this command
   * to execute its tasks. This allows the dependency to be injected for unit
   * testing.
   */
  static class SCMStarterHelper implements SCMStarterInterface {

    @Override
    public void start(OzoneConfiguration conf) throws Exception {
      StorageContainerManager stm = StorageContainerManager.createSCM(conf);
      stm.start();
      stm.join();
    }

    @Override
    public boolean init(OzoneConfiguration conf, String clusterId)
        throws IOException{
      return StorageContainerManager.scmInit(conf, clusterId);
    }

<<<<<<< HEAD
    public boolean bootStrap(OzoneConfiguration conf)
        throws IOException{
      return StorageContainerManager.scmBootstrap(conf);
    }


=======
    @Override
>>>>>>> 1cf90150
    public String generateClusterId() {
      return StorageInfo.newClusterID();
    }
  }
}<|MERGE_RESOLUTION|>--- conflicted
+++ resolved
@@ -172,16 +172,13 @@
       return StorageContainerManager.scmInit(conf, clusterId);
     }
 
-<<<<<<< HEAD
+    @Override
     public boolean bootStrap(OzoneConfiguration conf)
         throws IOException{
       return StorageContainerManager.scmBootstrap(conf);
     }
 
-
-=======
     @Override
->>>>>>> 1cf90150
     public String generateClusterId() {
       return StorageInfo.newClusterID();
     }
