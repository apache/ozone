/*
 * Licensed to the Apache Software Foundation (ASF) under one
 * or more contributor license agreements.  See the NOTICE file
 * distributed with this work for additional information
 * regarding copyright ownership.  The ASF licenses this file
 * to you under the Apache License, Version 2.0 (the
 * "License"); you may not use this file except in compliance
 *  with the License.  You may obtain a copy of the License at
 *
 *      http://www.apache.org/licenses/LICENSE-2.0
 *
 * Unless required by applicable law or agreed to in writing, software
 * distributed under the License is distributed on an "AS IS" BASIS,
 * WITHOUT WARRANTIES OR CONDITIONS OF ANY KIND, either express or implied.
 * See the License for the specific language governing permissions and
 * limitations under the License.
 */

package org.apache.hadoop.hdds.scm.safemode;


import org.apache.hadoop.hdds.conf.ConfigurationSource;
import org.apache.hadoop.hdds.scm.container.ContainerManager;
import org.apache.hadoop.hdds.scm.ha.SCMContext;
import org.apache.hadoop.hdds.scm.pipeline.PipelineManager;
import org.apache.hadoop.hdds.server.events.EventQueue;

import java.util.ArrayList;
import java.util.List;

/**
 * Factory to create SafeMode rules.
 */
public final class SafeModeRuleFactory {


  private final ConfigurationSource config;
  private final SCMContext scmContext;
  private final EventQueue eventQueue;

  // TODO: Remove dependency on safeModeManager (HDDS-11797)
  private final SCMSafeModeManager safeModeManager;
  private final PipelineManager pipelineManager;
  private final ContainerManager containerManager;

  private final List<SafeModeExitRule<?>> safeModeRules;
  private final List<SafeModeExitRule<?>> preCheckRules;

  private static SafeModeRuleFactory instance;

  private SafeModeRuleFactory(final ConfigurationSource config,
                              final SCMContext scmContext,
                              final EventQueue eventQueue,
                              final SCMSafeModeManager safeModeManager,
                              final PipelineManager pipelineManager,
                              final ContainerManager containerManager) {
    this.config = config;
    this.scmContext = scmContext;
    this.eventQueue = eventQueue;
    this.safeModeManager = safeModeManager;
    this.pipelineManager = pipelineManager;
    this.containerManager = containerManager;
    this.safeModeRules = new ArrayList<>();
    this.preCheckRules = new ArrayList<>();
    loadRules();
  }

  private void loadRules() {
    // TODO: Use annotation to load the rules. (HDDS-11730)
    SafeModeExitRule<?> containerRule = new ContainerSafeModeRule(eventQueue, 
        config, containerManager, safeModeManager);
    SafeModeExitRule<?> datanodeRule = new DataNodeSafeModeRule(eventQueue, 
        config, safeModeManager);

    safeModeRules.add(containerRule);
    safeModeRules.add(datanodeRule);

    preCheckRules.add(datanodeRule);

<<<<<<< HEAD
=======
    // TODO: Move isRuleEnabled check to the Rule implementation. (HDDS-11799)
    if (config.getBoolean(
        HddsConfigKeys.HDDS_SCM_SAFEMODE_PIPELINE_AVAILABILITY_CHECK,
        HddsConfigKeys.HDDS_SCM_SAFEMODE_PIPELINE_AVAILABILITY_CHECK_DEFAULT)
        && pipelineManager != null) {

      safeModeRules.add(new HealthyPipelineSafeModeRule(eventQueue, pipelineManager, 
          safeModeManager, config, scmContext));
      safeModeRules.add(new OneReplicaPipelineSafeModeRule(eventQueue, pipelineManager,
          safeModeManager, config));
    }
>>>>>>> ab9a0a21

    safeModeRules.add(new HealthyPipelineSafeModeRule(HEALTHY_PIPELINE_EXIT_RULE,
        eventQueue, pipelineManager, safeModeManager, config, scmContext));
    safeModeRules.add(new OneReplicaPipelineSafeModeRule(
        ATLEAST_ONE_DATANODE_REPORTED_PIPELINE_EXIT_RULE, eventQueue,
        pipelineManager, safeModeManager, config));
  }

  public static synchronized SafeModeRuleFactory getInstance() {
    if (instance != null) {
      return instance;
    }
    throw new IllegalStateException("SafeModeRuleFactory not initialized," +
        " call initialize method before getInstance.");
  }

  // TODO: Refactor and reduce the arguments. (HDDS-11800)
  public static synchronized void initialize(
      final ConfigurationSource config,
      final SCMContext scmContext,
      final EventQueue eventQueue,
      final SCMSafeModeManager safeModeManager,
      final PipelineManager pipelineManager,
      final ContainerManager containerManager) {
    instance = new SafeModeRuleFactory(config, scmContext, eventQueue,
          safeModeManager, pipelineManager, containerManager);
  }

  public List<SafeModeExitRule<?>> getSafeModeRules() {
    return safeModeRules;
  }

  public List<SafeModeExitRule<?>> getPreCheckRules() {
    return preCheckRules;
  }
}<|MERGE_RESOLUTION|>--- conflicted
+++ resolved
@@ -71,32 +71,17 @@
         config, containerManager, safeModeManager);
     SafeModeExitRule<?> datanodeRule = new DataNodeSafeModeRule(eventQueue, 
         config, safeModeManager);
+    SafeModeExitRule<?> healthyPipelineRule = new HealthyPipelineSafeModeRule(eventQueue,
+        pipelineManager, safeModeManager, config, scmContext);
+    SafeModeExitRule<?> oneReplicaPipelineRule = new OneReplicaPipelineSafeModeRule(eventQueue,
+        pipelineManager, safeModeManager, config);
 
     safeModeRules.add(containerRule);
     safeModeRules.add(datanodeRule);
+    safeModeRules.add(healthyPipelineRule);
+    safeModeRules.add(oneReplicaPipelineRule);
 
     preCheckRules.add(datanodeRule);
-
-<<<<<<< HEAD
-=======
-    // TODO: Move isRuleEnabled check to the Rule implementation. (HDDS-11799)
-    if (config.getBoolean(
-        HddsConfigKeys.HDDS_SCM_SAFEMODE_PIPELINE_AVAILABILITY_CHECK,
-        HddsConfigKeys.HDDS_SCM_SAFEMODE_PIPELINE_AVAILABILITY_CHECK_DEFAULT)
-        && pipelineManager != null) {
-
-      safeModeRules.add(new HealthyPipelineSafeModeRule(eventQueue, pipelineManager, 
-          safeModeManager, config, scmContext));
-      safeModeRules.add(new OneReplicaPipelineSafeModeRule(eventQueue, pipelineManager,
-          safeModeManager, config));
-    }
->>>>>>> ab9a0a21
-
-    safeModeRules.add(new HealthyPipelineSafeModeRule(HEALTHY_PIPELINE_EXIT_RULE,
-        eventQueue, pipelineManager, safeModeManager, config, scmContext));
-    safeModeRules.add(new OneReplicaPipelineSafeModeRule(
-        ATLEAST_ONE_DATANODE_REPORTED_PIPELINE_EXIT_RULE, eventQueue,
-        pipelineManager, safeModeManager, config));
   }
 
   public static synchronized SafeModeRuleFactory getInstance() {
