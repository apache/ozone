--- conflicted
+++ resolved
@@ -235,12 +235,13 @@
   }
 
   @Override
-<<<<<<< HEAD
   public boolean checkAndRotate(boolean force)
       throws TimeoutException, SCMSecretKeyException {
     validateSecretKeyStatus();
     return secretKeyManager.checkAndRotate(force);
-=======
+  }
+
+  @Override
   public synchronized List<String> getAllRootCaCertificates()
       throws IOException {
     List<String> pemEncodedList =
@@ -249,7 +250,6 @@
       pemEncodedList.add(getPEMEncodedString(cert));
     }
     return pemEncodedList;
->>>>>>> 17802a08
   }
 
   /**
