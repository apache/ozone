/**
 * Licensed to the Apache Software Foundation (ASF) under one
 * or more contributor license agreements.  See the NOTICE file
 * distributed with this work for additional information
 * regarding copyright ownership.  The ASF licenses this file
 * to you under the Apache License, Version 2.0 (the
 * "License"); you may not use this file except in compliance
 * with the License.  You may obtain a copy of the License at
 * <p>
 * http://www.apache.org/licenses/LICENSE-2.0
 * <p>
 * Unless required by applicable law or agreed to in writing, software
 * distributed under the License is distributed on an "AS IS" BASIS,
 * WITHOUT WARRANTIES OR CONDITIONS OF ANY KIND, either express or implied.
 * See the License for the specific language governing permissions and
 * limitations under the License.
 */

package org.apache.hadoop.hdds.scm.container;

import java.io.IOException;
import java.time.Duration;
import java.util.ArrayList;
import java.util.Collections;
import java.util.Comparator;
import java.util.HashSet;
import java.util.Iterator;
import java.util.LinkedHashMap;
import java.util.List;
import java.util.Map;
import java.util.Set;
import java.util.StringJoiner;
import java.util.UUID;
import java.util.concurrent.CompletableFuture;
import java.util.concurrent.ConcurrentHashMap;
import java.util.concurrent.TimeUnit;
import java.util.concurrent.locks.Lock;
import java.util.concurrent.locks.ReentrantLock;
import java.util.function.Consumer;
import java.util.function.Predicate;
import java.util.stream.Collectors;

import org.apache.commons.lang3.tuple.ImmutablePair;
import org.apache.commons.lang3.tuple.Pair;
import org.apache.hadoop.hdds.HddsConfigKeys;
import org.apache.hadoop.hdds.conf.Config;
import org.apache.hadoop.hdds.conf.ConfigGroup;
import org.apache.hadoop.hdds.conf.ConfigType;
import org.apache.hadoop.hdds.conf.ConfigurationSource;
import org.apache.hadoop.hdds.protocol.DatanodeDetails;
import org.apache.hadoop.hdds.protocol.proto.HddsProtos;
import org.apache.hadoop.hdds.protocol.proto.HddsProtos.LifeCycleState;
import org.apache.hadoop.hdds.protocol.proto.HddsProtos.NodeState;
import org.apache.hadoop.hdds.protocol.proto.HddsProtos.NodeOperationalState;
import org.apache.hadoop.hdds.protocol.proto.StorageContainerDatanodeProtocolProtos.ContainerReplicaProto.State;
import org.apache.hadoop.hdds.scm.ContainerPlacementStatus;
import org.apache.hadoop.hdds.scm.PlacementPolicy;
import org.apache.hadoop.hdds.scm.events.SCMEvents;
import org.apache.hadoop.hdds.scm.ha.SCMContext;
import org.apache.hadoop.hdds.scm.ha.SCMService;
import org.apache.hadoop.hdds.scm.ha.SCMServiceManager;
import org.apache.hadoop.hdds.scm.node.NodeManager;
import org.apache.hadoop.hdds.scm.node.NodeStatus;
import org.apache.hadoop.hdds.scm.node.states.NodeNotFoundException;
import org.apache.hadoop.hdds.scm.server.StorageContainerManager;
import org.apache.hadoop.hdds.server.events.EventPublisher;
import org.apache.hadoop.metrics2.MetricsCollector;
import org.apache.hadoop.metrics2.MetricsInfo;
import org.apache.hadoop.metrics2.MetricsSource;
import org.apache.hadoop.metrics2.lib.DefaultMetricsSystem;
import org.apache.hadoop.ozone.common.statemachine.InvalidStateTransitionException;
import org.apache.hadoop.ozone.protocol.commands.CloseContainerCommand;
import org.apache.hadoop.ozone.protocol.commands.CommandForDatanode;
import org.apache.hadoop.ozone.protocol.commands.DeleteContainerCommand;
import org.apache.hadoop.ozone.protocol.commands.ReplicateContainerCommand;
import org.apache.hadoop.ozone.protocol.commands.SCMCommand;
import org.apache.hadoop.util.ExitUtil;
import org.apache.hadoop.util.Time;

import com.google.common.annotations.VisibleForTesting;
import com.google.protobuf.GeneratedMessage;
import edu.umd.cs.findbugs.annotations.SuppressFBWarnings;
import static org.apache.hadoop.hdds.conf.ConfigTag.OZONE;
import static org.apache.hadoop.hdds.conf.ConfigTag.SCM;

import org.apache.ratis.protocol.exceptions.NotLeaderException;
import org.apache.ratis.util.Preconditions;
import org.slf4j.Logger;
import org.slf4j.LoggerFactory;

/**
 * Replication Manager (RM) is the one which is responsible for making sure
 * that the containers are properly replicated. Replication Manager deals only
 * with Quasi Closed / Closed container.
 */
public class ReplicationManager implements MetricsSource, SCMService {

  public static final Logger LOG =
      LoggerFactory.getLogger(ReplicationManager.class);

  public static final String METRICS_SOURCE_NAME = "SCMReplicationManager";

  /**
   * Reference to the ContainerManager.
   */
  private final ContainerManagerV2 containerManager;

  /**
   * PlacementPolicy which is used to identify where a container
   * should be replicated.
   */
  private final PlacementPolicy containerPlacement;

  /**
   * EventPublisher to fire Replicate and Delete container events.
   */
  private final EventPublisher eventPublisher;

  /**
   * SCMContext from StorageContainerManager.
   */
  private final SCMContext scmContext;

  /**
   * Used to lookup the health of a nodes or the nodes operational state.
   */
  private final NodeManager nodeManager;

  /**
   * This is used for tracking container replication commands which are issued
   * by ReplicationManager and not yet complete.
   */
  private final Map<ContainerID, List<InflightAction>> inflightReplication;

  /**
   * This is used for tracking container deletion commands which are issued
   * by ReplicationManager and not yet complete.
   */
  private final Map<ContainerID, List<InflightAction>> inflightDeletion;

  /**
   * This is used for tracking container move commands
   * which are not yet complete.
   */
  private final Map<ContainerID,
      Pair<DatanodeDetails, DatanodeDetails>> inflightMove;

  /**
   * This is used for indicating the result of move option and
   * the corresponding reason. this is useful for tracking
   * the result of move option
   */
  enum MoveResult {
    // both replication and deletion are completed
    COMPLETED,
    // RM is not running
    RM_NOT_RUNNING,
    // replication fail because the container does not exist in src
    REPLICATION_FAIL_NOT_EXIST_IN_SOURCE,
    // replication fail because the container exists in target
    REPLICATION_FAIL_EXIST_IN_TARGET,
    // replication fail because the container is not cloesed
    REPLICATION_FAIL_CONTAINER_NOT_CLOSED,
    // replication fail because the container is in inflightDeletion
    REPLICATION_FAIL_INFLIGHT_DELETION,
    // replication fail because the container is in inflightReplication
    REPLICATION_FAIL_INFLIGHT_REPLICATION,
    // replication fail because of timeout
    REPLICATION_FAIL_TIME_OUT,
    // replication fail because of node is not in service
    REPLICATION_FAIL_NODE_NOT_IN_SERVICE,
    // replication fail because node is unhealthy
    REPLICATION_FAIL_NODE_UNHEALTHY,
    // replication succeed, but deletion fail because of timeout
    DELETION_FAIL_TIME_OUT,
    // replication succeed, but deletion fail because because
    // node is unhealthy
    DELETION_FAIL_NODE_UNHEALTHY,
    // replication succeed, but if we delete the container from
    // the source datanode , the policy(eg, replica num or
    // rack location) will not be satisfied, so we should not delete
    // the container
    DELETE_FAIL_POLICY,
    //  replicas + target - src does not satisfy placement policy
    PLACEMENT_POLICY_NOT_SATISFIED,
    //unexpected action, remove src at inflightReplication
    UNEXPECTED_REMOVE_SOURCE_AT_INFLIGHT_REPLICATION,
    //unexpected action, remove target at inflightDeletion
    UNEXPECTED_REMOVE_TARGET_AT_INFLIGHT_DELETION
  }

  /**
   * This is used for tracking container move commands
   * which are not yet complete.
   */
  private final Map<ContainerID,
      CompletableFuture<MoveResult>> inflightMoveFuture;

  /**
   * ReplicationManager specific configuration.
   */
  private final ReplicationManagerConfiguration rmConf;

  /**
   * ReplicationMonitor thread is the one which wakes up at configured
   * interval and processes all the containers.
   */
  private Thread replicationMonitor;

  /**
   * Flag used for checking if the ReplicationMonitor thread is running or
   * not.
   */
  private volatile boolean running;

  /**
   * Minimum number of replica in a healthy state for maintenance.
   */
  private int minHealthyForMaintenance;

  /**
   * SCMService related variables.
   * After leaving safe mode, replicationMonitor needs to wait for a while
   * before really take effect.
   */
  private final Lock serviceLock = new ReentrantLock();
  private ServiceStatus serviceStatus = ServiceStatus.PAUSING;
  private final long waitTimeInMillis;
  private long lastTimeToBeReadyInMillis = 0;

  /**
   * Constructs ReplicationManager instance with the given configuration.
   *
   * @param conf OzoneConfiguration
   * @param containerManager ContainerManager
   * @param containerPlacement PlacementPolicy
   * @param eventPublisher EventPublisher
   */
  @SuppressWarnings("parameternumber")
  public ReplicationManager(final ConfigurationSource conf,
                            final ContainerManagerV2 containerManager,
                            final PlacementPolicy containerPlacement,
                            final EventPublisher eventPublisher,
                            final SCMContext scmContext,
                            final SCMServiceManager serviceManager,
                            final NodeManager nodeManager) {
    this.containerManager = containerManager;
    this.containerPlacement = containerPlacement;
    this.eventPublisher = eventPublisher;
    this.scmContext = scmContext;
    this.nodeManager = nodeManager;
    this.rmConf = conf.getObject(ReplicationManagerConfiguration.class);
    this.running = false;
    this.inflightReplication = new ConcurrentHashMap<>();
    this.inflightDeletion = new ConcurrentHashMap<>();
    this.inflightMove = new ConcurrentHashMap<>();
    this.inflightMoveFuture = new ConcurrentHashMap<>();
    this.minHealthyForMaintenance = rmConf.getMaintenanceReplicaMinimum();

    this.waitTimeInMillis = conf.getTimeDuration(
        HddsConfigKeys.HDDS_SCM_WAIT_TIME_AFTER_SAFE_MODE_EXIT,
        HddsConfigKeys.HDDS_SCM_WAIT_TIME_AFTER_SAFE_MODE_EXIT_DEFAULT,
        TimeUnit.MILLISECONDS);

    // register ReplicationManager to SCMServiceManager.
    serviceManager.register(this);

    // start ReplicationManager.
    start();
  }

  /**
   * Starts Replication Monitor thread.
   */
  @Override
  public synchronized void start() {
    if (!isRunning()) {
      DefaultMetricsSystem.instance().register(METRICS_SOURCE_NAME,
          "SCM Replication manager (closed container replication) related "
              + "metrics",
          this);
      LOG.info("Starting Replication Monitor Thread.");
      running = true;
      replicationMonitor = new Thread(this::run);
      replicationMonitor.setName("ReplicationMonitor");
      replicationMonitor.setDaemon(true);
      replicationMonitor.start();
    } else {
      LOG.info("Replication Monitor Thread is already running.");
    }
  }

  /**
   * Returns true if the Replication Monitor Thread is running.
   *
   * @return true if running, false otherwise
   */
  public boolean isRunning() {
    if (!running) {
      synchronized (this) {
        return replicationMonitor != null
            && replicationMonitor.isAlive();
      }
    }
    return true;
  }

  /**
   * Process all the containers immediately.
   */
  @VisibleForTesting
  @SuppressFBWarnings(value="NN_NAKED_NOTIFY",
      justification="Used only for testing")
  public synchronized void processContainersNow() {
    notifyAll();
  }

  /**
   * Stops Replication Monitor thread.
   */
  public synchronized void stop() {
    if (running) {
      LOG.info("Stopping Replication Monitor Thread.");
      inflightReplication.clear();
      inflightDeletion.clear();
      //TODO: replicate inflight move through ratis
      inflightMove.clear();
      inflightMoveFuture.clear();
      running = false;
      DefaultMetricsSystem.instance().unregisterSource(METRICS_SOURCE_NAME);
      notifyAll();
    } else {
      LOG.info("Replication Monitor Thread is not running.");
    }
  }

  /**
   * ReplicationMonitor thread runnable. This wakes up at configured
   * interval and processes all the containers in the system.
   */
  private synchronized void run() {
    try {
      while (running) {
        final long start = Time.monotonicNow();
        final List<ContainerInfo> containers =
            containerManager.getContainers();
        containers.forEach(this::processContainer);

        LOG.info("Replication Monitor Thread took {} milliseconds for" +
                " processing {} containers.", Time.monotonicNow() - start,
            containers.size());

        wait(rmConf.getInterval());
      }
    } catch (Throwable t) {
      // When we get runtime exception, we should terminate SCM.
      LOG.error("Exception in Replication Monitor Thread.", t);
      ExitUtil.terminate(1, t);
    }
  }

  /**
   * Process the given container.
   *
   * @param container ContainerInfo
   */
  private void processContainer(ContainerInfo container) {
    if (!shouldRun()) {
      return;
    }
    final ContainerID id = container.containerID();
    try {
      // synchronize on the containerInfo object to solve container
      // race conditions with ICR/FCR handlers
      synchronized (container) {
        final Set<ContainerReplica> replicas = containerManager
            .getContainerReplicas(id);
        final LifeCycleState state = container.getState();

        /*
         * We don't take any action if the container is in OPEN state and
         * the container is healthy. If the container is not healthy, i.e.
         * the replicas are not in OPEN state, send CLOSE_CONTAINER command.
         */
        if (state == LifeCycleState.OPEN) {
          if (!isOpenContainerHealthy(container, replicas)) {
            eventPublisher.fireEvent(SCMEvents.CLOSE_CONTAINER, id);
          }
          return;
        }

        /*
         * If the container is in CLOSING state, the replicas can either
         * be in OPEN or in CLOSING state. In both of this cases
         * we have to resend close container command to the datanodes.
         */
        if (state == LifeCycleState.CLOSING) {
          replicas.forEach(replica -> sendCloseCommand(
              container, replica.getDatanodeDetails(), false));
          return;
        }

        /*
         * If the container is in QUASI_CLOSED state, check and close the
         * container if possible.
         */
        if (state == LifeCycleState.QUASI_CLOSED &&
            canForceCloseContainer(container, replicas)) {
          forceCloseContainer(container, replicas);
          return;
        }

        /*
         * Before processing the container we have to reconcile the
         * inflightReplication and inflightDeletion actions.
         *
         * We remove the entry from inflightReplication and inflightDeletion
         * list, if the operation is completed or if it has timed out.
         */
        updateInflightAction(container, inflightReplication,
            action -> replicas.stream()
                .anyMatch(r -> r.getDatanodeDetails().equals(action.datanode)));

        updateInflightAction(container, inflightDeletion,
            action -> replicas.stream()
                .noneMatch(r ->
                    r.getDatanodeDetails().equals(action.datanode)));

        /*
         * If container is under deleting and all it's replicas are deleted,
         * then make the container as CLEANED,
         * or resend the delete replica command if needed.
         */
        if (state == LifeCycleState.DELETING) {
          handleContainerUnderDelete(container, replicas);
          return;
        }

        /**
         * We don't need to take any action for a DELETE container - eventually
         * it will be removed from SCM.
         */
        if (state == LifeCycleState.DELETED) {
          return;
        }

        ContainerReplicaCount replicaSet =
            getContainerReplicaCount(container, replicas);
        ContainerPlacementStatus placementStatus = getPlacementStatus(
            replicas, container.getReplicationConfig().getRequiredNodes());

        /*
         * We don't have to take any action if the container is healthy.
         *
         * According to ReplicationMonitor container is considered healthy if
         * the container is either in QUASI_CLOSED or in CLOSED state and has
         * exact number of replicas in the same state.
         */
        if (isContainerEmpty(container, replicas)) {
          /*
           *  If container is empty, schedule task to delete the container.
           */
          deleteContainerReplicas(container, replicas);
          return;
        }

        /*
         * Check if the container is under replicated and take appropriate
         * action.
         */
        if (!replicaSet.isSufficientlyReplicated()
            || !placementStatus.isPolicySatisfied()) {
          handleUnderReplicatedContainer(container,
              replicaSet, placementStatus);
          return;
        }

        /*
         * Check if the container is over replicated and take appropriate
         * action.
         */
        if (replicaSet.isOverReplicated()) {
          handleOverReplicatedContainer(container, replicaSet);
          return;
        }

      /*
       If we get here, the container is not over replicated or under replicated
       but it may be "unhealthy", which means it has one or more replica which
       are not in the same state as the container itself.
       */
        if (!replicaSet.isHealthy()) {
          handleUnstableContainer(container, replicas);
        }
      }
    } catch (ContainerNotFoundException ex) {
      LOG.warn("Missing container {}.", id);
    } catch (Exception ex) {
      LOG.warn("Process container {} error: ", id, ex);
    }
  }

  /**
   * Reconciles the InflightActions for a given container.
   *
   * @param container Container to update
   * @param inflightActions inflightReplication (or) inflightDeletion
   * @param filter filter to check if the operation is completed
   */
  private void updateInflightAction(final ContainerInfo container,
      final Map<ContainerID, List<InflightAction>> inflightActions,
      final Predicate<InflightAction> filter) {
    final ContainerID id = container.containerID();
    final long deadline = Time.monotonicNow() - rmConf.getEventTimeout();
    if (inflightActions.containsKey(id)) {
      final List<InflightAction> actions = inflightActions.get(id);

      Iterator<InflightAction> iter = actions.iterator();
      while(iter.hasNext()) {
        try {
          InflightAction a = iter.next();
<<<<<<< HEAD
          NodeState health = nodeManager.getNodeStatus(a.datanode)
              .getHealth();
          boolean isUnhealthy = health != NodeState.HEALTHY;
          boolean isCompleted = filter.test(a);
          boolean isTimeout = a.time < deadline;
          if (isUnhealthy || isTimeout || isCompleted) {
=======
          NodeStatus status = nodeManager.getNodeStatus(a.datanode);
          NodeState state = status.getHealth();
          NodeOperationalState opState = status.getOperationalState();
          if (state != NodeState.HEALTHY || a.time < deadline ||
              filter.test(a) || opState != NodeOperationalState.IN_SERVICE) {
>>>>>>> 77c83c0a
            iter.remove();
            updateMoveIfNeeded(isUnhealthy, isCompleted, isTimeout,
                id, a.datanode, inflightActions);
          }
        } catch (NodeNotFoundException e) {
          // Should not happen, but if it does, just remove the action as the
          // node somehow does not exist;
          iter.remove();
        }
      }
      if (actions.isEmpty()) {
        inflightActions.remove(id);
      }
    }
  }

  /**
   * update inflight move if needed.
   *
   * @param isUnhealthy is the datanode unhealthy
   * @param isCompleted is the action completed
   * @param isTimeout is the action timeout
   * @param id Container to update
   * @param dn datanode which is removed from the inflightActions
   * @param inflightActions inflightReplication (or) inflightDeletion
   */
  private void updateMoveIfNeeded(final boolean isUnhealthy,
                   final boolean isCompleted, final boolean isTimeout,
                   final ContainerID id, final DatanodeDetails dn,
                   final Map<ContainerID,
                       List<InflightAction>> inflightActions) {
    // make sure inflightMove contains the container
    if (!inflightMove.containsKey(id)) {
      return;
    }

    // make sure the datanode , which is removed from inflightActions,
    // is source or target datanode.
    Pair<DatanodeDetails, DatanodeDetails> kv = inflightMove.get(id);
    final boolean isSource = kv.getKey().equals(dn);
    final boolean isTarget = kv.getValue().equals(dn);
    if (!isSource && !isTarget) {
      return;
    }
    final boolean isInflightReplication =
        inflightActions.equals(inflightReplication);

    /*
     * there are some case:
     **********************************************************
     *              * InflightReplication  * InflightDeletion *
     **********************************************************
     *source removed*     unexpected       *    expected      *
     **********************************************************
     *target removed*      expected        *   unexpected     *
     **********************************************************
     * unexpected action may happen somehow. to make it deterministic,
     * if unexpected action happens, we just fail the completableFuture.
     */

    if (isSource && isInflightReplication) {
      inflightMoveFuture.get(id).complete(
          MoveResult.UNEXPECTED_REMOVE_SOURCE_AT_INFLIGHT_REPLICATION);
      inflightMove.remove(id);
      inflightMoveFuture.remove(id);
      return;
    }

    if (isTarget && !isInflightReplication) {
      inflightMoveFuture.get(id).complete(
          MoveResult.UNEXPECTED_REMOVE_TARGET_AT_INFLIGHT_DELETION);
      inflightMove.remove(id);
      inflightMoveFuture.remove(id);
      return;
    }

    //if replication is completed , nothing to do
    if (!(isInflightReplication && isCompleted)) {
      if (isInflightReplication) {
        if (isUnhealthy) {
          inflightMoveFuture.get(id).complete(
              MoveResult.REPLICATION_FAIL_NODE_UNHEALTHY);
        } else {
          inflightMoveFuture.get(id).complete(
              MoveResult.REPLICATION_FAIL_TIME_OUT);
        }
      } else {
        if (isUnhealthy) {
          inflightMoveFuture.get(id).complete(
              MoveResult.DELETION_FAIL_NODE_UNHEALTHY);
        } else if (isTimeout) {
          inflightMoveFuture.get(id).complete(
              MoveResult.DELETION_FAIL_TIME_OUT);
        } else {
          inflightMoveFuture.get(id).complete(
              MoveResult.COMPLETED);
        }
      }
      inflightMove.remove(id);
      inflightMoveFuture.remove(id);
    }
  }

  /**
   * add a move action for a given container.
   *
   * @param cid Container to move
   * @param srcDn datanode to move from
   * @param targetDn datanode to move to
   */
  public CompletableFuture<MoveResult> move(ContainerID cid,
      DatanodeDetails srcDn, DatanodeDetails targetDn)
      throws ContainerNotFoundException, NodeNotFoundException {
    CompletableFuture<MoveResult> ret = new CompletableFuture<>();
    if (!isRunning()) {
      ret.complete(MoveResult.RM_NOT_RUNNING);
      return ret;
    }

    /*
     * make sure the flowing conditions are met:
     *  1 the given two datanodes are in healthy state
     *  2 the given container exists on the given source datanode
     *  3 the given container does not exist on the given target datanode
     *  4 the given container is in closed state
     *  5 the giver container is not taking any inflight action
     *  6 the given two datanodes are in IN_SERVICE state
     *  7 {Existing replicas + Target_Dn - Source_Dn} satisfies
     *     the placement policy
     *
     * move is a combination of two steps : replication and deletion.
     * if the conditions above are all met, then we take a conservative
     * strategy here : replication can always be executed, but the execution
     * of deletion always depends on placement policy
     */

    NodeStatus currentNodeStat = nodeManager.getNodeStatus(srcDn);
    NodeState healthStat = currentNodeStat.getHealth();
    NodeOperationalState operationalState =
        currentNodeStat.getOperationalState();
    if (healthStat != NodeState.HEALTHY) {
      ret.complete(MoveResult.REPLICATION_FAIL_NODE_UNHEALTHY);
      return ret;
    }
    if (operationalState != NodeOperationalState.IN_SERVICE) {
      ret.complete(MoveResult.REPLICATION_FAIL_NODE_NOT_IN_SERVICE);
      return ret;
    }

    currentNodeStat = nodeManager.getNodeStatus(targetDn);
    healthStat = currentNodeStat.getHealth();
    operationalState = currentNodeStat.getOperationalState();
    if (healthStat != NodeState.HEALTHY) {
      ret.complete(MoveResult.REPLICATION_FAIL_NODE_UNHEALTHY);
      return ret;
    }
    if (operationalState != NodeOperationalState.IN_SERVICE) {
      ret.complete(MoveResult.REPLICATION_FAIL_NODE_NOT_IN_SERVICE);
      return ret;
    }

    // we need to synchronize on ContainerInfo, since it is
    // shared by ICR/FCR handler and this.processContainer
    // TODO: use a Read lock after introducing a RW lock into ContainerInfo
    ContainerInfo cif = containerManager.getContainer(cid);
    synchronized (cif) {
      final Set<ContainerReplica> currentReplicas = containerManager
          .getContainerReplicas(cid);
      final Set<DatanodeDetails> replicas = currentReplicas.stream()
            .map(ContainerReplica::getDatanodeDetails)
            .collect(Collectors.toSet());
      if (replicas.contains(targetDn)) {
        ret.complete(MoveResult.REPLICATION_FAIL_EXIST_IN_TARGET);
        return ret;
      }
      if (!replicas.contains(srcDn)) {
        ret.complete(MoveResult.REPLICATION_FAIL_NOT_EXIST_IN_SOURCE);
        return ret;
      }

      /*
      * the reason why the given container should not be taking any inflight
      * action is that: if the given container is being replicated or deleted,
      * the num of its replica is not deterministic, so move operation issued
      * by balancer may cause a nondeterministic result, so we should drop
      * this option for this time.
      * */

      if (inflightReplication.containsKey(cid)) {
        ret.complete(MoveResult.REPLICATION_FAIL_INFLIGHT_REPLICATION);
        return ret;
      }
      if (inflightDeletion.containsKey(cid)) {
        ret.complete(MoveResult.REPLICATION_FAIL_INFLIGHT_DELETION);
        return ret;
      }

      /*
      * here, no need to see whether cid is in inflightMove, because
      * these three map are all synchronized on ContainerInfo, if cid
      * is in infligtMove , it must now being replicated or deleted,
      * so it must be in inflightReplication or in infligthDeletion.
      * thus, if we can not find cid in both of them , this cid must
      * not be in inflightMove.
      */

      LifeCycleState currentContainerStat = cif.getState();
      if (currentContainerStat != LifeCycleState.CLOSED) {
        ret.complete(MoveResult.REPLICATION_FAIL_CONTAINER_NOT_CLOSED);
        return ret;
      }

      // check whether {Existing replicas + Target_Dn - Source_Dn}
      // satisfies current placement policy
      if (!isPolicySatisfiedAfterMove(cif, srcDn, targetDn,
          currentReplicas.stream().collect(Collectors.toList()))) {
        ret.complete(MoveResult.PLACEMENT_POLICY_NOT_SATISFIED);
        return ret;
      }

      inflightMove.putIfAbsent(cid, new ImmutablePair<>(srcDn, targetDn));
      inflightMoveFuture.putIfAbsent(cid, ret);
      sendReplicateCommand(cif, targetDn, Collections.singletonList(srcDn));
    }
    LOG.info("receive a move requset about container {} , from {} to {}",
        cid, srcDn.getUuid(), targetDn.getUuid());
    return ret;
  }

  /**
   * Returns whether {Existing replicas + Target_Dn - Source_Dn}
   * satisfies current placement policy.
   * @param cif Container Info of moved container
   * @param srcDn DatanodeDetails of source data node
   * @param targetDn DatanodeDetails of target data node
   * @param replicas container replicas
   * @return whether the placement policy is satisfied after move
   */
  private boolean isPolicySatisfiedAfterMove(ContainerInfo cif,
                    DatanodeDetails srcDn, DatanodeDetails targetDn,
                    final List<ContainerReplica> replicas){
    Set<ContainerReplica> movedReplicas =
        replicas.stream().collect(Collectors.toSet());
    movedReplicas.removeIf(r -> r.getDatanodeDetails().equals(srcDn));
    movedReplicas.add(ContainerReplica.newBuilder()
        .setDatanodeDetails(targetDn).build());
    ContainerPlacementStatus placementStatus = getPlacementStatus(
        movedReplicas, cif.getReplicationConfig().getRequiredNodes());
    return placementStatus.isPolicySatisfied();
  }

  /**
   * Returns the number replica which are pending creation for the given
   * container ID.
   * @param id The ContainerID for which to check the pending replica
   * @return The number of inflight additions or zero if none
   */
  private int getInflightAdd(final ContainerID id) {
    return inflightReplication.getOrDefault(id, Collections.emptyList()).size();
  }

  /**
   * Returns the number replica which are pending delete for the given
   * container ID.
   * @param id The ContainerID for which to check the pending replica
   * @return The number of inflight deletes or zero if none
   */
  private int getInflightDel(final ContainerID id) {
    return inflightDeletion.getOrDefault(id, Collections.emptyList()).size();
  }

  /**
   * Returns true if the container is empty and CLOSED.
   *
   * @param container Container to check
   * @param replicas Set of ContainerReplicas
   * @return true if the container is empty, false otherwise
   */
  private boolean isContainerEmpty(final ContainerInfo container,
      final Set<ContainerReplica> replicas) {
    return container.getState() == LifeCycleState.CLOSED &&
        (container.getUsedBytes() == 0 && container.getNumberOfKeys() == 0) &&
        replicas.stream().allMatch(r -> r.getState() == State.CLOSED &&
            r.getBytesUsed() == 0 && r.getKeyCount() == 0);
  }

  /**
   * Given a ContainerID, lookup the ContainerInfo and then return a
   * ContainerReplicaCount object for the container.
   * @param containerID The ID of the container
   * @return ContainerReplicaCount for the given container
   * @throws ContainerNotFoundException
   */
  public ContainerReplicaCount getContainerReplicaCount(ContainerID containerID)
      throws ContainerNotFoundException {
    ContainerInfo container = containerManager.getContainer(containerID);
    return getContainerReplicaCount(container);
  }

  /**
   * Given a container, obtain the set of known replica for it, and return a
   * ContainerReplicaCount object. This object will contain the set of replica
   * as well as all information required to determine if the container is over
   * or under replicated, including the delta of replica required to repair the
   * over or under replication.
   *
   * @param container The container to create a ContainerReplicaCount for
   * @return ContainerReplicaCount representing the replicated state of the
   *         container.
   * @throws ContainerNotFoundException
   */
  public ContainerReplicaCount getContainerReplicaCount(ContainerInfo container)
      throws ContainerNotFoundException {
    // TODO: using a RW lock for only read
    synchronized (container) {
      final Set<ContainerReplica> replica = containerManager
          .getContainerReplicas(container.containerID());
      return getContainerReplicaCount(container, replica);
    }
  }

  /**
   * Given a container and its set of replicas, create and return a
   * ContainerReplicaCount representing the container.
   *
   * @param container The container for which to construct a
   *                  ContainerReplicaCount
   * @param replica The set of existing replica for this container
   * @return ContainerReplicaCount representing the current state of the
   *         container
   */
  private ContainerReplicaCount getContainerReplicaCount(
      ContainerInfo container, Set<ContainerReplica> replica) {
    return new ContainerReplicaCount(
        container,
        replica,
        getInflightAdd(container.containerID()),
        getInflightDel(container.containerID()),
        container.getReplicationConfig().getRequiredNodes(),
        minHealthyForMaintenance);
  }

  /**
   * Returns true if more than 50% of the container replicas with unique
   * originNodeId are in QUASI_CLOSED state.
   *
   * @param container Container to check
   * @param replicas Set of ContainerReplicas
   * @return true if we can force close the container, false otherwise
   */
  private boolean canForceCloseContainer(final ContainerInfo container,
      final Set<ContainerReplica> replicas) {
    Preconditions.assertTrue(container.getState() ==
        LifeCycleState.QUASI_CLOSED);
    final int replicationFactor =
        container.getReplicationConfig().getRequiredNodes();
    final long uniqueQuasiClosedReplicaCount = replicas.stream()
        .filter(r -> r.getState() == State.QUASI_CLOSED)
        .map(ContainerReplica::getOriginDatanodeId)
        .distinct()
        .count();
    return uniqueQuasiClosedReplicaCount > (replicationFactor / 2);
  }

  /**
   * Delete the container and its replicas.
   *
   * @param container ContainerInfo
   * @param replicas Set of ContainerReplicas
   */
  private void deleteContainerReplicas(final ContainerInfo container,
      final Set<ContainerReplica> replicas) throws IOException,
      InvalidStateTransitionException {
    Preconditions.assertTrue(container.getState() ==
        LifeCycleState.CLOSED);
    Preconditions.assertTrue(container.getNumberOfKeys() == 0);
    Preconditions.assertTrue(container.getUsedBytes() == 0);

    replicas.stream().forEach(rp -> {
      Preconditions.assertTrue(rp.getState() == State.CLOSED);
      Preconditions.assertTrue(rp.getBytesUsed() == 0);
      Preconditions.assertTrue(rp.getKeyCount() == 0);
      sendDeleteCommand(container, rp.getDatanodeDetails(), false);
    });
    containerManager.updateContainerState(container.containerID(),
        HddsProtos.LifeCycleEvent.DELETE);
    LOG.debug("Deleting empty container replicas for {},", container);
  }

  /**
   * Handle the container which is under delete.
   *
   * @param container ContainerInfo
   * @param replicas Set of ContainerReplicas
   */
  private void handleContainerUnderDelete(final ContainerInfo container,
      final Set<ContainerReplica> replicas) throws IOException,
      InvalidStateTransitionException {
    if (replicas.size() == 0) {
      containerManager.updateContainerState(container.containerID(),
          HddsProtos.LifeCycleEvent.CLEANUP);
      LOG.debug("Container {} state changes to DELETED", container);
    } else {
      // Check whether to resend the delete replica command
      final List<DatanodeDetails> deletionInFlight = inflightDeletion
          .getOrDefault(container.containerID(), Collections.emptyList())
          .stream()
          .map(action -> action.datanode)
          .collect(Collectors.toList());
      Set<ContainerReplica> filteredReplicas = replicas.stream().filter(
          r -> !deletionInFlight.contains(r.getDatanodeDetails()))
          .collect(Collectors.toSet());
      // Resend the delete command
      if (filteredReplicas.size() > 0) {
        filteredReplicas.stream().forEach(rp -> {
          sendDeleteCommand(container, rp.getDatanodeDetails(), false);
        });
        LOG.debug("Resend delete Container command for {}", container);
      }
    }
  }

  /**
   * Force close the container replica(s) with highest sequence Id.
   *
   * <p>
   *   Note: We should force close the container only if >50% (quorum)
   *   of replicas with unique originNodeId are in QUASI_CLOSED state.
   * </p>
   *
   * @param container ContainerInfo
   * @param replicas Set of ContainerReplicas
   */
  private void forceCloseContainer(final ContainerInfo container,
                                   final Set<ContainerReplica> replicas) {
    Preconditions.assertTrue(container.getState() ==
        LifeCycleState.QUASI_CLOSED);

    final List<ContainerReplica> quasiClosedReplicas = replicas.stream()
        .filter(r -> r.getState() == State.QUASI_CLOSED)
        .collect(Collectors.toList());

    final Long sequenceId = quasiClosedReplicas.stream()
        .map(ContainerReplica::getSequenceId)
        .max(Long::compare)
        .orElse(-1L);

    LOG.info("Force closing container {} with BCSID {}," +
        " which is in QUASI_CLOSED state.",
        container.containerID(), sequenceId);

    quasiClosedReplicas.stream()
        .filter(r -> sequenceId != -1L)
        .filter(replica -> replica.getSequenceId().equals(sequenceId))
        .forEach(replica -> sendCloseCommand(
            container, replica.getDatanodeDetails(), true));
  }

  /**
   * If the given container is under replicated, identify a new set of
   * datanode(s) to replicate the container using PlacementPolicy
   * and send replicate container command to the identified datanode(s).
   *
   * @param container ContainerInfo
   * @param replicaSet An instance of ContainerReplicaCount, containing the
   *                   current replica count and inflight adds and deletes
   */
  private void handleUnderReplicatedContainer(final ContainerInfo container,
      final ContainerReplicaCount replicaSet,
      final ContainerPlacementStatus placementStatus) {
    LOG.debug("Handling under-replicated container: {}", container);
    Set<ContainerReplica> replicas = replicaSet.getReplica();
    try {

      if (replicaSet.isSufficientlyReplicated()
          && placementStatus.isPolicySatisfied()) {
        LOG.info("The container {} with replicas {} is sufficiently "+
            "replicated and is not mis-replicated",
            container.getContainerID(), replicaSet);
        return;
      }
      int repDelta = replicaSet.additionalReplicaNeeded();
      final ContainerID id = container.containerID();
      final List<DatanodeDetails> deletionInFlight = inflightDeletion
          .getOrDefault(id, Collections.emptyList())
          .stream()
          .map(action -> action.datanode)
          .collect(Collectors.toList());
      final List<DatanodeDetails> replicationInFlight = inflightReplication
          .getOrDefault(id, Collections.emptyList())
          .stream()
          .map(action -> action.datanode)
          .collect(Collectors.toList());
      final List<DatanodeDetails> source = replicas.stream()
          .filter(r ->
              r.getState() == State.QUASI_CLOSED ||
              r.getState() == State.CLOSED)
          // Exclude stale and dead nodes. This is particularly important for
          // maintenance nodes, as the replicas will remain present in the
          // container manager, even when they go dead.
          .filter(r ->
              getNodeStatus(r.getDatanodeDetails()).isHealthy())
          .filter(r -> !deletionInFlight.contains(r.getDatanodeDetails()))
          .sorted((r1, r2) -> r2.getSequenceId().compareTo(r1.getSequenceId()))
          .map(ContainerReplica::getDatanodeDetails)
          .collect(Collectors.toList());
      if (source.size() > 0) {
        final int replicationFactor = container
            .getReplicationConfig().getRequiredNodes();
        // Want to check if the container is mis-replicated after considering
        // inflight add and delete.
        // Create a new list from source (healthy replicas minus pending delete)
        List<DatanodeDetails> targetReplicas = new ArrayList<>(source);
        // Then add any pending additions
        targetReplicas.addAll(replicationInFlight);
        final ContainerPlacementStatus inFlightplacementStatus =
            containerPlacement.validateContainerPlacement(
                targetReplicas, replicationFactor);
        final int misRepDelta = inFlightplacementStatus.misReplicationCount();
        final int replicasNeeded
            = repDelta < misRepDelta ? misRepDelta : repDelta;
        if (replicasNeeded <= 0) {
          LOG.debug("Container {} meets replication requirement with " +
              "inflight replicas", id);
          return;
        }

        final List<DatanodeDetails> excludeList = replicas.stream()
            .map(ContainerReplica::getDatanodeDetails)
            .collect(Collectors.toList());
        excludeList.addAll(replicationInFlight);
        final List<DatanodeDetails> selectedDatanodes = containerPlacement
            .chooseDatanodes(excludeList, null, replicasNeeded,
                container.getUsedBytes());
        if (repDelta > 0) {
          LOG.info("Container {} is under replicated. Expected replica count" +
                  " is {}, but found {}.", id, replicationFactor,
              replicationFactor - repDelta);
        }
        int newMisRepDelta = misRepDelta;
        if (misRepDelta > 0) {
          LOG.info("Container: {}. {}",
              id, placementStatus.misReplicatedReason());
          // Check if the new target nodes (original plus newly selected nodes)
          // makes the placement policy valid.
          targetReplicas.addAll(selectedDatanodes);
          newMisRepDelta = containerPlacement.validateContainerPlacement(
              targetReplicas, replicationFactor).misReplicationCount();
        }
        if (repDelta > 0 || newMisRepDelta < misRepDelta) {
          // Only create new replicas if we are missing a replicas or
          // the number of pending mis-replication has improved. No point in
          // creating new replicas for mis-replicated containers unless it
          // improves things.
          for (DatanodeDetails datanode : selectedDatanodes) {
            sendReplicateCommand(container, datanode, source);
          }
        } else {
          LOG.warn("Container {} is mis-replicated, requiring {} additional " +
              "replicas. After selecting new nodes, mis-replication has not " +
              "improved. No additional replicas will be scheduled",
              id, misRepDelta);
        }
      } else {
        LOG.warn("Cannot replicate container {}, no healthy replica found.",
            container.containerID());
      }
    } catch (IOException | IllegalStateException ex) {
      LOG.warn("Exception while replicating container {}.",
          container.getContainerID(), ex);
    }
  }

  /**
   * If the given container is over replicated, identify the datanode(s)
   * to delete the container and send delete container command to the
   * identified datanode(s).
   *
   * @param container ContainerInfo
   * @param replicaSet An instance of ContainerReplicaCount, containing the
   *                   current replica count and inflight adds and deletes
   */
  private void handleOverReplicatedContainer(final ContainerInfo container,
      final ContainerReplicaCount replicaSet) {

    final Set<ContainerReplica> replicas = replicaSet.getReplica();
    final ContainerID id = container.containerID();
    final int replicationFactor =
        container.getReplicationConfig().getRequiredNodes();
    int excess = replicaSet.additionalReplicaNeeded() * -1;
    if (excess > 0) {

      LOG.info("Container {} is over replicated. Expected replica count" +
              " is {}, but found {}.", id, replicationFactor,
          replicationFactor + excess);

      final List<ContainerReplica> eligibleReplicas = new ArrayList<>(replicas);

      // Iterate replicas in deterministic order to avoid potential data loss.
      // See https://issues.apache.org/jira/browse/HDDS-4589.
      // N.B., sort replicas by (containerID, datanodeDetails).
      eligibleReplicas.sort(
          Comparator.comparingLong(ContainerReplica::hashCode));

      final Map<UUID, ContainerReplica> uniqueReplicas =
          new LinkedHashMap<>();

      if (container.getState() != LifeCycleState.CLOSED) {
        replicas.stream()
            .filter(r -> compareState(container.getState(), r.getState()))
            .forEach(r -> uniqueReplicas
                .putIfAbsent(r.getOriginDatanodeId(), r));

        eligibleReplicas.removeAll(uniqueReplicas.values());
      }
      // Replica which are maintenance or decommissioned are not eligible to
      // be removed, as they do not count toward over-replication and they
      // also many not be available
      eligibleReplicas.removeIf(r ->
          r.getDatanodeDetails().getPersistedOpState() !=
              HddsProtos.NodeOperationalState.IN_SERVICE);

      final List<ContainerReplica> unhealthyReplicas = eligibleReplicas
          .stream()
          .filter(r -> !compareState(container.getState(), r.getState()))
          .collect(Collectors.toList());

      // If there are unhealthy replicas, then we should remove them even if it
      // makes the container violate the placement policy, as excess unhealthy
      // containers are not really useful. It will be corrected later as a
      // mis-replicated container will be seen as under-replicated.
      for (ContainerReplica r : unhealthyReplicas) {
        if (excess > 0) {
          sendDeleteCommand(container, r.getDatanodeDetails(), true);
          excess -= 1;
        } else {
          break;
        }
      }
      eligibleReplicas.removeAll(unhealthyReplicas);

      excess -= handleMoveIfNeeded(container, eligibleReplicas);

      removeExcessReplicasIfNeeded(excess, container, eligibleReplicas);
    }
  }

  /**
   * if the container is in inflightMove, handle move if needed.
   *
   * @param cif ContainerInfo
   * @param eligibleReplicas An list of replicas, which may have excess replicas
   * @return minus how many replica is removed through sending delete command
   */
  private int handleMoveIfNeeded(final ContainerInfo cif,
                   final List<ContainerReplica> eligibleReplicas) {
    int minus = 0;
    final ContainerID cid = cif.containerID();
    if (!inflightMove.containsKey(cid)) {
      return minus;
    }

    Pair<DatanodeDetails, DatanodeDetails> movePair =
        inflightMove.get(cid);

    final DatanodeDetails srcDn = movePair.getKey();
    final DatanodeDetails targetDn = movePair.getValue();
    boolean isSourceDnInReplicaSet;
    boolean isTargetDnInReplicaSet;

    isSourceDnInReplicaSet = eligibleReplicas.stream()
        .anyMatch(r -> r.getDatanodeDetails().equals(srcDn));
    isTargetDnInReplicaSet = eligibleReplicas.stream()
        .anyMatch(r -> r.getDatanodeDetails().equals(targetDn));

    // if target datanode is not in replica set , nothing to do
    if (isTargetDnInReplicaSet) {
      if (isSourceDnInReplicaSet &&
          isPolicySatisfiedAfterMove(cif, srcDn, targetDn, eligibleReplicas)) {
        sendDeleteCommand(cif, srcDn, true);
        eligibleReplicas.removeIf(r -> r.getDatanodeDetails().equals(srcDn));
        minus++;
      } else {
        if (!isSourceDnInReplicaSet) {
          // if the target is present, and source disappears somehow,
          // we can consider move is successful.
          inflightMoveFuture.get(cid).complete(MoveResult.COMPLETED);
        } else {
          // if source and target datanode are both in the replicaset,
          // but we can not delete source datanode for now (e.g.,
          // there is only 3 replicas or not policy-statisfied , etc.),
          // we just complete the future without sending a delete command.
          LOG.info("can not remove source replica after successfully " +
              "replicated to target datanode");
          inflightMoveFuture.get(cid).complete(MoveResult.DELETE_FAIL_POLICY);
        }
        inflightMove.remove(cid);
        inflightMoveFuture.remove(cid);
      }

    }

    return minus;
  }

  /**
   * remove execess replicas if needed, replicationFactor and placement policy
   * will be take into consideration.
   *
   * @param excess the excess number after subtracting replicationFactor
   * @param container ContainerInfo
   * @param eligibleReplicas An list of replicas, which may have excess replicas
   */
  private void removeExcessReplicasIfNeeded(int excess,
                    final ContainerInfo container,
                    final List<ContainerReplica> eligibleReplicas) {
    // After removing all unhealthy replicas, if the container is still over
    // replicated then we need to check if it is already mis-replicated.
    // If it is, we do no harm by removing excess replicas. However, if it is
    // not mis-replicated, then we can only remove replicas if they don't
    // make the container become mis-replicated.
    if (excess > 0) {
      Set<ContainerReplica> eligibleSet = new HashSet<>(eligibleReplicas);
      final int replicationFactor =
          container.getReplicationConfig().getRequiredNodes();
      ContainerPlacementStatus ps =
          getPlacementStatus(eligibleSet, replicationFactor);

      for (ContainerReplica r : eligibleReplicas) {
        if (excess <= 0) {
          break;
        }
        // First remove the replica we are working on from the set, and then
        // check if the set is now mis-replicated.
        eligibleSet.remove(r);
        ContainerPlacementStatus nowPS =
            getPlacementStatus(eligibleSet, replicationFactor);
        if ((!ps.isPolicySatisfied()
            && nowPS.actualPlacementCount() == ps.actualPlacementCount())
            || (ps.isPolicySatisfied() && nowPS.isPolicySatisfied())) {
          // Remove the replica if the container was already unsatisfied
          // and losing this replica keep actual placement count unchanged.
          // OR if losing this replica still keep satisfied
          sendDeleteCommand(container, r.getDatanodeDetails(), true);
          excess -= 1;
          continue;
        }
        // If we decided not to remove this replica, put it back into the set
        eligibleSet.add(r);
      }
      if (excess > 0) {
        LOG.info("The container {} is over replicated with {} excess " +
            "replica. The excess replicas cannot be removed without " +
            "violating the placement policy", container, excess);
      }
    }
  }

  /**
   * Given a set of ContainerReplica, transform it to a list of DatanodeDetails
   * and then check if the list meets the container placement policy.
   * @param replicas List of containerReplica
   * @param replicationFactor Expected Replication Factor of the containe
   * @return ContainerPlacementStatus indicating if the policy is met or not
   */
  private ContainerPlacementStatus getPlacementStatus(
      Set<ContainerReplica> replicas, int replicationFactor) {
    List<DatanodeDetails> replicaDns = replicas.stream()
        .map(ContainerReplica::getDatanodeDetails)
        .collect(Collectors.toList());
    return containerPlacement.validateContainerPlacement(
        replicaDns, replicationFactor);
  }

  /**
   * Handles unstable container.
   * A container is inconsistent if any of the replica state doesn't
   * match the container state. We have to take appropriate action
   * based on state of the replica.
   *
   * @param container ContainerInfo
   * @param replicas Set of ContainerReplicas
   */
  private void handleUnstableContainer(final ContainerInfo container,
      final Set<ContainerReplica> replicas) {
    // Find unhealthy replicas
    List<ContainerReplica> unhealthyReplicas = replicas.stream()
        .filter(r -> !compareState(container.getState(), r.getState()))
        .collect(Collectors.toList());

    Iterator<ContainerReplica> iterator = unhealthyReplicas.iterator();
    while (iterator.hasNext()) {
      final ContainerReplica replica = iterator.next();
      final State state = replica.getState();
      if (state == State.OPEN || state == State.CLOSING) {
        sendCloseCommand(container, replica.getDatanodeDetails(), false);
        iterator.remove();
      }

      if (state == State.QUASI_CLOSED) {
        // Send force close command if the BCSID matches
        if (container.getSequenceId() == replica.getSequenceId()) {
          sendCloseCommand(container, replica.getDatanodeDetails(), true);
          iterator.remove();
        }
      }
    }

    // Now we are left with the replicas which are either unhealthy or
    // the BCSID doesn't match. These replicas should be deleted.

    /*
     * If we have unhealthy replicas we go under replicated and then
     * replicate the healthy copy.
     *
     * We also make sure that we delete only one unhealthy replica at a time.
     *
     * If there are two unhealthy replica:
     *  - Delete first unhealthy replica
     *  - Re-replicate the healthy copy
     *  - Delete second unhealthy replica
     *  - Re-replicate the healthy copy
     *
     * Note: Only one action will be executed in a single ReplicationMonitor
     *       iteration. So to complete all the above actions we need four
     *       ReplicationMonitor iterations.
     */

    unhealthyReplicas.stream().findFirst().ifPresent(replica ->
        sendDeleteCommand(container, replica.getDatanodeDetails(), false));

  }

  /**
   * Sends close container command for the given container to the given
   * datanode.
   *
   * @param container Container to be closed
   * @param datanode The datanode on which the container
   *                  has to be closed
   * @param force Should be set to true if we want to close a
   *               QUASI_CLOSED container
   */
  private void sendCloseCommand(final ContainerInfo container,
                                final DatanodeDetails datanode,
                                final boolean force) {

    ContainerID containerID = container.containerID();
    LOG.info("Sending close container command for container {}" +
            " to datanode {}.", containerID, datanode);
    CloseContainerCommand closeContainerCommand =
        new CloseContainerCommand(container.getContainerID(),
            container.getPipelineID(), force);
    try {
      closeContainerCommand.setTerm(scmContext.getTermOfLeader());
    } catch (NotLeaderException nle) {
      LOG.warn("Skip sending close container command,"
          + " since current SCM is not leader.", nle);
      return;
    }
    closeContainerCommand.setEncodedToken(getContainerToken(containerID));
    eventPublisher.fireEvent(SCMEvents.DATANODE_COMMAND,
        new CommandForDatanode<>(datanode.getUuid(), closeContainerCommand));
  }

  private String getContainerToken(ContainerID containerID) {
    StorageContainerManager scm = scmContext.getScm();
    return scm != null
        ? scm.getContainerTokenGenerator().generateEncodedToken(containerID)
        : ""; // unit test
  }

  /**
   * Sends replicate container command for the given container to the given
   * datanode.
   *
   * @param container Container to be replicated
   * @param datanode The destination datanode to replicate
   * @param sources List of source nodes from where we can replicate
   */
  private void sendReplicateCommand(final ContainerInfo container,
                                    final DatanodeDetails datanode,
                                    final List<DatanodeDetails> sources) {

    LOG.info("Sending replicate container command for container {}" +
            " to datanode {} from datanodes {}",
        container.containerID(), datanode, sources);

    final ContainerID id = container.containerID();
    final ReplicateContainerCommand replicateCommand =
        new ReplicateContainerCommand(id.getId(), sources);
    inflightReplication.computeIfAbsent(id, k -> new ArrayList<>());
    sendAndTrackDatanodeCommand(datanode, replicateCommand,
        action -> inflightReplication.get(id).add(action));
  }

  /**
   * Sends delete container command for the given container to the given
   * datanode.
   *
   * @param container Container to be deleted
   * @param datanode The datanode on which the replica should be deleted
   * @param force Should be set to true to delete an OPEN replica
   */
  private void sendDeleteCommand(final ContainerInfo container,
                                 final DatanodeDetails datanode,
                                 final boolean force) {

    LOG.info("Sending delete container command for container {}" +
            " to datanode {}", container.containerID(), datanode);

    final ContainerID id = container.containerID();
    final DeleteContainerCommand deleteCommand =
        new DeleteContainerCommand(id.getId(), force);
    inflightDeletion.computeIfAbsent(id, k -> new ArrayList<>());
    sendAndTrackDatanodeCommand(datanode, deleteCommand,
        action -> inflightDeletion.get(id).add(action));
  }

  /**
   * Creates CommandForDatanode with the given SCMCommand and fires
   * DATANODE_COMMAND event to event queue.
   *
   * Tracks the command using the given tracker.
   *
   * @param datanode Datanode to which the command has to be sent
   * @param command SCMCommand to be sent
   * @param tracker Tracker which tracks the inflight actions
   * @param <T> Type of SCMCommand
   */
  private <T extends GeneratedMessage> void sendAndTrackDatanodeCommand(
      final DatanodeDetails datanode,
      final SCMCommand<T> command,
      final Consumer<InflightAction> tracker) {
    try {
      command.setTerm(scmContext.getTermOfLeader());
    } catch (NotLeaderException nle) {
      LOG.warn("Skip sending datanode command,"
          + " since current SCM is not leader.", nle);
      return;
    }
    final CommandForDatanode<T> datanodeCommand =
        new CommandForDatanode<>(datanode.getUuid(), command);
    eventPublisher.fireEvent(SCMEvents.DATANODE_COMMAND, datanodeCommand);
    tracker.accept(new InflightAction(datanode, Time.monotonicNow()));
  }

  /**
   * Wrap the call to nodeManager.getNodeStatus, catching any
   * NodeNotFoundException and instead throwing an IllegalStateException.
   * @param dn The datanodeDetails to obtain the NodeStatus for
   * @return NodeStatus corresponding to the given Datanode.
   */
  private NodeStatus getNodeStatus(DatanodeDetails dn) {
    try {
      return nodeManager.getNodeStatus(dn);
    } catch (NodeNotFoundException e) {
      throw new IllegalStateException("Unable to find NodeStatus for "+dn, e);
    }
  }

  /**
   * Compares the container state with the replica state.
   *
   * @param containerState ContainerState
   * @param replicaState ReplicaState
   * @return true if the state matches, false otherwise
   */
  public static boolean compareState(final LifeCycleState containerState,
                                      final State replicaState) {
    switch (containerState) {
    case OPEN:
      return replicaState == State.OPEN;
    case CLOSING:
      return replicaState == State.CLOSING;
    case QUASI_CLOSED:
      return replicaState == State.QUASI_CLOSED;
    case CLOSED:
      return replicaState == State.CLOSED;
    case DELETING:
      return false;
    case DELETED:
      return false;
    default:
      return false;
    }
  }

  /**
   * An open container is healthy if all its replicas are in the same state as
   * the container.
   * @param container The container to check
   * @param replicas The replicas belonging to the container
   * @return True if the container is healthy, false otherwise
   */
  private boolean isOpenContainerHealthy(
      ContainerInfo container, Set<ContainerReplica> replicas) {
    LifeCycleState state = container.getState();
    return replicas.stream()
        .allMatch(r -> ReplicationManager.compareState(state, r.getState()));
  }

  @Override
  public void getMetrics(MetricsCollector collector, boolean all) {
    collector.addRecord(ReplicationManager.class.getSimpleName())
        .addGauge(ReplicationManagerMetrics.INFLIGHT_REPLICATION,
            inflightReplication.size())
        .addGauge(ReplicationManagerMetrics.INFLIGHT_DELETION,
            inflightDeletion.size())
        .addGauge(ReplicationManagerMetrics.INFLIGHT_MOVE,
            inflightMove.size())
        .endRecord();
  }

  /**
   * Wrapper class to hold the InflightAction with its start time.
   */
  private static final class InflightAction {

    private final DatanodeDetails datanode;
    private final long time;

    private InflightAction(final DatanodeDetails datanode,
                           final long time) {
      this.datanode = datanode;
      this.time = time;
    }
  }

  /**
   * Configuration used by the Replication Manager.
   */
  @ConfigGroup(prefix = "hdds.scm.replication")
  public static class ReplicationManagerConfiguration {
    /**
     * The frequency in which ReplicationMonitor thread should run.
     */
    @Config(key = "thread.interval",
        type = ConfigType.TIME,
        defaultValue = "300s",
        tags = {SCM, OZONE},
        description = "There is a replication monitor thread running inside " +
            "SCM which takes care of replicating the containers in the " +
            "cluster. This property is used to configure the interval in " +
            "which that thread runs."
    )
    private long interval = Duration.ofSeconds(300).toMillis();

    /**
     * Timeout for container replication & deletion command issued by
     * ReplicationManager.
     */
    @Config(key = "event.timeout",
        type = ConfigType.TIME,
        defaultValue = "30m",
        tags = {SCM, OZONE},
        description = "Timeout for the container replication/deletion commands "
            + "sent  to datanodes. After this timeout the command will be "
            + "retried.")
    private long eventTimeout = Duration.ofMinutes(30).toMillis();
    public void setInterval(Duration interval) {
      this.interval = interval.toMillis();
    }

    public void setEventTimeout(Duration timeout) {
      this.eventTimeout = timeout.toMillis();
    }

    /**
     * The number of container replica which must be available for a node to
     * enter maintenance.
     */
    @Config(key = "maintenance.replica.minimum",
        type = ConfigType.INT,
        defaultValue = "2",
        tags = {SCM, OZONE},
        description = "The minimum number of container replicas which must " +
            " be available for a node to enter maintenance. If putting a " +
            " node into maintenance reduces the available replicas for any " +
            " container below this level, the node will remain in the " +
            " entering maintenance state until a new replica is created.")
    private int maintenanceReplicaMinimum = 2;

    public void setMaintenanceReplicaMinimum(int replicaCount) {
      this.maintenanceReplicaMinimum = replicaCount;
    }

    public long getInterval() {
      return interval;
    }

    public long getEventTimeout() {
      return eventTimeout;
    }

    public int getMaintenanceReplicaMinimum() {
      return maintenanceReplicaMinimum;
    }
  }

  /**
   * Metric name definitions for Replication manager.
   */
  public enum ReplicationManagerMetrics implements MetricsInfo {

    INFLIGHT_REPLICATION("Tracked inflight container replication requests."),
    INFLIGHT_DELETION("Tracked inflight container deletion requests."),
    INFLIGHT_MOVE("Tracked inflight container move requests.");

    private final String desc;

    ReplicationManagerMetrics(String desc) {
      this.desc = desc;
    }

    @Override
    public String description() {
      return desc;
    }

    @Override
    public String toString() {
      return new StringJoiner(", ", this.getClass().getSimpleName() + "{", "}")
          .add("name=" + name())
          .add("description=" + desc)
          .toString();
    }
  }

  @Override
  public void notifyStatusChanged() {
    serviceLock.lock();
    try {
      // 1) SCMContext#isLeaderReady returns true.
      // 2) not in safe mode.
      if (scmContext.isLeaderReady() && !scmContext.isInSafeMode()) {
        // transition from PAUSING to RUNNING
        if (serviceStatus != ServiceStatus.RUNNING) {
          LOG.info("Service {} transitions to RUNNING.", getServiceName());
          lastTimeToBeReadyInMillis = Time.monotonicNow();
          serviceStatus = ServiceStatus.RUNNING;
        }
      } else {
        serviceStatus = ServiceStatus.PAUSING;
      }
    } finally {
      serviceLock.unlock();
    }
  }

  @Override
  public boolean shouldRun() {
    serviceLock.lock();
    try {
      // If safe mode is off, then this SCMService starts to run with a delay.
      return serviceStatus == ServiceStatus.RUNNING &&
          Time.monotonicNow() - lastTimeToBeReadyInMillis >= waitTimeInMillis;
    } finally {
      serviceLock.unlock();
    }
  }

  @Override
  public String getServiceName() {
    return ReplicationManager.class.getSimpleName();
  }
}<|MERGE_RESOLUTION|>--- conflicted
+++ resolved
@@ -519,20 +519,13 @@
       while(iter.hasNext()) {
         try {
           InflightAction a = iter.next();
-<<<<<<< HEAD
-          NodeState health = nodeManager.getNodeStatus(a.datanode)
-              .getHealth();
-          boolean isUnhealthy = health != NodeState.HEALTHY;
+          NodeStatus status = nodeManager.getNodeStatus(a.datanode);
+          boolean isUnhealthy = status.getHealth() != NodeState.HEALTHY;
           boolean isCompleted = filter.test(a);
           boolean isTimeout = a.time < deadline;
-          if (isUnhealthy || isTimeout || isCompleted) {
-=======
-          NodeStatus status = nodeManager.getNodeStatus(a.datanode);
-          NodeState state = status.getHealth();
-          NodeOperationalState opState = status.getOperationalState();
-          if (state != NodeState.HEALTHY || a.time < deadline ||
-              filter.test(a) || opState != NodeOperationalState.IN_SERVICE) {
->>>>>>> 77c83c0a
+          boolean isNotInService = status.getOperationalState() !=
+              NodeOperationalState.IN_SERVICE;
+          if (isCompleted || isUnhealthy || isTimeout || isNotInService) {
             iter.remove();
             updateMoveIfNeeded(isUnhealthy, isCompleted, isTimeout,
                 id, a.datanode, inflightActions);
