--- conflicted
+++ resolved
@@ -256,16 +256,7 @@
    */
   @SuppressWarnings("parameternumber")
   public ReplicationManager(final ConfigurationSource conf,
-<<<<<<< HEAD
-                            final ContainerManager containerManager,
-                            final PlacementPolicy containerPlacement,
-                            final EventPublisher eventPublisher,
-                            final SCMContext scmContext,
-                            final SCMServiceManager serviceManager,
-                            final NodeManager nodeManager,
-                            final java.time.Clock clock) {
-=======
-             final ContainerManagerV2 containerManager,
+             final ContainerManager containerManager,
              final PlacementPolicy containerPlacement,
              final EventPublisher eventPublisher,
              final SCMContext scmContext,
@@ -275,7 +266,6 @@
              final SCMHAManager scmhaManager,
              final Table<ContainerID, MoveDataNodePair> moveTable)
              throws IOException {
->>>>>>> 2b70185e
     this.containerManager = containerManager;
     this.containerPlacement = containerPlacement;
     this.eventPublisher = eventPublisher;
