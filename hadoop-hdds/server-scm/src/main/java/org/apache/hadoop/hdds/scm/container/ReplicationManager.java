--- conflicted
+++ resolved
@@ -1571,26 +1571,11 @@
         .allMatch(r -> ReplicationManager.compareState(state, r.getState()));
   }
 
-<<<<<<< HEAD
   public boolean isContainerReplicatingOrDeleting(ContainerID containerID) {
     return inflightReplication.containsKey(containerID) ||
         inflightDeletion.containsKey(containerID);
   }
 
-  @Override
-  public void getMetrics(MetricsCollector collector, boolean all) {
-    collector.addRecord(ReplicationManager.class.getSimpleName())
-        .addGauge(ReplicationManagerMetrics.INFLIGHT_REPLICATION,
-            inflightReplication.size())
-        .addGauge(ReplicationManagerMetrics.INFLIGHT_DELETION,
-            inflightDeletion.size())
-        .addGauge(ReplicationManagerMetrics.INFLIGHT_MOVE,
-            inflightMove.size())
-        .endRecord();
-  }
-
-=======
->>>>>>> 8739fd2b
   /**
    * Wrapper class to hold the InflightAction with its start time.
    */
