/**
 * Licensed to the Apache Software Foundation (ASF) under one
 * or more contributor license agreements.  See the NOTICE file
 * distributed with this work for additional information
 * regarding copyright ownership.  The ASF licenses this file
 * to you under the Apache License, Version 2.0 (the
 * "License"); you may not use this file except in compliance
 * with the License.  You may obtain a copy of the License at
 * <p>
 * http://www.apache.org/licenses/LICENSE-2.0
 * <p>
 * Unless required by applicable law or agreed to in writing, software
 * distributed under the License is distributed on an "AS IS" BASIS,
 * WITHOUT WARRANTIES OR CONDITIONS OF ANY KIND, either express or implied.
 * See the License for the specific language governing permissions and
 * limitations under the License.
 */

package org.apache.hadoop.hdds.scm.container;

import java.io.IOException;
import java.time.Clock;
import java.time.Duration;
import java.util.ArrayList;
import java.util.Collections;
import java.util.Comparator;
import java.util.HashSet;
import java.util.Iterator;
import java.util.LinkedHashMap;
import java.util.List;
import java.util.Map;
import java.util.Set;
import java.util.UUID;
import java.util.concurrent.CompletableFuture;
import java.util.concurrent.ConcurrentHashMap;
import java.util.concurrent.TimeUnit;
import java.util.concurrent.locks.Lock;
import java.util.concurrent.locks.ReentrantLock;
import java.util.function.Consumer;
import java.util.function.Predicate;
import java.util.stream.Collectors;

import org.apache.commons.lang3.tuple.ImmutablePair;
import org.apache.commons.lang3.tuple.Pair;
import org.apache.hadoop.hdds.HddsConfigKeys;
import org.apache.hadoop.hdds.conf.Config;
import org.apache.hadoop.hdds.conf.ConfigGroup;
import org.apache.hadoop.hdds.conf.ConfigType;
import org.apache.hadoop.hdds.conf.ConfigurationSource;
import org.apache.hadoop.hdds.protocol.DatanodeDetails;
import org.apache.hadoop.hdds.protocol.proto.HddsProtos;
import org.apache.hadoop.hdds.protocol.proto.HddsProtos.LifeCycleState;
import org.apache.hadoop.hdds.protocol.proto.HddsProtos.NodeState;
import org.apache.hadoop.hdds.protocol.proto.HddsProtos.NodeOperationalState;
import org.apache.hadoop.hdds.protocol.proto.
    StorageContainerDatanodeProtocolProtos.ContainerReplicaProto.State;
import org.apache.hadoop.hdds.scm.ContainerPlacementStatus;
import org.apache.hadoop.hdds.scm.PlacementPolicy;
import org.apache.hadoop.hdds.scm.container.replication.ReplicationManagerMetrics;
import org.apache.hadoop.hdds.scm.events.SCMEvents;
import org.apache.hadoop.hdds.scm.ha.SCMContext;
import org.apache.hadoop.hdds.scm.ha.SCMService;
import org.apache.hadoop.hdds.scm.ha.SCMServiceManager;
import org.apache.hadoop.hdds.scm.node.NodeManager;
import org.apache.hadoop.hdds.scm.node.NodeStatus;
import org.apache.hadoop.hdds.scm.node.states.NodeNotFoundException;
import org.apache.hadoop.hdds.scm.server.StorageContainerManager;
import org.apache.hadoop.hdds.server.events.EventPublisher;
import org.apache.hadoop.ozone.common.statemachine.InvalidStateTransitionException;
import org.apache.hadoop.ozone.protocol.commands.CloseContainerCommand;
import org.apache.hadoop.ozone.protocol.commands.CommandForDatanode;
import org.apache.hadoop.ozone.protocol.commands.DeleteContainerCommand;
import org.apache.hadoop.ozone.protocol.commands.ReplicateContainerCommand;
import org.apache.hadoop.ozone.protocol.commands.SCMCommand;
import org.apache.hadoop.util.ExitUtil;

import com.google.protobuf.GeneratedMessage;
import static org.apache.hadoop.hdds.conf.ConfigTag.OZONE;
import static org.apache.hadoop.hdds.conf.ConfigTag.SCM;

import org.apache.ratis.protocol.exceptions.NotLeaderException;
import org.apache.ratis.util.Preconditions;
import org.slf4j.Logger;
import org.slf4j.LoggerFactory;

/**
 * Replication Manager (RM) is the one which is responsible for making sure
 * that the containers are properly replicated. Replication Manager deals only
 * with Quasi Closed / Closed container.
 */
public class ReplicationManager implements SCMService {

  public static final Logger LOG =
      LoggerFactory.getLogger(ReplicationManager.class);

  public static final String METRICS_SOURCE_NAME = "SCMReplicationManager";

  /**
   * Reference to the ContainerManager.
   */
  private final ContainerManagerV2 containerManager;

  /**
   * PlacementPolicy which is used to identify where a container
   * should be replicated.
   */
  private final PlacementPolicy containerPlacement;

  /**
   * EventPublisher to fire Replicate and Delete container events.
   */
  private final EventPublisher eventPublisher;

  /**
   * SCMContext from StorageContainerManager.
   */
  private final SCMContext scmContext;

  /**
   * Used to lookup the health of a nodes or the nodes operational state.
   */
  private final NodeManager nodeManager;

  /**
   * This is used for tracking container replication commands which are issued
   * by ReplicationManager and not yet complete.
   */
  private final Map<ContainerID, List<InflightAction>> inflightReplication;

  /**
   * This is used for tracking container deletion commands which are issued
   * by ReplicationManager and not yet complete.
   */
  private final Map<ContainerID, List<InflightAction>> inflightDeletion;

  /**
   * This is used for tracking container move commands
   * which are not yet complete.
   */
  private final Map<ContainerID,
      Pair<DatanodeDetails, DatanodeDetails>> inflightMove;

  /**
   * This is used for indicating the result of move option and
   * the corresponding reason. this is useful for tracking
   * the result of move option
   */
  enum MoveResult {
    // both replication and deletion are completed
    COMPLETED,
    // RM is not running
    RM_NOT_RUNNING,
    // replication fail because the container does not exist in src
    REPLICATION_FAIL_NOT_EXIST_IN_SOURCE,
    // replication fail because the container exists in target
    REPLICATION_FAIL_EXIST_IN_TARGET,
    // replication fail because the container is not cloesed
    REPLICATION_FAIL_CONTAINER_NOT_CLOSED,
    // replication fail because the container is in inflightDeletion
    REPLICATION_FAIL_INFLIGHT_DELETION,
    // replication fail because the container is in inflightReplication
    REPLICATION_FAIL_INFLIGHT_REPLICATION,
    // replication fail because of timeout
    REPLICATION_FAIL_TIME_OUT,
    // replication fail because of node is not in service
    REPLICATION_FAIL_NODE_NOT_IN_SERVICE,
    // replication fail because node is unhealthy
    REPLICATION_FAIL_NODE_UNHEALTHY,
    // deletion fail because of node is not in service
    DELETION_FAIL_NODE_NOT_IN_SERVICE,
    // replication succeed, but deletion fail because of timeout
    DELETION_FAIL_TIME_OUT,
    // replication succeed, but deletion fail because because
    // node is unhealthy
    DELETION_FAIL_NODE_UNHEALTHY,
    // replication succeed, but if we delete the container from
    // the source datanode , the policy(eg, replica num or
    // rack location) will not be satisfied, so we should not delete
    // the container
    DELETE_FAIL_POLICY,
    //  replicas + target - src does not satisfy placement policy
    PLACEMENT_POLICY_NOT_SATISFIED,
    //unexpected action, remove src at inflightReplication
    UNEXPECTED_REMOVE_SOURCE_AT_INFLIGHT_REPLICATION,
    //unexpected action, remove target at inflightDeletion
    UNEXPECTED_REMOVE_TARGET_AT_INFLIGHT_DELETION
  }

  /**
   * This is used for tracking container move commands
   * which are not yet complete.
   */
  private final Map<ContainerID,
      CompletableFuture<MoveResult>> inflightMoveFuture;

  /**
   * ReplicationManager specific configuration.
   */
  private final ReplicationManagerConfiguration rmConf;

  /**
   * ReplicationMonitor thread is the one which wakes up at configured
   * interval and processes all the containers.
   */
  private Thread replicationMonitor;

  /**
   * Flag used for checking if the ReplicationMonitor thread is running or
   * not.
   */
  private volatile boolean running;

  /**
   * Minimum number of replica in a healthy state for maintenance.
   */
  private int minHealthyForMaintenance;

  /**
   * SCMService related variables.
   * After leaving safe mode, replicationMonitor needs to wait for a while
   * before really take effect.
   */
  private final Lock serviceLock = new ReentrantLock();
  private ServiceStatus serviceStatus = ServiceStatus.PAUSING;
  private final long waitTimeInMillis;
  private long lastTimeToBeReadyInMillis = 0;
  private final Clock clock;

  /**
   * Replication progress related metrics.
   */
  private ReplicationManagerMetrics metrics;

  /**
   * Constructs ReplicationManager instance with the given configuration.
   *
   * @param conf OzoneConfiguration
   * @param containerManager ContainerManager
   * @param containerPlacement PlacementPolicy
   * @param eventPublisher EventPublisher
   */
  @SuppressWarnings("parameternumber")
  public ReplicationManager(final ConfigurationSource conf,
                            final ContainerManagerV2 containerManager,
                            final PlacementPolicy containerPlacement,
                            final EventPublisher eventPublisher,
                            final SCMContext scmContext,
                            final SCMServiceManager serviceManager,
                            final NodeManager nodeManager,
                            final java.time.Clock clock) {
    this.containerManager = containerManager;
    this.containerPlacement = containerPlacement;
    this.eventPublisher = eventPublisher;
    this.scmContext = scmContext;
    this.nodeManager = nodeManager;
    this.rmConf = conf.getObject(ReplicationManagerConfiguration.class);
    this.running = false;
    this.inflightReplication = new ConcurrentHashMap<>();
    this.inflightDeletion = new ConcurrentHashMap<>();
    this.inflightMove = new ConcurrentHashMap<>();
    this.inflightMoveFuture = new ConcurrentHashMap<>();
    this.minHealthyForMaintenance = rmConf.getMaintenanceReplicaMinimum();
    this.clock = clock;

    this.waitTimeInMillis = conf.getTimeDuration(
        HddsConfigKeys.HDDS_SCM_WAIT_TIME_AFTER_SAFE_MODE_EXIT,
        HddsConfigKeys.HDDS_SCM_WAIT_TIME_AFTER_SAFE_MODE_EXIT_DEFAULT,
        TimeUnit.MILLISECONDS);
    this.metrics = null;

    // register ReplicationManager to SCMServiceManager.
    serviceManager.register(this);

    // start ReplicationManager.
    start();
  }

  /**
   * Starts Replication Monitor thread.
   */
  @Override
  public synchronized void start() {
    if (!isRunning()) {
      metrics = ReplicationManagerMetrics.create(this);
      LOG.info("Starting Replication Monitor Thread.");
      running = true;
      replicationMonitor = new Thread(this::run);
      replicationMonitor.setName("ReplicationMonitor");
      replicationMonitor.setDaemon(true);
      replicationMonitor.start();
    } else {
      LOG.info("Replication Monitor Thread is already running.");
    }
  }

  /**
   * Returns true if the Replication Monitor Thread is running.
   *
   * @return true if running, false otherwise
   */
  public boolean isRunning() {
    if (!running) {
      synchronized (this) {
        return replicationMonitor != null
            && replicationMonitor.isAlive();
      }
    }
    return true;
  }

  /**
   * Stops Replication Monitor thread.
   */
  public synchronized void stop() {
    if (running) {
      LOG.info("Stopping Replication Monitor Thread.");
      inflightReplication.clear();
      inflightDeletion.clear();
      //TODO: replicate inflight move through ratis
      inflightMove.clear();
      inflightMoveFuture.clear();
      running = false;
      metrics.unRegister();
      notifyAll();
    } else {
      LOG.info("Replication Monitor Thread is not running.");
    }
  }

  /**
   * Process all the containers now, and wait for the processing to complete.
   * This in intended to be used in tests.
   */
  public synchronized void processAll() {
    final long start = clock.millis();
    final List<ContainerInfo> containers =
        containerManager.getContainers();
    containers.forEach(this::processContainer);

    LOG.info("Replication Monitor Thread took {} milliseconds for" +
            " processing {} containers.", clock.millis() - start,
        containers.size());
  }

  /**
   * ReplicationMonitor thread runnable. This wakes up at configured
   * interval and processes all the containers in the system.
   */
  private synchronized void run() {
    try {
      while (running) {
        processAll();
        wait(rmConf.getInterval());
      }
    } catch (Throwable t) {
      // When we get runtime exception, we should terminate SCM.
      LOG.error("Exception in Replication Monitor Thread.", t);
      ExitUtil.terminate(1, t);
    }
  }

  /**
   * Process the given container.
   *
   * @param container ContainerInfo
   */
  private void processContainer(ContainerInfo container) {
    if (!shouldRun()) {
      return;
    }
    final ContainerID id = container.containerID();
    try {
      // synchronize on the containerInfo object to solve container
      // race conditions with ICR/FCR handlers
      synchronized (container) {
        final Set<ContainerReplica> replicas = containerManager
            .getContainerReplicas(id);
        final LifeCycleState state = container.getState();

        /*
         * We don't take any action if the container is in OPEN state and
         * the container is healthy. If the container is not healthy, i.e.
         * the replicas are not in OPEN state, send CLOSE_CONTAINER command.
         */
        if (state == LifeCycleState.OPEN) {
          if (!isOpenContainerHealthy(container, replicas)) {
            eventPublisher.fireEvent(SCMEvents.CLOSE_CONTAINER, id);
          }
          return;
        }

        /*
         * If the container is in CLOSING state, the replicas can either
         * be in OPEN or in CLOSING state. In both of this cases
         * we have to resend close container command to the datanodes.
         */
        if (state == LifeCycleState.CLOSING) {
          replicas.forEach(replica -> sendCloseCommand(
              container, replica.getDatanodeDetails(), false));
          return;
        }

        /*
         * If the container is in QUASI_CLOSED state, check and close the
         * container if possible.
         */
        if (state == LifeCycleState.QUASI_CLOSED &&
            canForceCloseContainer(container, replicas)) {
          forceCloseContainer(container, replicas);
          return;
        }

        /*
         * Before processing the container we have to reconcile the
         * inflightReplication and inflightDeletion actions.
         *
         * We remove the entry from inflightReplication and inflightDeletion
         * list, if the operation is completed or if it has timed out.
         */
        updateInflightAction(container, inflightReplication,
            action -> replicas.stream()
                .anyMatch(r -> r.getDatanodeDetails().equals(action.datanode)),
            ()-> metrics.incrNumReplicationCmdsTimeout(),
            () -> {
              metrics.incrNumReplicationCmdsCompleted();
              metrics.incrNumReplicationBytesCompleted(
                  container.getUsedBytes());
            });

        updateInflightAction(container, inflightDeletion,
            action -> replicas.stream()
                .noneMatch(r ->
                    r.getDatanodeDetails().equals(action.datanode)),
            () -> metrics.incrNumDeletionCmdsTimeout(),
            () -> metrics.incrNumDeletionCmdsCompleted());

        /*
         * If container is under deleting and all it's replicas are deleted,
         * then make the container as CLEANED,
         * or resend the delete replica command if needed.
         */
        if (state == LifeCycleState.DELETING) {
          handleContainerUnderDelete(container, replicas);
          return;
        }

        /**
         * We don't need to take any action for a DELETE container - eventually
         * it will be removed from SCM.
         */
        if (state == LifeCycleState.DELETED) {
          return;
        }

        ContainerReplicaCount replicaSet =
            getContainerReplicaCount(container, replicas);
        ContainerPlacementStatus placementStatus = getPlacementStatus(
            replicas, container.getReplicationConfig().getRequiredNodes());

        /*
         * We don't have to take any action if the container is healthy.
         *
         * According to ReplicationMonitor container is considered healthy if
         * the container is either in QUASI_CLOSED or in CLOSED state and has
         * exact number of replicas in the same state.
         */
        if (isContainerEmpty(container, replicas)) {
          /*
           *  If container is empty, schedule task to delete the container.
           */
          deleteContainerReplicas(container, replicas);
          return;
        }

        /*
         * Check if the container is under replicated and take appropriate
         * action.
         */
        if (!replicaSet.isSufficientlyReplicated()
            || !placementStatus.isPolicySatisfied()) {
          handleUnderReplicatedContainer(container,
              replicaSet, placementStatus);
          return;
        }

        /*
         * Check if the container is over replicated and take appropriate
         * action.
         */
        if (replicaSet.isOverReplicated()) {
          handleOverReplicatedContainer(container, replicaSet);
          return;
        }

      /*
       If we get here, the container is not over replicated or under replicated
       but it may be "unhealthy", which means it has one or more replica which
       are not in the same state as the container itself.
       */
        if (!replicaSet.isHealthy()) {
          handleUnstableContainer(container, replicas);
        }
      }
    } catch (ContainerNotFoundException ex) {
      LOG.warn("Missing container {}.", id);
    } catch (Exception ex) {
      LOG.warn("Process container {} error: ", id, ex);
    }
  }

  /**
   * Reconciles the InflightActions for a given container.
   *
   * @param container Container to update
   * @param inflightActions inflightReplication (or) inflightDeletion
   * @param filter filter to check if the operation is completed
   * @param timeoutCounter update timeout metrics
   * @param completedCounter update completed metrics
   */
  private void updateInflightAction(final ContainerInfo container,
      final Map<ContainerID, List<InflightAction>> inflightActions,
      final Predicate<InflightAction> filter,
      final Runnable timeoutCounter,
      final Runnable completedCounter) {
    final ContainerID id = container.containerID();
    final long deadline = clock.millis() - rmConf.getEventTimeout();
    if (inflightActions.containsKey(id)) {
      final List<InflightAction> actions = inflightActions.get(id);

      Iterator<InflightAction> iter = actions.iterator();
      while(iter.hasNext()) {
        try {
          InflightAction a = iter.next();
          NodeStatus status = nodeManager.getNodeStatus(a.datanode);
          boolean isUnhealthy = status.getHealth() != NodeState.HEALTHY;
          boolean isCompleted = filter.test(a);
          boolean isTimeout = a.time < deadline;
          boolean isNotInService = status.getOperationalState() !=
              NodeOperationalState.IN_SERVICE;
          if (isCompleted || isUnhealthy || isTimeout || isNotInService) {
            iter.remove();
<<<<<<< HEAD

            if (a.time < deadline) {
              timeoutCounter.run();
            } else if (filter.test(a)) {
              completedCounter.run();
            }
=======
            updateMoveIfNeeded(isUnhealthy, isCompleted, isTimeout,
                isNotInService, container, a.datanode, inflightActions);
>>>>>>> 57d42b12
          }
        } catch (NodeNotFoundException | ContainerNotFoundException e) {
          // Should not happen, but if it does, just remove the action as the
          // node somehow does not exist;
          iter.remove();
        }
      }
      if (actions.isEmpty()) {
        inflightActions.remove(id);
      }
    }
  }

  /**
   * update inflight move if needed.
   *
   * @param isUnhealthy is the datanode unhealthy
   * @param isCompleted is the action completed
   * @param isTimeout is the action timeout
   * @param container Container to update
   * @param dn datanode which is removed from the inflightActions
   * @param inflightActions inflightReplication (or) inflightDeletion
   */
  private void updateMoveIfNeeded(final boolean isUnhealthy,
                   final boolean isCompleted, final boolean isTimeout,
                   final boolean isNotInService,
                   final ContainerInfo container, final DatanodeDetails dn,
                   final Map<ContainerID,
                       List<InflightAction>> inflightActions)
      throws ContainerNotFoundException {
    // make sure inflightMove contains the container
    ContainerID id = container.containerID();
    if (!inflightMove.containsKey(id)) {
      return;
    }

    // make sure the datanode , which is removed from inflightActions,
    // is source or target datanode.
    Pair<DatanodeDetails, DatanodeDetails> kv = inflightMove.get(id);
    final boolean isSource = kv.getKey().equals(dn);
    final boolean isTarget = kv.getValue().equals(dn);
    if (!isSource && !isTarget) {
      return;
    }
    final boolean isInflightReplication =
        inflightActions.equals(inflightReplication);

    /*
     * there are some case:
     **********************************************************
     *              * InflightReplication  * InflightDeletion *
     **********************************************************
     *source removed*     unexpected       *    expected      *
     **********************************************************
     *target removed*      expected        *   unexpected     *
     **********************************************************
     * unexpected action may happen somehow. to make it deterministic,
     * if unexpected action happens, we just fail the completableFuture.
     */

    if (isSource && isInflightReplication) {
      inflightMoveFuture.get(id).complete(
          MoveResult.UNEXPECTED_REMOVE_SOURCE_AT_INFLIGHT_REPLICATION);
      inflightMove.remove(id);
      inflightMoveFuture.remove(id);
      return;
    }

    if (isTarget && !isInflightReplication) {
      inflightMoveFuture.get(id).complete(
          MoveResult.UNEXPECTED_REMOVE_TARGET_AT_INFLIGHT_DELETION);
      inflightMove.remove(id);
      inflightMoveFuture.remove(id);
      return;
    }

    if (!(isInflightReplication && isCompleted)) {
      if (isInflightReplication) {
        if (isUnhealthy) {
          inflightMoveFuture.get(id).complete(
              MoveResult.REPLICATION_FAIL_NODE_UNHEALTHY);
        } else if (isNotInService) {
          inflightMoveFuture.get(id).complete(
              MoveResult.REPLICATION_FAIL_NODE_NOT_IN_SERVICE);
        } else {
          inflightMoveFuture.get(id).complete(
              MoveResult.REPLICATION_FAIL_TIME_OUT);
        }
      } else {
        if (isUnhealthy) {
          inflightMoveFuture.get(id).complete(
              MoveResult.DELETION_FAIL_NODE_UNHEALTHY);
        } else if (isTimeout) {
          inflightMoveFuture.get(id).complete(
              MoveResult.DELETION_FAIL_TIME_OUT);
        } else if (isNotInService) {
          inflightMoveFuture.get(id).complete(
              MoveResult.DELETION_FAIL_NODE_NOT_IN_SERVICE);
        } else {
          inflightMoveFuture.get(id).complete(
              MoveResult.COMPLETED);
        }
      }
      inflightMove.remove(id);
      inflightMoveFuture.remove(id);
    } else {
      deleteSrcDnForMove(container,
          containerManager.getContainerReplicas(id));
    }
  }

  /**
   * add a move action for a given container.
   *
   * @param cid Container to move
   * @param srcDn datanode to move from
   * @param targetDn datanode to move to
   */
  public CompletableFuture<MoveResult> move(ContainerID cid,
      DatanodeDetails srcDn, DatanodeDetails targetDn)
      throws ContainerNotFoundException, NodeNotFoundException {
    CompletableFuture<MoveResult> ret = new CompletableFuture<>();
    if (!isRunning()) {
      ret.complete(MoveResult.RM_NOT_RUNNING);
      return ret;
    }

    /*
     * make sure the flowing conditions are met:
     *  1 the given two datanodes are in healthy state
     *  2 the given container exists on the given source datanode
     *  3 the given container does not exist on the given target datanode
     *  4 the given container is in closed state
     *  5 the giver container is not taking any inflight action
     *  6 the given two datanodes are in IN_SERVICE state
     *  7 {Existing replicas + Target_Dn - Source_Dn} satisfies
     *     the placement policy
     *
     * move is a combination of two steps : replication and deletion.
     * if the conditions above are all met, then we take a conservative
     * strategy here : replication can always be executed, but the execution
     * of deletion always depends on placement policy
     */

    NodeStatus currentNodeStat = nodeManager.getNodeStatus(srcDn);
    NodeState healthStat = currentNodeStat.getHealth();
    NodeOperationalState operationalState =
        currentNodeStat.getOperationalState();
    if (healthStat != NodeState.HEALTHY) {
      ret.complete(MoveResult.REPLICATION_FAIL_NODE_UNHEALTHY);
      return ret;
    }
    if (operationalState != NodeOperationalState.IN_SERVICE) {
      ret.complete(MoveResult.REPLICATION_FAIL_NODE_NOT_IN_SERVICE);
      return ret;
    }

    currentNodeStat = nodeManager.getNodeStatus(targetDn);
    healthStat = currentNodeStat.getHealth();
    operationalState = currentNodeStat.getOperationalState();
    if (healthStat != NodeState.HEALTHY) {
      ret.complete(MoveResult.REPLICATION_FAIL_NODE_UNHEALTHY);
      return ret;
    }
    if (operationalState != NodeOperationalState.IN_SERVICE) {
      ret.complete(MoveResult.REPLICATION_FAIL_NODE_NOT_IN_SERVICE);
      return ret;
    }

    // we need to synchronize on ContainerInfo, since it is
    // shared by ICR/FCR handler and this.processContainer
    // TODO: use a Read lock after introducing a RW lock into ContainerInfo
    ContainerInfo cif = containerManager.getContainer(cid);
    synchronized (cif) {
      final Set<ContainerReplica> currentReplicas = containerManager
          .getContainerReplicas(cid);
      final Set<DatanodeDetails> replicas = currentReplicas.stream()
            .map(ContainerReplica::getDatanodeDetails)
            .collect(Collectors.toSet());
      if (replicas.contains(targetDn)) {
        ret.complete(MoveResult.REPLICATION_FAIL_EXIST_IN_TARGET);
        return ret;
      }
      if (!replicas.contains(srcDn)) {
        ret.complete(MoveResult.REPLICATION_FAIL_NOT_EXIST_IN_SOURCE);
        return ret;
      }

      /*
      * the reason why the given container should not be taking any inflight
      * action is that: if the given container is being replicated or deleted,
      * the num of its replica is not deterministic, so move operation issued
      * by balancer may cause a nondeterministic result, so we should drop
      * this option for this time.
      * */

      if (inflightReplication.containsKey(cid)) {
        ret.complete(MoveResult.REPLICATION_FAIL_INFLIGHT_REPLICATION);
        return ret;
      }
      if (inflightDeletion.containsKey(cid)) {
        ret.complete(MoveResult.REPLICATION_FAIL_INFLIGHT_DELETION);
        return ret;
      }

      /*
      * here, no need to see whether cid is in inflightMove, because
      * these three map are all synchronized on ContainerInfo, if cid
      * is in infligtMove , it must now being replicated or deleted,
      * so it must be in inflightReplication or in infligthDeletion.
      * thus, if we can not find cid in both of them , this cid must
      * not be in inflightMove.
      */

      LifeCycleState currentContainerStat = cif.getState();
      if (currentContainerStat != LifeCycleState.CLOSED) {
        ret.complete(MoveResult.REPLICATION_FAIL_CONTAINER_NOT_CLOSED);
        return ret;
      }

      // check whether {Existing replicas + Target_Dn - Source_Dn}
      // satisfies current placement policy
      if (!isPolicySatisfiedAfterMove(cif, srcDn, targetDn,
          currentReplicas.stream().collect(Collectors.toList()))) {
        ret.complete(MoveResult.PLACEMENT_POLICY_NOT_SATISFIED);
        return ret;
      }

      inflightMove.putIfAbsent(cid, new ImmutablePair<>(srcDn, targetDn));
      inflightMoveFuture.putIfAbsent(cid, ret);
      sendReplicateCommand(cif, targetDn, Collections.singletonList(srcDn));
    }
    LOG.info("receive a move request about container {} , from {} to {}",
        cid, srcDn.getUuid(), targetDn.getUuid());
    return ret;
  }

  /**
   * Returns whether {Existing replicas + Target_Dn - Source_Dn}
   * satisfies current placement policy.
   * @param cif Container Info of moved container
   * @param srcDn DatanodeDetails of source data node
   * @param targetDn DatanodeDetails of target data node
   * @param replicas container replicas
   * @return whether the placement policy is satisfied after move
   */
  private boolean isPolicySatisfiedAfterMove(ContainerInfo cif,
                    DatanodeDetails srcDn, DatanodeDetails targetDn,
                    final List<ContainerReplica> replicas){
    Set<ContainerReplica> movedReplicas =
        replicas.stream().collect(Collectors.toSet());
    movedReplicas.removeIf(r -> r.getDatanodeDetails().equals(srcDn));
    movedReplicas.add(ContainerReplica.newBuilder()
        .setDatanodeDetails(targetDn)
        .setContainerID(cif.containerID())
        .setContainerState(State.CLOSED).build());
    ContainerPlacementStatus placementStatus = getPlacementStatus(
        movedReplicas, cif.getReplicationConfig().getRequiredNodes());
    return placementStatus.isPolicySatisfied();
  }

  /**
   * Returns the number replica which are pending creation for the given
   * container ID.
   * @param id The ContainerID for which to check the pending replica
   * @return The number of inflight additions or zero if none
   */
  private int getInflightAdd(final ContainerID id) {
    return inflightReplication.getOrDefault(id, Collections.emptyList()).size();
  }

  /**
   * Returns the number replica which are pending delete for the given
   * container ID.
   * @param id The ContainerID for which to check the pending replica
   * @return The number of inflight deletes or zero if none
   */
  private int getInflightDel(final ContainerID id) {
    return inflightDeletion.getOrDefault(id, Collections.emptyList()).size();
  }

  /**
   * Returns true if the container is empty and CLOSED.
   *
   * @param container Container to check
   * @param replicas Set of ContainerReplicas
   * @return true if the container is empty, false otherwise
   */
  private boolean isContainerEmpty(final ContainerInfo container,
      final Set<ContainerReplica> replicas) {
    return container.getState() == LifeCycleState.CLOSED &&
        (container.getUsedBytes() == 0 && container.getNumberOfKeys() == 0) &&
        replicas.stream().allMatch(r -> r.getState() == State.CLOSED &&
            r.getBytesUsed() == 0 && r.getKeyCount() == 0);
  }

  /**
   * Given a ContainerID, lookup the ContainerInfo and then return a
   * ContainerReplicaCount object for the container.
   * @param containerID The ID of the container
   * @return ContainerReplicaCount for the given container
   * @throws ContainerNotFoundException
   */
  public ContainerReplicaCount getContainerReplicaCount(ContainerID containerID)
      throws ContainerNotFoundException {
    ContainerInfo container = containerManager.getContainer(containerID);
    return getContainerReplicaCount(container);
  }

  /**
   * Given a container, obtain the set of known replica for it, and return a
   * ContainerReplicaCount object. This object will contain the set of replica
   * as well as all information required to determine if the container is over
   * or under replicated, including the delta of replica required to repair the
   * over or under replication.
   *
   * @param container The container to create a ContainerReplicaCount for
   * @return ContainerReplicaCount representing the replicated state of the
   *         container.
   * @throws ContainerNotFoundException
   */
  public ContainerReplicaCount getContainerReplicaCount(ContainerInfo container)
      throws ContainerNotFoundException {
    // TODO: using a RW lock for only read
    synchronized (container) {
      final Set<ContainerReplica> replica = containerManager
          .getContainerReplicas(container.containerID());
      return getContainerReplicaCount(container, replica);
    }
  }

  /**
   * Given a container and its set of replicas, create and return a
   * ContainerReplicaCount representing the container.
   *
   * @param container The container for which to construct a
   *                  ContainerReplicaCount
   * @param replica The set of existing replica for this container
   * @return ContainerReplicaCount representing the current state of the
   *         container
   */
  private ContainerReplicaCount getContainerReplicaCount(
      ContainerInfo container, Set<ContainerReplica> replica) {
    return new ContainerReplicaCount(
        container,
        replica,
        getInflightAdd(container.containerID()),
        getInflightDel(container.containerID()),
        container.getReplicationConfig().getRequiredNodes(),
        minHealthyForMaintenance);
  }

  /**
   * Returns true if more than 50% of the container replicas with unique
   * originNodeId are in QUASI_CLOSED state.
   *
   * @param container Container to check
   * @param replicas Set of ContainerReplicas
   * @return true if we can force close the container, false otherwise
   */
  private boolean canForceCloseContainer(final ContainerInfo container,
      final Set<ContainerReplica> replicas) {
    Preconditions.assertTrue(container.getState() ==
        LifeCycleState.QUASI_CLOSED);
    final int replicationFactor =
        container.getReplicationConfig().getRequiredNodes();
    final long uniqueQuasiClosedReplicaCount = replicas.stream()
        .filter(r -> r.getState() == State.QUASI_CLOSED)
        .map(ContainerReplica::getOriginDatanodeId)
        .distinct()
        .count();
    return uniqueQuasiClosedReplicaCount > (replicationFactor / 2);
  }

  /**
   * Delete the container and its replicas.
   *
   * @param container ContainerInfo
   * @param replicas Set of ContainerReplicas
   */
  private void deleteContainerReplicas(final ContainerInfo container,
      final Set<ContainerReplica> replicas) throws IOException,
      InvalidStateTransitionException {
    Preconditions.assertTrue(container.getState() ==
        LifeCycleState.CLOSED);
    Preconditions.assertTrue(container.getNumberOfKeys() == 0);
    Preconditions.assertTrue(container.getUsedBytes() == 0);

    replicas.stream().forEach(rp -> {
      Preconditions.assertTrue(rp.getState() == State.CLOSED);
      Preconditions.assertTrue(rp.getBytesUsed() == 0);
      Preconditions.assertTrue(rp.getKeyCount() == 0);
      sendDeleteCommand(container, rp.getDatanodeDetails(), false);
    });
    containerManager.updateContainerState(container.containerID(),
        HddsProtos.LifeCycleEvent.DELETE);
    LOG.debug("Deleting empty container replicas for {},", container);
  }

  /**
   * Handle the container which is under delete.
   *
   * @param container ContainerInfo
   * @param replicas Set of ContainerReplicas
   */
  private void handleContainerUnderDelete(final ContainerInfo container,
      final Set<ContainerReplica> replicas) throws IOException,
      InvalidStateTransitionException {
    if (replicas.size() == 0) {
      containerManager.updateContainerState(container.containerID(),
          HddsProtos.LifeCycleEvent.CLEANUP);
      LOG.debug("Container {} state changes to DELETED", container);
    } else {
      // Check whether to resend the delete replica command
      final List<DatanodeDetails> deletionInFlight = inflightDeletion
          .getOrDefault(container.containerID(), Collections.emptyList())
          .stream()
          .map(action -> action.datanode)
          .collect(Collectors.toList());
      Set<ContainerReplica> filteredReplicas = replicas.stream().filter(
          r -> !deletionInFlight.contains(r.getDatanodeDetails()))
          .collect(Collectors.toSet());
      // Resend the delete command
      if (filteredReplicas.size() > 0) {
        filteredReplicas.stream().forEach(rp -> {
          sendDeleteCommand(container, rp.getDatanodeDetails(), false);
        });
        LOG.debug("Resend delete Container command for {}", container);
      }
    }
  }

  /**
   * Force close the container replica(s) with highest sequence Id.
   *
   * <p>
   *   Note: We should force close the container only if >50% (quorum)
   *   of replicas with unique originNodeId are in QUASI_CLOSED state.
   * </p>
   *
   * @param container ContainerInfo
   * @param replicas Set of ContainerReplicas
   */
  private void forceCloseContainer(final ContainerInfo container,
                                   final Set<ContainerReplica> replicas) {
    Preconditions.assertTrue(container.getState() ==
        LifeCycleState.QUASI_CLOSED);

    final List<ContainerReplica> quasiClosedReplicas = replicas.stream()
        .filter(r -> r.getState() == State.QUASI_CLOSED)
        .collect(Collectors.toList());

    final Long sequenceId = quasiClosedReplicas.stream()
        .map(ContainerReplica::getSequenceId)
        .max(Long::compare)
        .orElse(-1L);

    LOG.info("Force closing container {} with BCSID {}," +
        " which is in QUASI_CLOSED state.",
        container.containerID(), sequenceId);

    quasiClosedReplicas.stream()
        .filter(r -> sequenceId != -1L)
        .filter(replica -> replica.getSequenceId().equals(sequenceId))
        .forEach(replica -> sendCloseCommand(
            container, replica.getDatanodeDetails(), true));
  }

  /**
   * If the given container is under replicated, identify a new set of
   * datanode(s) to replicate the container using PlacementPolicy
   * and send replicate container command to the identified datanode(s).
   *
   * @param container ContainerInfo
   * @param replicaSet An instance of ContainerReplicaCount, containing the
   *                   current replica count and inflight adds and deletes
   */
  private void handleUnderReplicatedContainer(final ContainerInfo container,
      final ContainerReplicaCount replicaSet,
      final ContainerPlacementStatus placementStatus) {
    LOG.debug("Handling under-replicated container: {}", container);
    Set<ContainerReplica> replicas = replicaSet.getReplica();
    try {

      if (replicaSet.isSufficientlyReplicated()
          && placementStatus.isPolicySatisfied()) {
        LOG.info("The container {} with replicas {} is sufficiently "+
            "replicated and is not mis-replicated",
            container.getContainerID(), replicaSet);
        return;
      }
      int repDelta = replicaSet.additionalReplicaNeeded();
      final ContainerID id = container.containerID();
      final List<DatanodeDetails> deletionInFlight = inflightDeletion
          .getOrDefault(id, Collections.emptyList())
          .stream()
          .map(action -> action.datanode)
          .collect(Collectors.toList());
      final List<DatanodeDetails> replicationInFlight = inflightReplication
          .getOrDefault(id, Collections.emptyList())
          .stream()
          .map(action -> action.datanode)
          .collect(Collectors.toList());
      final List<DatanodeDetails> source = replicas.stream()
          .filter(r ->
              r.getState() == State.QUASI_CLOSED ||
              r.getState() == State.CLOSED)
          // Exclude stale and dead nodes. This is particularly important for
          // maintenance nodes, as the replicas will remain present in the
          // container manager, even when they go dead.
          .filter(r ->
              getNodeStatus(r.getDatanodeDetails()).isHealthy())
          .filter(r -> !deletionInFlight.contains(r.getDatanodeDetails()))
          .sorted((r1, r2) -> r2.getSequenceId().compareTo(r1.getSequenceId()))
          .map(ContainerReplica::getDatanodeDetails)
          .collect(Collectors.toList());
      if (source.size() > 0) {
        final int replicationFactor = container
            .getReplicationConfig().getRequiredNodes();
        // Want to check if the container is mis-replicated after considering
        // inflight add and delete.
        // Create a new list from source (healthy replicas minus pending delete)
        List<DatanodeDetails> targetReplicas = new ArrayList<>(source);
        // Then add any pending additions
        targetReplicas.addAll(replicationInFlight);
        final ContainerPlacementStatus inFlightplacementStatus =
            containerPlacement.validateContainerPlacement(
                targetReplicas, replicationFactor);
        final int misRepDelta = inFlightplacementStatus.misReplicationCount();
        final int replicasNeeded
            = repDelta < misRepDelta ? misRepDelta : repDelta;
        if (replicasNeeded <= 0) {
          LOG.debug("Container {} meets replication requirement with " +
              "inflight replicas", id);
          return;
        }

        final List<DatanodeDetails> excludeList = replicas.stream()
            .map(ContainerReplica::getDatanodeDetails)
            .collect(Collectors.toList());
        excludeList.addAll(replicationInFlight);
        final List<DatanodeDetails> selectedDatanodes = containerPlacement
            .chooseDatanodes(excludeList, null, replicasNeeded,
                0, container.getUsedBytes());
        if (repDelta > 0) {
          LOG.info("Container {} is under replicated. Expected replica count" +
                  " is {}, but found {}.", id, replicationFactor,
              replicationFactor - repDelta);
        }
        int newMisRepDelta = misRepDelta;
        if (misRepDelta > 0) {
          LOG.info("Container: {}. {}",
              id, placementStatus.misReplicatedReason());
          // Check if the new target nodes (original plus newly selected nodes)
          // makes the placement policy valid.
          targetReplicas.addAll(selectedDatanodes);
          newMisRepDelta = containerPlacement.validateContainerPlacement(
              targetReplicas, replicationFactor).misReplicationCount();
        }
        if (repDelta > 0 || newMisRepDelta < misRepDelta) {
          // Only create new replicas if we are missing a replicas or
          // the number of pending mis-replication has improved. No point in
          // creating new replicas for mis-replicated containers unless it
          // improves things.
          for (DatanodeDetails datanode : selectedDatanodes) {
            sendReplicateCommand(container, datanode, source);
          }
        } else {
          LOG.warn("Container {} is mis-replicated, requiring {} additional " +
              "replicas. After selecting new nodes, mis-replication has not " +
              "improved. No additional replicas will be scheduled",
              id, misRepDelta);
        }
      } else {
        LOG.warn("Cannot replicate container {}, no healthy replica found.",
            container.containerID());
      }
    } catch (IOException | IllegalStateException ex) {
      LOG.warn("Exception while replicating container {}.",
          container.getContainerID(), ex);
    }
  }

  /**
   * If the given container is over replicated, identify the datanode(s)
   * to delete the container and send delete container command to the
   * identified datanode(s).
   *
   * @param container ContainerInfo
   * @param replicaSet An instance of ContainerReplicaCount, containing the
   *                   current replica count and inflight adds and deletes
   */
  private void handleOverReplicatedContainer(final ContainerInfo container,
      final ContainerReplicaCount replicaSet) {

    final Set<ContainerReplica> replicas = replicaSet.getReplica();
    final ContainerID id = container.containerID();
    final int replicationFactor =
        container.getReplicationConfig().getRequiredNodes();
    int excess = replicaSet.additionalReplicaNeeded() * -1;
    if (excess > 0) {

      LOG.info("Container {} is over replicated. Expected replica count" +
              " is {}, but found {}.", id, replicationFactor,
          replicationFactor + excess);

      final List<ContainerReplica> eligibleReplicas = new ArrayList<>(replicas);

      // Iterate replicas in deterministic order to avoid potential data loss.
      // See https://issues.apache.org/jira/browse/HDDS-4589.
      // N.B., sort replicas by (containerID, datanodeDetails).
      eligibleReplicas.sort(
          Comparator.comparingLong(ContainerReplica::hashCode));

      final Map<UUID, ContainerReplica> uniqueReplicas =
          new LinkedHashMap<>();

      if (container.getState() != LifeCycleState.CLOSED) {
        replicas.stream()
            .filter(r -> compareState(container.getState(), r.getState()))
            .forEach(r -> uniqueReplicas
                .putIfAbsent(r.getOriginDatanodeId(), r));

        eligibleReplicas.removeAll(uniqueReplicas.values());
      }
      // Replica which are maintenance or decommissioned are not eligible to
      // be removed, as they do not count toward over-replication and they
      // also many not be available
      eligibleReplicas.removeIf(r ->
          r.getDatanodeDetails().getPersistedOpState() !=
              HddsProtos.NodeOperationalState.IN_SERVICE);

      final List<ContainerReplica> unhealthyReplicas = eligibleReplicas
          .stream()
          .filter(r -> !compareState(container.getState(), r.getState()))
          .collect(Collectors.toList());

      // If there are unhealthy replicas, then we should remove them even if it
      // makes the container violate the placement policy, as excess unhealthy
      // containers are not really useful. It will be corrected later as a
      // mis-replicated container will be seen as under-replicated.
      for (ContainerReplica r : unhealthyReplicas) {
        if (excess > 0) {
          sendDeleteCommand(container, r.getDatanodeDetails(), true);
          excess -= 1;
        } else {
          break;
        }
      }
      eligibleReplicas.removeAll(unhealthyReplicas);
      removeExcessReplicasIfNeeded(excess, container, eligibleReplicas);
    }
  }

  /**
   * if the container is in inflightMove, handle move.
   * This function assumes replication has been completed
   *
   * @param cif ContainerInfo
   * @param replicaSet An Set of replicas, which may have excess replicas
   */
  private void deleteSrcDnForMove(final ContainerInfo cif,
                   final Set<ContainerReplica> replicaSet) {
    final ContainerID cid = cif.containerID();
    if (inflightMove.containsKey(cid)) {
      Pair<DatanodeDetails, DatanodeDetails> movePair =
          inflightMove.get(cid);
      final DatanodeDetails srcDn = movePair.getKey();
      ContainerReplicaCount replicaCount =
          getContainerReplicaCount(cif, replicaSet);

      if(!replicaSet.stream()
          .anyMatch(r -> r.getDatanodeDetails().equals(srcDn))){
        // if the target is present but source disappears somehow,
        // we can consider move is successful.
        inflightMoveFuture.get(cid).complete(MoveResult.COMPLETED);
        inflightMove.remove(cid);
        inflightMoveFuture.remove(cid);
        return;
      }

      int replicationFactor =
          cif.getReplicationConfig().getRequiredNodes();
      ContainerPlacementStatus currentCPS =
          getPlacementStatus(replicaSet, replicationFactor);
      Set<ContainerReplica> newReplicaSet = replicaSet.
          stream().collect(Collectors.toSet());
      newReplicaSet.removeIf(r -> r.getDatanodeDetails().equals(srcDn));
      ContainerPlacementStatus newCPS =
          getPlacementStatus(newReplicaSet, replicationFactor);

      if (replicaCount.isOverReplicated() &&
          isPlacementStatusActuallyEqual(currentCPS, newCPS)) {
        sendDeleteCommand(cif, srcDn, true);
      } else {
        // if source and target datanode are both in the replicaset,
        // but we can not delete source datanode for now (e.g.,
        // there is only 3 replicas or not policy-statisfied , etc.),
        // we just complete the future without sending a delete command.
        LOG.info("can not remove source replica after successfully " +
            "replicated to target datanode");
        inflightMoveFuture.get(cid).complete(MoveResult.DELETE_FAIL_POLICY);
        inflightMove.remove(cid);
        inflightMoveFuture.remove(cid);
      }
    }
  }

  /**
   * remove execess replicas if needed, replicationFactor and placement policy
   * will be take into consideration.
   *
   * @param excess the excess number after subtracting replicationFactor
   * @param container ContainerInfo
   * @param eligibleReplicas An list of replicas, which may have excess replicas
   */
  private void removeExcessReplicasIfNeeded(int excess,
                    final ContainerInfo container,
                    final List<ContainerReplica> eligibleReplicas) {
    // After removing all unhealthy replicas, if the container is still over
    // replicated then we need to check if it is already mis-replicated.
    // If it is, we do no harm by removing excess replicas. However, if it is
    // not mis-replicated, then we can only remove replicas if they don't
    // make the container become mis-replicated.
    if (excess > 0) {
      Set<ContainerReplica> eligibleSet = new HashSet<>(eligibleReplicas);
      final int replicationFactor =
          container.getReplicationConfig().getRequiredNodes();
      ContainerPlacementStatus ps =
          getPlacementStatus(eligibleSet, replicationFactor);

      for (ContainerReplica r : eligibleReplicas) {
        if (excess <= 0) {
          break;
        }
        // First remove the replica we are working on from the set, and then
        // check if the set is now mis-replicated.
        eligibleSet.remove(r);
        ContainerPlacementStatus nowPS =
            getPlacementStatus(eligibleSet, replicationFactor);
        if (isPlacementStatusActuallyEqual(ps, nowPS)) {
          // Remove the replica if the container was already unsatisfied
          // and losing this replica keep actual placement count unchanged.
          // OR if losing this replica still keep satisfied
          sendDeleteCommand(container, r.getDatanodeDetails(), true);
          excess -= 1;
          continue;
        }
        // If we decided not to remove this replica, put it back into the set
        eligibleSet.add(r);
      }
      if (excess > 0) {
        LOG.info("The container {} is over replicated with {} excess " +
            "replica. The excess replicas cannot be removed without " +
            "violating the placement policy", container, excess);
      }
    }
  }

  /**
   * whether the given two ContainerPlacementStatus are actually equal.
   *
   * @param cps1 ContainerPlacementStatus
   * @param cps2 ContainerPlacementStatus
   */
  private boolean isPlacementStatusActuallyEqual(
                      ContainerPlacementStatus cps1,
                      ContainerPlacementStatus cps2) {
    return (!cps1.isPolicySatisfied() &&
        cps1.actualPlacementCount() == cps2.actualPlacementCount()) ||
        cps1.isPolicySatisfied() && cps2.isPolicySatisfied();
  }

  /**
   * Given a set of ContainerReplica, transform it to a list of DatanodeDetails
   * and then check if the list meets the container placement policy.
   * @param replicas List of containerReplica
   * @param replicationFactor Expected Replication Factor of the containe
   * @return ContainerPlacementStatus indicating if the policy is met or not
   */
  private ContainerPlacementStatus getPlacementStatus(
      Set<ContainerReplica> replicas, int replicationFactor) {
    List<DatanodeDetails> replicaDns = replicas.stream()
        .map(ContainerReplica::getDatanodeDetails)
        .collect(Collectors.toList());
    return containerPlacement.validateContainerPlacement(
        replicaDns, replicationFactor);
  }

  /**
   * Handles unstable container.
   * A container is inconsistent if any of the replica state doesn't
   * match the container state. We have to take appropriate action
   * based on state of the replica.
   *
   * @param container ContainerInfo
   * @param replicas Set of ContainerReplicas
   */
  private void handleUnstableContainer(final ContainerInfo container,
      final Set<ContainerReplica> replicas) {
    // Find unhealthy replicas
    List<ContainerReplica> unhealthyReplicas = replicas.stream()
        .filter(r -> !compareState(container.getState(), r.getState()))
        .collect(Collectors.toList());

    Iterator<ContainerReplica> iterator = unhealthyReplicas.iterator();
    while (iterator.hasNext()) {
      final ContainerReplica replica = iterator.next();
      final State state = replica.getState();
      if (state == State.OPEN || state == State.CLOSING) {
        sendCloseCommand(container, replica.getDatanodeDetails(), false);
        iterator.remove();
      }

      if (state == State.QUASI_CLOSED) {
        // Send force close command if the BCSID matches
        if (container.getSequenceId() == replica.getSequenceId()) {
          sendCloseCommand(container, replica.getDatanodeDetails(), true);
          iterator.remove();
        }
      }
    }

    // Now we are left with the replicas which are either unhealthy or
    // the BCSID doesn't match. These replicas should be deleted.

    /*
     * If we have unhealthy replicas we go under replicated and then
     * replicate the healthy copy.
     *
     * We also make sure that we delete only one unhealthy replica at a time.
     *
     * If there are two unhealthy replica:
     *  - Delete first unhealthy replica
     *  - Re-replicate the healthy copy
     *  - Delete second unhealthy replica
     *  - Re-replicate the healthy copy
     *
     * Note: Only one action will be executed in a single ReplicationMonitor
     *       iteration. So to complete all the above actions we need four
     *       ReplicationMonitor iterations.
     */

    unhealthyReplicas.stream().findFirst().ifPresent(replica ->
        sendDeleteCommand(container, replica.getDatanodeDetails(), false));

  }

  /**
   * Sends close container command for the given container to the given
   * datanode.
   *
   * @param container Container to be closed
   * @param datanode The datanode on which the container
   *                  has to be closed
   * @param force Should be set to true if we want to close a
   *               QUASI_CLOSED container
   */
  private void sendCloseCommand(final ContainerInfo container,
                                final DatanodeDetails datanode,
                                final boolean force) {

    ContainerID containerID = container.containerID();
    LOG.info("Sending close container command for container {}" +
            " to datanode {}.", containerID, datanode);
    CloseContainerCommand closeContainerCommand =
        new CloseContainerCommand(container.getContainerID(),
            container.getPipelineID(), force);
    try {
      closeContainerCommand.setTerm(scmContext.getTermOfLeader());
    } catch (NotLeaderException nle) {
      LOG.warn("Skip sending close container command,"
          + " since current SCM is not leader.", nle);
      return;
    }
    closeContainerCommand.setEncodedToken(getContainerToken(containerID));
    eventPublisher.fireEvent(SCMEvents.DATANODE_COMMAND,
        new CommandForDatanode<>(datanode.getUuid(), closeContainerCommand));
  }

  private String getContainerToken(ContainerID containerID) {
    StorageContainerManager scm = scmContext.getScm();
    return scm != null
        ? scm.getContainerTokenGenerator().generateEncodedToken(containerID)
        : ""; // unit test
  }

  /**
   * Sends replicate container command for the given container to the given
   * datanode.
   *
   * @param container Container to be replicated
   * @param datanode The destination datanode to replicate
   * @param sources List of source nodes from where we can replicate
   */
  private void sendReplicateCommand(final ContainerInfo container,
                                    final DatanodeDetails datanode,
                                    final List<DatanodeDetails> sources) {

    LOG.info("Sending replicate container command for container {}" +
            " to datanode {} from datanodes {}",
        container.containerID(), datanode, sources);

    final ContainerID id = container.containerID();
    final ReplicateContainerCommand replicateCommand =
        new ReplicateContainerCommand(id.getId(), sources);
    inflightReplication.computeIfAbsent(id, k -> new ArrayList<>());
    sendAndTrackDatanodeCommand(datanode, replicateCommand,
        action -> inflightReplication.get(id).add(action));

    metrics.incrNumReplicationCmdsSent();
    metrics.incrNumReplicationBytesTotal(container.getUsedBytes());
  }

  /**
   * Sends delete container command for the given container to the given
   * datanode.
   *
   * @param container Container to be deleted
   * @param datanode The datanode on which the replica should be deleted
   * @param force Should be set to true to delete an OPEN replica
   */
  private void sendDeleteCommand(final ContainerInfo container,
                                 final DatanodeDetails datanode,
                                 final boolean force) {

    LOG.info("Sending delete container command for container {}" +
            " to datanode {}", container.containerID(), datanode);

    final ContainerID id = container.containerID();
    final DeleteContainerCommand deleteCommand =
        new DeleteContainerCommand(id.getId(), force);
    inflightDeletion.computeIfAbsent(id, k -> new ArrayList<>());
    sendAndTrackDatanodeCommand(datanode, deleteCommand,
        action -> inflightDeletion.get(id).add(action));

    metrics.incrNumDeletionCmdsSent();
  }

  /**
   * Creates CommandForDatanode with the given SCMCommand and fires
   * DATANODE_COMMAND event to event queue.
   *
   * Tracks the command using the given tracker.
   *
   * @param datanode Datanode to which the command has to be sent
   * @param command SCMCommand to be sent
   * @param tracker Tracker which tracks the inflight actions
   * @param <T> Type of SCMCommand
   */
  private <T extends GeneratedMessage> void sendAndTrackDatanodeCommand(
      final DatanodeDetails datanode,
      final SCMCommand<T> command,
      final Consumer<InflightAction> tracker) {
    try {
      command.setTerm(scmContext.getTermOfLeader());
    } catch (NotLeaderException nle) {
      LOG.warn("Skip sending datanode command,"
          + " since current SCM is not leader.", nle);
      return;
    }
    final CommandForDatanode<T> datanodeCommand =
        new CommandForDatanode<>(datanode.getUuid(), command);
    eventPublisher.fireEvent(SCMEvents.DATANODE_COMMAND, datanodeCommand);
    tracker.accept(new InflightAction(datanode, clock.millis()));
  }

  /**
   * Wrap the call to nodeManager.getNodeStatus, catching any
   * NodeNotFoundException and instead throwing an IllegalStateException.
   * @param dn The datanodeDetails to obtain the NodeStatus for
   * @return NodeStatus corresponding to the given Datanode.
   */
  private NodeStatus getNodeStatus(DatanodeDetails dn) {
    try {
      return nodeManager.getNodeStatus(dn);
    } catch (NodeNotFoundException e) {
      throw new IllegalStateException("Unable to find NodeStatus for "+dn, e);
    }
  }

  /**
   * Compares the container state with the replica state.
   *
   * @param containerState ContainerState
   * @param replicaState ReplicaState
   * @return true if the state matches, false otherwise
   */
  public static boolean compareState(final LifeCycleState containerState,
                                      final State replicaState) {
    switch (containerState) {
    case OPEN:
      return replicaState == State.OPEN;
    case CLOSING:
      return replicaState == State.CLOSING;
    case QUASI_CLOSED:
      return replicaState == State.QUASI_CLOSED;
    case CLOSED:
      return replicaState == State.CLOSED;
    case DELETING:
      return false;
    case DELETED:
      return false;
    default:
      return false;
    }
  }

  /**
   * An open container is healthy if all its replicas are in the same state as
   * the container.
   * @param container The container to check
   * @param replicas The replicas belonging to the container
   * @return True if the container is healthy, false otherwise
   */
  private boolean isOpenContainerHealthy(
      ContainerInfo container, Set<ContainerReplica> replicas) {
    LifeCycleState state = container.getState();
    return replicas.stream()
        .allMatch(r -> ReplicationManager.compareState(state, r.getState()));
  }

<<<<<<< HEAD
=======
  @Override
  public void getMetrics(MetricsCollector collector, boolean all) {
    collector.addRecord(ReplicationManager.class.getSimpleName())
        .addGauge(ReplicationManagerMetrics.INFLIGHT_REPLICATION,
            inflightReplication.size())
        .addGauge(ReplicationManagerMetrics.INFLIGHT_DELETION,
            inflightDeletion.size())
        .addGauge(ReplicationManagerMetrics.INFLIGHT_MOVE,
            inflightMove.size())
        .endRecord();
  }

>>>>>>> 57d42b12
  /**
   * Wrapper class to hold the InflightAction with its start time.
   */
  static final class InflightAction {

    private final DatanodeDetails datanode;
    private final long time;

    private InflightAction(final DatanodeDetails datanode,
                           final long time) {
      this.datanode = datanode;
      this.time = time;
    }

    @VisibleForTesting
    public DatanodeDetails getDatanode() {
      return datanode;
    }
  }

  /**
   * Configuration used by the Replication Manager.
   */
  @ConfigGroup(prefix = "hdds.scm.replication")
  public static class ReplicationManagerConfiguration {
    /**
     * The frequency in which ReplicationMonitor thread should run.
     */
    @Config(key = "thread.interval",
        type = ConfigType.TIME,
        defaultValue = "300s",
        tags = {SCM, OZONE},
        description = "There is a replication monitor thread running inside " +
            "SCM which takes care of replicating the containers in the " +
            "cluster. This property is used to configure the interval in " +
            "which that thread runs."
    )
    private long interval = Duration.ofSeconds(300).toMillis();

    /**
     * Timeout for container replication & deletion command issued by
     * ReplicationManager.
     */
    @Config(key = "event.timeout",
        type = ConfigType.TIME,
        defaultValue = "30m",
        tags = {SCM, OZONE},
        description = "Timeout for the container replication/deletion commands "
            + "sent  to datanodes. After this timeout the command will be "
            + "retried.")
    private long eventTimeout = Duration.ofMinutes(30).toMillis();
    public void setInterval(Duration interval) {
      this.interval = interval.toMillis();
    }

    public void setEventTimeout(Duration timeout) {
      this.eventTimeout = timeout.toMillis();
    }

    /**
     * The number of container replica which must be available for a node to
     * enter maintenance.
     */
    @Config(key = "maintenance.replica.minimum",
        type = ConfigType.INT,
        defaultValue = "2",
        tags = {SCM, OZONE},
        description = "The minimum number of container replicas which must " +
            " be available for a node to enter maintenance. If putting a " +
            " node into maintenance reduces the available replicas for any " +
            " container below this level, the node will remain in the " +
            " entering maintenance state until a new replica is created.")
    private int maintenanceReplicaMinimum = 2;

    public void setMaintenanceReplicaMinimum(int replicaCount) {
      this.maintenanceReplicaMinimum = replicaCount;
    }

    public long getInterval() {
      return interval;
    }

    public long getEventTimeout() {
      return eventTimeout;
    }

    public int getMaintenanceReplicaMinimum() {
      return maintenanceReplicaMinimum;
    }
  }

<<<<<<< HEAD
=======
  /**
   * Metric name definitions for Replication manager.
   */
  public enum ReplicationManagerMetrics implements MetricsInfo {

    INFLIGHT_REPLICATION("Tracked inflight container replication requests."),
    INFLIGHT_DELETION("Tracked inflight container deletion requests."),
    INFLIGHT_MOVE("Tracked inflight container move requests.");

    private final String desc;

    ReplicationManagerMetrics(String desc) {
      this.desc = desc;
    }

    @Override
    public String description() {
      return desc;
    }

    @Override
    public String toString() {
      return new StringJoiner(", ", this.getClass().getSimpleName() + "{", "}")
          .add("name=" + name())
          .add("description=" + desc)
          .toString();
    }
  }

>>>>>>> 57d42b12
  @Override
  public void notifyStatusChanged() {
    serviceLock.lock();
    try {
      // 1) SCMContext#isLeaderReady returns true.
      // 2) not in safe mode.
      if (scmContext.isLeaderReady() && !scmContext.isInSafeMode()) {
        // transition from PAUSING to RUNNING
        if (serviceStatus != ServiceStatus.RUNNING) {
          LOG.info("Service {} transitions to RUNNING.", getServiceName());
          lastTimeToBeReadyInMillis = clock.millis();
          serviceStatus = ServiceStatus.RUNNING;
        }
      } else {
        serviceStatus = ServiceStatus.PAUSING;
      }
    } finally {
      serviceLock.unlock();
    }
  }

  @Override
  public boolean shouldRun() {
    serviceLock.lock();
    try {
      // If safe mode is off, then this SCMService starts to run with a delay.
      return serviceStatus == ServiceStatus.RUNNING &&
          clock.millis() - lastTimeToBeReadyInMillis >= waitTimeInMillis;
    } finally {
      serviceLock.unlock();
    }
  }

  @Override
  public String getServiceName() {
    return ReplicationManager.class.getSimpleName();
  }

  public ReplicationManagerMetrics getMetrics() {
    return this.metrics;
  }

  public Map<ContainerID, List<InflightAction>> getInflightReplication() {
    return inflightReplication;
  }

  public Map<ContainerID, List<InflightAction>> getInflightDeletion() {
    return inflightDeletion;
  }
}<|MERGE_RESOLUTION|>--- conflicted
+++ resolved
@@ -40,6 +40,7 @@
 import java.util.function.Predicate;
 import java.util.stream.Collectors;
 
+import com.google.common.annotations.VisibleForTesting;
 import org.apache.commons.lang3.tuple.ImmutablePair;
 import org.apache.commons.lang3.tuple.Pair;
 import org.apache.hadoop.hdds.HddsConfigKeys;
@@ -539,17 +540,15 @@
               NodeOperationalState.IN_SERVICE;
           if (isCompleted || isUnhealthy || isTimeout || isNotInService) {
             iter.remove();
-<<<<<<< HEAD
-
-            if (a.time < deadline) {
+
+            if (isTimeout) {
               timeoutCounter.run();
-            } else if (filter.test(a)) {
+            } else if (isCompleted) {
               completedCounter.run();
             }
-=======
+
             updateMoveIfNeeded(isUnhealthy, isCompleted, isTimeout,
                 isNotInService, container, a.datanode, inflightActions);
->>>>>>> 57d42b12
           }
         } catch (NodeNotFoundException | ContainerNotFoundException e) {
           // Should not happen, but if it does, just remove the action as the
@@ -1572,21 +1571,6 @@
         .allMatch(r -> ReplicationManager.compareState(state, r.getState()));
   }
 
-<<<<<<< HEAD
-=======
-  @Override
-  public void getMetrics(MetricsCollector collector, boolean all) {
-    collector.addRecord(ReplicationManager.class.getSimpleName())
-        .addGauge(ReplicationManagerMetrics.INFLIGHT_REPLICATION,
-            inflightReplication.size())
-        .addGauge(ReplicationManagerMetrics.INFLIGHT_DELETION,
-            inflightDeletion.size())
-        .addGauge(ReplicationManagerMetrics.INFLIGHT_MOVE,
-            inflightMove.size())
-        .endRecord();
-  }
-
->>>>>>> 57d42b12
   /**
    * Wrapper class to hold the InflightAction with its start time.
    */
@@ -1678,38 +1662,6 @@
     }
   }
 
-<<<<<<< HEAD
-=======
-  /**
-   * Metric name definitions for Replication manager.
-   */
-  public enum ReplicationManagerMetrics implements MetricsInfo {
-
-    INFLIGHT_REPLICATION("Tracked inflight container replication requests."),
-    INFLIGHT_DELETION("Tracked inflight container deletion requests."),
-    INFLIGHT_MOVE("Tracked inflight container move requests.");
-
-    private final String desc;
-
-    ReplicationManagerMetrics(String desc) {
-      this.desc = desc;
-    }
-
-    @Override
-    public String description() {
-      return desc;
-    }
-
-    @Override
-    public String toString() {
-      return new StringJoiner(", ", this.getClass().getSimpleName() + "{", "}")
-          .add("name=" + name())
-          .add("description=" + desc)
-          .toString();
-    }
-  }
-
->>>>>>> 57d42b12
   @Override
   public void notifyStatusChanged() {
     serviceLock.lock();
@@ -1759,4 +1711,9 @@
   public Map<ContainerID, List<InflightAction>> getInflightDeletion() {
     return inflightDeletion;
   }
+
+  public Map<ContainerID,
+      Pair<DatanodeDetails, DatanodeDetails>> getInflightMove() {
+    return inflightMove;
+  }
 }