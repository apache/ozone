/*
 * Licensed to the Apache Software Foundation (ASF) under one or more
 * contributor license agreements. See the NOTICE file distributed with
 * this work for additional information regarding copyright ownership.
 * The ASF licenses this file to You under the Apache License, Version 2.0
 * (the "License"); you may not use this file except in compliance with
 * the License. You may obtain a copy of the License at
 *
 *      http://www.apache.org/licenses/LICENSE-2.0
 *
 * Unless required by applicable law or agreed to in writing, software
 * distributed under the License is distributed on an "AS IS" BASIS,
 * WITHOUT WARRANTIES OR CONDITIONS OF ANY KIND, either express or implied.
 * See the License for the specific language governing permissions and
 * limitations under the License.
 */

package org.apache.hadoop.hdds.scm.container.replication;

import static org.apache.hadoop.hdds.conf.ConfigTag.DATANODE;
import static org.apache.hadoop.hdds.conf.ConfigTag.OZONE;
import static org.apache.hadoop.hdds.conf.ConfigTag.SCM;
import static org.apache.hadoop.hdds.protocol.DatanodeDetails.isDecommission;
import static org.apache.hadoop.hdds.protocol.DatanodeDetails.isMaintenance;
import static org.apache.hadoop.hdds.protocol.proto.HddsProtos.NodeState.HEALTHY;
import static org.apache.hadoop.hdds.protocol.proto.HddsProtos.ReplicationType.EC;

import com.google.common.annotations.VisibleForTesting;
import com.google.protobuf.ByteString;
import java.io.IOException;
import java.time.Clock;
import java.time.Duration;
import java.util.ArrayList;
import java.util.Comparator;
import java.util.List;
import java.util.Map;
import java.util.Set;
import java.util.concurrent.ConcurrentHashMap;
import java.util.concurrent.TimeUnit;
import java.util.concurrent.atomic.AtomicReference;
import java.util.concurrent.locks.Lock;
import java.util.concurrent.locks.ReentrantLock;
import org.apache.commons.lang3.tuple.Pair;
import org.apache.hadoop.hdds.HddsConfigKeys;
import org.apache.hadoop.hdds.client.ReplicationConfig;
import org.apache.hadoop.hdds.conf.Config;
import org.apache.hadoop.hdds.conf.ConfigGroup;
import org.apache.hadoop.hdds.conf.ConfigType;
import org.apache.hadoop.hdds.conf.ConfigurationSource;
import org.apache.hadoop.hdds.conf.PostConstruct;
import org.apache.hadoop.hdds.conf.ReconfigurableConfig;
import org.apache.hadoop.hdds.protocol.DatanodeDetails;
import org.apache.hadoop.hdds.protocol.proto.HddsProtos;
import org.apache.hadoop.hdds.protocol.proto.StorageContainerDatanodeProtocolProtos.ContainerReplicaProto;
import org.apache.hadoop.hdds.protocol.proto.StorageContainerDatanodeProtocolProtos.ReplicationCommandPriority;
import org.apache.hadoop.hdds.protocol.proto.StorageContainerDatanodeProtocolProtos.SCMCommandProto.Type;
import org.apache.hadoop.hdds.scm.PlacementPolicy;
import org.apache.hadoop.hdds.scm.container.ContainerID;
import org.apache.hadoop.hdds.scm.container.ContainerInfo;
import org.apache.hadoop.hdds.scm.container.ContainerManager;
import org.apache.hadoop.hdds.scm.container.ContainerNotFoundException;
import org.apache.hadoop.hdds.scm.container.ContainerReplica;
import org.apache.hadoop.hdds.scm.container.ReplicationManagerReport;
import org.apache.hadoop.hdds.scm.container.replication.health.ClosedWithUnhealthyReplicasHandler;
import org.apache.hadoop.hdds.scm.container.replication.health.ClosingContainerHandler;
import org.apache.hadoop.hdds.scm.container.replication.health.DeletingContainerHandler;
import org.apache.hadoop.hdds.scm.container.replication.health.ECMisReplicationCheckHandler;
import org.apache.hadoop.hdds.scm.container.replication.health.ECReplicationCheckHandler;
import org.apache.hadoop.hdds.scm.container.replication.health.EmptyContainerHandler;
import org.apache.hadoop.hdds.scm.container.replication.health.HealthCheck;
import org.apache.hadoop.hdds.scm.container.replication.health.MismatchedReplicasHandler;
import org.apache.hadoop.hdds.scm.container.replication.health.OpenContainerHandler;
import org.apache.hadoop.hdds.scm.container.replication.health.QuasiClosedContainerHandler;
import org.apache.hadoop.hdds.scm.container.replication.health.RatisReplicationCheckHandler;
import org.apache.hadoop.hdds.scm.container.replication.health.RatisUnhealthyReplicationCheckHandler;
import org.apache.hadoop.hdds.scm.container.replication.health.VulnerableUnhealthyReplicasHandler;
import org.apache.hadoop.hdds.scm.events.SCMEvents;
import org.apache.hadoop.hdds.scm.ha.SCMContext;
import org.apache.hadoop.hdds.scm.ha.SCMService;
import org.apache.hadoop.hdds.scm.node.NodeManager;
import org.apache.hadoop.hdds.scm.node.NodeStatus;
import org.apache.hadoop.hdds.scm.node.states.NodeNotFoundException;
import org.apache.hadoop.hdds.scm.pipeline.PipelineNotFoundException;
import org.apache.hadoop.hdds.scm.server.StorageContainerManager;
import org.apache.hadoop.hdds.server.events.EventPublisher;
import org.apache.hadoop.ozone.common.statemachine.InvalidStateTransitionException;
import org.apache.hadoop.ozone.container.replication.ReplicationServer;
import org.apache.hadoop.ozone.protocol.commands.CloseContainerCommand;
import org.apache.hadoop.ozone.protocol.commands.DeleteContainerCommand;
import org.apache.hadoop.ozone.protocol.commands.ReconstructECContainersCommand;
import org.apache.hadoop.ozone.protocol.commands.ReplicateContainerCommand;
import org.apache.hadoop.ozone.protocol.commands.SCMCommand;
import org.apache.hadoop.util.ExitUtil;
import org.apache.ratis.protocol.exceptions.NotLeaderException;
import org.slf4j.Logger;
import org.slf4j.LoggerFactory;

/**
 * Replication Manager (RM) is the one which is responsible for making sure
 * that the containers are properly replicated. Replication Manager deals only
 * with Quasi Closed / Closed container.
 */
public class ReplicationManager implements SCMService, ContainerReplicaPendingOpsSubscriber {

  public static final Logger LOG =
      LoggerFactory.getLogger(ReplicationManager.class);

  /**
   * Reference to the ContainerManager.
   */
  private final ContainerManager containerManager;


  /**
   * SCMContext from StorageContainerManager.
   */
  private final SCMContext scmContext;


  /**
   * ReplicationManager specific configuration.
   */
  private final ReplicationManagerConfiguration rmConf;
  /**
   * Datanodes' replication configuration.
   */
  private final ReplicationServer.ReplicationConfig replicationServerConf;
  private final NodeManager nodeManager;

  /**
   * ReplicationMonitor thread is the one which wakes up at configured
   * interval and processes all the containers.
   */
  private Thread replicationMonitor;

  /**
   * Flag used for checking if the ReplicationMonitor thread is running or
   * not.
   */
  private volatile boolean running;

  /**
   * Report object that is refreshed each time replication Manager runs.
   */
  private ReplicationManagerReport containerReport;

  /**
   * Replication progress related metrics.
   */
  private ReplicationManagerMetrics metrics;

  /**
   * Set of nodes which have been excluded for replication commands due to the
   * number of commands queued on a datanode. This can be used when generating
   * reconstruction commands to avoid nodes which are already overloaded. When
   * the datanode heartbeat is received, the node is removed from this set if
   * the command count has dropped below the limit.
   */
  private final Map<DatanodeDetails, Integer> excludedNodes =
      new ConcurrentHashMap<>();

  /**
   * SCMService related variables.
   * After leaving safe mode, replicationMonitor needs to wait for a while
   * before really take effect.
   */
  private final Lock serviceLock = new ReentrantLock();
  private ServiceStatus serviceStatus = ServiceStatus.PAUSING;
  private final long waitTimeInMillis;
  private long lastTimeToBeReadyInMillis = 0;
  private final Clock clock;
  private final ContainerReplicaPendingOps containerReplicaPendingOps;
  private final ECReplicationCheckHandler ecReplicationCheckHandler;
  private final ECMisReplicationCheckHandler ecMisReplicationCheckHandler;
  private final RatisReplicationCheckHandler ratisReplicationCheckHandler;
  private final EventPublisher eventPublisher;
  private final AtomicReference<ReplicationQueue> replicationQueue
      = new AtomicReference<>(new ReplicationQueue());
  private final ECUnderReplicationHandler ecUnderReplicationHandler;
  private final ECOverReplicationHandler ecOverReplicationHandler;
  private final ECMisReplicationHandler ecMisReplicationHandler;
  private final RatisUnderReplicationHandler ratisUnderReplicationHandler;
  private final RatisOverReplicationHandler ratisOverReplicationHandler;
  private final RatisMisReplicationHandler ratisMisReplicationHandler;
  private Thread underReplicatedProcessorThread;
  private Thread overReplicatedProcessorThread;
  private final UnderReplicatedProcessor underReplicatedProcessor;
  private final OverReplicatedProcessor overReplicatedProcessor;
  private final HealthCheck containerCheckChain;
  private final ReplicationQueue nullReplicationQueue =
      new NullReplicationQueue();

  /**
   * Constructs ReplicationManager instance with the given configuration.
   *
   * @param conf The SCM configuration used by RM.
   * @param containerManager The containerManager instance
   * @param ratisContainerPlacement The Ratis container placement policy
   * @param ecContainerPlacement The EC container placement policy
   * @param eventPublisher The eventPublisher instance
   * @param scmContext The SCMContext instance
   * @param nodeManager The nodeManager instance
   * @param clock Clock object used to get the current time
   * @param replicaPendingOps The pendingOps instance
   */
  @SuppressWarnings("parameternumber")
  public ReplicationManager(final ConfigurationSource conf,
             final ContainerManager containerManager,
             final PlacementPolicy ratisContainerPlacement,
             final PlacementPolicy ecContainerPlacement,
             final EventPublisher eventPublisher,
             final SCMContext scmContext,
             final NodeManager nodeManager,
             final Clock clock,
             final ContainerReplicaPendingOps replicaPendingOps)
             throws IOException {
    this.containerManager = containerManager;
    this.scmContext = scmContext;
    this.rmConf = conf.getObject(ReplicationManagerConfiguration.class);
    this.replicationServerConf =
        conf.getObject(ReplicationServer.ReplicationConfig.class);
    this.running = false;
    this.clock = clock;
    this.containerReport = new ReplicationManagerReport();
    this.eventPublisher = eventPublisher;
    this.waitTimeInMillis = conf.getTimeDuration(
        HddsConfigKeys.HDDS_SCM_WAIT_TIME_AFTER_SAFE_MODE_EXIT,
        HddsConfigKeys.HDDS_SCM_WAIT_TIME_AFTER_SAFE_MODE_EXIT_DEFAULT,
        TimeUnit.MILLISECONDS);
    this.containerReplicaPendingOps = replicaPendingOps;
<<<<<<< HEAD
    this.legacyReplicationManager = legacyReplicationManager;
    this.metrics = ReplicationManagerMetrics.create(this);
    this.ecReplicationCheckHandler = new ECReplicationCheckHandler(metrics);
=======
    this.ecReplicationCheckHandler = new ECReplicationCheckHandler();
>>>>>>> 889c6a3a
    this.ecMisReplicationCheckHandler =
        new ECMisReplicationCheckHandler(ecContainerPlacement);
    this.ratisReplicationCheckHandler =
        new RatisReplicationCheckHandler(ratisContainerPlacement, this);
    this.nodeManager = nodeManager;

    ecUnderReplicationHandler = new ECUnderReplicationHandler(
        ecContainerPlacement, conf, this);
    ecOverReplicationHandler =
        new ECOverReplicationHandler(ecContainerPlacement, this);
    ecMisReplicationHandler = new ECMisReplicationHandler(ecContainerPlacement,
        conf, this);
    ratisUnderReplicationHandler = new RatisUnderReplicationHandler(
        ratisContainerPlacement, conf, this);
    ratisOverReplicationHandler =
        new RatisOverReplicationHandler(ratisContainerPlacement, this);
    ratisMisReplicationHandler = new RatisMisReplicationHandler(
        ratisContainerPlacement, conf, this);
    underReplicatedProcessor =
        new UnderReplicatedProcessor(this, rmConf::getUnderReplicatedInterval);
    overReplicatedProcessor =
        new OverReplicatedProcessor(this, rmConf::getOverReplicatedInterval);

    // Chain together the series of checks that are needed to validate the
    // containers when they are checked by RM.
    containerCheckChain = new OpenContainerHandler(this);
    containerCheckChain
        .addNext(new ClosingContainerHandler(this, clock))
        .addNext(new QuasiClosedContainerHandler(this))
        .addNext(new MismatchedReplicasHandler(this))
        .addNext(new EmptyContainerHandler(this))
        .addNext(new DeletingContainerHandler(this))
        .addNext(ecReplicationCheckHandler)
        .addNext(ratisReplicationCheckHandler)
        .addNext(new ClosedWithUnhealthyReplicasHandler(this))
        .addNext(ecMisReplicationCheckHandler)
        .addNext(new RatisUnhealthyReplicationCheckHandler())
        .addNext(new VulnerableUnhealthyReplicasHandler(this));
    start();
  }

  /**
   * Starts Replication Monitor thread.
   */
  @Override
  public synchronized void start() {
    if (!isRunning()) {
      LOG.info("Starting Replication Monitor Thread.");
      running = true;
      metrics = ReplicationManagerMetrics.create(this);
      containerReplicaPendingOps.setReplicationMetrics(metrics);
      startSubServices();
    } else {
      LOG.info("Replication Monitor Thread is already running.");
    }
  }

  /**
   * Returns true if the Replication Monitor Thread is running.
   *
   * @return true if running, false otherwise
   */
  public boolean isRunning() {
    if (!running) {
      synchronized (this) {
        return replicationMonitor != null
            && replicationMonitor.isAlive();
      }
    }
    return true;
  }

  /**
   * Stops Replication Monitor thread.
   */
  public synchronized void stop() {
    if (running) {
      LOG.info("Stopping Replication Monitor Thread.");
      underReplicatedProcessorThread.interrupt();
      overReplicatedProcessorThread.interrupt();
      running = false;
      metrics.unRegister();
      replicationMonitor.interrupt();
    } else {
      LOG.info("Replication Monitor Thread is not running.");
    }
  }

  /**
   * Create Replication Manager sub services such as Over and Under Replication
   * processors.
   */
  @VisibleForTesting
  protected void startSubServices() {
    final String prefix = scmContext.threadNamePrefix();
    replicationMonitor = new Thread(this::run);
    replicationMonitor.setName(prefix + "ReplicationMonitor");
    replicationMonitor.setDaemon(true);
    replicationMonitor.start();

    underReplicatedProcessorThread = new Thread(underReplicatedProcessor);
    underReplicatedProcessorThread.setName(prefix + "UnderReplicatedProcessor");
    underReplicatedProcessorThread.setDaemon(true);
    underReplicatedProcessorThread.start();

    overReplicatedProcessorThread = new Thread(overReplicatedProcessor);
    overReplicatedProcessorThread.setName(prefix + "OverReplicatedProcessor");
    overReplicatedProcessorThread.setDaemon(true);
    overReplicatedProcessorThread.start();
  }

  /**
   * Process all the containers now, and wait for the processing to complete.
   * This is intended to be used in tests.
   */
  public synchronized void processAll() {
    if (!shouldRun()) {
      if (scmContext.isLeader()) {
        LOG.info("Replication Manager is not ready to run until {}ms after " +
            "safemode exit", waitTimeInMillis);
      }
      return;
    }
    final long start = clock.millis();
    final List<ContainerInfo> containers =
        containerManager.getContainers();
    ReplicationManagerReport report = new ReplicationManagerReport();
    ReplicationQueue newRepQueue = new ReplicationQueue();

    getMetrics().resetEcUnderReplicatedContainers();
    getMetrics().resetEcCriticalUnderReplicatedContainers();
    getMetrics().resetEcUnhealthyReplicatedContainers();
    getMetrics().resetEcMissingContainers();

    for (ContainerInfo c : containers) {
      if (!shouldRun()) {
        break;
      }
      report.increment(c.getState());
      try {
        processContainer(c, newRepQueue, report);
        // TODO - send any commands contained in the health result
      } catch (ContainerNotFoundException e) {
        LOG.error("Container {} not found", c.getContainerID(), e);
      }
    }
    report.setComplete();
    replicationQueue.set(newRepQueue);
    this.containerReport = report;
    LOG.info("Replication Monitor Thread took {} milliseconds for" +
            " processing {} containers.", clock.millis() - start,
        containers.size());
  }

  public void sendCloseContainerEvent(ContainerID containerID) {
    eventPublisher.fireEvent(SCMEvents.CLOSE_CONTAINER, containerID);
  }

  /**
   * Returns the maximum number of inflight replications allowed across the
   * cluster at any given time. If zero is returned, there is no limit.
   * @return zero if not limit defined, otherwise the maximum number of
   *         inflight replications allowed across the cluster at any given time.
   */
  public long getReplicationInFlightLimit() {
    final double factor = rmConf.getInflightReplicationLimitFactor();
    if (factor <= 0) {
      return 0;
    }
    // Any healthy node in the cluster can participate in replication by being
    // as source. Eg, even decommissioned hosts can be a source if they are
    // still online. If the host is offline, then it will be quickly stale or
    // dead. Therefore we simply count the number of healthy nodes and include
    // those which are not in service.
    int healthyNodes = nodeManager.getNodeCount(null, HEALTHY);
    return (long) Math.ceil(healthyNodes * rmConf.getDatanodeReplicationLimit()
        * factor);
  }

  /**
   * Returns the number of inflight replications currently in progress across
   * the cluster.
   */
  public long getInflightReplicationCount() {
    return containerReplicaPendingOps
        .getPendingOpCount(ContainerReplicaOp.PendingOpType.ADD);
  }

  /**
   * Sends delete container command for the given container to the given
   * datanode.
   *
   * @param container Container to be deleted
   * @param replicaIndex Index of the container replica to be deleted
   * @param datanode  The datanode on which the replica should be deleted
   * @param force true to force delete a container that is open or not empty
   * @throws NotLeaderException when this SCM is not the leader
   */
  public void sendDeleteCommand(final ContainerInfo container, int replicaIndex,
      final DatanodeDetails datanode, boolean force) throws NotLeaderException {
    LOG.debug("Sending delete command for container {} and index {} on {}",
        container, replicaIndex, datanode);
    final DeleteContainerCommand deleteCommand =
        new DeleteContainerCommand(container.containerID(), force);
    deleteCommand.setReplicaIndex(replicaIndex);
    sendDatanodeCommand(deleteCommand, container, datanode);
  }

  /**
   * Send a delete command with a deadline for the specified container.
   * @param container container to be deleted
   * @param replicaIndex index of the replica to be deleted
   * @param datanode datanode that hosts the replica to be deleted
   * @param force true to force delete a container that is open or not empty
   * @param scmDeadlineEpochMs The epoch time in ms, after which the command
   *                           will be discarded from the SCMPendingOps table.
   * @throws NotLeaderException when this SCM is not the leader
   */
  public void sendDeleteCommand(final ContainerInfo container,
      int replicaIndex, final DatanodeDetails datanode, boolean force,
      long scmDeadlineEpochMs)
      throws NotLeaderException {
    LOG.debug("Sending delete command for container {} and index {} on {} " +
        "with SCM deadline {}.",
        container, replicaIndex, datanode, scmDeadlineEpochMs);

    final DeleteContainerCommand deleteCommand =
        new DeleteContainerCommand(container.containerID(), force);
    deleteCommand.setReplicaIndex(replicaIndex);
    sendDatanodeCommand(deleteCommand, container, datanode,
        scmDeadlineEpochMs);
  }

  /**
   * Sends delete container command for the given container to the given
   * datanode, provided that the datanode is not overloaded with delete
   * container commands. If the datanode is overloaded, an exception will be
   * thrown.
   * @param container Container to be deleted
   * @param replicaIndex Index of the container replica to be deleted
   * @param datanode  The datanode on which the replica should be deleted
   * @param force true to force delete a container that is open or not empty
   * @throws NotLeaderException when this SCM is not the leader
   * @throws CommandTargetOverloadedException If the target datanode is has too
   *                                          many pending commands.
   */
  public void sendThrottledDeleteCommand(final ContainerInfo container,
      int replicaIndex, final DatanodeDetails datanode, boolean force)
      throws NotLeaderException, CommandTargetOverloadedException {
    try {
      int commandCount = nodeManager.getTotalDatanodeCommandCount(datanode,
          Type.deleteContainerCommand);
      int deleteLimit = rmConf.getDatanodeDeleteLimit();
      if (commandCount >= deleteLimit) {
        metrics.incrDeleteContainerCmdsDeferredTotal();
        throw new CommandTargetOverloadedException("Cannot schedule a delete " +
            "container command for container " + container.containerID() +
            " on datanode " + datanode + " as it has too many pending delete " +
            "commands (" + commandCount + " > " + deleteLimit + ")");
      }
      sendDeleteCommand(container, replicaIndex, datanode, force);
    } catch (NodeNotFoundException e) {
      throw new IllegalArgumentException("Datanode " + datanode + " not " +
          "found in NodeManager. Should not happen");
    }
  }

  /**
   * Create a ReplicateContainerCommand for the given container and to push the
   * container to the target datanode. The list of sources are checked to ensure
   * the datanode has sufficient capacity to accept the container command, and
   * then the command is sent to the datanode with the fewest pending commands.
   * If all sources are overloaded, a CommandTargetOverloadedException is
   * thrown.
   * @param containerInfo The container to be replicated
   * @param sources The list of datanodes that can be used as sources
   * @param target The target datanode where the container should be replicated
   * @param replicaIndex The index of the container replica to be replicated
   */
  public void sendThrottledReplicationCommand(ContainerInfo containerInfo,
      List<DatanodeDetails> sources, DatanodeDetails target, int replicaIndex)
      throws CommandTargetOverloadedException, NotLeaderException {
    long containerID = containerInfo.getContainerID();
    List<Pair<Integer, DatanodeDetails>> sourceWithCmds =
        getAvailableDatanodesForReplication(sources);
    if (sourceWithCmds.isEmpty()) {
      metrics.incrReplicateContainerCmdsDeferredTotal();
      throw new CommandTargetOverloadedException("No sources with capacity " +
          "available for replication of container " + containerID + " to " +
          target);
    }
    DatanodeDetails source = selectAndOptionallyExcludeDatanode(
        1, sourceWithCmds);

    ReplicateContainerCommand cmd =
        ReplicateContainerCommand.toTarget(containerID, target);
    cmd.setReplicaIndex(replicaIndex);
    sendDatanodeCommand(cmd, containerInfo, source);
  }

  public void sendThrottledReconstructionCommand(ContainerInfo containerInfo,
      ReconstructECContainersCommand command)
      throws CommandTargetOverloadedException, NotLeaderException {
    List<DatanodeDetails> targets = command.getTargetDatanodes();
    List<Pair<Integer, DatanodeDetails>> targetWithCmds =
        getAvailableDatanodesForReplication(targets);
    if (targetWithCmds.isEmpty()) {
      metrics.incrECReconstructionCmdsDeferredTotal();
      throw new CommandTargetOverloadedException("No target with capacity " +
          "available for reconstruction of " + containerInfo.getContainerID());
    }
    DatanodeDetails target = selectAndOptionallyExcludeDatanode(
        rmConf.getReconstructionCommandWeight(), targetWithCmds);
    sendDatanodeCommand(command, containerInfo, target);
  }

  private DatanodeDetails selectAndOptionallyExcludeDatanode(
      int additionalCmdCount, List<Pair<Integer, DatanodeDetails>> datanodes) {
    if (datanodes.isEmpty()) {
      return null;
    }
    // Put the least loaded datanode first
    datanodes.sort(Comparator.comparingInt(Pair::getLeft));
    DatanodeDetails datanode = datanodes.get(0).getRight();
    int currentCount = datanodes.get(0).getLeft();
    if (currentCount + additionalCmdCount >= getReplicationLimit(datanode)) {
      addExcludedNode(datanode);
    }
    return datanode;
  }

  /**
   * For the given datanodes, lookup the current queued command count for
   * replication and reconstruction and return a list of datanodes with the
   * total queued count which are less than the limit.
   * Any datanode is at or beyond the limit, then it will not be included in the
   * returned list.
   * @param datanodes List of datanodes to check for available capacity
   * @return List of datanodes with the current command count that are not over
   *         the limit.
   */
  private List<Pair<Integer, DatanodeDetails>>
      getAvailableDatanodesForReplication(List<DatanodeDetails> datanodes) {
    List<Pair<Integer, DatanodeDetails>> datanodeWithCommandCount
        = new ArrayList<>();
    for (DatanodeDetails dn : datanodes) {
      try {
        int totalCount = getQueuedReplicationCount(dn);
        int replicationLimit = getReplicationLimit(dn);
        if (totalCount >= replicationLimit) {
          LOG.debug("Datanode {} has reached the maximum of {} queued " +
              "commands for state {}: {}",
              dn, replicationLimit, dn.getPersistedOpState(), totalCount);
          addExcludedNode(dn);
          continue;
        }
        datanodeWithCommandCount.add(Pair.of(totalCount, dn));
      } catch (NodeNotFoundException e) {
        LOG.error("Node {} not found in NodeManager. Should not happen",
            dn, e);
      }
    }
    return datanodeWithCommandCount;
  }

  private int getQueuedReplicationCount(DatanodeDetails datanode)
      throws NodeNotFoundException {
    Map<Type, Integer> counts = nodeManager.getTotalDatanodeCommandCounts(
        datanode, Type.replicateContainerCommand,
        Type.reconstructECContainersCommand);
    int replicateCount = counts.get(Type.replicateContainerCommand);
    int reconstructCount = counts.get(Type.reconstructECContainersCommand);
    return replicateCount +
        reconstructCount * rmConf.getReconstructionCommandWeight();
  }

  /**
   * Send a push replication command to the given source datanode, instructing
   * it to copy the given container to the target. The command is sent as a low
   * priority command, meaning it will only run on the DNs when there are not
   * normal priority commands queued.
   * @param container Container to replicate.
   * @param replicaIndex Replica Index of the container to replicate. Zero for
   *                     Ratis and greater than zero for EC.
   * @param source The source hosting the container, which is where the command
   *               will be sent.
   * @param target The target to push container replica to
   * @param scmDeadlineEpochMs The epoch time in ms, after which the command
   *                           will be discarded from the SCMPendingOps table.
   */
  public void sendLowPriorityReplicateContainerCommand(
      final ContainerInfo container, int replicaIndex, DatanodeDetails source,
      DatanodeDetails target, long scmDeadlineEpochMs)
      throws NotLeaderException {
    final ReplicateContainerCommand command = ReplicateContainerCommand
        .toTarget(container.getContainerID(), target);
    command.setReplicaIndex(replicaIndex);
    command.setPriority(ReplicationCommandPriority.LOW);
    sendDatanodeCommand(command, container, source, scmDeadlineEpochMs);
  }
  /**
   * Sends a command to a datanode with the command deadline set to the default
   * in ReplicationManager config.
   * @param command The command to send.
   * @param containerInfo The container the command is for.
   * @param target The datanode which will receive the command.
   */
  public void sendDatanodeCommand(SCMCommand<?> command,
      ContainerInfo containerInfo, DatanodeDetails target)
      throws NotLeaderException {
    long scmDeadline = clock.millis() + rmConf.eventTimeout;
    sendDatanodeCommand(command, containerInfo, target, scmDeadline);
  }

  /**
   * Sends a command to a datanode with a user defined deadline for the
   * commands.
   * @param command The command to send
   * @param containerInfo The container the command is for.
   * @param target The datanode which will receive the command.
   * @param scmDeadlineEpochMs The epoch time in ms, after which the command
   *                           will be discarded from the SCMPendingOps table.
   */
  public void sendDatanodeCommand(SCMCommand<?> command,
      ContainerInfo containerInfo, DatanodeDetails target,
      long scmDeadlineEpochMs)
      throws NotLeaderException {
    long datanodeDeadline =
        scmDeadlineEpochMs - rmConf.getDatanodeTimeoutOffset();
    LOG.info("Sending command [{}] for container {} to {} with datanode "
        + "deadline {} and scm deadline {}",
        command, containerInfo, target, datanodeDeadline,
        scmDeadlineEpochMs);
    command.setTerm(getScmTerm());
    command.setDeadline(datanodeDeadline);
    nodeManager.addDatanodeCommand(target.getUuid(), command);
    adjustPendingOpsAndMetrics(containerInfo, command, target,
        scmDeadlineEpochMs);
  }

  private void adjustPendingOpsAndMetrics(ContainerInfo containerInfo,
      SCMCommand<?> cmd, DatanodeDetails targetDatanode,
      long scmDeadlineEpochMs) {
    if (cmd.getType() == Type.deleteContainerCommand) {
      DeleteContainerCommand rcc = (DeleteContainerCommand) cmd;
      containerReplicaPendingOps.scheduleDeleteReplica(
          containerInfo.containerID(), targetDatanode, rcc.getReplicaIndex(), cmd, scmDeadlineEpochMs);
      if (rcc.getReplicaIndex() > 0) {
        getMetrics().incrEcDeletionCmdsSentTotal();
      } else if (rcc.getReplicaIndex() == 0) {
        getMetrics().incrDeletionCmdsSentTotal();
        getMetrics().incrDeletionBytesTotal(containerInfo.getUsedBytes());
      }
    } else if (cmd.getType() == Type.reconstructECContainersCommand) {
      ReconstructECContainersCommand rcc = (ReconstructECContainersCommand) cmd;
      List<DatanodeDetails> targets = rcc.getTargetDatanodes();
      final ByteString targetIndexes = rcc.getMissingContainerIndexes();
      for (int i = 0; i < targetIndexes.size(); i++) {
        containerReplicaPendingOps.scheduleAddReplica(
            containerInfo.containerID(), targets.get(i), targetIndexes.byteAt(i), cmd, scmDeadlineEpochMs);
      }
      getMetrics().incrEcReconstructionCmdsSentTotal();
    } else if (cmd.getType() == Type.replicateContainerCommand) {
      ReplicateContainerCommand rcc = (ReplicateContainerCommand) cmd;

      if (rcc.getTargetDatanode() == null) {
        /*
        This means the target will pull a replica from a source, so the
        op's target Datanode should be the Datanode this command is being
        sent to.
         */
        containerReplicaPendingOps.scheduleAddReplica(
            containerInfo.containerID(),
            targetDatanode, rcc.getReplicaIndex(), cmd, scmDeadlineEpochMs);
      } else {
        /*
        This means the source will push replica to the target, so the op's
        target Datanode should be the Datanode the replica will be pushed to.
         */
        containerReplicaPendingOps.scheduleAddReplica(
            containerInfo.containerID(),
            rcc.getTargetDatanode(), rcc.getReplicaIndex(), cmd, scmDeadlineEpochMs);
      }

      if (rcc.getReplicaIndex() > 0) {
        getMetrics().incrEcReplicationCmdsSentTotal();
      } else if (rcc.getReplicaIndex() == 0) {
        getMetrics().incrReplicationCmdsSentTotal();
      }
    }
  }

  /**
   * update container state.
   *
   * @param containerID Container to be updated
   * @param event the event to update the container
   */
  public void updateContainerState(ContainerID containerID,
                                   HddsProtos.LifeCycleEvent event) {
    try {
      containerManager.updateContainerState(containerID, event);
    } catch (IOException | InvalidStateTransitionException e) {
      LOG.error("Failed to update the state of container {}, update Event {}",
          containerID, event, e);
    }
  }

  int processUnderReplicatedContainer(
      final ContainerHealthResult result) throws IOException {
    ContainerID containerID = result.getContainerInfo().containerID();
    Set<ContainerReplica> replicas = containerManager.getContainerReplicas(
        containerID);
    List<ContainerReplicaOp> pendingOps =
        containerReplicaPendingOps.getPendingOps(containerID);

    final boolean isEC = isEC(result.getContainerInfo().getReplicationConfig());
    final UnhealthyReplicationHandler handler;

    if (result.getHealthState()
        == ContainerHealthResult.HealthState.UNDER_REPLICATED) {
      handler = isEC ? ecUnderReplicationHandler
          : ratisUnderReplicationHandler;
    } else if (result.getHealthState()
        == ContainerHealthResult.HealthState.MIS_REPLICATED) {
      handler = isEC ? ecMisReplicationHandler : ratisMisReplicationHandler;
    } else {
      throw new IllegalArgumentException("Unexpected health state: "
          + result.getHealthState());
    }

    return handler.processAndSendCommands(replicas, pendingOps, result,
        getRemainingMaintenanceRedundancy(isEC));
  }

  int processOverReplicatedContainer(
      final ContainerHealthResult result) throws IOException {
    ContainerID containerID = result.getContainerInfo().containerID();
    Set<ContainerReplica> replicas = containerManager.getContainerReplicas(
        containerID);
    List<ContainerReplicaOp> pendingOps =
        containerReplicaPendingOps.getPendingOps(containerID);

    final boolean isEC = isEC(result.getContainerInfo().getReplicationConfig());
    final UnhealthyReplicationHandler handler = isEC ? ecOverReplicationHandler
        : ratisOverReplicationHandler;

    return handler.processAndSendCommands(replicas,
          pendingOps, result, getRemainingMaintenanceRedundancy(isEC));
  }

  public long getScmTerm() throws NotLeaderException {
    return scmContext.getTermOfLeader();
  }

  /**
   * Notify ReplicationManager that the command counts on a datanode have been
   * updated via a heartbeat received. This will allow RM to consider the node
   * for container operations if it was previously excluded due to load.
   * @param datanode The datanode for which the commands have been updated.
   */
  public void datanodeCommandCountUpdated(DatanodeDetails datanode) {
    LOG.trace("Received a notification that the DN command count " +
        "has been updated for {}", datanode);
    // If there is an existing mapping, we may need to remove it
    excludedNodes.computeIfPresent(datanode, (dn, v) -> {
      try {
        if (getQueuedReplicationCount(dn) < getReplicationLimit(dn)) {
          // Returning null removes the entry from the map
          return null;
        } else {
          return 1;
        }
      } catch (NodeNotFoundException e) {
        LOG.warn("Unable to find datanode {} in nodeManager. " +
            "Should not happen.", datanode);
        return null;
      }
    });
  }

  /**
   * Returns the list of datanodes that are currently excluded from being
   * targets for container replication due to queued commands.
   * @return Set of excluded DatanodeDetails.
   */
  public Set<DatanodeDetails> getExcludedNodes() {
    return excludedNodes.keySet();
  }

  private void addExcludedNode(DatanodeDetails dn) {
    excludedNodes.put(dn, 1);
  }

  protected void processContainer(ContainerInfo containerInfo,
      ReplicationQueue repQueue, ReplicationManagerReport report)
      throws ContainerNotFoundException {
    processContainer(containerInfo, repQueue, report, false);
  }

  protected boolean processContainer(ContainerInfo containerInfo,
      ReplicationQueue repQueue, ReplicationManagerReport report,
      boolean readOnly) throws ContainerNotFoundException {
    synchronized (containerInfo) {
      ContainerID containerID = containerInfo.containerID();
      final boolean isEC = isEC(containerInfo.getReplicationConfig());

      Set<ContainerReplica> replicas = containerManager.getContainerReplicas(
          containerID);
      List<ContainerReplicaOp> pendingOps =
          containerReplicaPendingOps.getPendingOps(containerID);

      ContainerCheckRequest checkRequest = new ContainerCheckRequest.Builder()
          .setContainerInfo(containerInfo)
          .setContainerReplicas(replicas)
          .setMaintenanceRedundancy(getRemainingMaintenanceRedundancy(isEC))
          .setReport(report)
          .setPendingOps(pendingOps)
          .setReplicationQueue(repQueue)
          .setReadOnly(readOnly)
          .build();
      // This will call the chain of container health handlers in turn which
      // will issue commands as needed, update the report and perhaps add
      // containers to the over and under replicated queue.
      boolean handled = containerCheckChain.handleChain(checkRequest);
      if (!handled) {
        LOG.debug("Container {} had no actions after passing through the " +
            "check chain", containerInfo.containerID());
      }
      return handled;
    }
  }

  /**
   * Sends close container command for the given container to the given
   * datanode.
   *
   * @param container Container to be closed
   * @param datanode The datanode on which the container
   *                  has to be closed
   * @param force Should be set to true if we want to force close.
   */
  public void sendCloseContainerReplicaCommand(final ContainerInfo container,
      final DatanodeDetails datanode, final boolean force) {

    ContainerID containerID = container.containerID();
    CloseContainerCommand closeContainerCommand =
        new CloseContainerCommand(container.getContainerID(),
            container.getPipelineID(), force);
    closeContainerCommand.setEncodedToken(getContainerToken(containerID));
    try {
      sendDatanodeCommand(closeContainerCommand, container, datanode);
    } catch (NotLeaderException nle) {
      LOG.warn("Skip sending close container command,"
          + " since current SCM is not leader.", nle);
    }
  }

  private String getContainerToken(ContainerID containerID) {
    if (scmContext.getScm() instanceof StorageContainerManager) {
      StorageContainerManager scm =
          (StorageContainerManager) scmContext.getScm();
      return scm.getContainerTokenGenerator().generateEncodedToken(containerID);
    }
    return ""; // unit test
  }

  public ReplicationManagerReport getContainerReport() {
    return containerReport;
  }

  /**
   * ReplicationMonitor thread runnable. This wakes up at configured
   * interval and processes all the containers in the system.
   */
  private synchronized void run() {
    try {
      while (running) {
        processAll();
        wait(rmConf.getInterval().toMillis());
      }
    } catch (Throwable t) {
      if (t instanceof InterruptedException) {
        LOG.info("Replication Monitor Thread is stopped");
        Thread.currentThread().interrupt();
      } else {
        // When we get runtime exception, we should terminate SCM.
        LOG.error("Exception in Replication Monitor Thread.", t);
        ExitUtil.terminate(1, t);
      }
    }
  }

  /**
   * Given a ContainerID, lookup the ContainerInfo and then return a
   * ContainerReplicaCount object for the container.
   * @param containerID The ID of the container
   * @return ContainerReplicaCount for the given container
   */
  public ContainerReplicaCount getContainerReplicaCount(ContainerID containerID)
      throws ContainerNotFoundException {
    ContainerInfo container = containerManager.getContainer(containerID);
    final boolean isEC = isEC(container.getReplicationConfig());
    return getContainerReplicaCount(container, isEC);

  }

  /**
   * For a given container and a set of replicas, check the container's
   * replication health and return the health status.
   * @param containerInfo The container to check
   * @param replicas The set of replicas to use to check for the check
   */
  public ContainerHealthResult getContainerReplicationHealth(
      ContainerInfo containerInfo, Set<ContainerReplica> replicas) {
    final boolean isEC = isEC(containerInfo.getReplicationConfig());
    ContainerCheckRequest request = new ContainerCheckRequest.Builder()
        .setContainerInfo(containerInfo)
        .setContainerReplicas(replicas)
        .setPendingOps(getPendingReplicationOps(containerInfo.containerID()))
        .setMaintenanceRedundancy(getRemainingMaintenanceRedundancy(isEC))
        .build();

    if (isEC) {
      return ecReplicationCheckHandler.checkHealth(request);
    } else {
      return ratisReplicationCheckHandler.checkHealth(request);
    }
  }

  /**
   * This method is used to check the container health status. It runs all the
   * same checks ReplicationManager runs against a container to determine if it
   * is under replicated or over replicated etc, but in a readOnly mode so no
   * commands are sent. The passed in ReplicationManagerReport is updated and
   * the caller can query it on return to see the results of the check.
   * @param containerInfo The container to check
   * @param report The instance of the replicationManager report to update with
   *               the results of the check.
   * @return True if the handler chain took action on the request or false other
   *         wise. If the method returns false, then the container is deemed
   *         healthy by replication manager.
   */
  public boolean checkContainerStatus(ContainerInfo containerInfo,
      ReplicationManagerReport report) throws ContainerNotFoundException {
    report.increment(containerInfo.getState());
    return processContainer(containerInfo, nullReplicationQueue, report, true);
  }

  /**
   * Retrieve a list of any pending container replications or deletes for the
   * given containerID.
   * @param containerID The containerID to retrieve the pending ops for.
   * @return A list of ContainerReplicaOp for the container, or an empty list if
   *         there are none.
   */
  public List<ContainerReplicaOp> getPendingReplicationOps(
      ContainerID containerID) {
    return containerReplicaPendingOps.getPendingOps(containerID);
  }

  /**
   * Queries the NodeManager for the NodeStatus of the given node.
   * @param datanode The datanode for which to retrieve the NodeStatus.
   * @return The NodeStatus of the requested Node.
   * @throws NodeNotFoundException If the node is not registered with SCM.
   */
  public NodeStatus getNodeStatus(DatanodeDetails datanode)
      throws NodeNotFoundException {
    return nodeManager.getNodeStatus(datanode);
  }

  /**
   * An open container is healthy if all its replicas are in the same state as
   * the container.
   * @param container The container to check
   * @param replicas The replicas belonging to the container
   * @return True if the container is healthy, false otherwise
   */
  private boolean isOpenContainerHealthy(
      ContainerInfo container, Set<ContainerReplica> replicas) {
    HddsProtos.LifeCycleState state = container.getState();
    return replicas.stream()
        .allMatch(r -> compareState(state, r.getState()));
  }

  /**
   * Compares the container state with the replica state.
   *
   * @param containerState ContainerState
   * @param replicaState ReplicaState
   * @return true if the state matches, false otherwise
   */
  public static boolean compareState(
      final HddsProtos.LifeCycleState containerState,
      final ContainerReplicaProto.State replicaState) {
    switch (containerState) {
    case OPEN:
      return replicaState == ContainerReplicaProto.State.OPEN;
    case CLOSING:
      return replicaState == ContainerReplicaProto.State.CLOSING;
    case QUASI_CLOSED:
      return replicaState == ContainerReplicaProto.State.QUASI_CLOSED;
    case CLOSED:
      return replicaState == ContainerReplicaProto.State.CLOSED;
    default:
      return false;
    }
  }

  ReplicationQueue getQueue() {
    return replicationQueue.get();
  }

  @Override
  public void opCompleted(ContainerReplicaOp op, ContainerID containerID, boolean timedOut) {
    if (!(timedOut && op.getOpType() == ContainerReplicaOp.PendingOpType.DELETE)) {
      // We only care about expired delete ops. All others should be ignored.
      return;
    }
    try {
      ContainerInfo containerInfo = containerManager.getContainer(containerID);
      // Sending the command in this way is un-throttled, and the command will have its deadline
      // adjusted to a new deadline as part of the sending process.
      sendDatanodeCommand(op.getCommand(), containerInfo, op.getTarget());
    } catch (ContainerNotFoundException e) {
      // Should not happen, as even deleted containers are currently retained in the SCM container map
      LOG.error("Container {} not found when processing expired delete", containerID, e);
    } catch (NotLeaderException e) {
      // If SCM leadership has changed, this is fine to ignore. All pending ops will be expired
      // once SCM leadership switches.
      LOG.warn("SCM is not leader when processing expired delete", e);
    }
  }

  /**
   * Configuration used by the Replication Manager.
   */
  @ConfigGroup(prefix = "hdds.scm.replication")
  public static class ReplicationManagerConfiguration
      extends ReconfigurableConfig {
    /**
     * The frequency in which ReplicationMonitor thread should run.
     */
    @Config(key = "thread.interval",
        type = ConfigType.TIME,
        defaultValue = "300s",
        reconfigurable = true,
        tags = {SCM, OZONE},
        description = "There is a replication monitor thread running inside " +
            "SCM which takes care of replicating the containers in the " +
            "cluster. This property is used to configure the interval in " +
            "which that thread runs."
    )
    private Duration interval = Duration.ofSeconds(300);

    /**
     * The frequency in which the Under Replicated queue is processed.
     */
    @Config(key = "under.replicated.interval",
        type = ConfigType.TIME,
        defaultValue = "30s",
        reconfigurable = true,
        tags = {SCM, OZONE},
        description = "How frequently to check if there are work to process " +
            " on the under replicated queue"
    )
    private Duration underReplicatedInterval = Duration.ofSeconds(30);

    /**
     * The frequency in which the Over Replicated queue is processed.
     */
    @Config(key = "over.replicated.interval",
        type = ConfigType.TIME,
        defaultValue = "30s",
        reconfigurable = true,
        tags = {SCM, OZONE},
        description = "How frequently to check if there are work to process " +
            " on the over replicated queue"
    )
    private Duration overReplicatedInterval = Duration.ofSeconds(30);

    /**
     * Timeout for container replication & deletion command issued by
     * ReplicationManager.
     */
    @Config(key = "event.timeout",
        type = ConfigType.TIME,
        defaultValue = "12m",
        reconfigurable = true,
        tags = {SCM, OZONE},
        description = "Timeout for the container replication/deletion commands "
            + "sent to datanodes. After this timeout the command will be "
            + "retried.")
    private long eventTimeout = Duration.ofMinutes(12).toMillis();
    public void setInterval(Duration interval) {
      this.interval = interval;
    }

    public void setEventTimeout(Duration timeout) {
      this.eventTimeout = timeout.toMillis();
    }

    /**
     * When a command has a deadline in SCM, the datanode timeout should be
     * slightly less. This duration is the number of seconds to subtract from
     * the SCM deadline to give a datanode deadline.
     */
    @Config(key = "event.timeout.datanode.offset",
        type = ConfigType.TIME,
        defaultValue = "6m",
        reconfigurable = true,
        tags = {SCM, OZONE},
        description = "The amount of time to subtract from "
            + "hdds.scm.replication.event.timeout to give a deadline on the "
            + "datanodes which is less than the SCM timeout. This ensures "
            + "the datanodes will not process a command after SCM believes it "
            + "should have expired.")
    private long datanodeTimeoutOffset = Duration.ofMinutes(6).toMillis();
    public long getDatanodeTimeoutOffset() {
      return datanodeTimeoutOffset;
    }

    public void setDatanodeTimeoutOffset(long val) {
      datanodeTimeoutOffset = val;
    }

    /**
     * The number of container replica which must be available for a node to
     * enter maintenance.
     */
    @Config(key = "maintenance.replica.minimum",
        type = ConfigType.INT,
        defaultValue = "2",
        reconfigurable = true,
        tags = {SCM, OZONE},
        description = "The minimum number of container replicas which must " +
            " be available for a node to enter maintenance. If putting a " +
            " node into maintenance reduces the available replicas for any " +
            " container below this level, the node will remain in the " +
            " entering maintenance state until a new replica is created.")
    private int maintenanceReplicaMinimum = 2;

    public void setMaintenanceReplicaMinimum(int replicaCount) {
      this.maintenanceReplicaMinimum = replicaCount;
    }

    /**
     * Defines how many redundant replicas of a container must be online for a
     * node to enter maintenance. Currently, only used for EC containers. We
     * need to consider removing the "maintenance.replica.minimum" setting
     * and having both Ratis and EC use this new one.
     */
    @Config(key = "maintenance.remaining.redundancy",
        type = ConfigType.INT,
        defaultValue = "1",
        reconfigurable = true,
        tags = {SCM, OZONE},
        description = "The number of redundant containers in a group which" +
            " must be available for a node to enter maintenance. If putting" +
            " a node into maintenance reduces the redundancy below this value" +
            " , the node will remain in the ENTERING_MAINTENANCE state until" +
            " a new replica is created. For Ratis containers, the default" +
            " value of 1 ensures at least two replicas are online, meaning 1" +
            " more can be lost without data becoming unavailable. For any EC" +
            " container it will have at least dataNum + 1 online, allowing" +
            " the loss of 1 more replica before data becomes unavailable." +
            " Currently only EC containers use this setting. Ratis containers" +
            " use hdds.scm.replication.maintenance.replica.minimum. For EC," +
            " if nodes are in maintenance, it is likely reconstruction reads" +
            " will be required if some of the data replicas are offline. This" +
            " is seamless to the client, but will affect read performance."
    )
    private int maintenanceRemainingRedundancy = 1;

    @Config(key = "push",
        type = ConfigType.BOOLEAN,
        defaultValue = "true",
        tags = { SCM, DATANODE },
        description = "If false, replication happens by asking the target to " +
            "pull from source nodes.  If true, the source node is asked to " +
            "push to the target node."
    )
    private boolean push = true;

    @Config(key = "datanode.replication.limit",
        type = ConfigType.INT,
        defaultValue = "20",
        reconfigurable = true,
        tags = { SCM, DATANODE },
        description = "A limit to restrict the total number of replication " +
            "and reconstruction commands queued on a datanode. Note this is " +
            "intended to be a temporary config until we have a more dynamic " +
            "way of limiting load."
    )
    private int datanodeReplicationLimit = 20;

    public int getDatanodeReplicationLimit() {
      return datanodeReplicationLimit;
    }

    @Config(key = "datanode.reconstruction.weight",
        type = ConfigType.INT,
        defaultValue = "3",
        reconfigurable = true,
        tags = { SCM, DATANODE },
        description = "When counting the number of replication commands on a " +
            "datanode, the number of reconstruction commands is multiplied " +
            "by this weight to ensure reconstruction commands use more of " +
            "the capacity, as they are more expensive to process."
    )
    private int reconstructionCommandWeight = 3;

    public int getReconstructionCommandWeight() {
      return reconstructionCommandWeight;
    }

    @Config(key = "datanode.delete.container.limit",
        type = ConfigType.INT,
        defaultValue = "40",
        reconfigurable = true,
        tags = { SCM, DATANODE },
        description = "A limit to restrict the total number of delete " +
            "container commands queued on a datanode. Note this is intended " +
            "to be a temporary config until we have a more dynamic way of " +
            "limiting load"
    )
    private int datanodeDeleteLimit = 40;

    public int getDatanodeDeleteLimit() {
      return datanodeDeleteLimit;
    }

    @Config(key = "inflight.limit.factor",
        type = ConfigType.DOUBLE,
        defaultValue = "0.75",
        reconfigurable = true,
        tags = { SCM },
        description = "The overall replication task limit on a cluster is the" +
            " number healthy nodes, times the datanode.replication.limit." +
            " This factor, which should be between zero and 1, scales that" +
            " limit down to reduce the overall number of replicas pending" +
            " creation on the cluster. A setting of zero disables global" +
            " limit checking. A setting of 1 effectively disables it, by" +
            " making the limit equal to the above equation. However if there" +
            " are many decommissioning nodes on the cluster, the decommission" +
            " nodes will have a higher than normal limit, so the setting of 1" +
            " may still provide some limit in extreme circumstances."
    )
    private double inflightReplicationLimitFactor = 0.75;

    public double getInflightReplicationLimitFactor() {
      return inflightReplicationLimitFactor;
    }

    public void setInflightReplicationLimitFactor(double factor) {
      this.inflightReplicationLimitFactor = factor;
    }

    public void setDatanodeReplicationLimit(int limit) {
      this.datanodeReplicationLimit = limit;
    }

    public void setMaintenanceRemainingRedundancy(int redundancy) {
      this.maintenanceRemainingRedundancy = redundancy;
    }

    public int getMaintenanceRemainingRedundancy() {
      return maintenanceRemainingRedundancy;
    }

    public Duration getInterval() {
      return interval;
    }

    public Duration getUnderReplicatedInterval() {
      return underReplicatedInterval;
    }

    public void setUnderReplicatedInterval(Duration duration) {
      this.underReplicatedInterval = duration;
    }

    public void setOverReplicatedInterval(Duration duration) {
      this.overReplicatedInterval = duration;
    }

    public Duration getOverReplicatedInterval() {
      return overReplicatedInterval;
    }

    public long getEventTimeout() {
      return eventTimeout;
    }

    public int getMaintenanceReplicaMinimum() {
      return maintenanceReplicaMinimum;
    }

    public boolean isPush() {
      return push;
    }

    @PostConstruct
    public void validate() {
      if (datanodeTimeoutOffset < 0) {
        throw new IllegalArgumentException("event.timeout.datanode.offset is"
            + " set to " + datanodeTimeoutOffset + " and must be >= 0");
      }
      if (datanodeTimeoutOffset >= eventTimeout) {
        throw new IllegalArgumentException("event.timeout.datanode.offset is"
            + " set to " + datanodeTimeoutOffset + " and must be <"
            + " event.timeout, which is set to " + eventTimeout);
      }
      if (reconstructionCommandWeight <= 0) {
        throw new IllegalArgumentException("datanode.reconstruction.weight: "
            + reconstructionCommandWeight + " must be > 0");
      }
      if (datanodeReplicationLimit < reconstructionCommandWeight) {
        throw new IllegalArgumentException("datanode.replication.limit: "
            + datanodeReplicationLimit
            + " must be >= datanode.reconstruction.weight: "
            + reconstructionCommandWeight);
      }
      if (inflightReplicationLimitFactor < 0) {
        throw new IllegalArgumentException(
            "inflight.limit.factor is set to " + inflightReplicationLimitFactor
                + " and must be >= 0");
      }
      if (inflightReplicationLimitFactor > 1) {
        throw new IllegalArgumentException(
            "inflight.limit.factor is set to " + inflightReplicationLimitFactor
                + " and must be <= 1");
      }
    }
  }

  @Override
  public void notifyStatusChanged() {
    serviceLock.lock();
    try {
      // 1) SCMContext#isLeaderReady returns true.
      // 2) not in safe mode.
      if (scmContext.isLeaderReady() && !scmContext.isInSafeMode()) {
        // transition from PAUSING to RUNNING
        if (serviceStatus != ServiceStatus.RUNNING) {
          LOG.info("Service {} transitions to RUNNING.", getServiceName());
          lastTimeToBeReadyInMillis = clock.millis();
          // It this SCM was previously a leader and transitioned to a follower
          // and then back to a leader in a short time, there may be old pending
          // Ops in the ContainerReplicaPendingOps table. They are no longer
          // needed as the DN will discard any commands when the term changes.
          // Therefore we should clear the table so RM starts from a clean
          // state.
          containerReplicaPendingOps.clear();
          serviceStatus = ServiceStatus.RUNNING;
        }
      } else {
        serviceStatus = ServiceStatus.PAUSING;
      }
    } finally {
      serviceLock.unlock();
    }
  }

  @Override
  public boolean shouldRun() {
    serviceLock.lock();
    try {
      // If safe mode is off, then this SCMService starts to run with a delay.
      return serviceStatus == ServiceStatus.RUNNING &&
          clock.millis() - lastTimeToBeReadyInMillis >= waitTimeInMillis;
    } finally {
      serviceLock.unlock();
    }
  }

  @Override
  public String getServiceName() {
    return ReplicationManager.class.getSimpleName();
  }

  public ReplicationManagerMetrics getMetrics() {
    return metrics;
  }

  public ReplicationManagerConfiguration getConfig() {
    return rmConf;
  }

  public Clock getClock() {
    return clock;
  }

  public boolean isContainerReplicatingOrDeleting(ContainerID containerID) {
    return !getPendingReplicationOps(containerID).isEmpty();
  }

  private ContainerReplicaCount getContainerReplicaCount(
      ContainerInfo container, boolean isEC) throws ContainerNotFoundException {

    ContainerID id = container.containerID();
    Set<ContainerReplica> replicas = containerManager.getContainerReplicas(id);
    List<ContainerReplicaOp> pendingOps =
        containerReplicaPendingOps.getPendingOps(id);
    final int redundancy = getRemainingMaintenanceRedundancy(isEC);

    return isEC
        ? new ECContainerReplicaCount(container, replicas, pendingOps,
            redundancy)
        : new RatisContainerReplicaCount(container, replicas, pendingOps,
            redundancy, false);
  }
  
  public ContainerReplicaPendingOps getContainerReplicaPendingOps() {
    return containerReplicaPendingOps;
  }

  private int getReplicationLimit(DatanodeDetails datanode) {
    HddsProtos.NodeOperationalState state = datanode.getPersistedOpState();
    int limit = rmConf.getDatanodeReplicationLimit();
    if (isMaintenance(state) || isDecommission(state)) {
      limit = replicationServerConf.scaleOutOfServiceLimit(limit);
    }
    return limit;
  }

  /**
   * Wrap the call to nodeManager.getNodeStatus, catching any
   * NodeNotFoundException and instead throwing an IllegalStateException.
   * @param dn The datanodeDetails to obtain the NodeStatus for
   * @return NodeStatus corresponding to the given Datanode.
   */
  static NodeStatus getNodeStatus(DatanodeDetails dn, NodeManager nm) {
    try {
      return nm.getNodeStatus(dn);
    } catch (NodeNotFoundException e) {
      throw new IllegalStateException("Unable to find NodeStatus for " + dn, e);
    }
  }

  private int getRemainingMaintenanceRedundancy(boolean isEC) {
    return isEC
        ? rmConf.getMaintenanceRemainingRedundancy()
        : rmConf.getMaintenanceReplicaMinimum();
  }

  private static boolean isEC(ReplicationConfig replicationConfig) {
    return replicationConfig.getReplicationType() == EC;
  }

  public boolean hasHealthyPipeline(ContainerInfo container) {
    try {
      return scmContext.getScm().getPipelineManager()
          .getPipeline(container.getPipelineID()) != null;
    } catch (PipelineNotFoundException e) {
      return false;
    }
  }
}
<|MERGE_RESOLUTION|>--- conflicted
+++ resolved
@@ -228,13 +228,8 @@
         HddsConfigKeys.HDDS_SCM_WAIT_TIME_AFTER_SAFE_MODE_EXIT_DEFAULT,
         TimeUnit.MILLISECONDS);
     this.containerReplicaPendingOps = replicaPendingOps;
-<<<<<<< HEAD
-    this.legacyReplicationManager = legacyReplicationManager;
     this.metrics = ReplicationManagerMetrics.create(this);
     this.ecReplicationCheckHandler = new ECReplicationCheckHandler(metrics);
-=======
-    this.ecReplicationCheckHandler = new ECReplicationCheckHandler();
->>>>>>> 889c6a3a
     this.ecMisReplicationCheckHandler =
         new ECMisReplicationCheckHandler(ecContainerPlacement);
     this.ratisReplicationCheckHandler =
