/**
 * Licensed to the Apache Software Foundation (ASF) under one or more
 * contributor license agreements.  See the NOTICE file distributed with this
 * work for additional information regarding copyright ownership.  The ASF
 * licenses this file to you under the Apache License, Version 2.0 (the
 * "License"); you may not use this file except in compliance with the License.
 * You may obtain a copy of the License at
 *
 * http://www.apache.org/licenses/LICENSE-2.0
 *
 * Unless required by applicable law or agreed to in writing, software
 * distributed under the License is distributed on an "AS IS" BASIS, WITHOUT
 * WARRANTIES OR CONDITIONS OF ANY KIND, either express or implied. See the
 * License for the specific language governing permissions and limitations under
 * the License.
 */
package org.apache.hadoop.hdds.scm.block;

import java.io.IOException;
import java.time.Duration;
import java.util.ArrayList;
import java.util.HashSet;
import java.util.List;
import java.util.Map;
import java.util.Set;
import java.util.UUID;
import java.util.concurrent.TimeUnit;
import java.util.concurrent.locks.Lock;
import java.util.concurrent.locks.ReentrantLock;
import java.util.stream.Collectors;

import org.apache.hadoop.hdds.conf.ConfigurationSource;
import org.apache.hadoop.hdds.protocol.DatanodeDetails;
import org.apache.hadoop.hdds.protocol.proto.StorageContainerDatanodeProtocolProtos.DeletedBlocksTransaction;
import org.apache.hadoop.hdds.scm.ScmConfig;
import org.apache.hadoop.hdds.scm.events.SCMEvents;
import org.apache.hadoop.hdds.scm.ha.SCMContext;
import org.apache.hadoop.hdds.scm.ha.SCMService;
import org.apache.hadoop.hdds.scm.ha.SCMServiceManager;
import org.apache.hadoop.hdds.scm.node.NodeManager;
import org.apache.hadoop.hdds.scm.node.NodeStatus;
import org.apache.hadoop.hdds.server.events.EventPublisher;
import org.apache.hadoop.hdds.utils.BackgroundService;
import org.apache.hadoop.hdds.utils.BackgroundTask;
import org.apache.hadoop.hdds.utils.BackgroundTaskQueue;
import org.apache.hadoop.hdds.utils.BackgroundTaskResult.EmptyTaskResult;
import org.apache.hadoop.ozone.protocol.commands.CommandForDatanode;
import org.apache.hadoop.ozone.protocol.commands.DeleteBlocksCommand;
import org.apache.hadoop.ozone.protocol.commands.SCMCommand;
import org.apache.hadoop.util.Time;

import com.google.common.annotations.VisibleForTesting;
import com.google.common.base.Preconditions;
import org.apache.ratis.protocol.exceptions.NotLeaderException;
import org.slf4j.Logger;
import org.slf4j.LoggerFactory;

/**
 * A background service running in SCM to delete blocks. This service scans
 * block deletion log in certain interval and caches block deletion commands
 * in {@link org.apache.hadoop.hdds.scm.node.CommandQueue}, asynchronously
 * SCM HB thread polls cached commands and sends them to datanode for physical
 * processing.
 */
public class SCMBlockDeletingService extends BackgroundService
    implements SCMService {

  public static final Logger LOG =
      LoggerFactory.getLogger(SCMBlockDeletingService.class);

  private static final int BLOCK_DELETING_SERVICE_CORE_POOL_SIZE = 1;
  private final DeletedBlockLog deletedBlockLog;
  private final NodeManager nodeManager;
  private final EventPublisher eventPublisher;
  private final SCMContext scmContext;

  private int blockDeleteLimitSize;
  private ScmBlockDeletingServiceMetrics metrics;

  /**
   * SCMService related variables.
   */
  private final Lock serviceLock = new ReentrantLock();
  private ServiceStatus serviceStatus = ServiceStatus.PAUSING;

  @SuppressWarnings("parameternumber")
  public SCMBlockDeletingService(DeletedBlockLog deletedBlockLog,
             NodeManager nodeManager, EventPublisher eventPublisher,
             SCMContext scmContext, SCMServiceManager serviceManager,
             Duration interval, long serviceTimeout,
             ConfigurationSource conf,
             ScmBlockDeletingServiceMetrics metrics) {
    super("SCMBlockDeletingService", interval.toMillis(), TimeUnit.MILLISECONDS,
        BLOCK_DELETING_SERVICE_CORE_POOL_SIZE, serviceTimeout);
    this.deletedBlockLog = deletedBlockLog;
    this.nodeManager = nodeManager;
    this.eventPublisher = eventPublisher;
    this.scmContext = scmContext;
    this.metrics = metrics;

    blockDeleteLimitSize =
        conf.getObject(ScmConfig.class).getBlockDeletionLimit();
    Preconditions.checkArgument(blockDeleteLimitSize > 0,
        "Block deletion limit should be positive.");

    // register SCMBlockDeletingService to SCMServiceManager
    serviceManager.register(this);
  }

  @Override
  public BackgroundTaskQueue getTasks() {
    BackgroundTaskQueue queue = new BackgroundTaskQueue();
    queue.add(new DeletedBlockTransactionScanner());
    return queue;
  }

  private class DeletedBlockTransactionScanner implements BackgroundTask {

    @Override
    public int getPriority() {
      return 1;
    }

    @Override
    public EmptyTaskResult call() throws Exception {
      if (!shouldRun()) {
        return EmptyTaskResult.newResult();
      }

      long startTime = Time.monotonicNow();
      // Scan SCM DB in HB interval and collect a throttled list of
      // to delete blocks.

      if (LOG.isDebugEnabled()) {
        LOG.debug("Running DeletedBlockTransactionScanner");
      }
      // TODO - DECOMM - should we be deleting blocks from decom nodes
      //        and what about entering maintenance.
      List<DatanodeDetails> datanodes =
          nodeManager.getNodes(NodeStatus.inServiceHealthy());
      if (datanodes != null) {
        try {
          DatanodeDeletedBlockTransactions transactions =
              deletedBlockLog.getTransactions(blockDeleteLimitSize);

          if (transactions.isEmpty()) {
            return EmptyTaskResult.newResult();
          }

          Set<Long> processedTxIDs = new HashSet<>();
          for (Map.Entry<UUID, List<DeletedBlocksTransaction>> entry :
              transactions.getDatanodeTransactionMap().entrySet()) {
            UUID dnId = entry.getKey();
            List<DeletedBlocksTransaction> dnTXs = entry.getValue();
            if (!dnTXs.isEmpty()) {
              processedTxIDs.addAll(dnTXs.stream()
                  .map(DeletedBlocksTransaction::getTxID)
                  .collect(Collectors.toSet()));
              // TODO commandQueue needs a cap.
              // We should stop caching new commands if num of un-processed
              // command is bigger than a limit, e.g 50. In case datanode goes
              // offline for sometime, the cached commands be flooded.
              SCMCommand<?> command = new DeleteBlocksCommand(dnTXs);
              command.setTerm(scmContext.getTermOfLeader());
              eventPublisher.fireEvent(SCMEvents.DATANODE_COMMAND,
                  new CommandForDatanode<>(dnId, command));
              metrics.incrBlockDeletionCommandSent();
              metrics.incrBlockDeletionTransactionSent(dnTXs.size());
              if (LOG.isDebugEnabled()) {
                LOG.debug(
                    "Added delete block command for datanode {} in the queue,"
                        + " number of delete block transactions: {}{}", dnId,
                    dnTXs.size(), LOG.isTraceEnabled() ?
                        ", TxID list: " + String.join(",",
                            transactions.getTransactionIDList(dnId)) : "");
              }
            }
          }
          int datanodeCnt = transactions.getDatanodeTransactionMap().size();
          // TODO: Fix ME!!!
          LOG.info("Totally added {} blocks to be deleted for"
                  + " {} datanodes, task elapsed time: {}ms",
              transactions.getBlocksDeleted(), datanodeCnt,
              Time.monotonicNow() - startTime);
<<<<<<< HEAD
          metrics.setNumDatanodesSentCommands(datanodeCnt);
=======
          deletedBlockLog.incrementCount(new ArrayList<>(processedTxIDs));
>>>>>>> 3ca0a982
        } catch (NotLeaderException nle) {
          LOG.warn("Skip current run, since not leader any more.", nle);
          return EmptyTaskResult.newResult();
        } catch (IOException e) {
          // We may tolerate a number of failures for sometime
          // but if it continues to fail, at some point we need to raise
          // an exception and probably fail the SCM ? At present, it simply
          // continues to retry the scanning.
          LOG.error("Failed to get block deletion transactions from delTX log",
              e);
          return EmptyTaskResult.newResult();
        }
      }


      return EmptyTaskResult.newResult();
    }
  }

  @VisibleForTesting
  public void setBlockDeleteTXNum(int numTXs) {
    blockDeleteLimitSize = numTXs;
  }

  @Override
  public void notifyStatusChanged() {
    serviceLock.lock();
    try {
      if (scmContext.isLeaderReady()) {
        serviceStatus = ServiceStatus.RUNNING;
      } else {
        serviceStatus = ServiceStatus.PAUSING;
      }
    } finally {
      serviceLock.unlock();
    }
  }

  @Override
  public boolean shouldRun() {
    serviceLock.lock();
    try {
      return serviceStatus == ServiceStatus.RUNNING;
    } finally {
      serviceLock.unlock();
    }
  }

  @Override
  public String getServiceName() {
    return SCMBlockDeletingService.class.getSimpleName();
  }

  @Override
  public void stop() {
    shutdown();
  }

  @VisibleForTesting
  public ScmBlockDeletingServiceMetrics getMetrics() {
    return this.metrics;
  }
}<|MERGE_RESOLUTION|>--- conflicted
+++ resolved
@@ -182,11 +182,8 @@
                   + " {} datanodes, task elapsed time: {}ms",
               transactions.getBlocksDeleted(), datanodeCnt,
               Time.monotonicNow() - startTime);
-<<<<<<< HEAD
           metrics.setNumDatanodesSentCommands(datanodeCnt);
-=======
           deletedBlockLog.incrementCount(new ArrayList<>(processedTxIDs));
->>>>>>> 3ca0a982
         } catch (NotLeaderException nle) {
           LOG.warn("Skip current run, since not leader any more.", nle);
           return EmptyTaskResult.newResult();
