/**
 * Licensed to the Apache Software Foundation (ASF) under one
 * or more contributor license agreements.  See the NOTICE file
 * distributed with this work for additional information
 * regarding copyright ownership.  The ASF licenses this file
 * to you under the Apache License, Version 2.0 (the
 * "License"); you may not use this file except in compliance
 * with the License.  You may obtain a copy of the License at
 *
 *     http://www.apache.org/licenses/LICENSE-2.0
 *
 * Unless required by applicable law or agreed to in writing, software
 * distributed under the License is distributed on an "AS IS" BASIS,
 * WITHOUT WARRANTIES OR CONDITIONS OF ANY KIND, either express or implied.
 * See the License for the specific language governing permissions and
 * limitations under the License.
 */

package org.apache.hadoop.hdds.scm.node;

import java.io.Closeable;
import java.util.HashMap;
import java.util.HashSet;
import java.util.List;
import java.util.Map;
import java.util.Set;
import java.util.UUID;
import java.util.concurrent.ScheduledExecutorService;
import java.util.concurrent.ScheduledFuture;
import java.util.concurrent.TimeUnit;
import java.util.function.Predicate;

import org.apache.hadoop.hdds.conf.ConfigurationSource;
import org.apache.hadoop.hdds.protocol.DatanodeDetails;
import org.apache.hadoop.hdds.protocol.proto.HddsProtos;
import org.apache.hadoop.hdds.protocol.proto.HddsProtos.NodeState;
import org.apache.hadoop.hdds.protocol.proto
    .StorageContainerDatanodeProtocolProtos.LayoutVersionProto;
import org.apache.hadoop.hdds.protocol.proto.HddsProtos.NodeOperationalState;
import org.apache.hadoop.hdds.scm.container.ContainerID;
import org.apache.hadoop.hdds.scm.events.SCMEvents;
import org.apache.hadoop.hdds.scm.node.states.Node2PipelineMap;
import org.apache.hadoop.hdds.scm.node.states.NodeAlreadyExistsException;
import org.apache.hadoop.hdds.scm.node.states.NodeNotFoundException;
import org.apache.hadoop.hdds.scm.node.states.NodeStateMap;
import org.apache.hadoop.hdds.scm.pipeline.Pipeline;
import org.apache.hadoop.hdds.scm.pipeline.PipelineID;
import org.apache.hadoop.hdds.server.events.Event;
import org.apache.hadoop.hdds.server.events.EventPublisher;
import org.apache.hadoop.hdds.utils.HddsServerUtil;
import org.apache.hadoop.ozone.common.statemachine.InvalidStateTransitionException;
import org.apache.hadoop.ozone.common.statemachine.StateMachine;
import org.apache.hadoop.ozone.upgrade.LayoutVersionManager;
import org.apache.hadoop.util.Time;
import org.apache.hadoop.util.concurrent.HadoopExecutors;

import com.google.common.annotations.VisibleForTesting;
import com.google.common.base.Preconditions;
import com.google.common.util.concurrent.ThreadFactoryBuilder;

import static org.apache.hadoop.hdds.protocol.proto.HddsProtos.NodeState.DEAD;
import static org.apache.hadoop.hdds.protocol.proto.HddsProtos.NodeState.HEALTHY;
import static org.apache.hadoop.hdds.protocol.proto.HddsProtos.NodeState.HEALTHY_READONLY;
import static org.apache.hadoop.hdds.protocol.proto.HddsProtos.NodeState.STALE;
import static org.apache.hadoop.hdds.scm.ScmConfigKeys.OZONE_SCM_DEADNODE_INTERVAL;
import static org.apache.hadoop.hdds.scm.ScmConfigKeys.OZONE_SCM_HEARTBEAT_PROCESS_INTERVAL;
import static org.apache.hadoop.hdds.scm.ScmConfigKeys.OZONE_SCM_STALENODE_INTERVAL;
import static org.apache.hadoop.hdds.scm.events.SCMEvents.NON_HEALTHY_TO_READONLY_HEALTHY_NODE;

import org.slf4j.Logger;
import org.slf4j.LoggerFactory;

/**
 * NodeStateManager maintains the state of all the datanodes in the cluster. All
 * the node state change should happen only via NodeStateManager. It also
 * runs a heartbeat thread which periodically updates the node state.
 * <p>
 * The getNode(byState) functions make copy of node maps and then creates a list
 * based on that. It should be assumed that these get functions always report
 * *stale* information. For example, getting the deadNodeCount followed by
 * getNodes(DEAD) could very well produce totally different count. Also
 * getNodeCount(HEALTHY) + getNodeCount(DEAD) + getNodeCode(STALE), is not
 * guaranteed to add up to the total nodes that we know off. Please treat all
 * get functions in this file as a snap-shot of information that is inconsistent
 * as soon as you read it.
 */
public class NodeStateManager implements Runnable, Closeable {

  /**
   * Node's life cycle events.
   */
  private enum NodeLifeCycleEvent {
    TIMEOUT, RESTORE, RESURRECT, LAYOUT_MISMATCH, LAYOUT_MATCH
  }

  private static final Logger LOG = LoggerFactory
      .getLogger(NodeStateManager.class);


  /**
   * StateMachine for node lifecycle.
   */
  private final StateMachine<NodeState, NodeLifeCycleEvent> nodeHealthSM;
  /**
   * This is the map which maintains the current state of all datanodes.
   */
  private final NodeStateMap nodeStateMap;
  /**
   * Maintains the mapping from node to pipelines a node is part of.
   */
  private final Node2PipelineMap node2PipelineMap;
  /**
   * Used for publishing node state change events.
   */
  private final EventPublisher eventPublisher;
  /**
   * Maps the event to be triggered when a node state us updated.
   */
  private final Map<NodeState, Event<DatanodeDetails>> state2EventMap;
  /**
   * ExecutorService used for scheduling heartbeat processing thread.
   */
  private final ScheduledExecutorService executorService;
  /**
   * The frequency in which we have run the heartbeat processing thread.
   */
  private final long heartbeatCheckerIntervalMs;
  /**
   * The timeout value which will be used for marking a datanode as stale.
   */
  private final long staleNodeIntervalMs;
  /**
   * The timeout value which will be used for marking a datanode as dead.
   */
  private final long deadNodeIntervalMs;

  /**
   * The future is used to pause/unpause the scheduled checks.
   */
  private ScheduledFuture<?> healthCheckFuture;

  /**
   * Test utility - tracks if health check has been paused (unit tests).
   */
  private boolean checkPaused;

  /**
   * timestamp of the latest heartbeat check process.
   */
  private long lastHealthCheck;

  /**
   * number of times the heart beat check was skipped.
   */
  private long skippedHealthChecks;

  private LayoutVersionManager layoutVersionManager;

<<<<<<< HEAD
=======
  /**
   * Conditions to check whether a node's metadata layout version matches
   * that of SCM.
   */
  private Predicate<LayoutVersionProto> layoutMatchCondition;
  private Predicate<LayoutVersionProto> layoutMisMatchCondition;

>>>>>>> 7eefee7c
  /**
   * Constructs a NodeStateManager instance with the given configuration.
   *
   * @param conf Configuration
   * @param eventPublisher event publisher
   * @param layoutManager Layout version manager
   */
  public NodeStateManager(ConfigurationSource conf,
                          EventPublisher eventPublisher,
                          LayoutVersionManager layoutManager) {
    this.layoutVersionManager = layoutManager;
    this.nodeStateMap = new NodeStateMap();
    this.node2PipelineMap = new Node2PipelineMap();
    this.eventPublisher = eventPublisher;
    this.state2EventMap = new HashMap<>();
    initialiseState2EventMap();
    Set<NodeState> finalStates = new HashSet<>();
<<<<<<< HEAD
    this.nodeHealthSM = new StateMachine<>(NodeState.HEALTHY_READONLY,
=======
    this.nodeHealthSM = new StateMachine<>(NodeState.HEALTHY,
>>>>>>> 7eefee7c
        finalStates);
    initializeStateMachines();
    heartbeatCheckerIntervalMs = HddsServerUtil
        .getScmheartbeatCheckerInterval(conf);
    staleNodeIntervalMs = HddsServerUtil.getStaleNodeInterval(conf);
    deadNodeIntervalMs = HddsServerUtil.getDeadNodeInterval(conf);
    Preconditions.checkState(heartbeatCheckerIntervalMs > 0,
        OZONE_SCM_HEARTBEAT_PROCESS_INTERVAL + " should be greater than 0.");
    Preconditions.checkState(staleNodeIntervalMs < deadNodeIntervalMs,
        OZONE_SCM_STALENODE_INTERVAL + " should be less than" +
            OZONE_SCM_DEADNODE_INTERVAL);
    executorService = HadoopExecutors.newScheduledThreadPool(1,
        new ThreadFactoryBuilder().setDaemon(true)
            .setNameFormat("SCM Heartbeat Processing Thread - %d").build());

    skippedHealthChecks = 0;
    checkPaused = false; // accessed only from test functions

    layoutMatchCondition =
        (layout) -> layout.getMetadataLayoutVersion() ==
             layoutVersionManager.getMetadataLayoutVersion();
    layoutMisMatchCondition =
        (layout) -> layout.getMetadataLayoutVersion() !=
             layoutVersionManager.getMetadataLayoutVersion();

    scheduleNextHealthCheck();
  }

  /**
   * Populates state2event map.
   */
  private void initialiseState2EventMap() {
    state2EventMap.put(STALE, SCMEvents.STALE_NODE);
    state2EventMap.put(DEAD, SCMEvents.DEAD_NODE);
    state2EventMap
        .put(HEALTHY, SCMEvents.READ_ONLY_HEALTHY_TO_HEALTHY_NODE);
    state2EventMap
        .put(NodeState.HEALTHY_READONLY, NON_HEALTHY_TO_READONLY_HEALTHY_NODE);
  }

  /*
   *
   * Node and State Transition Mapping:
   *
   * State: HEALTHY             -------------------> STALE
   * Event:                          TIMEOUT
   *
   * State: HEALTHY             -------------------> HEALTHY_READONLY
   * Event:                       LAYOUT_MISMATCH
   *
   * State: HEALTHY_READONLY    -------------------> HEALTHY
   * Event:                       LAYOUT_MATCH
<<<<<<< HEAD
   *
   * State: HEALTHY_READONLY    -------------------> STALE
   * Event:                          TIMEOUT
   *
=======
   *
   * State: HEALTHY_READONLY    -------------------> STALE
   * Event:                          TIMEOUT
   *
>>>>>>> 7eefee7c
   * State: STALE           -------------------> HEALTHY_READONLY
   * Event:                       RESTORE
   *
   * State: DEAD            -------------------> HEALTHY_READONLY
   * Event:                       RESURRECT
   *
   * State: STALE           -------------------> DEAD
   * Event:                       TIMEOUT
   *
   *  Node State Flow
   *
   *                                        +-----<---------<---+
   *                                        |    (RESURRECT)    |
   *    +-->-----(LAYOUT_MISMATCH)-->--+    V                   |
   *    |                              |    |                   ^
   *    |                              |    |                   |
   *    |                              V    V                   |
   *    |  +-----(LAYOUT_MATCH)--[HEALTHY_READONLY]             |
   *    |  |                            ^  |                    |
   *    |  |                            |  |                    ^
   *    |  |                            |  |(TIMEOUT)           |
   *    ^  |                  (RESTORE) |  |                    |
   *    |  V                            |  V                    |
   * [HEALTHY]---->----------------->[STALE]------->--------->[DEAD]
   *               (TIMEOUT)                  (TIMEOUT)
   *
   */

  /**
   * Initializes the lifecycle of node state machine.
   */
  private void initializeStateMachines() {
    nodeHealthSM.addTransition(HEALTHY_READONLY, HEALTHY,
        NodeLifeCycleEvent.LAYOUT_MATCH);
    nodeHealthSM.addTransition(HEALTHY_READONLY, STALE,
        NodeLifeCycleEvent.TIMEOUT);
    nodeHealthSM.addTransition(HEALTHY, STALE, NodeLifeCycleEvent.TIMEOUT);
    nodeHealthSM.addTransition(HEALTHY, HEALTHY_READONLY,
        NodeLifeCycleEvent.LAYOUT_MISMATCH);
    nodeHealthSM.addTransition(STALE, DEAD, NodeLifeCycleEvent.TIMEOUT);
    nodeHealthSM.addTransition(STALE, HEALTHY_READONLY,
        NodeLifeCycleEvent.RESTORE);
    nodeHealthSM.addTransition(DEAD, HEALTHY_READONLY,
        NodeLifeCycleEvent.RESURRECT);
  }

  /**
   * Adds a new node to the state manager.
   *
   * @param datanodeDetails DatanodeDetails
   * @param layoutInfo LayoutVersionProto
   *
   * @throws NodeAlreadyExistsException if the node is already present
   */
  public void addNode(DatanodeDetails datanodeDetails,
<<<<<<< HEAD
                      LayoutVersionProto layoutInfo)
      throws NodeAlreadyExistsException {
    NodeStatus newNodeStatus = newNodeStatus(datanodeDetails);
    nodeStateMap.addNode(datanodeDetails, newNodeStatus, layoutInfo);
=======
      LayoutVersionProto layoutInfo) throws NodeAlreadyExistsException {
    NodeStatus newNodeStatus = newNodeStatus(datanodeDetails);
    nodeStateMap.addNode(datanodeDetails, newNodeStatus, layoutInfo);
    UUID dnID = datanodeDetails.getUuid();
    try {
      updateLastKnownLayoutVersion(datanodeDetails, layoutInfo);
      DatanodeInfo dnInfo = nodeStateMap.getNodeInfo(dnID);
      NodeStatus status = nodeStateMap.getNodeStatus(dnID);

      // State machine starts nodes as HEALTHY. If there is a layout
      // mismatch, this node should be moved to HEALTHY_READONLY.
      updateNodeLayoutVersionState(dnInfo, layoutMisMatchCondition, status,
          NodeLifeCycleEvent.LAYOUT_MISMATCH);
    } catch (NodeNotFoundException ex) {
      LOG.error("Inconsistent NodeStateMap! Datanode with ID {} was " +
          "added but not found in  map: {}", dnID, nodeStateMap);
    }
>>>>>>> 7eefee7c
    eventPublisher.fireEvent(SCMEvents.NEW_NODE, datanodeDetails);
  }

  /**
   * When a node registers with SCM, the operational state stored on the
   * datanode is the source of truth. Therefore, if the datanode reports
   * anything other than IN_SERVICE on registration, the state in SCM should be
   * updated to reflect the datanode state.
   * @param dn DatanodeDetails reported by the datanode
   */
  private NodeStatus newNodeStatus(DatanodeDetails dn) {
    HddsProtos.NodeOperationalState dnOpState = dn.getPersistedOpState();
    if (dnOpState != NodeOperationalState.IN_SERVICE) {
      LOG.info("Updating nodeOperationalState on registration as the " +
              "datanode has a persisted state of {} and expiry of {}",
          dnOpState, dn.getPersistedOpStateExpiryEpochSec());
      return new NodeStatus(dnOpState, nodeHealthSM.getInitialState(),
          dn.getPersistedOpStateExpiryEpochSec());
    } else {
      return new NodeStatus(
          NodeOperationalState.IN_SERVICE, nodeHealthSM.getInitialState());
    }
  }

  /**
   * Adds a pipeline in the node2PipelineMap.
   * @param pipeline - Pipeline to be added
   */
  public void addPipeline(Pipeline pipeline) {
    node2PipelineMap.addPipeline(pipeline);
  }

  /**
   * Get the count of pipelines associated to single datanode.
   * @param datanodeDetails single datanode
   * @return number of pipelines associated with it
   */
  public int getPipelinesCount(DatanodeDetails datanodeDetails) {
    return node2PipelineMap.getPipelinesCount(datanodeDetails.getUuid());
  }

  /**
   * Get information about the node.
   *
   * @param datanodeDetails DatanodeDetails
   *
   * @return DatanodeInfo
   *
   * @throws NodeNotFoundException if the node is not present
   */
  public DatanodeInfo getNode(DatanodeDetails datanodeDetails)
      throws NodeNotFoundException {
    return nodeStateMap.getNodeInfo(datanodeDetails.getUuid());
  }

  /**
   * Updates the last heartbeat time of the node.
   *
   * @throws NodeNotFoundException if the node is not present
   */
  public void updateLastHeartbeatTime(DatanodeDetails datanodeDetails)
      throws NodeNotFoundException {
    nodeStateMap.getNodeInfo(datanodeDetails.getUuid())
        .updateLastHeartbeatTime();
  }

  /**
   * Updates the last known layout version of the node.
   * @param datanodeDetails DataNode Details
   * @param layoutInfo DataNode Layout Information
   *
   * @throws NodeNotFoundException if the node is not present
   */
  public void updateLastKnownLayoutVersion(DatanodeDetails datanodeDetails,
                                      LayoutVersionProto layoutInfo)
      throws NodeNotFoundException {
    nodeStateMap.getNodeInfo(datanodeDetails.getUuid())
        .updateLastKnownLayoutVersion(layoutInfo);
  }

  /**
   * Returns the current state of the node.
   *
   * @param datanodeDetails DatanodeDetails
   *
   * @return NodeState
   *
   * @throws NodeNotFoundException if the node is not present
   */
  public NodeStatus getNodeStatus(DatanodeDetails datanodeDetails)
      throws NodeNotFoundException {
    return nodeStateMap.getNodeStatus(datanodeDetails.getUuid());
  }

  /**
   * Returns all the node which are in healthy state, ignoring the operational
   * state.
   *
   * @return list of healthy nodes
   */
  public List<DatanodeInfo> getHealthyNodes() {
    return getNodes(null, HEALTHY);
  }

  /**
   * Returns all the node which are in stale state, ignoring the operational
   * state.
   *
   * @return list of stale nodes
   */
  public List<DatanodeInfo> getStaleNodes() {
    return getNodes(null, NodeState.STALE);
  }

  /**
   * Returns all the node which are in dead state, ignoring the operational
   * state.
   *
   * @return list of dead nodes
   */
  public List<DatanodeInfo> getDeadNodes() {
    return getNodes(null, NodeState.DEAD);
  }

  /**
   * Returns all the nodes with the specified status.
   *
   * @param status NodeStatus
   *
   * @return list of nodes
   */
  public List<DatanodeInfo> getNodes(NodeStatus status) {
    return nodeStateMap.getDatanodeInfos(status);
  }

  /**
   * Returns all the nodes with the specified operationalState and health.
   *
   * @param opState The operationalState of the node
   * @param health  The node health
   *
   * @return list of nodes matching the passed states
   */
  public List<DatanodeInfo> getNodes(
      NodeOperationalState opState, NodeState health) {
    return nodeStateMap.getDatanodeInfos(opState, health);
  }

  /**
   * Returns all the nodes which have registered to NodeStateManager.
   *
   * @return all the managed nodes
   */
  public List<DatanodeInfo> getAllNodes() {
    return nodeStateMap.getAllDatanodeInfos();
  }

  /**
   * Sets the operational state of the given node. Intended to be called when
   * a node is being decommissioned etc.
   *
   * @param dn The datanode having its state set
   * @param newState The new operational State of the node.
   */
  public void setNodeOperationalState(DatanodeDetails dn,
      NodeOperationalState newState)  throws NodeNotFoundException {
    setNodeOperationalState(dn, newState, 0);
  }

  /**
   * Sets the operational state of the given node. Intended to be called when
   * a node is being decommissioned etc.
   *
   * @param dn The datanode having its state set
   * @param newState The new operational State of the node.
   * @param stateExpiryEpochSec The number of seconds from the epoch when the
   *                            operational state should expire. Passing zero
   *                            indicates the state will never expire
   */
  public void setNodeOperationalState(DatanodeDetails dn,
      NodeOperationalState newState,
      long stateExpiryEpochSec)  throws NodeNotFoundException {
    DatanodeInfo dni = nodeStateMap.getNodeInfo(dn.getUuid());
    NodeStatus oldStatus = dni.getNodeStatus();
    if (oldStatus.getOperationalState() != newState ||
        oldStatus.getOpStateExpiryEpochSeconds() != stateExpiryEpochSec) {
      nodeStateMap.updateNodeOperationalState(
          dn.getUuid(), newState, stateExpiryEpochSec);
      // This will trigger an event based on the nodes health when the
      // operational state changes. Eg a node that was IN_MAINTENANCE goes
      // to IN_SERVICE + HEALTHY. This will trigger the HEALTHY node event to
      // create new pipelines. OTH, if the nodes goes IN_MAINTENANCE to
      // IN_SERVICE + DEAD, it will trigger the dead node handler to remove its
      // container replicas. Sometimes the event will do nothing, but it will
      // not do any harm either. Eg DECOMMISSIONING -> DECOMMISSIONED + HEALTHY
      // but the pipeline creation logic will ignore decommissioning nodes.
      if (oldStatus.getOperationalState() != newState) {
        fireHealthStateEvent(oldStatus.getHealth(), dn);
      }
    }
  }

  /**
   * Gets set of pipelineID a datanode belongs to.
   * @param dnId - Datanode ID
   * @return Set of PipelineID
   */
  public Set<PipelineID> getPipelineByDnID(UUID dnId) {
    return node2PipelineMap.getPipelines(dnId);
  }

  /**
   * Returns the count of healthy nodes, ignoring operational state.
   *
   * @return healthy node count
   */
  public int getHealthyNodeCount() {
    return getHealthyNodes().size();
  }

  /**
   * Returns the count of stale nodes, ignoring operational state.
   *
   * @return stale node count
   */
  public int getStaleNodeCount() {
    return getStaleNodes().size();
  }

  /**
   * Returns the count of dead nodes, ignoring operational state.
   *
   * @return dead node count
   */
  public int getDeadNodeCount() {
    return getDeadNodes().size();
  }

  /**
   * Returns the count of nodes in specified status.
   *
   * @param status NodeState
   *
   * @return node count
   */
  public int getNodeCount(NodeStatus status) {
    return nodeStateMap.getNodeCount(status);
  }

  /**
   * Returns the count of nodes in the specified states.
   *
   * @param opState The operational state of the node
   * @param health The health of the node
   *
   * @return node count
   */
  public int getNodeCount(NodeOperationalState opState, NodeState health) {
    return nodeStateMap.getNodeCount(opState, health);
  }

  /**
   * Returns the count of all nodes managed by NodeStateManager.
   *
   * @return node count
   */
  public int getTotalNodeCount() {
    return nodeStateMap.getTotalNodeCount();
  }

  /**
   * Removes a pipeline from the node2PipelineMap.
   * @param pipeline - Pipeline to be removed
   */
  public void removePipeline(Pipeline pipeline) {
    node2PipelineMap.removePipeline(pipeline);
  }

  /**
   * Adds the given container to the specified datanode.
   *
   * @param uuid - datanode uuid
   * @param containerId - containerID
   * @throws NodeNotFoundException - if datanode is not known. For new datanode
   *                        use addDatanodeInContainerMap call.
   */
  public void addContainer(final UUID uuid,
                           final ContainerID containerId)
      throws NodeNotFoundException {
    nodeStateMap.addContainer(uuid, containerId);
  }

  /**
   * Update set of containers available on a datanode.
   * @param uuid - DatanodeID
   * @param containerIds - Set of containerIDs
   * @throws NodeNotFoundException - if datanode is not known.
   */
  public void setContainers(UUID uuid, Set<ContainerID> containerIds)
      throws NodeNotFoundException {
    nodeStateMap.setContainers(uuid, containerIds);
  }

  /**
   * Return set of containerIDs available on a datanode.
   * @param uuid - DatanodeID
   * @return - set of containerIDs
   */
  public Set<ContainerID> getContainers(UUID uuid)
      throws NodeNotFoundException {
    return nodeStateMap.getContainers(uuid);
  }

  /**
   * Move Stale or Dead node to healthy if we got a heartbeat from them.
   * Move healthy nodes to stale nodes if it is needed.
   * Move Stales node to dead if needed.
   *
   * @see Thread#run()
   */
  @Override
  public void run() {

    if (shouldSkipCheck()) {
      skippedHealthChecks++;
      LOG.info("Detected long delay in scheduling HB processing thread. "
          + "Skipping heartbeat checks for one iteration.");
    } else {
      checkNodesHealth();
    }

    // we purposefully make this non-deterministic. Instead of using a
    // scheduleAtFixedFrequency  we will just go to sleep
    // and wake up at the next rendezvous point, which is currentTime +
    // heartbeatCheckerIntervalMs. This leads to the issue that we are now
    // heart beating not at a fixed cadence, but clock tick + time taken to
    // work.
    //
    // This time taken to work can skew the heartbeat processor thread.
    // The reason why we don't care is because of the following reasons.
    //
    // 1. checkerInterval is general many magnitudes faster than datanode HB
    // frequency.
    //
    // 2. if we have too much nodes, the SCM would be doing only HB
    // processing, this could lead to SCM's CPU starvation. With this
    // approach we always guarantee that  HB thread sleeps for a little while.
    //
    // 3. It is possible that we will never finish processing the HB's in the
    // thread. But that means we have a mis-configured system. We will warn
    // the users by logging that information.
    //
    // 4. And the most important reason, heartbeats are not blocked even if
    // this thread does not run, they will go into the processing queue.
    scheduleNextHealthCheck();
  }

  public void forceNodesToHealthyReadOnly() {
    try {
      List<UUID> nodes = nodeStateMap.getNodes(null, HEALTHY);
      for (UUID id : nodes) {
        DatanodeInfo node = nodeStateMap.getNodeInfo(id);
        nodeStateMap.updateNodeHealthState(node.getUuid(),
            HEALTHY_READONLY);
        if (state2EventMap.containsKey(HEALTHY_READONLY)) {
          eventPublisher.fireEvent(state2EventMap.get(HEALTHY_READONLY),
              node);
        }
      }

    } catch (NodeNotFoundException ex) {
      LOG.error("Inconsistent NodeStateMap! {}", nodeStateMap);
    }
  }

  @VisibleForTesting
  public void checkNodesHealth() {

    /*
     *
     *          staleNodeDeadline                healthyNodeDeadline
     *                 |                                  |
     *      Dead       |             Stale                |     Healthy
     *      Node       |             Node                 |     Node
     *      Window     |             Window               |     Window
     * ----------------+----------------------------------+------------------->
     *                      >>-->> time-line >>-->>
     *
     * Here is the logic of computing the health of a node.
     *
     * 1. We get the current time and look back that the time
     *    when we got a heartbeat from a node.
     *
     * 2. If the last heartbeat was within the window of healthy node we mark
     *    it as healthy.
     *
     * 3. If the last HB Time stamp is longer and falls within the window of
     *    Stale Node time, we will mark it as Stale.
     *
     * 4. If the last HB time is older than the Stale Window, then the node is
     *    marked as dead.
     *
     * The Processing starts from current time and looks backwards in time.
     */
    long processingStartTime = Time.monotonicNow();
    // After this time node is considered to be stale.
    long healthyNodeDeadline = processingStartTime - staleNodeIntervalMs;
    // After this time node is considered to be dead.
    long staleNodeDeadline = processingStartTime - deadNodeIntervalMs;

    Predicate<Long> healthyNodeCondition =
        (lastHbTime) -> lastHbTime >= healthyNodeDeadline;
    // staleNodeCondition is superset of stale and dead node
    Predicate<Long> staleNodeCondition =
        (lastHbTime) -> lastHbTime < healthyNodeDeadline;
    Predicate<Long> deadNodeCondition =
        (lastHbTime) -> lastHbTime < staleNodeDeadline;
<<<<<<< HEAD
    Predicate<LayoutVersionProto> layoutMatchCondition =
        (layout) -> layout.getMetadataLayoutVersion() ==
            layoutVersionManager.getMetadataLayoutVersion();
    Predicate<LayoutVersionProto> layoutMisMatchCondition =
        (layout) -> layout.getMetadataLayoutVersion() !=
            layoutVersionManager.getMetadataLayoutVersion();
=======

>>>>>>> 7eefee7c
    try {
      for(DatanodeInfo node : nodeStateMap.getAllDatanodeInfos()) {
        NodeStatus status = nodeStateMap.getNodeStatus(node.getUuid());
        switch (status.getHealth()) {
        case HEALTHY:
          updateNodeLayoutVersionState(node, layoutMisMatchCondition, status,
              NodeLifeCycleEvent.LAYOUT_MISMATCH);
          // Move the node to STALE if the last heartbeat time is less than
          // configured stale-node interval.
          updateNodeState(node, staleNodeCondition, status,
              NodeLifeCycleEvent.TIMEOUT);
          break;
        case HEALTHY_READONLY:
          updateNodeLayoutVersionState(node, layoutMatchCondition, status,
              NodeLifeCycleEvent.LAYOUT_MATCH);
          // Move the node to STALE if the last heartbeat time is less than
          // configured stale-node interval.
          updateNodeState(node, staleNodeCondition, status,
              NodeLifeCycleEvent.TIMEOUT);
          break;
        case STALE:
          // Move the node to DEAD if the last heartbeat time is less than
          // configured dead-node interval.
          updateNodeState(node, deadNodeCondition, status,
              NodeLifeCycleEvent.TIMEOUT);
          // Restore the node if we have received heartbeat before configured
          // stale-node interval.
          updateNodeState(node, healthyNodeCondition, status,
              NodeLifeCycleEvent.RESTORE);
          break;
        case DEAD:
          // Resurrect the node if we have received heartbeat before
          // configured stale-node interval.
          updateNodeState(node, healthyNodeCondition, status,
              NodeLifeCycleEvent.RESURRECT);
          break;
        default:
        }
      }
    } catch (NodeNotFoundException e) {
      // This should not happen unless someone else other than
      // NodeStateManager is directly modifying NodeStateMap and removed
      // the node entry after we got the list of UUIDs.
      LOG.error("Inconsistent NodeStateMap! {}", nodeStateMap);
    }
    long processingEndTime = Time.monotonicNow();
    //If we have taken too much time for HB processing, log that information.
    if ((processingEndTime - processingStartTime) >
        heartbeatCheckerIntervalMs) {
      LOG.error("Total time spend processing datanode HB's is greater than " +
              "configured values for datanode heartbeats. Please adjust the" +
              " heartbeat configs. Time Spend on HB processing: {} seconds " +
              "Datanode heartbeat Interval: {} seconds.",
          TimeUnit.MILLISECONDS
              .toSeconds(processingEndTime - processingStartTime),
          heartbeatCheckerIntervalMs);
    }

  }

  private void scheduleNextHealthCheck() {

    if (!Thread.currentThread().isInterrupted() &&
        !executorService.isShutdown()) {
      //BUGBUG: The return future needs to checked here to make sure the
      // exceptions are handled correctly.
      healthCheckFuture = executorService.schedule(this,
          heartbeatCheckerIntervalMs, TimeUnit.MILLISECONDS);
    } else {
      LOG.warn("Current Thread is interrupted, shutting down HB processing " +
          "thread for Node Manager.");
    }

    lastHealthCheck = Time.monotonicNow();
  }

  /**
   * if the time since last check exceeds the stale|dead node interval, skip.
   * such long delays might be caused by a JVM pause. SCM cannot make reliable
   * conclusions about datanode health in such situations.
   * @return : true indicates skip HB checks
   */
  private boolean shouldSkipCheck() {

    long currentTime = Time.monotonicNow();
    long minInterval = Math.min(staleNodeIntervalMs, deadNodeIntervalMs);

    return ((currentTime - lastHealthCheck) >= minInterval);
  }

  /**
   * Updates the node state if the condition satisfies.
   *
   * @param node DatanodeInfo
   * @param condition condition to check
   * @param status current status of node
   * @param lifeCycleEvent NodeLifeCycleEvent to be applied if condition
   *                       matches
   *
   * @throws NodeNotFoundException if the node is not present
   */
  private void updateNodeState(DatanodeInfo node, Predicate<Long> condition,
      NodeStatus status, NodeLifeCycleEvent lifeCycleEvent)
      throws NodeNotFoundException {
    try {
      if (condition.test(node.getLastHeartbeatTime())) {
        NodeState newHealthState = nodeHealthSM.
            getNextState(status.getHealth(), lifeCycleEvent);
        NodeStatus newStatus =
            nodeStateMap.updateNodeHealthState(node.getUuid(), newHealthState);
        fireHealthStateEvent(newStatus.getHealth(), node);
      }
    } catch (InvalidStateTransitionException e) {
      LOG.warn("Invalid state transition of node {}." +
              " Current state: {}, life cycle event: {}",
          node, status.getHealth(), lifeCycleEvent);
    }
  }

  private void fireHealthStateEvent(HddsProtos.NodeState health,
      DatanodeDetails node) {
    Event<DatanodeDetails> event = state2EventMap.get(health);
    if (event != null) {
      eventPublisher.fireEvent(event, node);
    }
  }

  /**
   * Updates the node state if the condition satisfies.
   *
   * @param node DatanodeInfo
   * @param condition condition to check
   * @param status current state of node
   * @param lifeCycleEvent NodeLifeCycleEvent to be applied if condition
   *                       matches
   *
   * @throws NodeNotFoundException if the node is not present
   */
  private void updateNodeLayoutVersionState(DatanodeInfo node,
                             Predicate<LayoutVersionProto> condition,
                                            NodeStatus status,
                                            NodeLifeCycleEvent lifeCycleEvent)
      throws NodeNotFoundException {
    try {
      if (condition.test(node.getLastKnownLayoutVersion())) {
        NodeState newHealthState = nodeHealthSM.getNextState(status.getHealth(),
            lifeCycleEvent);
        NodeStatus newStatus =
            nodeStateMap.updateNodeHealthState(node.getUuid(), newHealthState);
        fireHealthStateEvent(newStatus.getHealth(), node);
      }
    } catch (InvalidStateTransitionException e) {
      LOG.warn("Invalid state transition of node {}." +
              " Current state: {}, life cycle event: {}",
          node, status, lifeCycleEvent);
    }
  }

  @Override
  public void close() {
    executorService.shutdown();
    try {
      if (!executorService.awaitTermination(5, TimeUnit.SECONDS)) {
        executorService.shutdownNow();
      }

      if (!executorService.awaitTermination(5, TimeUnit.SECONDS)) {
        LOG.error("Unable to shutdown NodeStateManager properly.");
      }
    } catch (InterruptedException e) {
      executorService.shutdownNow();
      Thread.currentThread().interrupt();
    }
  }

  /**
   * Test Utility : return number of times heartbeat check was skipped.
   * @return : count of times HB process was skipped
   */
  @VisibleForTesting
  long getSkippedHealthChecks() {
    return skippedHealthChecks;
  }

  /**
   * Test Utility : Pause the periodic node hb check.
   * @return ScheduledFuture for the scheduled check that got cancelled.
   */
  @VisibleForTesting
  ScheduledFuture pause() {

    if (executorService.isShutdown() || checkPaused) {
      return null;
    }

    checkPaused = healthCheckFuture.cancel(false);

    return healthCheckFuture;
  }

  /**
   * Test utility : unpause the periodic node hb check.
   * @return ScheduledFuture for the next scheduled check
   */
  @VisibleForTesting
  ScheduledFuture unpause() {

    if (executorService.isShutdown()) {
      return null;
    }

    if (checkPaused) {
      Preconditions.checkState(((healthCheckFuture == null)
          || healthCheckFuture.isCancelled()
          || healthCheckFuture.isDone()));

      checkPaused = false;
      /**
       * We do not call scheduleNextHealthCheck because we are
       * not updating the lastHealthCheck timestamp.
       */
      healthCheckFuture = executorService.schedule(this,
          heartbeatCheckerIntervalMs, TimeUnit.MILLISECONDS);
    }

    return healthCheckFuture;
  }
}<|MERGE_RESOLUTION|>--- conflicted
+++ resolved
@@ -156,8 +156,6 @@
 
   private LayoutVersionManager layoutVersionManager;
 
-<<<<<<< HEAD
-=======
   /**
    * Conditions to check whether a node's metadata layout version matches
    * that of SCM.
@@ -165,7 +163,6 @@
   private Predicate<LayoutVersionProto> layoutMatchCondition;
   private Predicate<LayoutVersionProto> layoutMisMatchCondition;
 
->>>>>>> 7eefee7c
   /**
    * Constructs a NodeStateManager instance with the given configuration.
    *
@@ -183,11 +180,7 @@
     this.state2EventMap = new HashMap<>();
     initialiseState2EventMap();
     Set<NodeState> finalStates = new HashSet<>();
-<<<<<<< HEAD
-    this.nodeHealthSM = new StateMachine<>(NodeState.HEALTHY_READONLY,
-=======
     this.nodeHealthSM = new StateMachine<>(NodeState.HEALTHY,
->>>>>>> 7eefee7c
         finalStates);
     initializeStateMachines();
     heartbeatCheckerIntervalMs = HddsServerUtil
@@ -240,17 +233,10 @@
    *
    * State: HEALTHY_READONLY    -------------------> HEALTHY
    * Event:                       LAYOUT_MATCH
-<<<<<<< HEAD
    *
    * State: HEALTHY_READONLY    -------------------> STALE
    * Event:                          TIMEOUT
    *
-=======
-   *
-   * State: HEALTHY_READONLY    -------------------> STALE
-   * Event:                          TIMEOUT
-   *
->>>>>>> 7eefee7c
    * State: STALE           -------------------> HEALTHY_READONLY
    * Event:                       RESTORE
    *
@@ -306,12 +292,6 @@
    * @throws NodeAlreadyExistsException if the node is already present
    */
   public void addNode(DatanodeDetails datanodeDetails,
-<<<<<<< HEAD
-                      LayoutVersionProto layoutInfo)
-      throws NodeAlreadyExistsException {
-    NodeStatus newNodeStatus = newNodeStatus(datanodeDetails);
-    nodeStateMap.addNode(datanodeDetails, newNodeStatus, layoutInfo);
-=======
       LayoutVersionProto layoutInfo) throws NodeAlreadyExistsException {
     NodeStatus newNodeStatus = newNodeStatus(datanodeDetails);
     nodeStateMap.addNode(datanodeDetails, newNodeStatus, layoutInfo);
@@ -329,7 +309,6 @@
       LOG.error("Inconsistent NodeStateMap! Datanode with ID {} was " +
           "added but not found in  map: {}", dnID, nodeStateMap);
     }
->>>>>>> 7eefee7c
     eventPublisher.fireEvent(SCMEvents.NEW_NODE, datanodeDetails);
   }
 
@@ -747,16 +726,7 @@
         (lastHbTime) -> lastHbTime < healthyNodeDeadline;
     Predicate<Long> deadNodeCondition =
         (lastHbTime) -> lastHbTime < staleNodeDeadline;
-<<<<<<< HEAD
-    Predicate<LayoutVersionProto> layoutMatchCondition =
-        (layout) -> layout.getMetadataLayoutVersion() ==
-            layoutVersionManager.getMetadataLayoutVersion();
-    Predicate<LayoutVersionProto> layoutMisMatchCondition =
-        (layout) -> layout.getMetadataLayoutVersion() !=
-            layoutVersionManager.getMetadataLayoutVersion();
-=======
-
->>>>>>> 7eefee7c
+
     try {
       for(DatanodeInfo node : nodeStateMap.getAllDatanodeInfos()) {
         NodeStatus status = nodeStateMap.getNodeStatus(node.getUuid());
