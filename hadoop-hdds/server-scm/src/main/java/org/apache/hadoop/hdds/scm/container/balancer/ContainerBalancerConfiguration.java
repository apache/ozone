--- conflicted
+++ resolved
@@ -107,16 +107,15 @@
 
   /**
    * Create configuration with default values.
-   */
-<<<<<<< HEAD
-  public ContainerBalancerConfiguration(OzoneConfiguration ozoneConfiguration) {
-=======
+   *
+   * @param ozoneConfiguration Ozone configuration
+   */
   public ContainerBalancerConfiguration(
       OzoneConfiguration ozoneConfiguration) {
->>>>>>> e5c647eb
     Preconditions.checkNotNull(ozoneConfiguration,
         "OzoneConfiguration should not be null.");
     this.ozoneConfiguration = ozoneConfiguration;
+
     // balancing interval should be greater than DUFactory refresh period
     duConf = this.ozoneConfiguration.getObject(DUFactory.Conf.class);
     balancingInterval = duConf.getRefreshPeriod().toMillis() +
@@ -280,21 +279,12 @@
   }
 
   /**
-<<<<<<< HEAD
-   * Gets the {@link OzoneConfiguration} with which this
-   * {@link ContainerBalancerConfiguration} was created.
-   * @return {@link OzoneConfiguration} configuration
-   */
-  public OzoneConfiguration getOzoneConfiguration() {
-    return ozoneConfiguration;
-=======
    * Gets the {@link OzoneConfiguration} using which this configuration was
    * constructed.
    * @return the {@link OzoneConfiguration} being used by this configuration
    */
   public OzoneConfiguration getOzoneConfiguration() {
     return this.ozoneConfiguration;
->>>>>>> e5c647eb
   }
 
   @Override
