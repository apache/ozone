--- conflicted
+++ resolved
@@ -46,10 +46,7 @@
 import java.util.concurrent.atomic.AtomicBoolean;
 import java.util.concurrent.locks.Lock;
 import java.util.concurrent.locks.ReentrantLock;
-<<<<<<< HEAD
 import java.util.stream.Collectors;
-=======
->>>>>>> 3232fb08
 
 /**
  * Container balancer is a service in SCM to move containers between over- and
@@ -67,11 +64,7 @@
   private final SCMContext scmContext;
   private double threshold;
   private int maxDatanodesToBalance;
-<<<<<<< HEAD
-  private long maxSizeToMove;
-=======
   private long maxSizeToMoveInGB;
->>>>>>> 3232fb08
   private int idleIteration;
   private List<DatanodeUsageInfo> unBalancedNodes;
   private List<DatanodeUsageInfo> overUtilizedNodes;
@@ -86,7 +79,6 @@
   private final AtomicBoolean balancerRunning = new AtomicBoolean(false);
   private Thread currentBalancingThread;
   private Lock lock;
-<<<<<<< HEAD
   private ContainerBalancerSelectionCriteria selectionCriteria;
   private Map<DatanodeDetails, ContainerMoveSelection> sourceToTarget;
   private Map<DatanodeDetails, Long> sizeLeavingNode;
@@ -94,8 +86,6 @@
   private Set<ContainerID> selectedContainers;
   private FindTargetStrategy findTargetStrategy;
   private PlacementPolicy placementPolicy;
-=======
->>>>>>> 3232fb08
 
   /**
    * Constructs ContainerBalancer with the specified arguments. Initializes
@@ -123,22 +113,11 @@
     this.scmContext = scmContext;
     this.placementPolicy = placementPolicy;
 
-<<<<<<< HEAD
     this.lock = new ReentrantLock();
     findTargetStrategy =
         new FindTargetGreedy(containerManager, placementPolicy);
-=======
-    this.clusterCapacity = 0L;
-    this.clusterUsed = 0L;
-    this.clusterRemaining = 0L;
-
-    this.overUtilizedNodes = new ArrayList<>();
-    this.underUtilizedNodes = new ArrayList<>();
-    this.unBalancedNodes = new ArrayList<>();
-    this.withinThresholdUtilizedNodes = new ArrayList<>();
-    this.lock = new ReentrantLock();
->>>>>>> 3232fb08
-  }
+  }
+
   /**
    * Starts ContainerBalancer. Current implementation is incomplete.
    *
@@ -149,7 +128,6 @@
     lock.lock();
     try {
       if (!balancerRunning.compareAndSet(false, true)) {
-<<<<<<< HEAD
         LOG.error("Container Balancer is already running.");
         return false;
       }
@@ -159,10 +137,10 @@
       this.idleIteration = config.getIdleIteration();
       this.threshold = config.getThreshold();
       this.maxDatanodesToBalance = config.getMaxDatanodesToBalance();
-      this.maxSizeToMove = config.getMaxSizeToMove();
+      this.maxSizeToMoveInGB = config.getMaxSizeToMove();
       LOG.info("Starting Container Balancer...{}", this);
-      LOG.info("Max size entering node config is {}",
-          config.getMaxSizeEnteringTarget());
+//      LOG.info("Max size entering node config is {}",
+//          config.getMaxSizeEnteringTarget());
 
       //we should start a new balancer thread async
       //and response to cli as soon as possible
@@ -176,32 +154,6 @@
     } finally {
       lock.unlock();
     }
-=======
-        LOG.info("Container Balancer is already running.");
-        return false;
-      }
-      
-      this.config = balancerConfiguration;
-      this.idleIteration = config.getIdleIteration();
-      this.threshold = config.getThreshold();
-      this.maxDatanodesToBalance = config.getMaxDatanodesToBalance();
-      this.maxSizeToMoveInGB = config.getMaxSizeToMove();
-      this.unBalancedNodes = new ArrayList<>();
-      LOG.info("Starting Container Balancer...{}", this);
-      //we should start a new balancer thread async
-      //and response to cli as soon as possible
-
-
-      //TODO: this is a temporary implementation
-      //modify this later
-      currentBalancingThread = new Thread(() -> balance());
-      currentBalancingThread.start();
-      ////////////////////////
-    } finally {
-      lock.unlock();
-    }
-
->>>>>>> 3232fb08
 
     return true;
   }
@@ -210,33 +162,13 @@
    * Balances the cluster.
    */
   private void balance() {
-<<<<<<< HEAD
-    this.clusterCapacity = 0L;
-    this.clusterUsed = 0L;
-    this.clusterRemaining = 0L;
-
-    this.selectedContainers = new HashSet<>();
-    this.overUtilizedNodes = new ArrayList<>();
-    this.underUtilizedNodes = new ArrayList<>();
-    this.withinThresholdUtilizedNodes = new ArrayList<>();
-    this.unBalancedNodes = new ArrayList<>();
-
-=======
->>>>>>> 3232fb08
+
     for (int i = 0; i < idleIteration; i++) {
       if (!initializeIteration()) {
         //balancer should be stopped immediately
         break;
       }
-<<<<<<< HEAD
       doIteration();
-=======
-      // unBalancedNodes is not cleared since the next iteration uses this
-      // iteration's unBalancedNodes to find out how many nodes were balanced
-      overUtilizedNodes.clear();
-      underUtilizedNodes.clear();
-      withinThresholdUtilizedNodes.clear();
->>>>>>> 3232fb08
     }
     balancerRunning.compareAndSet(true, false);
   }
@@ -265,9 +197,15 @@
       return false;
     }
 
+    this.clusterCapacity = 0L;
+    this.clusterUsed = 0L;
+    this.clusterRemaining = 0L;
+
+    this.selectedContainers = new HashSet<>();
     overUtilizedNodes = new ArrayList<>();
     underUtilizedNodes = new ArrayList<>();
     withinThresholdUtilizedNodes = new ArrayList<>();
+    this.unBalancedNodes = new ArrayList<>();
 
     clusterAvgUtilisation = calculateAvgUtilization(datanodeUsageInfos);
     LOG.info("Average utilization of the cluster is {}", clusterAvgUtilisation);
@@ -330,7 +268,6 @@
     unBalancedNodes = new ArrayList<>(
         overUtilizedNodes.size() + underUtilizedNodes.size());
 
-<<<<<<< HEAD
 //    if (countDatanodesBalanced + countDatanodesToBalance >
 //        maxDatanodesToBalance) {
 //      LOG.info("Approaching Max Datanodes To Balance limit in Container " +
@@ -342,20 +279,6 @@
     unBalancedNodes.addAll(overUtilizedNodes);
     unBalancedNodes.addAll(underUtilizedNodes);
 
-    if (unBalancedNodes.isEmpty()) {
-      LOG.info("Did not find any unbalanced Datanodes.");
-=======
-    if (countDatanodesBalanced + countDatanodesToBalance >
-        maxDatanodesToBalance) {
-      LOG.info("Approaching Max Datanodes To Balance limit in Container " +
-          "Balancer. Stopping Balancer.");
->>>>>>> 3232fb08
-      return false;
-    }
-
-<<<<<<< HEAD
-    LOG.info("Container Balancer has identified Datanodes that need to be" +
-=======
       //for now, we just sleep to simulate the execution of balancer
       //this if for acceptance test now. modify this later when balancer
       //if fully completed
@@ -364,13 +287,13 @@
       } catch (InterruptedException e) {}
       /////////////////////////////
 
-      if (unBalancedNodes.isEmpty()) {
-        LOG.info("Did not find any unbalanced Datanodes.");
-        return false;
-      } else {
-        LOG.info("Container Balancer has identified Datanodes that need to be" +
->>>>>>> 3232fb08
-            " balanced.");
+    if (unBalancedNodes.isEmpty()) {
+      LOG.info("Did not find any unbalanced Datanodes.");
+      return false;
+    }
+
+    LOG.info("Container Balancer has identified Datanodes that need to be" +
+        " balanced.");
 
     selectionCriteria = new ContainerBalancerSelectionCriteria(config,
         nodeManager, replicationManager, containerManager);
@@ -647,10 +570,6 @@
         return;
       }
 
-<<<<<<< HEAD
-=======
-
->>>>>>> 3232fb08
       //TODO: this is a temporary implementation
       //modify this later
       if (currentBalancingThread.isAlive()) {
