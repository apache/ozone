--- conflicted
+++ resolved
@@ -218,17 +218,10 @@
 
       //if no new move option is generated, it means the cluster can
       //not be balanced any more , so just stop
-<<<<<<< HEAD
-      iterationResult = doIteration();
-      LOG.info("Result of this iteration of Container Balancer: {}",
-          iterationResult);
-      if (iterationResult == IterationResult.CAN_NOT_BALANCE_ANY_MORE) {
-=======
       IterationResult iR = doIteration();
       metrics.incrementNumIterations(1);
       LOG.info("Result of this iteration of Container Balancer: {}", iR);
       if (iR == IterationResult.CAN_NOT_BALANCE_ANY_MORE) {
->>>>>>> ea06d26a
         stop();
         return;
       }
@@ -412,6 +405,7 @@
     findSourceStrategy.reInitialize(getPotentialSources(), config, lowerLimit);
     List<DatanodeUsageInfo> potentialTargets = getPotentialTargets();
     findTargetStrategy.reInitialize(potentialTargets, config, upperLimit);
+
     Set<DatanodeDetails> selectedTargets =
         new HashSet<>(potentialTargets.size());
     moveSelectionToFutureMap = new HashMap<>(unBalancedNodes.size());
@@ -501,13 +495,8 @@
             ContainerInfo container =
                 containerManager.getContainer(moveSelection.getContainerID());
             this.sizeMovedPerIteration += container.getUsedBytes();
-<<<<<<< HEAD
-            metrics.incrementMovedContainersNum(1);
+            metrics.incrementNumMovedContainersInLatestIteration(1);
             LOG.info("Container move completed for container {} to target {}",
-=======
-            metrics.incrementNumMovedContainersInLatestIteration(1);
-            LOG.info("Move completed for container {} to target {}",
->>>>>>> ea06d26a
                 container.containerID(),
                 moveSelection.getTargetNode().getUuidString());
           } catch (ContainerNotFoundException e) {
