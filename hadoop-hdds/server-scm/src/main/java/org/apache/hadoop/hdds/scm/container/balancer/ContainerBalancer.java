/*
 * Licensed to the Apache Software Foundation (ASF) under one
 * or more contributor license agreements.  See the NOTICE file
 * distributed with this work for additional information
 * regarding copyright ownership.  The ASF licenses this file
 * to you under the Apache License, Version 2.0 (the
 * "License"); you may not use this file except in compliance
 * with the License.  You may obtain a copy of the License at
 * <p>
 * http://www.apache.org/licenses/LICENSE-2.0
 * <p>
 * Unless required by applicable law or agreed to in writing, software
 * distributed under the License is distributed on an "AS IS" BASIS,
 * WITHOUT WARRANTIES OR CONDITIONS OF ANY KIND, either express or implied.
 * See the License for the specific language governing permissions and
 * limitations under the License.
 */

package org.apache.hadoop.hdds.scm.container.balancer;

import org.apache.hadoop.hdds.conf.OzoneConfiguration;
import org.apache.hadoop.hdds.conf.StorageUnit;
import org.apache.hadoop.hdds.protocol.DatanodeDetails;
import org.apache.hadoop.hdds.scm.PlacementPolicy;
import org.apache.hadoop.hdds.scm.ScmConfigKeys;
import org.apache.hadoop.hdds.scm.container.ContainerID;
import org.apache.hadoop.hdds.scm.container.ContainerInfo;
import org.apache.hadoop.hdds.scm.container.ContainerNotFoundException;
import org.apache.hadoop.hdds.scm.container.ContainerManager;
import org.apache.hadoop.hdds.scm.container.ReplicationManager;
import org.apache.hadoop.hdds.scm.container.placement.metrics.SCMNodeStat;
import org.apache.hadoop.hdds.scm.ha.SCMContext;
import org.apache.hadoop.hdds.scm.node.DatanodeUsageInfo;
import org.apache.hadoop.hdds.scm.node.NodeManager;
import org.apache.hadoop.hdds.scm.node.states.NodeNotFoundException;
import org.apache.hadoop.ozone.OzoneConsts;
import org.slf4j.Logger;
import org.slf4j.LoggerFactory;

import java.util.ArrayList;
import java.util.Collection;
import java.util.Collections;
import java.util.HashMap;
import java.util.HashSet;
import java.util.List;
import java.util.Map;
import java.util.NavigableSet;
import java.util.Set;
import java.util.concurrent.CompletableFuture;
import java.util.concurrent.ExecutionException;
import java.util.concurrent.TimeUnit;
import java.util.concurrent.TimeoutException;
import java.util.concurrent.locks.Lock;
import java.util.concurrent.locks.ReentrantLock;
import java.util.stream.Collectors;

/**
 * Container balancer is a service in SCM to move containers between over- and
 * under-utilized datanodes.
 */
public class ContainerBalancer {

  public static final Logger LOG =
      LoggerFactory.getLogger(ContainerBalancer.class);

  private NodeManager nodeManager;
  private ContainerManager containerManager;
  private ReplicationManager replicationManager;
  private OzoneConfiguration ozoneConfiguration;
  private final SCMContext scmContext;
  private double threshold;
  private int totalNodesInCluster;
  private double maxDatanodesRatioToInvolvePerIteration;
  private long maxSizeToMovePerIteration;
  private int countDatanodesInvolvedPerIteration;
  private long sizeMovedPerIteration;
  private int idleIteration;
  private List<DatanodeUsageInfo> unBalancedNodes;
  private List<DatanodeUsageInfo> overUtilizedNodes;
  private List<DatanodeUsageInfo> underUtilizedNodes;
  private List<DatanodeUsageInfo> withinThresholdUtilizedNodes;
  private ContainerBalancerConfiguration config;
  private ContainerBalancerMetrics metrics;
  private long clusterCapacity;
  private long clusterUsed;
  private long clusterRemaining;
  private double clusterAvgUtilisation;
  private double upperLimit;
  private volatile boolean balancerRunning;
  private Thread currentBalancingThread;
  private Lock lock;
  private ContainerBalancerSelectionCriteria selectionCriteria;
  private Map<DatanodeDetails, ContainerMoveSelection> sourceToTargetMap;
  private Map<DatanodeDetails, Long> sizeLeavingNode;
  private Map<DatanodeDetails, Long> sizeEnteringNode;
  private Set<ContainerID> selectedContainers;
  private FindTargetStrategy findTargetStrategy;
  private Map<ContainerMoveSelection,
      CompletableFuture<ReplicationManager.MoveResult>>
      moveSelectionToFutureMap;

  /**
   * Constructs ContainerBalancer with the specified arguments. Initializes
   * new ContainerBalancerConfiguration and ContainerBalancerMetrics.
   * Container Balancer does not start on construction.
   *
   * @param nodeManager        NodeManager
   * @param containerManager   ContainerManager
   * @param replicationManager ReplicationManager
   * @param ozoneConfiguration OzoneConfiguration
   */
  public ContainerBalancer(
      NodeManager nodeManager,
      ContainerManager containerManager,
      ReplicationManager replicationManager,
      OzoneConfiguration ozoneConfiguration,
      final SCMContext scmContext,
      PlacementPolicy placementPolicy) {
    this.nodeManager = nodeManager;
    this.containerManager = containerManager;
    this.replicationManager = replicationManager;
    this.ozoneConfiguration = ozoneConfiguration;
    this.config = new ContainerBalancerConfiguration(ozoneConfiguration);
    this.metrics = ContainerBalancerMetrics.create();
    this.scmContext = scmContext;

    this.selectedContainers = new HashSet<>();
    this.overUtilizedNodes = new ArrayList<>();
    this.underUtilizedNodes = new ArrayList<>();
    this.withinThresholdUtilizedNodes = new ArrayList<>();
    this.unBalancedNodes = new ArrayList<>();

    this.lock = new ReentrantLock();
    findTargetStrategy =
        new FindTargetGreedy(containerManager, placementPolicy);
  }

  /**
   * Starts ContainerBalancer. Current implementation is incomplete.
   *
   * @param balancerConfiguration Configuration values.
   */
  public boolean start(ContainerBalancerConfiguration balancerConfiguration) {
    lock.lock();
    try {
      if (balancerRunning) {
        LOG.error("Container Balancer is already running.");
        return false;
      }

      balancerRunning = true;
      this.config = balancerConfiguration;
      this.ozoneConfiguration = config.getOzoneConfiguration();
      LOG.info("Starting Container Balancer...{}", this);

      //we should start a new balancer thread async
      //and response to cli as soon as possible

      //TODO: this is a temporary implementation
      //modify this later
      currentBalancingThread = new Thread(this::balance);
      currentBalancingThread.setName("ContainerBalancer");
      currentBalancingThread.setDaemon(true);
      currentBalancingThread.start();
      ////////////////////////
    } finally {
      lock.unlock();
    }
    return true;
  }

  /**
   * Balances the cluster.
   */
  private void balance() {
    this.idleIteration = config.getIdleIteration();
    if(this.idleIteration == -1) {
      //run balancer infinitely
      this.idleIteration = Integer.MAX_VALUE;
    }
    this.threshold = config.getThreshold();
    this.maxDatanodesRatioToInvolvePerIteration =
        config.getMaxDatanodesRatioToInvolvePerIteration();
    this.maxSizeToMovePerIteration = config.getMaxSizeToMovePerIteration();
    for (int i = 0; i < idleIteration && balancerRunning; i++) {
      // stop balancing if iteration is not initialized
      if (!initializeIteration()) {
        if (!isBalancerRunning()) {
          stop();
        }
        return;
      }

      //if no new move option is generated, it means the cluster can
      //not be balanced any more , so just stop
      IterationResult iR = doIteration();
      if (iR == IterationResult.CAN_NOT_BALANCE_ANY_MORE) {
        stop();
        return;
      }

      // return if balancing has been stopped
      if (!isBalancerRunning()) {
        return;
      }

      // wait for configured time before starting next iteration, unless
      // this was the final iteration
      if (i != idleIteration - 1) {
        synchronized (this) {
          try {
            wait(config.getBalancingInterval().toMillis());
          } catch (InterruptedException e) {
            LOG.info("Container Balancer was interrupted while waiting for" +
                " next iteration.");
            if (!isBalancerRunning()) {
              stop();
            }
            return;
          }
        }
      }
    }
    if (!isBalancerRunning()) {
      stop();
    }
  }

  /**
   * Initializes an iteration during balancing. Recognizes over, under, and
   * within threshold utilized nodes. Decides whether balancing needs to
   * continue or should be stopped.
   *
   * @return true if successfully initialized, otherwise false.
   */
  private boolean initializeIteration() {
    if (scmContext.isInSafeMode()) {
      LOG.error("Container Balancer cannot operate while SCM is in Safe Mode.");
      return false;
    }
    if (!scmContext.isLeader()) {
      LOG.warn("Current SCM is not the leader.");
      return false;
    }
    // sorted list in order from most to least used
    List<DatanodeUsageInfo> datanodeUsageInfos =
        nodeManager.getMostOrLeastUsedDatanodes(true);
    if (datanodeUsageInfos.isEmpty()) {
      if (LOG.isDebugEnabled()) {
        LOG.debug("Container Balancer could not retrieve nodes from Node " +
            "Manager.");
      }
      return false;
    }

    this.totalNodesInCluster = datanodeUsageInfos.size();
    this.clusterCapacity = 0L;
    this.clusterUsed = 0L;
    this.clusterRemaining = 0L;
    this.selectedContainers.clear();
    this.overUtilizedNodes.clear();
    this.underUtilizedNodes.clear();
    this.withinThresholdUtilizedNodes.clear();
    this.unBalancedNodes.clear();
    this.countDatanodesInvolvedPerIteration = 0;
    this.sizeMovedPerIteration = 0;

    clusterAvgUtilisation = calculateAvgUtilization(datanodeUsageInfos);
    if (LOG.isDebugEnabled()) {
      LOG.debug("Average utilization of the cluster is {}",
          clusterAvgUtilisation);
    }

    // under utilized nodes have utilization(that is, used / capacity) less
    // than lower limit
    double lowerLimit = clusterAvgUtilisation - threshold;

    // over utilized nodes have utilization(that is, used / capacity) greater
    // than upper limit
    this.upperLimit = clusterAvgUtilisation + threshold;

    if (LOG.isDebugEnabled()) {
      LOG.debug("Lower limit for utilization is {} and Upper limit for " +
          "utilization is {}", lowerLimit, upperLimit);
    }

    long overUtilizedBytes = 0L, underUtilizedBytes = 0L;
    // find over and under utilized nodes
    for (DatanodeUsageInfo datanodeUsageInfo : datanodeUsageInfos) {
      if (!isBalancerRunning() || Thread.currentThread().isInterrupted()) {
        return false;
      }
      double utilization = datanodeUsageInfo.calculateUtilization();
      if (LOG.isDebugEnabled()) {
        LOG.debug("Utilization for node {} with capacity {}, used {}, and " +
                "remaining {} is {}",
            datanodeUsageInfo.getDatanodeDetails().getUuidString(),
            datanodeUsageInfo.getScmNodeStat().getCapacity().get(),
            datanodeUsageInfo.getScmNodeStat().getScmUsed().get(),
            datanodeUsageInfo.getScmNodeStat().getRemaining().get(),
            utilization);
      }
      if (utilization > upperLimit) {
        overUtilizedNodes.add(datanodeUsageInfo);
        metrics.incrementDatanodesNumToBalance(1);

        metrics.setMaxDatanodeUtilizedPercentage(Math.max(
            metrics.getMaxDatanodeUtilizedPercentage(),
            ratioToPercent(utilization)));

        // amount of bytes greater than upper limit in this node
        overUtilizedBytes += ratioToBytes(
            datanodeUsageInfo.getScmNodeStat().getCapacity().get(),
            utilization) - ratioToBytes(
            datanodeUsageInfo.getScmNodeStat().getCapacity().get(),
            upperLimit);
      } else if (utilization < lowerLimit) {
        underUtilizedNodes.add(datanodeUsageInfo);
        metrics.incrementDatanodesNumToBalance(1);

        // amount of bytes lesser than lower limit in this node
        underUtilizedBytes += ratioToBytes(
            datanodeUsageInfo.getScmNodeStat().getCapacity().get(),
            lowerLimit) - ratioToBytes(
            datanodeUsageInfo.getScmNodeStat().getCapacity().get(),
            utilization);
      } else {
        withinThresholdUtilizedNodes.add(datanodeUsageInfo);
      }
    }
    metrics.setDataSizeToBalanceGB(
        Math.max(overUtilizedBytes, underUtilizedBytes) / OzoneConsts.GB);
    Collections.reverse(underUtilizedNodes);

    unBalancedNodes = new ArrayList<>(
        overUtilizedNodes.size() + underUtilizedNodes.size());
    unBalancedNodes.addAll(overUtilizedNodes);
    unBalancedNodes.addAll(underUtilizedNodes);

    if (unBalancedNodes.isEmpty()) {
      LOG.info("Did not find any unbalanced Datanodes.");
      return false;
    }

    LOG.info("Container Balancer has identified {} Over-Utilized and {} " +
            "Under-Utilized Datanodes that need to be balanced.",
        overUtilizedNodes.size(), underUtilizedNodes.size());

    selectionCriteria = new ContainerBalancerSelectionCriteria(config,
        nodeManager, replicationManager, containerManager);
    sourceToTargetMap = new HashMap<>(overUtilizedNodes.size() +
        withinThresholdUtilizedNodes.size());

    // initialize maps to track how much size is leaving and entering datanodes
    sizeLeavingNode = new HashMap<>(overUtilizedNodes.size() +
        withinThresholdUtilizedNodes.size());
    overUtilizedNodes.forEach(datanodeUsageInfo -> sizeLeavingNode
        .put(datanodeUsageInfo.getDatanodeDetails(), 0L));
    withinThresholdUtilizedNodes.forEach(datanodeUsageInfo -> sizeLeavingNode
        .put(datanodeUsageInfo.getDatanodeDetails(), 0L));

    sizeEnteringNode = new HashMap<>(underUtilizedNodes.size() +
        withinThresholdUtilizedNodes.size());
    underUtilizedNodes.forEach(datanodeUsageInfo -> sizeEnteringNode
        .put(datanodeUsageInfo.getDatanodeDetails(), 0L));
    withinThresholdUtilizedNodes.forEach(datanodeUsageInfo -> sizeEnteringNode
        .put(datanodeUsageInfo.getDatanodeDetails(), 0L));

    return true;
  }

  private IterationResult doIteration() {
    // note that potential and selected targets are updated in the following
    // loop
    List<DatanodeDetails> potentialTargets = getPotentialTargets();
    Set<DatanodeDetails> selectedTargets =
        new HashSet<>(potentialTargets.size());
    moveSelectionToFutureMap = new HashMap<>(unBalancedNodes.size());
<<<<<<< HEAD
    IterationResult result;
=======
    boolean isMoveGenerated = false;
>>>>>>> f902b136

    // match each overUtilized node with a target
    for (DatanodeUsageInfo datanodeUsageInfo : overUtilizedNodes) {
      if (!balancerRunning || Thread.currentThread().isInterrupted()) {
        checkIterationResults(selectedTargets);
        return IterationResult.ITERATION_INTERRUPTED;
      }
      DatanodeDetails source = datanodeUsageInfo.getDatanodeDetails();
      result = checkConditionsForBalancing();
      if (result != null) {
        LOG.info("Exiting current iteration: {}", result);
        checkIterationResults(selectedTargets);
        return result;
      }

      ContainerMoveSelection moveSelection =
          matchSourceWithTarget(source, potentialTargets);
      if (moveSelection != null) {
        isMoveGenerated = true;
        LOG.info("ContainerBalancer is trying to move container {} from " +
                "source datanode {} to target datanode {}",
            moveSelection.getContainerID().toString(), source.getUuidString(),
            moveSelection.getTargetNode().getUuidString());

        if (moveContainer(source, moveSelection)) {
          // consider move successful for now, and update selection criteria
          potentialTargets = updateTargetsAndSelectionCriteria(potentialTargets,
              selectedTargets, moveSelection, source);
        }
      }
    }

    // if not all underUtilized nodes have been selected, try to match
    // withinThresholdUtilized nodes with underUtilized nodes
    if (selectedTargets.size() < underUtilizedNodes.size()) {
      potentialTargets.removeAll(selectedTargets);
      Collections.reverse(withinThresholdUtilizedNodes);

      for (DatanodeUsageInfo datanodeUsageInfo : withinThresholdUtilizedNodes) {
        if (!balancerRunning || Thread.currentThread().isInterrupted()) {
          checkIterationResults(selectedTargets);
          return IterationResult.ITERATION_INTERRUPTED;
        }
        DatanodeDetails source = datanodeUsageInfo.getDatanodeDetails();
        result = checkConditionsForBalancing();
        if (result != null) {
          LOG.info("Exiting current iteration: {}", result);
          checkIterationResults(selectedTargets);
          return result;
        }

        ContainerMoveSelection moveSelection =
            matchSourceWithTarget(source, potentialTargets);
        if (moveSelection != null) {
          isMoveGenerated = true;
          LOG.info("ContainerBalancer is trying to move container {} from " +
                  "source datanode {} to target datanode {}",
              moveSelection.getContainerID().toString(),
              source.getUuidString(),
              moveSelection.getTargetNode().getUuidString());

          if (moveContainer(source, moveSelection)) {
            // consider move successful for now, and update selection criteria
            potentialTargets =
                updateTargetsAndSelectionCriteria(potentialTargets,
                    selectedTargets, moveSelection, source);
          }
        }
      }
    }

    if (!isMoveGenerated) {
      //no move option is generated, so the cluster can not be
      //balanced any more, just stop iteration and exit
      return IterationResult.CAN_NOT_BALANCE_ANY_MORE;
    }

    // check move results
    checkIterationResults(selectedTargets);
    return IterationResult.ITERATION_COMPLETED;
  }

  private void checkIterationResults(Set<DatanodeDetails> selectedTargets) {
    this.countDatanodesInvolvedPerIteration = 0;
    this.sizeMovedPerIteration = 0;
    for (Map.Entry<ContainerMoveSelection,
         CompletableFuture<ReplicationManager.MoveResult>>
         futureEntry : moveSelectionToFutureMap.entrySet()) {
      ContainerMoveSelection moveSelection = futureEntry.getKey();
      CompletableFuture<ReplicationManager.MoveResult> future =
          futureEntry.getValue();
      try {
        ReplicationManager.MoveResult result = future.get(
            config.getMoveTimeout().toMillis(), TimeUnit.MILLISECONDS);
        if (result == ReplicationManager.MoveResult.COMPLETED) {
          try {
            ContainerInfo container =
                containerManager.getContainer(moveSelection.getContainerID());
            this.sizeMovedPerIteration += container.getUsedBytes();
            metrics.incrementMovedContainersNum(1);
            LOG.info("Move completed for container {} to target {}",
                container.containerID(),
                moveSelection.getTargetNode().getUuidString());
          } catch (ContainerNotFoundException e) {
            LOG.warn("Could not find Container {} while " +
                    "checking move results in ContainerBalancer",
                moveSelection.getContainerID(), e);
          }
        }
      } catch (InterruptedException e) {
        LOG.warn("Current balancing thread was interrupted while checking " +
                "move result for container {} to target datanode {}",
            moveSelection.getContainerID(), moveSelection.getTargetNode(), e);
        Thread.currentThread().interrupt();
      } catch (ExecutionException e) {
        LOG.warn("Container move for container {} completed exceptionally.",
            moveSelection.getContainerID(), e);
      } catch (TimeoutException e) {
        LOG.warn("Container move for container {} timed out.",
            moveSelection.getContainerID(), e);
      }
    }
    countDatanodesInvolvedPerIteration =
        sourceToTargetMap.size() + selectedTargets.size();
<<<<<<< HEAD
=======
    metrics.incrementDataSizeMovedGB(
        sizeMovedPerIteration / OzoneConsts.GB);
>>>>>>> f902b136
    LOG.info("Number of datanodes involved in this iteration: {}. Size moved " +
            "in this iteration: {}B.",
        countDatanodesInvolvedPerIteration, sizeMovedPerIteration);
    metrics.incrementDataSizeBalancedGB(
        sizeMovedPerIteration / (double) OzoneConsts.GB);
  }

  /**
   * Match a source datanode with a target datanode and identify the container
   * to move.
   *
   * @param potentialTargets Collection of potential targets to move
   *                         container to
   * @return ContainerMoveSelection containing the selected target and container
   */
  private ContainerMoveSelection matchSourceWithTarget(
      DatanodeDetails source, Collection<DatanodeDetails> potentialTargets) {
    NavigableSet<ContainerID> candidateContainers =
        selectionCriteria.getCandidateContainers(source);

    if (candidateContainers.isEmpty()) {
      if (LOG.isDebugEnabled()) {
        LOG.debug("ContainerBalancer could not find any candidate containers " +
            "for datanode {}", source.getUuidString());
      }
      return null;
    }
    if (LOG.isDebugEnabled()) {
      LOG.debug("ContainerBalancer is finding suitable target for source " +
          "datanode {}", source.getUuidString());
    }
    ContainerMoveSelection moveSelection =
        findTargetStrategy.findTargetForContainerMove(
            source, potentialTargets, candidateContainers,
            this::canSizeEnterTarget);

    if (moveSelection == null) {
      if (LOG.isDebugEnabled()) {
        LOG.debug("ContainerBalancer could not find a suitable target for " +
            "source node {}.", source.getUuidString());
      }
      return null;
    }
    LOG.info("ContainerBalancer matched source datanode {} with target " +
            "datanode {} for container move.", source.getUuidString(),
        moveSelection.getTargetNode().getUuidString());

    return moveSelection;
  }

  /**
   * Checks if limits maxDatanodesRatioToInvolvePerIteration and
   * maxSizeToMovePerIteration have not been hit.
   *
   * @return {@link IterationResult#MAX_DATANODES_TO_INVOLVE_REACHED} if reached
   * max datanodes to involve limit,
   * {@link IterationResult#MAX_SIZE_TO_MOVE_REACHED} if reached max size to
   * move limit, or null if balancing can continue
   */
  private IterationResult checkConditionsForBalancing() {
    if (countDatanodesInvolvedPerIteration + 2 >
        maxDatanodesRatioToInvolvePerIteration * totalNodesInCluster) {
      if (LOG.isDebugEnabled()) {
        LOG.debug("Hit max datanodes to involve limit. {} datanodes have" +
                " already been involved and the limit is {}.",
            countDatanodesInvolvedPerIteration,
            maxDatanodesRatioToInvolvePerIteration * totalNodesInCluster);
      }
      return IterationResult.MAX_DATANODES_TO_INVOLVE_REACHED;
    }
    if (sizeMovedPerIteration + (long) ozoneConfiguration.getStorageSize(
        ScmConfigKeys.OZONE_SCM_CONTAINER_SIZE,
        ScmConfigKeys.OZONE_SCM_CONTAINER_SIZE_DEFAULT,
        StorageUnit.BYTES) > maxSizeToMovePerIteration) {
      if (LOG.isDebugEnabled()) {
        LOG.debug("Hit max size to move limit. {} bytes have already been " +
                "moved and the limit is {} bytes.", sizeMovedPerIteration,
            maxSizeToMovePerIteration);
      }
      return IterationResult.MAX_SIZE_TO_MOVE_REACHED;
    }
    return null;
  }

  /**
   * Asks {@link ReplicationManager} to move the specified container from
   * source to target.
   *
   * @param source the source datanode
   * @param moveSelection the selected container to move and target datanode
   * @return false if an exception occurred, the move completed
   * exceptionally, or the move completed with a result other than
   * ReplicationManager.MoveResult.COMPLETED. Returns true if the move
   * completed with MoveResult.COMPLETED or move is not yet done
   */
  private boolean moveContainer(DatanodeDetails source,
                                ContainerMoveSelection moveSelection) {
    ContainerID container = moveSelection.getContainerID();
    CompletableFuture<ReplicationManager.MoveResult> future;
    try {
      future = replicationManager
          .move(container, source, moveSelection.getTargetNode());
    } catch (ContainerNotFoundException e) {
      LOG.warn("Could not find Container {} for container move", container, e);
      return false;
    } catch (NodeNotFoundException e) {
      LOG.warn("Container move failed for container {}", container, e);
      return false;
    }
    if (future.isDone()) {
      if (future.isCompletedExceptionally()) {
        LOG.info("Container move for container {} from source {} to target {}" +
                "completed exceptionally",
            container.toString(),
            source.getUuidString(),
            moveSelection.getTargetNode().getUuidString());
        return false;
      } else {
        ReplicationManager.MoveResult result = future.join();
        moveSelectionToFutureMap.put(moveSelection, future);
        return result == ReplicationManager.MoveResult.COMPLETED;
      }
    } else {
      moveSelectionToFutureMap.put(moveSelection, future);
      return true;
    }
  }

  /**
   * Update targets and selection criteria after a move.
   *
   * @param potentialTargets potential target datanodes
   * @param selectedTargets  selected target datanodes
   * @param moveSelection    the target datanode and container that has been
   *                         just selected
   * @param source           the source datanode
   * @return List of updated potential targets
   */
  private List<DatanodeDetails> updateTargetsAndSelectionCriteria(
      Collection<DatanodeDetails> potentialTargets,
      Set<DatanodeDetails> selectedTargets,
      ContainerMoveSelection moveSelection, DatanodeDetails source) {
<<<<<<< HEAD
    countDatanodesInvolvedPerIteration += 2;
    // don't count a source that has been involved in move earlier
    if (sourceToTargetMap.containsKey(source) ||
        selectedTargets.contains(source)) {
      countDatanodesInvolvedPerIteration -= 1;
    }
    // don't count a target that has been involved in move earlier
    if (selectedTargets.contains(moveSelection.getTargetNode())) {
      countDatanodesInvolvedPerIteration -= 1;
=======
    // count source if it has not been involved in move earlier
    if (!sourceToTargetMap.containsKey(source) &&
        !selectedTargets.contains(source)) {
      countDatanodesInvolvedPerIteration += 1;
    }
    // count target if it has not been involved in move earlier
    if (!selectedTargets.contains(moveSelection.getTargetNode())) {
      countDatanodesInvolvedPerIteration += 1;
>>>>>>> f902b136
    }
    incSizeSelectedForMoving(source, moveSelection);
    sourceToTargetMap.put(source, moveSelection);
    selectedTargets.add(moveSelection.getTargetNode());
    selectedContainers.add(moveSelection.getContainerID());
    selectionCriteria.setSelectedContainers(selectedContainers);

    return potentialTargets.stream()
        .filter(node -> sizeEnteringNode.get(node) <
            config.getMaxSizeEnteringTarget()).collect(Collectors.toList());
  }

  /**
   * Calculates the number of used bytes given capacity and utilization ratio.
   *
   * @param nodeCapacity     capacity of the node.
   * @param utilizationRatio used space by capacity ratio of the node.
   * @return number of bytes
   */
  private long ratioToBytes(Long nodeCapacity, double utilizationRatio) {
    return (long) (nodeCapacity * utilizationRatio);
  }

  /**
   * Calculates the average utilization for the specified nodes.
   * Utilization is (capacity - remaining) divided by capacity.
   *
   * @param nodes List of DatanodeUsageInfo to find the average utilization for
   * @return Average utilization value
   */
  double calculateAvgUtilization(List<DatanodeUsageInfo> nodes) {
    if (nodes.size() == 0) {
      LOG.warn("No nodes to calculate average utilization for in " +
          "ContainerBalancer.");
      return 0;
    }
    SCMNodeStat aggregatedStats = new SCMNodeStat(
        0, 0, 0);
    for (DatanodeUsageInfo node : nodes) {
      aggregatedStats.add(node.getScmNodeStat());
    }
    clusterCapacity = aggregatedStats.getCapacity().get();
    clusterUsed = aggregatedStats.getScmUsed().get();
    clusterRemaining = aggregatedStats.getRemaining().get();

    return (clusterCapacity - clusterRemaining) / (double) clusterCapacity;
  }

  /**
   * Checks if specified size can enter specified target datanode
   * according to {@link ContainerBalancerConfiguration}
   * "size.entering.target.max".
   *
   * @param target target datanode in which size is entering
   * @param size   size in bytes
   * @return true if size can enter target, else false
   */
  boolean canSizeEnterTarget(DatanodeDetails target, long size) {
    if (sizeEnteringNode.containsKey(target)) {
      long sizeEnteringAfterMove = sizeEnteringNode.get(target) + size;
      //size can be moved into target datanode only when the following
      //two condition are met.
      //1 sizeEnteringAfterMove does not succeed the configured
      // MaxSizeEnteringTarget
      //2 current usage of target datanode plus sizeEnteringAfterMove
      // is smaller than or equal to upperLimit
      return sizeEnteringAfterMove <= config.getMaxSizeEnteringTarget() &&
           nodeManager.getUsageInfo(target)
               .calculateUtilization(sizeEnteringAfterMove) <= upperLimit;
    }
    return false;
  }

  /**
   * Get potential targets for container move. Potential targets are under
   * utilized and within threshold utilized nodes.
   *
   * @return A list of potential target DatanodeDetails.
   */
  private List<DatanodeDetails> getPotentialTargets() {
    List<DatanodeDetails> potentialTargets = new ArrayList<>(
        underUtilizedNodes.size() + withinThresholdUtilizedNodes.size());

    underUtilizedNodes
        .forEach(node -> potentialTargets.add(node.getDatanodeDetails()));
    withinThresholdUtilizedNodes
        .forEach(node -> potentialTargets.add(node.getDatanodeDetails()));
    return potentialTargets;
  }

  /**
   * Updates conditions for balancing, such as total size moved by balancer,
   * total size that has entered a datanode, and total size that has left a
   * datanode in this iteration.
   *
   * @param source        source datanode
   * @param moveSelection selected target datanode and container
   */
  private void incSizeSelectedForMoving(DatanodeDetails source,
                                        ContainerMoveSelection moveSelection) {
    DatanodeDetails target = moveSelection.getTargetNode();
    ContainerInfo container;
    try {
      container =
          containerManager.getContainer(moveSelection.getContainerID());
    } catch (ContainerNotFoundException e) {
      LOG.warn("Could not find Container {} while matching source and " +
              "target nodes in ContainerBalancer",
          moveSelection.getContainerID(), e);
      return;
    }
    long size = container.getUsedBytes();
    sizeMovedPerIteration += size;

    // update sizeLeavingNode map with the recent moveSelection
    sizeLeavingNode.put(source, sizeLeavingNode.get(source) + size);

    // update sizeEnteringNode map with the recent moveSelection
    sizeEnteringNode.put(target, sizeEnteringNode.get(target) + size);
  }

  /**
   * Stops ContainerBalancer.
   */
  public void stop() {
    lock.lock();
    try {
      // we should stop the balancer thread gracefully
      if (!balancerRunning) {
        LOG.info("Container Balancer is not running.");
        return;
      }
      balancerRunning = false;
      if (Thread.currentThread().getId() != currentBalancingThread.getId()) {
        currentBalancingThread.interrupt();
        currentBalancingThread.join(0);
      }
      // allow garbage collector to collect balancing thread
      currentBalancingThread = null;
    } catch (InterruptedException e) {
      LOG.warn("Interrupted while waiting for balancing thread to join.");
      Thread.currentThread().interrupt();
    } finally {
      lock.unlock();
    }
    LOG.info("Container Balancer stopped successfully.");
  }

  public void setNodeManager(NodeManager nodeManager) {
    this.nodeManager = nodeManager;
  }

  public void setContainerManager(
      ContainerManager containerManager) {
    this.containerManager = containerManager;
  }

  public void setReplicationManager(
      ReplicationManager replicationManager) {
    this.replicationManager = replicationManager;
  }

  public void setOzoneConfiguration(
      OzoneConfiguration ozoneConfiguration) {
    this.ozoneConfiguration = ozoneConfiguration;
  }

  /**
   * Gets the list of unBalanced nodes, that is, the over and under utilized
   * nodes in the cluster.
   *
   * @return List of DatanodeUsageInfo containing unBalanced nodes.
   */
  List<DatanodeUsageInfo> getUnBalancedNodes() {
    return unBalancedNodes;
  }

  /**
   * Sets the unBalanced nodes, that is, the over and under utilized nodes in
   * the cluster.
   *
   * @param unBalancedNodes List of DatanodeUsageInfo
   */
  public void setUnBalancedNodes(
      List<DatanodeUsageInfo> unBalancedNodes) {
    this.unBalancedNodes = unBalancedNodes;
  }

  /**
   * Sets the {@link FindTargetStrategy}.
   *
   * @param findTargetStrategy the strategy using which balancer selects a
   *                           target datanode and container for a source
   */
  public void setFindTargetStrategy(
      FindTargetStrategy findTargetStrategy) {
    this.findTargetStrategy = findTargetStrategy;
  }

  /**
   * Gets source datanodes mapped to their selected
   * {@link ContainerMoveSelection}, consisting of target datanode and
   * container to move.
   *
   * @return Map of {@link DatanodeDetails} to {@link ContainerMoveSelection}
   */
  public Map<DatanodeDetails, ContainerMoveSelection> getSourceToTargetMap() {
    return sourceToTargetMap;
  }

  /**
   * Checks if ContainerBalancer is currently running.
   *
   * @return true if ContainerBalancer is running, false if not running.
   */
  public boolean isBalancerRunning() {
    return balancerRunning;
  }

  int getCountDatanodesInvolvedPerIteration() {
    return countDatanodesInvolvedPerIteration;
  }

  long getSizeMovedPerIteration() {
    return sizeMovedPerIteration;
  }

  public ContainerBalancerMetrics getMetrics() {
    return metrics;
  }

<<<<<<< HEAD
=======
  public static int ratioToPercent(double ratio) {
    return (int) (ratio * 100);
  }

>>>>>>> f902b136
  @Override
  public String toString() {
    String status = String.format("%nContainer Balancer status:%n" +
        "%-30s %s%n" +
        "%-30s %b%n", "Key", "Value", "Running", balancerRunning);
    return status + config.toString();
  }

  /**
   * The result of {@link ContainerBalancer#doIteration()}.
   */
  enum IterationResult {
    ITERATION_COMPLETED,
    MAX_DATANODES_TO_INVOLVE_REACHED,
    MAX_SIZE_TO_MOVE_REACHED,
<<<<<<< HEAD
    ITERATION_INTERRUPTED
=======
    CAN_NOT_BALANCE_ANY_MORE
>>>>>>> f902b136
  }
}<|MERGE_RESOLUTION|>--- conflicted
+++ resolved
@@ -28,12 +28,12 @@
 import org.apache.hadoop.hdds.scm.container.ContainerNotFoundException;
 import org.apache.hadoop.hdds.scm.container.ContainerManager;
 import org.apache.hadoop.hdds.scm.container.ReplicationManager;
+import org.apache.hadoop.hdds.scm.container.placement.metrics.LongMetric;
 import org.apache.hadoop.hdds.scm.container.placement.metrics.SCMNodeStat;
 import org.apache.hadoop.hdds.scm.ha.SCMContext;
 import org.apache.hadoop.hdds.scm.node.DatanodeUsageInfo;
 import org.apache.hadoop.hdds.scm.node.NodeManager;
 import org.apache.hadoop.hdds.scm.node.states.NodeNotFoundException;
-import org.apache.hadoop.ozone.OzoneConsts;
 import org.slf4j.Logger;
 import org.slf4j.LoggerFactory;
 
@@ -185,9 +185,7 @@
     for (int i = 0; i < idleIteration && balancerRunning; i++) {
       // stop balancing if iteration is not initialized
       if (!initializeIteration()) {
-        if (!isBalancerRunning()) {
-          stop();
-        }
+        stop();
         return;
       }
 
@@ -213,17 +211,13 @@
           } catch (InterruptedException e) {
             LOG.info("Container Balancer was interrupted while waiting for" +
                 " next iteration.");
-            if (!isBalancerRunning()) {
-              stop();
-            }
+            stop();
             return;
           }
         }
       }
     }
-    if (!isBalancerRunning()) {
-      stop();
-    }
+    stop();
   }
 
   /**
@@ -370,29 +364,18 @@
   }
 
   private IterationResult doIteration() {
-    // note that potential and selected targets are updated in the following
-    // loop
     List<DatanodeDetails> potentialTargets = getPotentialTargets();
     Set<DatanodeDetails> selectedTargets =
         new HashSet<>(potentialTargets.size());
     moveSelectionToFutureMap = new HashMap<>(unBalancedNodes.size());
-<<<<<<< HEAD
-    IterationResult result;
-=======
     boolean isMoveGenerated = false;
->>>>>>> f902b136
 
     // match each overUtilized node with a target
     for (DatanodeUsageInfo datanodeUsageInfo : overUtilizedNodes) {
-      if (!balancerRunning || Thread.currentThread().isInterrupted()) {
-        checkIterationResults(selectedTargets);
-        return IterationResult.ITERATION_INTERRUPTED;
-      }
       DatanodeDetails source = datanodeUsageInfo.getDatanodeDetails();
-      result = checkConditionsForBalancing();
+      IterationResult result = checkConditionsForBalancing();
       if (result != null) {
         LOG.info("Exiting current iteration: {}", result);
-        checkIterationResults(selectedTargets);
         return result;
       }
 
@@ -420,15 +403,10 @@
       Collections.reverse(withinThresholdUtilizedNodes);
 
       for (DatanodeUsageInfo datanodeUsageInfo : withinThresholdUtilizedNodes) {
-        if (!balancerRunning || Thread.currentThread().isInterrupted()) {
-          checkIterationResults(selectedTargets);
-          return IterationResult.ITERATION_INTERRUPTED;
-        }
         DatanodeDetails source = datanodeUsageInfo.getDatanodeDetails();
-        result = checkConditionsForBalancing();
+        IterationResult result = checkConditionsForBalancing();
         if (result != null) {
           LOG.info("Exiting current iteration: {}", result);
-          checkIterationResults(selectedTargets);
           return result;
         }
 
@@ -459,16 +437,11 @@
     }
 
     // check move results
-    checkIterationResults(selectedTargets);
-    return IterationResult.ITERATION_COMPLETED;
-  }
-
-  private void checkIterationResults(Set<DatanodeDetails> selectedTargets) {
     this.countDatanodesInvolvedPerIteration = 0;
     this.sizeMovedPerIteration = 0;
     for (Map.Entry<ContainerMoveSelection,
-         CompletableFuture<ReplicationManager.MoveResult>>
-         futureEntry : moveSelectionToFutureMap.entrySet()) {
+            CompletableFuture<ReplicationManager.MoveResult>>
+        futureEntry : moveSelectionToFutureMap.entrySet()) {
       ContainerMoveSelection moveSelection = futureEntry.getKey();
       CompletableFuture<ReplicationManager.MoveResult> future =
           futureEntry.getValue();
@@ -491,9 +464,8 @@
           }
         }
       } catch (InterruptedException e) {
-        LOG.warn("Current balancing thread was interrupted while checking " +
-                "move result for container {} to target datanode {}",
-            moveSelection.getContainerID(), moveSelection.getTargetNode(), e);
+        LOG.warn("Container move for container {} was interrupted.",
+            moveSelection.getContainerID(), e);
         Thread.currentThread().interrupt();
       } catch (ExecutionException e) {
         LOG.warn("Container move for container {} completed exceptionally.",
@@ -505,16 +477,12 @@
     }
     countDatanodesInvolvedPerIteration =
         sourceToTargetMap.size() + selectedTargets.size();
-<<<<<<< HEAD
-=======
     metrics.incrementDataSizeMovedGB(
         sizeMovedPerIteration / OzoneConsts.GB);
->>>>>>> f902b136
     LOG.info("Number of datanodes involved in this iteration: {}. Size moved " +
             "in this iteration: {}B.",
         countDatanodesInvolvedPerIteration, sizeMovedPerIteration);
-    metrics.incrementDataSizeBalancedGB(
-        sizeMovedPerIteration / (double) OzoneConsts.GB);
+    return IterationResult.ITERATION_COMPLETED;
   }
 
   /**
@@ -652,17 +620,6 @@
       Collection<DatanodeDetails> potentialTargets,
       Set<DatanodeDetails> selectedTargets,
       ContainerMoveSelection moveSelection, DatanodeDetails source) {
-<<<<<<< HEAD
-    countDatanodesInvolvedPerIteration += 2;
-    // don't count a source that has been involved in move earlier
-    if (sourceToTargetMap.containsKey(source) ||
-        selectedTargets.contains(source)) {
-      countDatanodesInvolvedPerIteration -= 1;
-    }
-    // don't count a target that has been involved in move earlier
-    if (selectedTargets.contains(moveSelection.getTargetNode())) {
-      countDatanodesInvolvedPerIteration -= 1;
-=======
     // count source if it has not been involved in move earlier
     if (!sourceToTargetMap.containsKey(source) &&
         !selectedTargets.contains(source)) {
@@ -671,7 +628,6 @@
     // count target if it has not been involved in move earlier
     if (!selectedTargets.contains(moveSelection.getTargetNode())) {
       countDatanodesInvolvedPerIteration += 1;
->>>>>>> f902b136
     }
     incSizeSelectedForMoving(source, moveSelection);
     sourceToTargetMap.put(source, moveSelection);
@@ -807,7 +763,7 @@
       balancerRunning = false;
       if (Thread.currentThread().getId() != currentBalancingThread.getId()) {
         currentBalancingThread.interrupt();
-        currentBalancingThread.join(0);
+        currentBalancingThread.join(10000);
       }
       // allow garbage collector to collect balancing thread
       currentBalancingThread = null;
@@ -903,13 +859,10 @@
     return metrics;
   }
 
-<<<<<<< HEAD
-=======
   public static int ratioToPercent(double ratio) {
     return (int) (ratio * 100);
   }
 
->>>>>>> f902b136
   @Override
   public String toString() {
     String status = String.format("%nContainer Balancer status:%n" +
@@ -925,10 +878,6 @@
     ITERATION_COMPLETED,
     MAX_DATANODES_TO_INVOLVE_REACHED,
     MAX_SIZE_TO_MOVE_REACHED,
-<<<<<<< HEAD
-    ITERATION_INTERRUPTED
-=======
     CAN_NOT_BALANCE_ANY_MORE
->>>>>>> f902b136
   }
 }