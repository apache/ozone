--- conflicted
+++ resolved
@@ -663,9 +663,6 @@
     return (clusterCapacity - clusterRemaining) / (double) clusterCapacity;
   }
 
-
-
-
   /**
    * Get potential targets for container move. Potential targets are under
    * utilized and within threshold utilized nodes.
@@ -740,112 +737,6 @@
   }
 
   /**
-<<<<<<< HEAD
-   * Receives a notification for raft or safe mode related status changes.
-   * Stops ContainerBalancer if it's running and the current SCM becomes a
-   * follower or enters safe mode.
-   */
-  @Override
-  public void notifyStatusChanged() {
-    if (!checkLeaderAndSafeMode()) {
-      if (isBalancerRunning()) {
-        stopBalancingThread();
-      }
-    }
-  }
-
-  /**
-   * Checks if ContainerBalancer should run.
-   * @return false
-   */
-  @Override
-  public boolean shouldRun() {
-    return false;
-  }
-
-  /**
-   * @return Name of this service.
-   */
-  @Override
-  public String getServiceName() {
-    return ContainerBalancer.class.getSimpleName();
-  }
-
-  /**
-   * Starts ContainerBalancer as an SCMService.
-   */
-  @Override
-  public void start() {
-    if (shouldRun()) {
-      startBalancingThread();
-    }
-  }
-
-  /**
-   * Starts Container Balancer after checking its state and validating
-   * configuration.
-   *
-   * @throws IllegalContainerBalancerStateException if ContainerBalancer is
-   * not in a start-appropriate state
-   * @throws InvalidContainerBalancerConfigurationException if
-   * {@link ContainerBalancerConfiguration} config file is incorrectly
-   * configured
-   */
-  public void startBalancer() throws IllegalContainerBalancerStateException,
-      InvalidContainerBalancerConfigurationException {
-    lock.lock();
-    try {
-      if (!canRun()) {
-        throw new IllegalContainerBalancerStateException("Cannot start " +
-            "ContainerBalancer in the current state.");
-      }
-      if (!validateConfiguration(this.config)) {
-        throw new InvalidContainerBalancerConfigurationException("Cannot " +
-            "start ContainerBalancer because the configuration is invalid.");
-      }
-      startBalancingThread();
-    } finally {
-      lock.unlock();
-    }
-  }
-
-  /**
-   * Starts a new balancing thread asynchronously.
-   */
-  private void startBalancingThread() {
-    lock.lock();
-    try {
-      balancerRunning = true;
-      currentBalancingThread = new Thread(this::balance);
-      currentBalancingThread.setName("ContainerBalancer");
-      currentBalancingThread.setDaemon(true);
-      currentBalancingThread.start();
-    } finally {
-      lock.unlock();
-    }
-    LOG.info("Starting Container Balancer... {}", this);
-  }
-
-  private boolean canRun() {
-    if (!checkLeaderAndSafeMode()) {
-      return false;
-    }
-    lock.lock();
-    try {
-      if (isBalancerRunning() || currentBalancingThread != null) {
-        LOG.warn("Cannot run ContainerBalancer because it's already running");
-        return false;
-      }
-    } finally {
-      lock.unlock();
-    }
-    return true;
-  }
-
-  /**
-   * Used to check if SCM is leader ready and not in safe mode.
-   * @return true if SCM is leader ready and not in safe mode, false otherwise
-=======
    * Resets some variables and metrics for this iteration.
    */
   private void resetState() {
@@ -866,8 +757,110 @@
   }
 
   /**
-   * Stops ContainerBalancer.
->>>>>>> 5a1babfd
+   * Receives a notification for raft or safe mode related status changes.
+   * Stops ContainerBalancer if it's running and the current SCM becomes a
+   * follower or enters safe mode.
+   */
+  @Override
+  public void notifyStatusChanged() {
+    if (!checkLeaderAndSafeMode()) {
+      if (isBalancerRunning()) {
+        stopBalancingThread();
+      }
+    }
+  }
+
+  /**
+   * Checks if ContainerBalancer should run.
+   * @return false
+   */
+  @Override
+  public boolean shouldRun() {
+    return false;
+  }
+
+  /**
+   * @return Name of this service.
+   */
+  @Override
+  public String getServiceName() {
+    return ContainerBalancer.class.getSimpleName();
+  }
+
+  /**
+   * Starts ContainerBalancer as an SCMService.
+   */
+  @Override
+  public void start() {
+    if (shouldRun()) {
+      startBalancingThread();
+    }
+  }
+
+  /**
+   * Starts Container Balancer after checking its state and validating
+   * configuration.
+   *
+   * @throws IllegalContainerBalancerStateException if ContainerBalancer is
+   * not in a start-appropriate state
+   * @throws InvalidContainerBalancerConfigurationException if
+   * {@link ContainerBalancerConfiguration} config file is incorrectly
+   * configured
+   */
+  public void startBalancer() throws IllegalContainerBalancerStateException,
+      InvalidContainerBalancerConfigurationException {
+    lock.lock();
+    try {
+      if (!canRun()) {
+        throw new IllegalContainerBalancerStateException("Cannot start " +
+            "ContainerBalancer in the current state.");
+      }
+      if (!validateConfiguration(this.config)) {
+        throw new InvalidContainerBalancerConfigurationException("Cannot " +
+            "start ContainerBalancer because the configuration is invalid.");
+      }
+      startBalancingThread();
+    } finally {
+      lock.unlock();
+    }
+  }
+
+  /**
+   * Starts a new balancing thread asynchronously.
+   */
+  private void startBalancingThread() {
+    lock.lock();
+    try {
+      balancerRunning = true;
+      currentBalancingThread = new Thread(this::balance);
+      currentBalancingThread.setName("ContainerBalancer");
+      currentBalancingThread.setDaemon(true);
+      currentBalancingThread.start();
+    } finally {
+      lock.unlock();
+    }
+    LOG.info("Starting Container Balancer... {}", this);
+  }
+
+  private boolean canRun() {
+    if (!checkLeaderAndSafeMode()) {
+      return false;
+    }
+    lock.lock();
+    try {
+      if (isBalancerRunning() || currentBalancingThread != null) {
+        LOG.warn("Cannot run ContainerBalancer because it's already running");
+        return false;
+      }
+    } finally {
+      lock.unlock();
+    }
+    return true;
+  }
+
+  /**
+   * Used to check if SCM is leader ready and not in safe mode.
+   * @return true if SCM is leader ready and not in safe mode, false otherwise
    */
   private boolean checkLeaderAndSafeMode() {
     if (!scmContext.isLeaderReady()) {
