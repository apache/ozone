/*
 * Licensed to the Apache Software Foundation (ASF) under one
 * or more contributor license agreements.  See the NOTICE file
 * distributed with this work for additional information
 * regarding copyright ownership.  The ASF licenses this file
 * to you under the Apache License, Version 2.0 (the
 * "License"); you may not use this file except in compliance
 * with the License.  You may obtain a copy of the License at
 * <p>
 * http://www.apache.org/licenses/LICENSE-2.0
 * <p>
 * Unless required by applicable law or agreed to in writing, software
 * distributed under the License is distributed on an "AS IS" BASIS,
 * WITHOUT WARRANTIES OR CONDITIONS OF ANY KIND, either express or implied.
 * See the License for the specific language governing permissions and
 * limitations under the License.
 */

package org.apache.hadoop.hdds.scm.container.balancer;

import org.apache.hadoop.hdds.conf.OzoneConfiguration;
import org.apache.hadoop.hdds.conf.StorageUnit;
import org.apache.hadoop.hdds.protocol.DatanodeDetails;
import org.apache.hadoop.hdds.scm.PlacementPolicy;
import org.apache.hadoop.hdds.scm.ScmConfigKeys;
import org.apache.hadoop.hdds.scm.container.ContainerID;
import org.apache.hadoop.hdds.scm.container.ContainerInfo;
import org.apache.hadoop.hdds.scm.container.ContainerNotFoundException;
import org.apache.hadoop.hdds.scm.container.ContainerManager;
import org.apache.hadoop.hdds.scm.container.ReplicationManager;
import org.apache.hadoop.hdds.scm.container.placement.metrics.LongMetric;
import org.apache.hadoop.hdds.scm.container.placement.metrics.SCMNodeStat;
import org.apache.hadoop.hdds.scm.ha.SCMContext;
import org.apache.hadoop.hdds.scm.node.DatanodeUsageInfo;
import org.apache.hadoop.hdds.scm.node.NodeManager;
import org.apache.hadoop.hdds.scm.node.states.NodeNotFoundException;
import org.apache.hadoop.ozone.OzoneConsts;
import org.slf4j.Logger;
import org.slf4j.LoggerFactory;

import java.util.ArrayList;
import java.util.Collection;
import java.util.Collections;
import java.util.HashMap;
import java.util.HashSet;
import java.util.List;
import java.util.Map;
import java.util.NavigableSet;
import java.util.Set;
import java.util.concurrent.CompletableFuture;
import java.util.concurrent.ExecutionException;
import java.util.concurrent.TimeUnit;
import java.util.concurrent.TimeoutException;
import java.util.concurrent.locks.Lock;
import java.util.concurrent.locks.ReentrantLock;
import java.util.stream.Collectors;

/**
 * Container balancer is a service in SCM to move containers between over- and
 * under-utilized datanodes.
 */
public class ContainerBalancer {

  public static final Logger LOG =
      LoggerFactory.getLogger(ContainerBalancer.class);

  private NodeManager nodeManager;
  private ContainerManager containerManager;
  private ReplicationManager replicationManager;
  private OzoneConfiguration ozoneConfiguration;
  private final SCMContext scmContext;
  private double threshold;
  private int totalNodesInCluster;
  private double maxDatanodesRatioToInvolvePerIteration;
  private long maxSizeToMovePerIteration;
  private int countDatanodesInvolvedPerIteration;
  private long sizeMovedPerIteration;
  private int idleIteration;
  private List<DatanodeUsageInfo> unBalancedNodes;
  private List<DatanodeUsageInfo> overUtilizedNodes;
  private List<DatanodeUsageInfo> underUtilizedNodes;
  private List<DatanodeUsageInfo> withinThresholdUtilizedNodes;
  private ContainerBalancerConfiguration config;
  private ContainerBalancerMetrics metrics;
  private long clusterCapacity;
  private long clusterUsed;
  private long clusterRemaining;
  private double clusterAvgUtilisation;
  private volatile boolean balancerRunning;
  private Thread currentBalancingThread;
  private Lock lock;
  private ContainerBalancerSelectionCriteria selectionCriteria;
  private Map<DatanodeDetails, ContainerMoveSelection> sourceToTargetMap;
  private Map<DatanodeDetails, Long> sizeLeavingNode;
  private Map<DatanodeDetails, Long> sizeEnteringNode;
  private Set<ContainerID> selectedContainers;
  private FindTargetStrategy findTargetStrategy;
  private Map<ContainerMoveSelection,
      CompletableFuture<ReplicationManager.MoveResult>>
      moveSelectionToFutureMap;

  /**
   * Constructs ContainerBalancer with the specified arguments. Initializes
   * new ContainerBalancerConfiguration and ContainerBalancerMetrics.
   * Container Balancer does not start on construction.
   *
   * @param nodeManager        NodeManager
   * @param containerManager   ContainerManager
   * @param replicationManager ReplicationManager
   * @param ozoneConfiguration OzoneConfiguration
   */
  public ContainerBalancer(
      NodeManager nodeManager,
      ContainerManager containerManager,
      ReplicationManager replicationManager,
      OzoneConfiguration ozoneConfiguration,
      final SCMContext scmContext,
      PlacementPolicy placementPolicy) {
    this.nodeManager = nodeManager;
    this.containerManager = containerManager;
    this.replicationManager = replicationManager;
    this.ozoneConfiguration = ozoneConfiguration;
    this.config = new ContainerBalancerConfiguration(ozoneConfiguration);
    this.metrics = new ContainerBalancerMetrics();
    this.scmContext = scmContext;

    this.selectedContainers = new HashSet<>();
    this.overUtilizedNodes = new ArrayList<>();
    this.underUtilizedNodes = new ArrayList<>();
    this.withinThresholdUtilizedNodes = new ArrayList<>();
    this.unBalancedNodes = new ArrayList<>();

    this.lock = new ReentrantLock();
    findTargetStrategy =
        new FindTargetGreedy(containerManager, placementPolicy);
  }

  /**
   * Starts ContainerBalancer. Current implementation is incomplete.
   *
   * @param balancerConfiguration Configuration values.
   */
  public boolean start(ContainerBalancerConfiguration balancerConfiguration) {
    lock.lock();
    try {
      if (balancerRunning) {
        LOG.error("Container Balancer is already running.");
        return false;
      }

      balancerRunning = true;
      this.config = balancerConfiguration;
<<<<<<< HEAD
      ozoneConfiguration = balancerConfiguration.getOzoneConfiguration();
=======
      this.ozoneConfiguration = config.getOzoneConfiguration();
>>>>>>> e5c647eb
      LOG.info("Starting Container Balancer...{}", this);

      //we should start a new balancer thread async
      //and response to cli as soon as possible

      //TODO: this is a temporary implementation
      //modify this later
      currentBalancingThread = new Thread(this::balance);
      currentBalancingThread.setName("ContainerBalancer");
      currentBalancingThread.setDaemon(true);
      currentBalancingThread.start();
      ////////////////////////
    } finally {
      lock.unlock();
    }
    return true;
  }

  /**
   * Balances the cluster.
   */
  private void balance() {
    this.idleIteration = config.getIdleIteration();
    if(this.idleIteration == -1) {
      //run balancer infinitely
      this.idleIteration = Integer.MAX_VALUE;
    }
    this.threshold = config.getThreshold();
    this.maxDatanodesRatioToInvolvePerIteration =
        config.getMaxDatanodesRatioToInvolvePerIteration();
    this.maxSizeToMovePerIteration = config.getMaxSizeToMovePerIteration();
    for (int i = 0; i < idleIteration && balancerRunning; i++) {
      // stop balancing if iteration is not initialized
      if (!initializeIteration()) {
        stop();
        return;
      }
      doIteration();

      // return if balancing has been stopped
      if (!isBalancerRunning()) {
        return;
      }

      // wait for configured time before starting next iteration, unless
      // this was the final iteration
      if (i != idleIteration - 1) {
        synchronized (this) {
          try {
            wait(config.getBalancingInterval().toMillis());
          } catch (InterruptedException e) {
            LOG.info("Container Balancer was interrupted while waiting for" +
                " next iteration.");
            stop();
            return;
          }
        }
      }
    }
    stop();
  }

  /**
   * Initializes an iteration during balancing. Recognizes over, under, and
   * within threshold utilized nodes. Decides whether balancing needs to
   * continue or should be stopped.
   *
   * @return true if successfully initialized, otherwise false.
   */
  private boolean initializeIteration() {
    if (scmContext.isInSafeMode()) {
      LOG.error("Container Balancer cannot operate while SCM is in Safe Mode.");
      return false;
    }
    if (!scmContext.isLeader()) {
      LOG.warn("Current SCM is not the leader.");
      return false;
    }
    // sorted list in order from most to least used
    List<DatanodeUsageInfo> datanodeUsageInfos =
        nodeManager.getMostOrLeastUsedDatanodes(true);
    if (datanodeUsageInfos.isEmpty()) {
      if (LOG.isDebugEnabled()) {
        LOG.debug("Container Balancer could not retrieve nodes from Node " +
            "Manager.");
      }
      return false;
    }

    this.totalNodesInCluster = datanodeUsageInfos.size();
    this.clusterCapacity = 0L;
    this.clusterUsed = 0L;
    this.clusterRemaining = 0L;
    this.selectedContainers.clear();
    this.overUtilizedNodes.clear();
    this.underUtilizedNodes.clear();
    this.withinThresholdUtilizedNodes.clear();
    this.unBalancedNodes.clear();
    this.countDatanodesInvolvedPerIteration = 0;
    this.sizeMovedPerIteration = 0;

    clusterAvgUtilisation = calculateAvgUtilization(datanodeUsageInfos);
    if (LOG.isDebugEnabled()) {
      LOG.debug("Average utilization of the cluster is {}",
          clusterAvgUtilisation);
    }

    // under utilized nodes have utilization(that is, used / capacity) less
    // than lower limit
    double lowerLimit = clusterAvgUtilisation - threshold;

    // over utilized nodes have utilization(that is, used / capacity) greater
    // than upper limit
    double upperLimit = clusterAvgUtilisation + threshold;

    if (LOG.isDebugEnabled()) {
      LOG.debug("Lower limit for utilization is {} and Upper limit for " +
          "utilization is {}", lowerLimit, upperLimit);
    }

    long countDatanodesToBalance = 0L;
    double overLoadedBytes = 0D, underLoadedBytes = 0D;

    // find over and under utilized nodes
    for (DatanodeUsageInfo datanodeUsageInfo : datanodeUsageInfos) {
      double utilization = datanodeUsageInfo.calculateUtilization();
      if (LOG.isDebugEnabled()) {
        LOG.debug("Utilization for node {} with capacity {}, used {}, and " +
                "remaining {} is {}",
            datanodeUsageInfo.getDatanodeDetails().getUuidString(),
            datanodeUsageInfo.getScmNodeStat().getCapacity().get(),
            datanodeUsageInfo.getScmNodeStat().getScmUsed().get(),
            datanodeUsageInfo.getScmNodeStat().getRemaining().get(),
            utilization);
      }
      if (utilization > upperLimit) {
        overUtilizedNodes.add(datanodeUsageInfo);
        countDatanodesToBalance += 1;

        // amount of bytes greater than upper limit in this node
        overLoadedBytes += ratioToBytes(
            datanodeUsageInfo.getScmNodeStat().getCapacity().get(),
            utilization) - ratioToBytes(
            datanodeUsageInfo.getScmNodeStat().getCapacity().get(),
            upperLimit);
      } else if (utilization < lowerLimit) {
        underUtilizedNodes.add(datanodeUsageInfo);
        countDatanodesToBalance += 1;

        // amount of bytes lesser than lower limit in this node
        underLoadedBytes += ratioToBytes(
            datanodeUsageInfo.getScmNodeStat().getCapacity().get(),
            lowerLimit) - ratioToBytes(
            datanodeUsageInfo.getScmNodeStat().getCapacity().get(),
            utilization);
      } else {
        withinThresholdUtilizedNodes.add(datanodeUsageInfo);
      }
    }
    metrics.setDatanodesNumToBalance(new LongMetric(countDatanodesToBalance));
    // TODO update dataSizeToBalanceGB metric with overLoadedBytes and
    //  underLoadedBytes
    Collections.reverse(underUtilizedNodes);

    unBalancedNodes = new ArrayList<>(
        overUtilizedNodes.size() + underUtilizedNodes.size());
    unBalancedNodes.addAll(overUtilizedNodes);
    unBalancedNodes.addAll(underUtilizedNodes);

    if (unBalancedNodes.isEmpty()) {
      LOG.info("Did not find any unbalanced Datanodes.");
      return false;
    }

    LOG.info("Container Balancer has identified {} Over-Utilized and {} " +
            "Under-Utilized Datanodes that need to be balanced.",
        overUtilizedNodes.size(), underUtilizedNodes.size());

    selectionCriteria = new ContainerBalancerSelectionCriteria(config,
        nodeManager, replicationManager, containerManager);
    sourceToTargetMap = new HashMap<>(overUtilizedNodes.size() +
        withinThresholdUtilizedNodes.size());

    // initialize maps to track how much size is leaving and entering datanodes
    sizeLeavingNode = new HashMap<>(overUtilizedNodes.size() +
        withinThresholdUtilizedNodes.size());
    overUtilizedNodes.forEach(datanodeUsageInfo -> sizeLeavingNode
        .put(datanodeUsageInfo.getDatanodeDetails(), 0L));
    withinThresholdUtilizedNodes.forEach(datanodeUsageInfo -> sizeLeavingNode
        .put(datanodeUsageInfo.getDatanodeDetails(), 0L));

    sizeEnteringNode = new HashMap<>(underUtilizedNodes.size() +
        withinThresholdUtilizedNodes.size());
    underUtilizedNodes.forEach(datanodeUsageInfo -> sizeEnteringNode
        .put(datanodeUsageInfo.getDatanodeDetails(), 0L));
    withinThresholdUtilizedNodes.forEach(datanodeUsageInfo -> sizeEnteringNode
        .put(datanodeUsageInfo.getDatanodeDetails(), 0L));

    return true;
  }

  private IterationResult doIteration() {
    // note that potential and selected targets are updated in the following
    // loop
    List<DatanodeDetails> potentialTargets = getPotentialTargets();
    Set<DatanodeDetails> selectedTargets =
        new HashSet<>(potentialTargets.size());
    moveSelectionToFutureMap = new HashMap<>(unBalancedNodes.size());

    // match each overUtilized node with a target
    for (DatanodeUsageInfo datanodeUsageInfo : overUtilizedNodes) {
      DatanodeDetails source = datanodeUsageInfo.getDatanodeDetails();
      IterationResult result = checkConditionsForBalancing();
      if (result != null) {
        LOG.info("Exiting current iteration: {}", result);
        return result;
      }

      ContainerMoveSelection moveSelection =
          matchSourceWithTarget(source, potentialTargets);
      if (moveSelection != null) {
        LOG.info("ContainerBalancer is trying to move container {} from " +
                "source datanode {} to target datanode {}",
            moveSelection.getContainerID().toString(), source.getUuidString(),
            moveSelection.getTargetNode().getUuidString());

        if (moveContainer(source, moveSelection)) {
          // consider move successful for now, and update selection criteria
          potentialTargets = updateTargetsAndSelectionCriteria(potentialTargets,
              selectedTargets, moveSelection, source);
        }
      }
    }

    // if not all underUtilized nodes have been selected, try to match
    // withinThresholdUtilized nodes with underUtilized nodes
    if (selectedTargets.size() < underUtilizedNodes.size()) {
      potentialTargets.removeAll(selectedTargets);
      Collections.reverse(withinThresholdUtilizedNodes);

      for (DatanodeUsageInfo datanodeUsageInfo : withinThresholdUtilizedNodes) {
        DatanodeDetails source = datanodeUsageInfo.getDatanodeDetails();
        IterationResult result = checkConditionsForBalancing();
        if (result != null) {
          LOG.info("Exiting current iteration: {}", result);
          return result;
        }

        ContainerMoveSelection moveSelection =
            matchSourceWithTarget(source, potentialTargets);
        if (moveSelection != null) {
          LOG.info("ContainerBalancer is trying to move container {} from " +
                  "source datanode {} to target datanode {}",
              moveSelection.getContainerID().toString(),
              source.getUuidString(),
              moveSelection.getTargetNode().getUuidString());

          if (moveContainer(source, moveSelection)) {
            // consider move successful for now, and update selection criteria
            potentialTargets =
                updateTargetsAndSelectionCriteria(potentialTargets,
                    selectedTargets, moveSelection, source);
          }
        }
      }
    }

    // check move results
    this.countDatanodesInvolvedPerIteration = 0;
    this.sizeMovedPerIteration = 0;
    for (Map.Entry<ContainerMoveSelection,
            CompletableFuture<ReplicationManager.MoveResult>>
        futureEntry : moveSelectionToFutureMap.entrySet()) {
      ContainerMoveSelection moveSelection = futureEntry.getKey();
      CompletableFuture<ReplicationManager.MoveResult> future =
          futureEntry.getValue();
      try {
        ReplicationManager.MoveResult result = future.get(
            config.getMoveTimeout().toMillis(), TimeUnit.MILLISECONDS);
        if (result == ReplicationManager.MoveResult.COMPLETED) {
          try {
            ContainerInfo container =
                containerManager.getContainer(moveSelection.getContainerID());
            this.sizeMovedPerIteration += container.getUsedBytes();
//            this.countDatanodesInvolvedPerIteration += 2;
            metrics.incrementMovedContainersNum(1);
            LOG.info("Move completed for container {} to target {}",
                container.containerID(),
                moveSelection.getTargetNode().getUuidString());
          } catch (ContainerNotFoundException e) {
            LOG.warn("Could not find Container {} while " +
                    "checking move results in ContainerBalancer",
                moveSelection.getContainerID(), e);
          }
<<<<<<< HEAD
=======
          metrics.incrementMovedContainersNum(1);
          // TODO incrementing size balanced this way incorrectly counts the
          //  size moved twice
          metrics.incrementDataSizeBalancedGB(sizeMovedPerIteration);
>>>>>>> e5c647eb
        }
      } catch (InterruptedException e) {
        LOG.warn("Container move for container {} was interrupted.",
            moveSelection.getContainerID(), e);
        Thread.currentThread().interrupt();
      } catch (ExecutionException e) {
        LOG.warn("Container move for container {} completed exceptionally.",
            moveSelection.getContainerID(), e);
      } catch (TimeoutException e) {
        LOG.warn("Container move for container {} timed out.",
            moveSelection.getContainerID(), e);
      }
    }
    countDatanodesInvolvedPerIteration =
        sourceToTargetMap.size() + selectedTargets.size();
    LOG.info("Number of datanodes involved in this iteration: {}. Size moved " +
            "in this iteration: {}B.",
        countDatanodesInvolvedPerIteration, sizeMovedPerIteration);
    metrics.incrementDataSizeBalancedGB(
        sizeMovedPerIteration / (double) OzoneConsts.GB);
    return IterationResult.ITERATION_COMPLETED;
  }

  /**
   * Match a source datanode with a target datanode and identify the container
   * to move.
   *
   * @param potentialTargets Collection of potential targets to move
   *                         container to
   * @return ContainerMoveSelection containing the selected target and container
   */
  private ContainerMoveSelection matchSourceWithTarget(
      DatanodeDetails source, Collection<DatanodeDetails> potentialTargets) {
    NavigableSet<ContainerID> candidateContainers =
        selectionCriteria.getCandidateContainers(source);

    if (candidateContainers.isEmpty()) {
      if (LOG.isDebugEnabled()) {
        LOG.debug("ContainerBalancer could not find any candidate containers " +
            "for datanode {}", source.getUuidString());
      }
      return null;
    }
    if (LOG.isDebugEnabled()) {
      LOG.debug("ContainerBalancer is finding suitable target for source " +
          "datanode {}", source.getUuidString());
    }
    ContainerMoveSelection moveSelection =
        findTargetStrategy.findTargetForContainerMove(
            source, potentialTargets, candidateContainers,
            this::canSizeEnterTarget);

    if (moveSelection == null) {
      if (LOG.isDebugEnabled()) {
        LOG.debug("ContainerBalancer could not find a suitable target for " +
            "source node {}.", source.getUuidString());
      }
      return null;
    }
    LOG.info("ContainerBalancer matched source datanode {} with target " +
            "datanode {} for container move.", source.getUuidString(),
        moveSelection.getTargetNode().getUuidString());

    return moveSelection;
  }

  /**
   * Checks if limits maxDatanodesRatioToInvolvePerIteration and
   * maxSizeToMovePerIteration have not been hit.
   *
   * @return {@link IterationResult#MAX_DATANODES_TO_INVOLVE_REACHED} if reached
   * max datanodes to involve limit,
   * {@link IterationResult#MAX_SIZE_TO_MOVE_REACHED} if reached max size to
   * move limit, or null if balancing can continue
   */
  private IterationResult checkConditionsForBalancing() {
    if (countDatanodesInvolvedPerIteration + 2 >
        maxDatanodesRatioToInvolvePerIteration * totalNodesInCluster) {
      if (LOG.isDebugEnabled()) {
        LOG.debug("Hit max datanodes to involve limit. {} datanodes have" +
                " already been involved and the limit is {}.",
            countDatanodesInvolvedPerIteration,
            maxDatanodesRatioToInvolvePerIteration * totalNodesInCluster);
      }
      return IterationResult.MAX_DATANODES_TO_INVOLVE_REACHED;
    }
    if (sizeMovedPerIteration + (long) ozoneConfiguration.getStorageSize(
        ScmConfigKeys.OZONE_SCM_CONTAINER_SIZE,
        ScmConfigKeys.OZONE_SCM_CONTAINER_SIZE_DEFAULT,
        StorageUnit.BYTES) > maxSizeToMovePerIteration) {
      if (LOG.isDebugEnabled()) {
        LOG.debug("Hit max size to move limit. {} bytes have already been " +
                "moved and the limit is {} bytes.", sizeMovedPerIteration,
            maxSizeToMovePerIteration);
      }
      return IterationResult.MAX_SIZE_TO_MOVE_REACHED;
    }
    return null;
  }

  /**
   * Asks {@link ReplicationManager} to move the specified container from
   * source to target.
   *
   * @param source the source datanode
   * @param moveSelection the selected container to move and target datanode
   * @return false if an exception occurred, the move completed
   * exceptionally, or the move completed with a result other than
   * ReplicationManager.MoveResult.COMPLETED. Returns true if the move
   * completed with MoveResult.COMPLETED or move is not yet done
   */
  private boolean moveContainer(DatanodeDetails source,
                                ContainerMoveSelection moveSelection) {
    ContainerID container = moveSelection.getContainerID();
    CompletableFuture<ReplicationManager.MoveResult> future;
    try {
      future = replicationManager
          .move(container, source, moveSelection.getTargetNode());
    } catch (ContainerNotFoundException e) {
      LOG.warn("Could not find Container {} for container move", container, e);
      return false;
    } catch (NodeNotFoundException e) {
      LOG.warn("Container move failed for container {}", container, e);
      return false;
    }
    if (future.isDone()) {
      if (future.isCompletedExceptionally()) {
        LOG.info("Container move for container {} from source {} to target {}" +
                "completed exceptionally",
            container.toString(),
            source.getUuidString(),
            moveSelection.getTargetNode().getUuidString());
        return false;
      } else {
        ReplicationManager.MoveResult result = future.join();
        moveSelectionToFutureMap.put(moveSelection, future);
        return result == ReplicationManager.MoveResult.COMPLETED;
      }
    } else {
      moveSelectionToFutureMap.put(moveSelection, future);
      return true;
    }
  }

  /**
   * Update targets and selection criteria after a move.
   *
   * @param potentialTargets potential target datanodes
   * @param selectedTargets  selected target datanodes
   * @param moveSelection    the target datanode and container that has been
   *                         just selected
   * @param source           the source datanode
   * @return List of updated potential targets
   */
  private List<DatanodeDetails> updateTargetsAndSelectionCriteria(
      Collection<DatanodeDetails> potentialTargets,
      Set<DatanodeDetails> selectedTargets,
      ContainerMoveSelection moveSelection, DatanodeDetails source) {
    // TODO: counting datanodes involved this way is incorrect when the same
    //  datanode is involved in different moves
    countDatanodesInvolvedPerIteration += 2;
    // don't count a source that has been involved in move earlier
    if (sourceToTargetMap.containsKey(source) ||
        selectedTargets.contains(source)) {
      countDatanodesInvolvedPerIteration -= 1;
    }
    // don't count a target that has been involved in move earlier
    if (selectedTargets.contains(moveSelection.getTargetNode())) {
      countDatanodesInvolvedPerIteration -= 1;
    }
    incSizeSelectedForMoving(source, moveSelection);
    sourceToTargetMap.put(source, moveSelection);
    selectedTargets.add(moveSelection.getTargetNode());
    selectedContainers.add(moveSelection.getContainerID());
    selectionCriteria.setSelectedContainers(selectedContainers);

    return potentialTargets.stream()
        .filter(node -> sizeEnteringNode.get(node) <
            config.getMaxSizeEnteringTarget()).collect(Collectors.toList());
  }

  /**
   * Calculates the number of used bytes given capacity and utilization ratio.
   *
   * @param nodeCapacity     capacity of the node.
   * @param utilizationRatio used space by capacity ratio of the node.
   * @return number of bytes
   */
  private double ratioToBytes(Long nodeCapacity, double utilizationRatio) {
    return nodeCapacity * utilizationRatio;
  }

  /**
   * Calculates the average utilization for the specified nodes.
   * Utilization is (capacity - remaining) divided by capacity.
   *
   * @param nodes List of DatanodeUsageInfo to find the average utilization for
   * @return Average utilization value
   */
  double calculateAvgUtilization(List<DatanodeUsageInfo> nodes) {
    if (nodes.size() == 0) {
      LOG.warn("No nodes to calculate average utilization for in " +
          "ContainerBalancer.");
      return 0;
    }
    SCMNodeStat aggregatedStats = new SCMNodeStat(
        0, 0, 0);
    for (DatanodeUsageInfo node : nodes) {
      aggregatedStats.add(node.getScmNodeStat());
    }
    clusterCapacity = aggregatedStats.getCapacity().get();
    clusterUsed = aggregatedStats.getScmUsed().get();
    clusterRemaining = aggregatedStats.getRemaining().get();

    return (clusterCapacity - clusterRemaining) / (double) clusterCapacity;
<<<<<<< HEAD
  }

  /**
   * Calculates the utilization, that is used space divided by capacity, for
   * the given datanodeUsageInfo.
   *
   * @param datanodeUsageInfo DatanodeUsageInfo to calculate utilization for
   * @return Utilization value
   */
  public static double calculateUtilization(
      DatanodeUsageInfo datanodeUsageInfo) {
    SCMNodeStat stat = datanodeUsageInfo.getScmNodeStat();
    double capacity = stat.getCapacity().get();
    double remaining = stat.getRemaining().get();
    double numerator = capacity - remaining;
    // used / capacity

    return numerator / capacity;
=======
>>>>>>> e5c647eb
  }

  /**
   * Checks if specified size can enter specified target datanode
   * according to {@link ContainerBalancerConfiguration}
   * "size.entering.target.max".
   *
   * @param target target datanode in which size is entering
   * @param size   size in bytes
   * @return true if size can enter target, else false
   */
  boolean canSizeEnterTarget(DatanodeDetails target, long size) {
    if (sizeEnteringNode.containsKey(target)) {
      return sizeEnteringNode.get(target) + size <=
          config.getMaxSizeEnteringTarget();
    }
    return false;
  }

  /**
   * Get potential targets for container move. Potential targets are under
   * utilized and within threshold utilized nodes.
   *
   * @return A list of potential target DatanodeDetails.
   */
  private List<DatanodeDetails> getPotentialTargets() {
    List<DatanodeDetails> potentialTargets = new ArrayList<>(
        underUtilizedNodes.size() + withinThresholdUtilizedNodes.size());

    underUtilizedNodes
        .forEach(node -> potentialTargets.add(node.getDatanodeDetails()));
    withinThresholdUtilizedNodes
        .forEach(node -> potentialTargets.add(node.getDatanodeDetails()));
    return potentialTargets;
  }

  /**
   * Updates conditions for balancing, such as total size moved by balancer,
   * total size that has entered a datanode, and total size that has left a
   * datanode in this iteration.
   *
   * @param source        source datanode
   * @param moveSelection selected target datanode and container
   */
  private void incSizeSelectedForMoving(DatanodeDetails source,
                                        ContainerMoveSelection moveSelection) {
    DatanodeDetails target = moveSelection.getTargetNode();
    ContainerInfo container;
    try {
      container =
          containerManager.getContainer(moveSelection.getContainerID());
    } catch (ContainerNotFoundException e) {
      LOG.warn("Could not find Container {} while matching source and " +
              "target nodes in ContainerBalancer",
          moveSelection.getContainerID(), e);
      return;
    }
    long size = container.getUsedBytes();
    sizeMovedPerIteration += size;

    // update sizeLeavingNode map with the recent moveSelection
    sizeLeavingNode.put(source, sizeLeavingNode.get(source) + size);

    // update sizeEnteringNode map with the recent moveSelection
    sizeEnteringNode.put(target, sizeEnteringNode.get(target) + size);
  }

  /**
   * Stops ContainerBalancer.
   */
  public void stop() {
    lock.lock();
    try {
      // we should stop the balancer thread gracefully
      if (!balancerRunning) {
        LOG.info("Container Balancer is not running.");
        return;
      }
      balancerRunning = false;
      if (Thread.currentThread().getId() != currentBalancingThread.getId()) {
        currentBalancingThread.interrupt();
        currentBalancingThread.join(100);
      }
      // allow garbage collector to collect balancing thread
      currentBalancingThread = null;
    } catch (InterruptedException e) {
      LOG.warn("Interrupted while waiting for balancing thread to join.");
      Thread.currentThread().interrupt();
    } finally {
      lock.unlock();
    }
    LOG.info("Container Balancer stopped successfully.");
  }

  public void setNodeManager(NodeManager nodeManager) {
    this.nodeManager = nodeManager;
  }

  public void setContainerManager(
      ContainerManager containerManager) {
    this.containerManager = containerManager;
  }

  public void setReplicationManager(
      ReplicationManager replicationManager) {
    this.replicationManager = replicationManager;
  }

  public void setOzoneConfiguration(
      OzoneConfiguration ozoneConfiguration) {
    this.ozoneConfiguration = ozoneConfiguration;
  }

  /**
   * Gets the list of unBalanced nodes, that is, the over and under utilized
   * nodes in the cluster.
   *
   * @return List of DatanodeUsageInfo containing unBalanced nodes.
   */
  List<DatanodeUsageInfo> getUnBalancedNodes() {
    return unBalancedNodes;
  }

  /**
   * Sets the unBalanced nodes, that is, the over and under utilized nodes in
   * the cluster.
   *
   * @param unBalancedNodes List of DatanodeUsageInfo
   */
  public void setUnBalancedNodes(
      List<DatanodeUsageInfo> unBalancedNodes) {
    this.unBalancedNodes = unBalancedNodes;
  }

  /**
   * Sets the {@link FindTargetStrategy}.
   *
   * @param findTargetStrategy the strategy using which balancer selects a
   *                           target datanode and container for a source
   */
  public void setFindTargetStrategy(
      FindTargetStrategy findTargetStrategy) {
    this.findTargetStrategy = findTargetStrategy;
  }

  /**
   * Gets source datanodes mapped to their selected
   * {@link ContainerMoveSelection}, consisting of target datanode and
   * container to move.
   *
   * @return Map of {@link DatanodeDetails} to {@link ContainerMoveSelection}
   */
  public Map<DatanodeDetails, ContainerMoveSelection> getSourceToTargetMap() {
    return sourceToTargetMap;
  }

  /**
   * Checks if ContainerBalancer is currently running.
   *
   * @return true if ContainerBalancer is running, false if not running.
   */
  public boolean isBalancerRunning() {
    return balancerRunning;
  }

  int getCountDatanodesInvolvedPerIteration() {
    return countDatanodesInvolvedPerIteration;
  }

  long getSizeMovedPerIteration() {
    return sizeMovedPerIteration;
  }

  public ContainerBalancerMetrics getMetrics() {
    return metrics;
  }

  @Override
  public String toString() {
    String status = String.format("%nContainer Balancer status:%n" +
        "%-30s %s%n" +
        "%-30s %b%n", "Key", "Value", "Running", balancerRunning);
    return status + config.toString();
  }

  /**
   * The result of {@link ContainerBalancer#doIteration()}.
   */
  enum IterationResult {
    ITERATION_COMPLETED,
    MAX_DATANODES_TO_INVOLVE_REACHED,
    MAX_SIZE_TO_MOVE_REACHED
  }
}<|MERGE_RESOLUTION|>--- conflicted
+++ resolved
@@ -150,11 +150,7 @@
 
       balancerRunning = true;
       this.config = balancerConfiguration;
-<<<<<<< HEAD
-      ozoneConfiguration = balancerConfiguration.getOzoneConfiguration();
-=======
       this.ozoneConfiguration = config.getOzoneConfiguration();
->>>>>>> e5c647eb
       LOG.info("Starting Container Balancer...{}", this);
 
       //we should start a new balancer thread async
@@ -449,13 +445,6 @@
                     "checking move results in ContainerBalancer",
                 moveSelection.getContainerID(), e);
           }
-<<<<<<< HEAD
-=======
-          metrics.incrementMovedContainersNum(1);
-          // TODO incrementing size balanced this way incorrectly counts the
-          //  size moved twice
-          metrics.incrementDataSizeBalancedGB(sizeMovedPerIteration);
->>>>>>> e5c647eb
         }
       } catch (InterruptedException e) {
         LOG.warn("Container move for container {} was interrupted.",
@@ -614,8 +603,6 @@
       Collection<DatanodeDetails> potentialTargets,
       Set<DatanodeDetails> selectedTargets,
       ContainerMoveSelection moveSelection, DatanodeDetails source) {
-    // TODO: counting datanodes involved this way is incorrect when the same
-    //  datanode is involved in different moves
     countDatanodesInvolvedPerIteration += 2;
     // don't count a source that has been involved in move earlier
     if (sourceToTargetMap.containsKey(source) ||
@@ -671,27 +658,6 @@
     clusterRemaining = aggregatedStats.getRemaining().get();
 
     return (clusterCapacity - clusterRemaining) / (double) clusterCapacity;
-<<<<<<< HEAD
-  }
-
-  /**
-   * Calculates the utilization, that is used space divided by capacity, for
-   * the given datanodeUsageInfo.
-   *
-   * @param datanodeUsageInfo DatanodeUsageInfo to calculate utilization for
-   * @return Utilization value
-   */
-  public static double calculateUtilization(
-      DatanodeUsageInfo datanodeUsageInfo) {
-    SCMNodeStat stat = datanodeUsageInfo.getScmNodeStat();
-    double capacity = stat.getCapacity().get();
-    double remaining = stat.getRemaining().get();
-    double numerator = capacity - remaining;
-    // used / capacity
-
-    return numerator / capacity;
-=======
->>>>>>> e5c647eb
   }
 
   /**
