--- conflicted
+++ resolved
@@ -438,13 +438,6 @@
                     "checking move results in ContainerBalancer",
                 moveSelection.getContainerID(), e);
           }
-<<<<<<< HEAD
-=======
-          metrics.incrementMovedContainersNum(1);
-          // TODO incrementing size balanced this way incorrectly counts the
-          //  size moved twice
-          metrics.incrementDataSizeBalancedGB(sizeMovedPerIteration);
->>>>>>> e5c647eb
         }
       } catch (InterruptedException e) {
         LOG.warn("Container move for container {} was interrupted.",
@@ -603,7 +596,6 @@
       Collection<DatanodeDetails> potentialTargets,
       Set<DatanodeDetails> selectedTargets,
       ContainerMoveSelection moveSelection, DatanodeDetails source) {
-<<<<<<< HEAD
     // count source if it has not been involved in move earlier
     if (!sourceToTargetMap.containsKey(source) &&
         !selectedTargets.contains(source)) {
@@ -613,11 +605,6 @@
     if (!selectedTargets.contains(moveSelection.getTargetNode())) {
       countDatanodesInvolvedPerIteration += 1;
     }
-=======
-    // TODO: counting datanodes involved this way is incorrect when the same
-    //  datanode is involved in different moves
-    countDatanodesInvolvedPerIteration += 2;
->>>>>>> e5c647eb
     incSizeSelectedForMoving(source, moveSelection);
     sourceToTargetMap.put(source, moveSelection);
     selectedTargets.add(moveSelection.getTargetNode());
