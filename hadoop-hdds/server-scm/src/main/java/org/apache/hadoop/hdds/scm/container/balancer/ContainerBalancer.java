--- conflicted
+++ resolved
@@ -180,22 +180,7 @@
       //run balancer infinitely
       this.iterations = Integer.MAX_VALUE;
     }
-<<<<<<< HEAD
     for (int i = 0; i < iterations && balancerRunning; i++) {
-=======
-    this.threshold = config.getThreshold();
-    this.maxDatanodesRatioToInvolvePerIteration =
-        config.getMaxDatanodesRatioToInvolvePerIteration();
-    this.maxSizeToMovePerIteration = config.getMaxSizeToMovePerIteration();
-    if (config.getNetworkTopologyEnable()) {
-      findTargetStrategy = new FindTargetGreedyByNetworkTopology(
-          containerManager, placementPolicy, nodeManager, networkTopology);
-    } else {
-      findTargetStrategy = new FindTargetGreedyByUsageInfo(containerManager,
-          placementPolicy, nodeManager);
-    }
-    for (int i = 0; i < idleIteration && balancerRunning; i++) {
->>>>>>> e01b4718
       // stop balancing if iteration is not initialized
       if (!initializeIteration()) {
         stop();
@@ -264,6 +249,13 @@
     this.maxDatanodesRatioToInvolvePerIteration =
         config.getMaxDatanodesRatioToInvolvePerIteration();
     this.maxSizeToMovePerIteration = config.getMaxSizeToMovePerIteration();
+    if (config.getNetworkTopologyEnable()) {
+      findTargetStrategy = new FindTargetGreedyByNetworkTopology(
+          containerManager, placementPolicy, nodeManager, networkTopology);
+    } else {
+      findTargetStrategy = new FindTargetGreedyByUsageInfo(containerManager,
+          placementPolicy, nodeManager);
+    }
     this.excludeNodes = config.getExcludeNodes();
     this.includeNodes = config.getIncludeNodes();
     // include/exclude nodes from balancing according to configs
