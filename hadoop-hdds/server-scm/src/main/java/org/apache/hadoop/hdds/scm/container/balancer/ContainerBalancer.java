--- conflicted
+++ resolved
@@ -25,8 +25,8 @@
 import org.apache.hadoop.hdds.scm.ScmConfigKeys;
 import org.apache.hadoop.hdds.scm.container.ContainerID;
 import org.apache.hadoop.hdds.scm.container.ContainerInfo;
+import org.apache.hadoop.hdds.scm.container.ContainerNotFoundException;
 import org.apache.hadoop.hdds.scm.container.ContainerManager;
-import org.apache.hadoop.hdds.scm.container.ContainerNotFoundException;
 import org.apache.hadoop.hdds.scm.container.ReplicationManager;
 import org.apache.hadoop.hdds.scm.container.placement.metrics.LongMetric;
 import org.apache.hadoop.hdds.scm.container.placement.metrics.SCMNodeStat;
@@ -443,22 +443,17 @@
         }
       }
     }
-
-<<<<<<< HEAD
-    checkIterationMoveResults();
-    return IterationResult.ITERATION_COMPLETED;
-  }
-
-  private void checkIterationMoveResults() {
-=======
     if (!isMoveGenerated) {
       //no move option is generated, so the cluster can not be
       //balanced any more, just stop iteration and exit
       return IterationResult.CAN_NOT_BALANCE_ANY_MORE;
     }
 
-    // check move results
->>>>>>> e2c3ac37
+    checkIterationMoveResults();
+    return IterationResult.ITERATION_COMPLETED;
+  }
+
+  private void checkIterationMoveResults() {
     this.countDatanodesInvolvedPerIteration = 0;
     this.sizeMovedPerIteration = 0;
     for (Map.Entry<ContainerMoveSelection,
@@ -887,10 +882,7 @@
     ITERATION_COMPLETED,
     MAX_DATANODES_TO_INVOLVE_REACHED,
     MAX_SIZE_TO_MOVE_REACHED,
-<<<<<<< HEAD
-    ITERATION_INTERRUPTED
-=======
+    ITERATION_INTERRUPTED,
     CAN_NOT_BALANCE_ANY_MORE
->>>>>>> e2c3ac37
   }
 }