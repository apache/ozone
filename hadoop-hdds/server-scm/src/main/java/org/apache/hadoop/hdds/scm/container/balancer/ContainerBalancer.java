--- conflicted
+++ resolved
@@ -217,7 +217,6 @@
         }
       }
     }
-
     stop();
   }
 
@@ -877,13 +876,10 @@
     return metrics;
   }
 
-<<<<<<< HEAD
-=======
   public static int ratioToPercent(double ratio) {
     return (int) (ratio * 100);
   }
 
->>>>>>> e19fa38d
   @Override
   public String toString() {
     String status = String.format("%nContainer Balancer status:%n" +
