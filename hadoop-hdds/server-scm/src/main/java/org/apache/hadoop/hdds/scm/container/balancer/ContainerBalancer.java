/*
 * Licensed to the Apache Software Foundation (ASF) under one
 * or more contributor license agreements.  See the NOTICE file
 * distributed with this work for additional information
 * regarding copyright ownership.  The ASF licenses this file
 * to you under the Apache License, Version 2.0 (the
 * "License"); you may not use this file except in compliance
 * with the License.  You may obtain a copy of the License at
 * <p>
 * http://www.apache.org/licenses/LICENSE-2.0
 * <p>
 * Unless required by applicable law or agreed to in writing, software
 * distributed under the License is distributed on an "AS IS" BASIS,
 * WITHOUT WARRANTIES OR CONDITIONS OF ANY KIND, either express or implied.
 * See the License for the specific language governing permissions and
 * limitations under the License.
 */

package org.apache.hadoop.hdds.scm.container.balancer;

import com.google.common.annotations.VisibleForTesting;
import org.apache.hadoop.hdds.conf.OzoneConfiguration;
import org.apache.hadoop.hdds.conf.StorageUnit;
import org.apache.hadoop.hdds.fs.DUFactory;
import org.apache.hadoop.hdds.protocol.DatanodeDetails;
import org.apache.hadoop.hdds.scm.PlacementPolicy;
import org.apache.hadoop.hdds.scm.ScmConfigKeys;
import org.apache.hadoop.hdds.scm.container.ContainerID;
import org.apache.hadoop.hdds.scm.container.ContainerInfo;
import org.apache.hadoop.hdds.scm.container.ContainerNotFoundException;
import org.apache.hadoop.hdds.scm.container.ContainerManager;
import org.apache.hadoop.hdds.scm.container.ReplicationManager;
import org.apache.hadoop.hdds.scm.container.placement.metrics.SCMNodeStat;
import org.apache.hadoop.hdds.scm.ha.SCMContext;
import org.apache.hadoop.hdds.scm.net.NetworkTopology;
import org.apache.hadoop.hdds.scm.node.DatanodeUsageInfo;
import org.apache.hadoop.hdds.scm.node.NodeManager;
import org.apache.hadoop.hdds.scm.node.states.NodeNotFoundException;
import org.apache.hadoop.hdds.scm.server.StorageContainerManager;
import org.apache.hadoop.ozone.OzoneConsts;
import org.slf4j.Logger;
import org.slf4j.LoggerFactory;

import java.util.ArrayList;
import java.util.Collections;
import java.util.HashMap;
import java.util.HashSet;
import java.util.List;
import java.util.Map;
import java.util.NavigableSet;
import java.util.Set;
import java.util.concurrent.CompletableFuture;
import java.util.concurrent.ExecutionException;
import java.util.concurrent.TimeUnit;
import java.util.concurrent.TimeoutException;
import java.util.concurrent.locks.Lock;
import java.util.concurrent.locks.ReentrantLock;

import static org.apache.hadoop.hdds.HddsConfigKeys.HDDS_NODE_REPORT_INTERVAL;
import static org.apache.hadoop.hdds.HddsConfigKeys.HDDS_NODE_REPORT_INTERVAL_DEFAULT;

/**
 * Container balancer is a service in SCM to move containers between over- and
 * under-utilized datanodes.
 */
public class ContainerBalancer {

  public static final Logger LOG =
      LoggerFactory.getLogger(ContainerBalancer.class);

  private NodeManager nodeManager;
  private ContainerManager containerManager;
  private ReplicationManager replicationManager;
  private OzoneConfiguration ozoneConfiguration;
  private final SCMContext scmContext;
  private double threshold;
  private int totalNodesInCluster;
  private double maxDatanodesRatioToInvolvePerIteration;
  private long maxSizeToMovePerIteration;
  private int countDatanodesInvolvedPerIteration;
  private long sizeMovedPerIteration;
  private int iterations;
  private List<DatanodeUsageInfo> unBalancedNodes;
  private List<DatanodeUsageInfo> overUtilizedNodes;
  private List<DatanodeUsageInfo> underUtilizedNodes;
  private List<DatanodeUsageInfo> withinThresholdUtilizedNodes;
  private Set<String> excludeNodes;
  private Set<String> includeNodes;
  private ContainerBalancerConfiguration config;
  private ContainerBalancerMetrics metrics;
  private long clusterCapacity;
  private long clusterUsed;
  private long clusterRemaining;
  private double clusterAvgUtilisation;
  private PlacementPolicy placementPolicy;
  private NetworkTopology networkTopology;
  private double upperLimit;
  private double lowerLimit;
  private volatile boolean balancerRunning;
  private volatile Thread currentBalancingThread;
  private Lock lock;
  private ContainerBalancerSelectionCriteria selectionCriteria;
  private Map<DatanodeDetails, ContainerMoveSelection> sourceToTargetMap;
  private Set<ContainerID> selectedContainers;
  private FindTargetStrategy findTargetStrategy;
  private FindSourceStrategy findSourceStrategy;
  private Map<ContainerMoveSelection,
      CompletableFuture<ReplicationManager.MoveResult>>
      moveSelectionToFutureMap;
  private IterationResult iterationResult;

  /**
   * Constructs ContainerBalancer with the specified arguments. Initializes
   * new ContainerBalancerConfiguration and ContainerBalancerMetrics.
   * Container Balancer does not start on construction.
   *
   * @param scm the storage container manager
   */
  public ContainerBalancer(StorageContainerManager scm) {
    this.nodeManager = scm.getScmNodeManager();
    this.containerManager = scm.getContainerManager();
    this.replicationManager = scm.getReplicationManager();
    this.ozoneConfiguration = scm.getConfiguration();
    this.config = ozoneConfiguration.getObject(
        ContainerBalancerConfiguration.class);
    this.metrics = ContainerBalancerMetrics.create();
    this.scmContext = scm.getScmContext();
    this.selectedContainers = new HashSet<>();
    this.overUtilizedNodes = new ArrayList<>();
    this.underUtilizedNodes = new ArrayList<>();
    this.withinThresholdUtilizedNodes = new ArrayList<>();
    this.unBalancedNodes = new ArrayList<>();
    this.placementPolicy = scm.getContainerPlacementPolicy();
    this.networkTopology = scm.getClusterMap();

    this.lock = new ReentrantLock();
    findSourceStrategy = new FindSourceGreedy(nodeManager);
  }

  /**
   * Starts ContainerBalancer. Current implementation is incomplete.
   *
   * @param balancerConfiguration Configuration values.
   */
  public boolean start(ContainerBalancerConfiguration balancerConfiguration) {
    lock.lock();
    try {
      if (balancerRunning || currentBalancingThread != null) {
        LOG.error("Container Balancer is already running.");
        return false;
      }

      this.config = balancerConfiguration;
      if (!validateConfiguration(config)) {
        return false;
      }
      ozoneConfiguration.setFromObject(balancerConfiguration);
      balancerRunning = true;
      LOG.info("Starting Container Balancer...{}", this);

      //we should start a new balancer thread async
      //and response to cli as soon as possible
      currentBalancingThread = new Thread(this::balance);
      currentBalancingThread.setName("ContainerBalancer");
      currentBalancingThread.setDaemon(true);
      currentBalancingThread.start();
    } finally {
      lock.unlock();
    }
    return true;
  }

  /**
   * Balances the cluster.
   */
  private void balance() {
    this.iterations = config.getIterations();
    if (this.iterations == -1) {
      //run balancer infinitely
      this.iterations = Integer.MAX_VALUE;
    }

    for (int i = 0; i < iterations && balancerRunning; i++) {
      if (config.getTriggerDuEnable()) {
        // before starting a new iteration, we trigger all the datanode
        // to run `du`. this is an aggressive action, with which we can
        // get more precise usage info of all datanodes before moving.
        // this is helpful for container balancer to make more appropriate
        // decisions. this will increase the disk io load of data nodes, so
        // please enable it with caution.
        nodeManager.refreshAllHealthyDnUsageInfo();
        synchronized (this) {
          try {
            long nodeReportInterval =
                ozoneConfiguration.getTimeDuration(HDDS_NODE_REPORT_INTERVAL,
                HDDS_NODE_REPORT_INTERVAL_DEFAULT, TimeUnit.MILLISECONDS);
            // one for sending command , one for running du, and one for
            // reporting back make it like this for now, a more suitable
            // value. can be set in the future if needed
            wait(3 * nodeReportInterval);
          } catch (InterruptedException e) {
            LOG.info("Container Balancer was interrupted while waiting for" +
                "datanodes refreshing volume usage info");
            Thread.currentThread().interrupt();
            return;
          }
        }
        if (!isBalancerRunning()) {
          return;
        }
      }

      // stop balancing if iteration is not initialized
      if (!initializeIteration()) {
        stop();
        return;
      }

      //if no new move option is generated, it means the cluster can
      //not be balanced any more , so just stop
      IterationResult iR = doIteration();
      metrics.incrementNumIterations(1);
      LOG.info("Result of this iteration of Container Balancer: {}", iR);
      if (iR == IterationResult.CAN_NOT_BALANCE_ANY_MORE) {
        stop();
        return;
      }

      // return if balancing has been stopped
      if (!isBalancerRunning()) {
        return;
      }

      // wait for configured time before starting next iteration, unless
      // this was the final iteration
      if (i != iterations - 1) {
        synchronized (this) {
          try {
            wait(config.getBalancingInterval().toMillis());
          } catch (InterruptedException e) {
            LOG.info("Container Balancer was interrupted while waiting for" +
                " next iteration.");
            Thread.currentThread().interrupt();
            return;
          }
        }
      }
    }
    stop();
  }

  /**
   * Initializes an iteration during balancing. Recognizes over, under, and
   * within threshold utilized nodes. Decides whether balancing needs to
   * continue or should be stopped.
   *
   * @return true if successfully initialized, otherwise false.
   */
  private boolean initializeIteration() {
    if (scmContext.isInSafeMode()) {
      LOG.error("Container Balancer cannot operate while SCM is in Safe Mode.");
      return false;
    }
    if (!scmContext.isLeader()) {
      LOG.warn("Current SCM is not the leader.");
      return false;
    }
    // sorted list in order from most to least used
    List<DatanodeUsageInfo> datanodeUsageInfos =
        nodeManager.getMostOrLeastUsedDatanodes(true);
    if (datanodeUsageInfos.isEmpty()) {
      if (LOG.isDebugEnabled()) {
        LOG.debug("Container Balancer could not retrieve nodes from Node " +
            "Manager.");
      }
      return false;
    }
    this.threshold = config.getThresholdAsRatio();
    this.maxDatanodesRatioToInvolvePerIteration =
        config.getMaxDatanodesRatioToInvolvePerIteration();
    this.maxSizeToMovePerIteration = config.getMaxSizeToMovePerIteration();
    if (config.getNetworkTopologyEnable()) {
      findTargetStrategy = new FindTargetGreedyByNetworkTopology(
          containerManager, placementPolicy, nodeManager, networkTopology);
    } else {
      findTargetStrategy = new FindTargetGreedyByUsageInfo(containerManager,
          placementPolicy, nodeManager);
    }
    this.excludeNodes = config.getExcludeNodes();
    this.includeNodes = config.getIncludeNodes();
    // include/exclude nodes from balancing according to configs
    datanodeUsageInfos.removeIf(datanodeUsageInfo -> shouldExcludeDatanode(
        datanodeUsageInfo.getDatanodeDetails()));

    this.totalNodesInCluster = datanodeUsageInfos.size();

    // reset some variables and metrics for this iteration
    resetState();

    clusterAvgUtilisation = calculateAvgUtilization(datanodeUsageInfos);
    if (LOG.isDebugEnabled()) {
      LOG.debug("Average utilization of the cluster is {}",
          clusterAvgUtilisation);
    }

    // over utilized nodes have utilization(that is, used / capacity) greater
    // than upper limit
    this.upperLimit = clusterAvgUtilisation + threshold;
    // under utilized nodes have utilization(that is, used / capacity) less
    // than lower limit
    this.lowerLimit = clusterAvgUtilisation - threshold;

    if (LOG.isDebugEnabled()) {
      LOG.debug("Lower limit for utilization is {} and Upper limit for " +
          "utilization is {}", lowerLimit, upperLimit);
    }

    long totalOverUtilizedBytes = 0L, totalUnderUtilizedBytes = 0L;
    // find over and under utilized nodes
    for (DatanodeUsageInfo datanodeUsageInfo : datanodeUsageInfos) {
      if (!isBalancerRunning()) {
        return false;
      }
      double utilization = datanodeUsageInfo.calculateUtilization();
      if (LOG.isDebugEnabled()) {
        LOG.debug("Utilization for node {} with capacity {}B, used {}B, and " +
                "remaining {}B is {}",
            datanodeUsageInfo.getDatanodeDetails().getUuidString(),
            datanodeUsageInfo.getScmNodeStat().getCapacity().get(),
            datanodeUsageInfo.getScmNodeStat().getScmUsed().get(),
            datanodeUsageInfo.getScmNodeStat().getRemaining().get(),
            utilization);
      }
      if (Double.compare(utilization, upperLimit) > 0) {
        overUtilizedNodes.add(datanodeUsageInfo);
        metrics.incrementNumDatanodesUnbalanced(1);

        // amount of bytes greater than upper limit in this node
        Long overUtilizedBytes = ratioToBytes(
            datanodeUsageInfo.getScmNodeStat().getCapacity().get(),
            utilization) - ratioToBytes(
            datanodeUsageInfo.getScmNodeStat().getCapacity().get(),
            upperLimit);
        totalOverUtilizedBytes += overUtilizedBytes;
      } else if (Double.compare(utilization, lowerLimit) < 0) {
        underUtilizedNodes.add(datanodeUsageInfo);
        metrics.incrementNumDatanodesUnbalanced(1);

        // amount of bytes lesser than lower limit in this node
        Long underUtilizedBytes = ratioToBytes(
            datanodeUsageInfo.getScmNodeStat().getCapacity().get(),
            lowerLimit) - ratioToBytes(
            datanodeUsageInfo.getScmNodeStat().getCapacity().get(),
            utilization);
        totalUnderUtilizedBytes += underUtilizedBytes;
      } else {
        withinThresholdUtilizedNodes.add(datanodeUsageInfo);
      }
    }
    metrics.incrementDataSizeUnbalancedGB(
        Math.max(totalOverUtilizedBytes, totalUnderUtilizedBytes) /
            OzoneConsts.GB);
    Collections.reverse(underUtilizedNodes);

    unBalancedNodes = new ArrayList<>(
        overUtilizedNodes.size() + underUtilizedNodes.size());
    unBalancedNodes.addAll(overUtilizedNodes);
    unBalancedNodes.addAll(underUtilizedNodes);

    if (unBalancedNodes.isEmpty()) {
      LOG.info("Did not find any unbalanced Datanodes.");
      return false;
    }

    LOG.info("Container Balancer has identified {} Over-Utilized and {} " +
            "Under-Utilized Datanodes that need to be balanced.",
        overUtilizedNodes.size(), underUtilizedNodes.size());

    if (LOG.isDebugEnabled()) {
      overUtilizedNodes.forEach(entry -> {
        LOG.debug("Datanode {} {} is Over-Utilized.",
            entry.getDatanodeDetails().getHostName(),
            entry.getDatanodeDetails().getUuid());
      });

      underUtilizedNodes.forEach(entry -> {
        LOG.debug("Datanode {} {} is Under-Utilized.",
            entry.getDatanodeDetails().getHostName(),
            entry.getDatanodeDetails().getUuid());
      });
    }

    selectionCriteria = new ContainerBalancerSelectionCriteria(config,
        nodeManager, replicationManager, containerManager, findSourceStrategy);
    sourceToTargetMap = new HashMap<>(overUtilizedNodes.size() +
        withinThresholdUtilizedNodes.size());
    return true;
  }

  private IterationResult doIteration() {
    // note that potential and selected targets are updated in the following
    // loop
    //TODO(jacksonyao): take withinThresholdUtilizedNodes as candidate for both
    // source and target
    findSourceStrategy.reInitialize(getPotentialSources(), config, lowerLimit);
    List<DatanodeUsageInfo> potentialTargets = getPotentialTargets();
    findTargetStrategy.reInitialize(potentialTargets, config, upperLimit);

    Set<DatanodeDetails> selectedTargets =
        new HashSet<>(potentialTargets.size());
    moveSelectionToFutureMap = new HashMap<>(unBalancedNodes.size());
    boolean isMoveGenerated = false;
    iterationResult = IterationResult.ITERATION_COMPLETED;

    // match each source node with a target
    while (true) {
      if (!isBalancerRunning()) {
        iterationResult = IterationResult.ITERATION_INTERRUPTED;
        break;
      }

      if (checkIterationLimits()) {
        /* scheduled enough moves to hit either maxSizeToMovePerIteration or
        maxDatanodesPercentageToInvolvePerIteration limit
        */
        break;
      }

      DatanodeDetails source =
          findSourceStrategy.getNextCandidateSourceDataNode();
      if (source == null) {
        // no more source DNs are present
        break;
      }

      ContainerMoveSelection moveSelection = matchSourceWithTarget(source);
      if (moveSelection != null) {
        isMoveGenerated = true;
        processMoveSelection(source, moveSelection, selectedTargets);
      } else {
        // can not find any target for this source
        findSourceStrategy.removeCandidateSourceDataNode(source);
      }
    }

    checkIterationResults(isMoveGenerated, selectedTargets);
    return iterationResult;
  }

  private void processMoveSelection(DatanodeDetails source,
                                    ContainerMoveSelection moveSelection,
                                    Set<DatanodeDetails> selectedTargets) {
    LOG.info("ContainerBalancer is trying to move container {} from " +
            "source datanode {} to target datanode {}",
        moveSelection.getContainerID().toString(),
        source.getUuidString(),
        moveSelection.getTargetNode().getUuidString());

    if (moveContainer(source, moveSelection)) {
      // consider move successful for now, and update selection criteria
      updateTargetsAndSelectionCriteria(
          selectedTargets, moveSelection, source);
    }
  }

  /**
   * Check the iteration results. Result can be:
   * <p>ITERATION_INTERRUPTED if balancing was stopped</p>
   * <p>CAN_NOT_BALANCE_ANY_MORE if no move was generated during this iteration
   * </p>
   * <p>ITERATION_COMPLETED</p>
   * @param isMoveGenerated whether a move was generated during the iteration
   * @param selectedTargets selected target datanodes
   */
  private void checkIterationResults(boolean isMoveGenerated,
                                     Set<DatanodeDetails> selectedTargets) {
    if (!isMoveGenerated) {
      /*
       If no move was generated during this iteration then we don't need to
       check the move results
       */
      iterationResult = IterationResult.CAN_NOT_BALANCE_ANY_MORE;
    } else {
      checkIterationMoveResults(selectedTargets);
    }
  }

  /**
   * Checks the results of all move operations when exiting an iteration.
   *
   * @param selectedTargets Set of target datanodes that were selected in
   *                        current iteration
   */
  private void checkIterationMoveResults(Set<DatanodeDetails> selectedTargets) {
    this.countDatanodesInvolvedPerIteration = 0;
    this.sizeMovedPerIteration = 0;
    for (Map.Entry<ContainerMoveSelection,
            CompletableFuture<ReplicationManager.MoveResult>>
        futureEntry : moveSelectionToFutureMap.entrySet()) {
      ContainerMoveSelection moveSelection = futureEntry.getKey();
      CompletableFuture<ReplicationManager.MoveResult> future =
          futureEntry.getValue();
      try {
        ReplicationManager.MoveResult result = future.get(
            config.getMoveTimeout().toMillis(), TimeUnit.MILLISECONDS);
        if (result == ReplicationManager.MoveResult.COMPLETED) {
          try {
            ContainerInfo container =
                containerManager.getContainer(moveSelection.getContainerID());
            this.sizeMovedPerIteration += container.getUsedBytes();
<<<<<<< HEAD
            metrics.incrementNumContainerMovesInLatestIteration(1);
            LOG.info("Move completed for container {} to target {}",
=======
            metrics.incrementNumMovedContainersInLatestIteration(1);
            LOG.info("Container move completed for container {} to target {}",
>>>>>>> 0bf20900
                container.containerID(),
                moveSelection.getTargetNode().getUuidString());
          } catch (ContainerNotFoundException e) {
            LOG.warn("Could not find Container {} while " +
                    "checking move results in ContainerBalancer",
                moveSelection.getContainerID(), e);
          }
        } else {
          if (LOG.isDebugEnabled()) {
            LOG.debug("Container move for container {} to target {} failed: {}",
                moveSelection.getContainerID(),
                moveSelection.getTargetNode().getUuidString(), result);
          }
        }
      } catch (InterruptedException e) {
        LOG.warn("Interrupted while waiting for container move result for " +
                "container {}.",
            moveSelection.getContainerID(), e);
        Thread.currentThread().interrupt();
      } catch (ExecutionException e) {
        LOG.warn("Container move for container {} completed exceptionally.",
            moveSelection.getContainerID(), e);
      } catch (TimeoutException e) {
        LOG.warn("Container move for container {} timed out.",
            moveSelection.getContainerID(), e);
      }
    }
    countDatanodesInvolvedPerIteration =
        sourceToTargetMap.size() + selectedTargets.size();
    metrics.incrementNumDatanodesInvolvedInLatestIteration(
        countDatanodesInvolvedPerIteration);
    sizeMovedPerIteration /= OzoneConsts.GB;
    metrics.incrementDataSizeMovedGBInLatestIteration(sizeMovedPerIteration);
    metrics.incrementNumContainerMoves(
        metrics.getNumContainerMovesInLatestIteration());
    metrics.incrementDataSizeMovedGB(sizeMovedPerIteration);
    LOG.info("Number of datanodes involved in this iteration: {}. Size moved " +
            "in this iteration: {}GB.",
        countDatanodesInvolvedPerIteration, sizeMovedPerIteration);
  }

  /**
   * Match a source datanode with a target datanode and identify the container
   * to move.
   *
   * @return ContainerMoveSelection containing the selected target and container
   */
  private ContainerMoveSelection matchSourceWithTarget(DatanodeDetails source) {
    NavigableSet<ContainerID> candidateContainers =
        selectionCriteria.getCandidateContainers(source);

    if (candidateContainers.isEmpty()) {
      if (LOG.isDebugEnabled()) {
        LOG.debug("ContainerBalancer could not find any candidate containers " +
            "for datanode {}", source.getUuidString());
      }
      return null;
    }

    if (LOG.isDebugEnabled()) {
      LOG.debug("ContainerBalancer is finding suitable target for source " +
          "datanode {}", source.getUuidString());
    }
    ContainerMoveSelection moveSelection =
        findTargetStrategy.findTargetForContainerMove(
            source, candidateContainers);

    if (moveSelection == null) {
      if (LOG.isDebugEnabled()) {
        LOG.debug("ContainerBalancer could not find a suitable target for " +
            "source node {}.", source.getUuidString());
      }
      return null;
    }
    LOG.info("ContainerBalancer matched source datanode {} with target " +
            "datanode {} for container move.", source.getUuidString(),
        moveSelection.getTargetNode().getUuidString());

    return moveSelection;
  }

  /**
   * Checks if limits maxDatanodesPercentageToInvolvePerIteration and
   * maxSizeToMovePerIteration have been hit.
   *
   * @return true if a limit was hit, else false
   */
  private boolean checkIterationLimits() {
    int maxDatanodesToInvolve =
        (int) (maxDatanodesRatioToInvolvePerIteration * totalNodesInCluster);
    if (countDatanodesInvolvedPerIteration + 2 > maxDatanodesToInvolve) {
      if (LOG.isDebugEnabled()) {
        LOG.debug("Hit max datanodes to involve limit. {} datanodes have" +
                " already been scheduled for balancing and the limit is {}.",
            countDatanodesInvolvedPerIteration, maxDatanodesToInvolve);
      }
      return true;
    }
    if (sizeMovedPerIteration + (long) ozoneConfiguration.getStorageSize(
        ScmConfigKeys.OZONE_SCM_CONTAINER_SIZE,
        ScmConfigKeys.OZONE_SCM_CONTAINER_SIZE_DEFAULT,
        StorageUnit.BYTES) > maxSizeToMovePerIteration) {
      if (LOG.isDebugEnabled()) {
        LOG.debug("Hit max size to move limit. {} bytes have already been " +
                "scheduled for balancing and the limit is {} bytes.",
            sizeMovedPerIteration,
            maxSizeToMovePerIteration);
      }
      return true;
    }
    return false;
  }

  /**
   * Asks {@link ReplicationManager} to move the specified container from
   * source to target.
   *
   * @param source the source datanode
   * @param moveSelection the selected container to move and target datanode
   * @return false if an exception occurred or the move completed with a
   * result other than ReplicationManager.MoveResult.COMPLETED. Returns true
   * if the move completed with MoveResult.COMPLETED or move is not yet done
   */
  private boolean moveContainer(DatanodeDetails source,
                                ContainerMoveSelection moveSelection) {
    ContainerID container = moveSelection.getContainerID();
    CompletableFuture<ReplicationManager.MoveResult> future;
    try {
      future = replicationManager
          .move(container, source, moveSelection.getTargetNode());
    } catch (ContainerNotFoundException e) {
      LOG.warn("Could not find Container {} for container move", container, e);
      return false;
    } catch (NodeNotFoundException e) {
      LOG.warn("Container move failed for container {}", container, e);
      return false;
    }
    if (future.isDone()) {
      if (future.isCompletedExceptionally()) {
        LOG.info("Container move for container {} from source {} to target {}" +
                "failed with exceptions",
            container.toString(),
            source.getUuidString(),
            moveSelection.getTargetNode().getUuidString());
        return false;
      } else {
        ReplicationManager.MoveResult result = future.join();
        moveSelectionToFutureMap.put(moveSelection, future);
        return result == ReplicationManager.MoveResult.COMPLETED;
      }
    } else {
      moveSelectionToFutureMap.put(moveSelection, future);
      return true;
    }
  }

  /**
   * Update targets and selection criteria after a move.
   *
   * @param selectedTargets  selected target datanodes
   * @param moveSelection    the target datanode and container that has been
   *                         just selected
   * @param source           the source datanode
   * @return List of updated potential targets
   */
  private void updateTargetsAndSelectionCriteria(
      Set<DatanodeDetails> selectedTargets,
      ContainerMoveSelection moveSelection, DatanodeDetails source) {
    // count source if it has not been involved in move earlier
    if (!sourceToTargetMap.containsKey(source) &&
        !selectedTargets.contains(source)) {
      countDatanodesInvolvedPerIteration += 1;
    }
    // count target if it has not been involved in move earlier
    if (!selectedTargets.contains(moveSelection.getTargetNode())) {
      countDatanodesInvolvedPerIteration += 1;
    }
    incSizeSelectedForMoving(source, moveSelection);
    sourceToTargetMap.put(source, moveSelection);
    selectedTargets.add(moveSelection.getTargetNode());
    selectedContainers.add(moveSelection.getContainerID());
    selectionCriteria.setSelectedContainers(selectedContainers);
  }

  /**
   * Calculates the number of used bytes given capacity and utilization ratio.
   *
   * @param nodeCapacity     capacity of the node.
   * @param utilizationRatio used space by capacity ratio of the node.
   * @return number of bytes
   */
  private long ratioToBytes(Long nodeCapacity, double utilizationRatio) {
    return (long) (nodeCapacity * utilizationRatio);
  }

  /**
   * Calculates the average utilization for the specified nodes.
   * Utilization is (capacity - remaining) divided by capacity.
   *
   * @param nodes List of DatanodeUsageInfo to find the average utilization for
   * @return Average utilization value
   */
  double calculateAvgUtilization(List<DatanodeUsageInfo> nodes) {
    if (nodes.size() == 0) {
      LOG.warn("No nodes to calculate average utilization for in " +
          "ContainerBalancer.");
      return 0;
    }
    SCMNodeStat aggregatedStats = new SCMNodeStat(
        0, 0, 0);
    for (DatanodeUsageInfo node : nodes) {
      aggregatedStats.add(node.getScmNodeStat());
    }
    clusterCapacity = aggregatedStats.getCapacity().get();
    clusterUsed = aggregatedStats.getScmUsed().get();
    clusterRemaining = aggregatedStats.getRemaining().get();

    return (clusterCapacity - clusterRemaining) / (double) clusterCapacity;
  }

  /**
   * Get potential targets for container move. Potential targets are under
   * utilized and within threshold utilized nodes.
   *
   * @return A list of potential target DatanodeUsageInfo.
   */
  private List<DatanodeUsageInfo> getPotentialTargets() {
    //TODO(jacksonyao): take withinThresholdUtilizedNodes as candidate for both
    // source and target
    return underUtilizedNodes;
  }

  /**
   * Get potential sourecs for container move. Potential sourecs are over
   * utilized and within threshold utilized nodes.
   *
   * @return A list of potential source DatanodeUsageInfo.
   */
  private List<DatanodeUsageInfo> getPotentialSources() {
    //TODO(jacksonyao): take withinThresholdUtilizedNodes as candidate for both
    // source and target
    return overUtilizedNodes;
  }

  /**
   * Consults the configurations {@link ContainerBalancer#includeNodes} and
   * {@link ContainerBalancer#excludeNodes} to check if the specified
   * Datanode should be excluded from balancing.
   * @param datanode DatanodeDetails to check
   * @return true if Datanode should be excluded, else false
   */
  boolean shouldExcludeDatanode(DatanodeDetails datanode) {
    if (excludeNodes.contains(datanode.getHostName()) ||
        excludeNodes.contains(datanode.getIpAddress())) {
      return true;
    } else if (!includeNodes.isEmpty()) {
      return !includeNodes.contains(datanode.getHostName()) &&
          !includeNodes.contains(datanode.getIpAddress());
    }
    return false;
  }

  /**
   * Updates conditions for balancing, such as total size moved by balancer,
   * total size that has entered a datanode, and total size that has left a
   * datanode in this iteration.
   *
   * @param source        source datanode
   * @param moveSelection selected target datanode and container
   */
  private void incSizeSelectedForMoving(DatanodeDetails source,
                                        ContainerMoveSelection moveSelection) {
    DatanodeDetails target = moveSelection.getTargetNode();
    ContainerInfo container;
    try {
      container =
          containerManager.getContainer(moveSelection.getContainerID());
    } catch (ContainerNotFoundException e) {
      LOG.warn("Could not find Container {} while matching source and " +
              "target nodes in ContainerBalancer",
          moveSelection.getContainerID(), e);
      return;
    }
    long size = container.getUsedBytes();
    sizeMovedPerIteration += size;

    // update sizeLeavingNode map with the recent moveSelection
    findSourceStrategy.increaseSizeLeaving(source, size);

    // update sizeEnteringNode map with the recent moveSelection
    findTargetStrategy.increaseSizeEntering(target, size);
  }

  /**
   * Resets some variables and metrics for this iteration.
   */
  private void resetState() {
    this.clusterCapacity = 0L;
    this.clusterUsed = 0L;
    this.clusterRemaining = 0L;
    this.selectedContainers.clear();
    this.overUtilizedNodes.clear();
    this.underUtilizedNodes.clear();
    this.unBalancedNodes.clear();
    this.countDatanodesInvolvedPerIteration = 0;
    this.sizeMovedPerIteration = 0;
    metrics.resetDataSizeMovedGBInLatestIteration();
    metrics.resetNumContainerMovesInLatestIteration();
    metrics.resetNumDatanodesInvolvedInLatestIteration();
    metrics.resetDataSizeUnbalancedGB();
    metrics.resetNumDatanodesUnbalanced();
  }

  /**
   * Stops ContainerBalancer.
   */
  public void stop() {
    lock.lock();
    try {
      // we should stop the balancer thread gracefully
      if (!balancerRunning) {
        LOG.info("Container Balancer is not running.");
        return;
      }
      balancerRunning = false;
    } finally {
      lock.unlock();
    }

    // wait for currentBalancingThread to die
    if (Thread.currentThread().getId() != currentBalancingThread.getId()) {
      currentBalancingThread.interrupt();
      try {
        currentBalancingThread.join();
      } catch (InterruptedException exception) {
        Thread.currentThread().interrupt();
      }
    }
    currentBalancingThread = null;
    LOG.info("Container Balancer stopped successfully.");
  }

  private boolean validateConfiguration(ContainerBalancerConfiguration conf) {
    // maxSizeEnteringTarget and maxSizeLeavingSource should by default be
    // greater than container size
    long size = (long) ozoneConfiguration.getStorageSize(
        ScmConfigKeys.OZONE_SCM_CONTAINER_SIZE,
        ScmConfigKeys.OZONE_SCM_CONTAINER_SIZE_DEFAULT, StorageUnit.BYTES);

    if (conf.getMaxSizeEnteringTarget() <= size) {
      LOG.info("MaxSizeEnteringTarget should be larger than " +
          "ozone.scm.container.size");
      return false;
    }
    if (conf.getMaxSizeLeavingSource() <= size) {
      LOG.info("MaxSizeLeavingSource should be larger than " +
          "ozone.scm.container.size");
      return false;
    }

    // balancing interval should be greater than DUFactory refresh period
    DUFactory.Conf duConf = ozoneConfiguration.getObject(DUFactory.Conf.class);
    long balancingInterval = duConf.getRefreshPeriod().toMillis();
    if (conf.getBalancingInterval().toMillis() <= balancingInterval) {
      LOG.info("balancing.iteration.interval should be larger than " +
          "hdds.datanode.du.refresh.period.");
      return false;
    }
    return true;
  }

  public void setNodeManager(NodeManager nodeManager) {
    this.nodeManager = nodeManager;
  }

  public void setContainerManager(
      ContainerManager containerManager) {
    this.containerManager = containerManager;
  }

  public void setReplicationManager(
      ReplicationManager replicationManager) {
    this.replicationManager = replicationManager;
  }

  public void setOzoneConfiguration(
      OzoneConfiguration ozoneConfiguration) {
    this.ozoneConfiguration = ozoneConfiguration;
  }

  /**
   * Gets the list of unBalanced nodes, that is, the over and under utilized
   * nodes in the cluster.
   *
   * @return List of DatanodeUsageInfo containing unBalanced nodes.
   */
  @VisibleForTesting
  List<DatanodeUsageInfo> getUnBalancedNodes() {
    return unBalancedNodes;
  }

  /**
   * Sets the unBalanced nodes, that is, the over and under utilized nodes in
   * the cluster.
   *
   * @param unBalancedNodes List of DatanodeUsageInfo
   */
  public void setUnBalancedNodes(
      List<DatanodeUsageInfo> unBalancedNodes) {
    this.unBalancedNodes = unBalancedNodes;
  }

  /**
   * Sets the {@link FindTargetStrategy}.
   *
   * @param findTargetStrategy the strategy using which balancer selects a
   *                           target datanode and container for a source
   */
  public void setFindTargetStrategy(
      FindTargetStrategy findTargetStrategy) {
    this.findTargetStrategy = findTargetStrategy;
  }

  /**
   * Gets source datanodes mapped to their selected
   * {@link ContainerMoveSelection}, consisting of target datanode and
   * container to move.
   *
   * @return Map of {@link DatanodeDetails} to {@link ContainerMoveSelection}
   */
  @VisibleForTesting
  public Map<DatanodeDetails, ContainerMoveSelection> getSourceToTargetMap() {
    return sourceToTargetMap;
  }

  /**
   * Checks if ContainerBalancer is currently running.
   *
   * @return true if ContainerBalancer is running, false if not running.
   */
  public boolean isBalancerRunning() {
    return balancerRunning;
  }

  @VisibleForTesting
  int getCountDatanodesInvolvedPerIteration() {
    return countDatanodesInvolvedPerIteration;
  }

  @VisibleForTesting
  public long getSizeMovedPerIteration() {
    return sizeMovedPerIteration;
  }

  public ContainerBalancerMetrics getMetrics() {
    return metrics;
  }

  @VisibleForTesting
  IterationResult getIterationResult() {
    return iterationResult;
  }

  public static int ratioToPercent(double ratio) {
    return (int) (ratio * 100);
  }

  @Override
  public String toString() {
    String status = String.format("%nContainer Balancer status:%n" +
        "%-30s %s%n" +
        "%-30s %b%n", "Key", "Value", "Running", balancerRunning);
    return status + config.toString();
  }

  /**
   * The result of {@link ContainerBalancer#doIteration()}.
   */
  enum IterationResult {
    ITERATION_COMPLETED,
    ITERATION_INTERRUPTED,
    CAN_NOT_BALANCE_ANY_MORE
  }
}<|MERGE_RESOLUTION|>--- conflicted
+++ resolved
@@ -508,13 +508,8 @@
             ContainerInfo container =
                 containerManager.getContainer(moveSelection.getContainerID());
             this.sizeMovedPerIteration += container.getUsedBytes();
-<<<<<<< HEAD
             metrics.incrementNumContainerMovesInLatestIteration(1);
-            LOG.info("Move completed for container {} to target {}",
-=======
-            metrics.incrementNumMovedContainersInLatestIteration(1);
             LOG.info("Container move completed for container {} to target {}",
->>>>>>> 0bf20900
                 container.containerID(),
                 moveSelection.getTargetNode().getUuidString());
           } catch (ContainerNotFoundException e) {
