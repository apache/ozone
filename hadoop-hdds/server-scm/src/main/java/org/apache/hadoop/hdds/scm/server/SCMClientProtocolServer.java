--- conflicted
+++ resolved
@@ -1278,11 +1278,7 @@
       int count, int clientVersion) throws IOException {
     // check admin authorisation
     try {
-<<<<<<< HEAD
-      getScm().checkAdminAccess(getRemoteUser());
-=======
       getScm().checkAdminAccess(getRemoteUser(), true);
->>>>>>> d40978bd
     } catch (IOException e) {
       LOG.error("Authorization failed", e);
       throw e;
@@ -1299,11 +1295,7 @@
       int clientVersion) throws IOException {
     // check admin authorisation
     try {
-<<<<<<< HEAD
-      getScm().checkAdminAccess(getRemoteUser());
-=======
       getScm().checkAdminAccess(getRemoteUser(), true);
->>>>>>> d40978bd
     } catch (IOException e) {
       LOG.error("Authorization failed", e);
       throw e;
@@ -1318,11 +1310,7 @@
       Optional<Long> bandwidthInMB, Optional<Integer> parallelThread,
       Optional<List<String>> hosts) throws IOException {
     try {
-<<<<<<< HEAD
-      getScm().checkAdminAccess(getRemoteUser());
-=======
       getScm().checkAdminAccess(getRemoteUser(), false);
->>>>>>> d40978bd
     } catch (IOException e) {
       LOG.error("Authorization failed", e);
       throw e;
@@ -1336,11 +1324,7 @@
   public List<DatanodeAdminError> stopDiskBalancer(Optional<List<String>> hosts)
       throws IOException {
     try {
-<<<<<<< HEAD
-      getScm().checkAdminAccess(getRemoteUser());
-=======
       getScm().checkAdminAccess(getRemoteUser(), false);
->>>>>>> d40978bd
     } catch (IOException e) {
       LOG.error("Authorization failed", e);
       throw e;
@@ -1355,11 +1339,7 @@
       Optional<Integer> parallelThread, Optional<List<String>> hosts)
       throws IOException {
     try {
-<<<<<<< HEAD
-      getScm().checkAdminAccess(getRemoteUser());
-=======
       getScm().checkAdminAccess(getRemoteUser(), false);
->>>>>>> d40978bd
     } catch (IOException e) {
       LOG.error("Authorization failed", e);
       throw e;
