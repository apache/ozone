--- conflicted
+++ resolved
@@ -1032,7 +1032,6 @@
   }
 
   @Override
-<<<<<<< HEAD
   public Map<String, Map<String, String>> getNodeStatusInfo() {
     Map<String, Map<String, String>> nodes = new HashMap<>();
     for (DatanodeInfo dni : nodeStateManager.getAllNodes()) {
@@ -1053,19 +1052,6 @@
                 httpsPort.getValue().toString());
       }
       nodes.put(hostName, map);
-=======
-  public Map<String, List<String>> getNodeStatusInfo() {
-    Map<String, List<String>> nodes = new HashMap<>();
-    for (DatanodeInfo dni : nodeStateManager.getAllNodes()) {
-      String hostName = dni.getHostName();
-      NodeStatus nodestatus = dni.getNodeStatus();
-      NodeState health = nodestatus.getHealth();
-      NodeOperationalState operationalState = nodestatus.getOperationalState();
-      List<String> ls = new ArrayList<>();
-      ls.add(health.name());
-      ls.add(operationalState.name());
-      nodes.put(hostName, ls);
->>>>>>> 66f394b3
     }
     return nodes;
   }
