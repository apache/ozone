/**
 * Licensed to the Apache Software Foundation (ASF) under one
 * or more contributor license agreements.  See the NOTICE file
 * distributed with this work for additional information
 * regarding copyright ownership.  The ASF licenses this file
 * to you under the Apache License, Version 2.0 (the
 * "License"); you may not use this file except in compliance
 * with the License.  You may obtain a copy of the License at
 * <p>
 * http://www.apache.org/licenses/LICENSE-2.0
 * <p>
 * Unless required by applicable law or agreed to in writing, software
 * distributed under the License is distributed on an "AS IS" BASIS,
 * WITHOUT WARRANTIES OR CONDITIONS OF ANY KIND, either express or implied.
 * See the License for the specific language governing permissions and
 * limitations under the License.
 */
package org.apache.hadoop.hdds.scm.node;

import com.google.common.annotations.VisibleForTesting;
import com.google.common.base.Preconditions;
import com.google.common.base.Strings;
import org.apache.hadoop.hdds.DFSConfigKeysLegacy;
import org.apache.hadoop.hdds.conf.OzoneConfiguration;
import org.apache.hadoop.hdds.protocol.DatanodeDetails;
import org.apache.hadoop.hdds.protocol.proto.HddsProtos.NodeOperationalState;
import org.apache.hadoop.hdds.protocol.proto.HddsProtos.NodeState;
import org.apache.hadoop.hdds.protocol.proto.StorageContainerDatanodeProtocolProtos;
import org.apache.hadoop.hdds.protocol.proto.StorageContainerDatanodeProtocolProtos.SCMCommandProto;
import org.apache.hadoop.hdds.protocol.proto.StorageContainerDatanodeProtocolProtos.CommandQueueReportProto;
import org.apache.hadoop.hdds.protocol.proto.StorageContainerDatanodeProtocolProtos.LayoutVersionProto;
import org.apache.hadoop.hdds.protocol.proto.StorageContainerDatanodeProtocolProtos.NodeReportProto;
import org.apache.hadoop.hdds.protocol.proto.StorageContainerDatanodeProtocolProtos.PipelineReportsProto;
import org.apache.hadoop.hdds.protocol.proto.StorageContainerDatanodeProtocolProtos.SCMRegisteredResponseProto.ErrorCode;
import org.apache.hadoop.hdds.protocol.proto.StorageContainerDatanodeProtocolProtos.SCMVersionRequestProto;
import org.apache.hadoop.hdds.protocol.proto.StorageContainerDatanodeProtocolProtos.StorageReportProto;
import org.apache.hadoop.hdds.scm.ScmConfigKeys;
import org.apache.hadoop.hdds.scm.VersionInfo;
import org.apache.hadoop.hdds.scm.container.ContainerID;
import org.apache.hadoop.hdds.scm.container.placement.metrics.SCMNodeMetric;
import org.apache.hadoop.hdds.scm.container.placement.metrics.SCMNodeStat;
import org.apache.hadoop.hdds.scm.events.SCMEvents;
import org.apache.hadoop.hdds.scm.ha.SCMContext;
import org.apache.hadoop.hdds.scm.net.NetworkTopology;
import org.apache.hadoop.hdds.scm.node.states.NodeAlreadyExistsException;
import org.apache.hadoop.hdds.scm.node.states.NodeNotFoundException;
import org.apache.hadoop.hdds.scm.pipeline.Pipeline;
import org.apache.hadoop.hdds.scm.pipeline.PipelineID;
import org.apache.hadoop.hdds.scm.pipeline.PipelineManager;
import org.apache.hadoop.hdds.scm.pipeline.PipelineNotFoundException;
import org.apache.hadoop.hdds.scm.server.SCMStorageConfig;
import org.apache.hadoop.hdds.scm.server.upgrade.FinalizationManager;
import org.apache.hadoop.hdds.server.events.EventPublisher;
import org.apache.hadoop.hdds.upgrade.HDDSLayoutVersionManager;
import org.apache.hadoop.ipc.Server;
import org.apache.hadoop.metrics2.util.MBeans;
import org.apache.hadoop.ozone.OzoneConsts;
import org.apache.hadoop.ozone.protocol.VersionResponse;
import org.apache.hadoop.ozone.protocol.commands.CommandForDatanode;
import org.apache.hadoop.ozone.protocol.commands.FinalizeNewLayoutVersionCommand;
import org.apache.hadoop.ozone.protocol.commands.RefreshVolumeUsageCommand;
import org.apache.hadoop.ozone.protocol.commands.RegisteredCommand;
import org.apache.hadoop.ozone.protocol.commands.SCMCommand;
import org.apache.hadoop.ozone.protocol.commands.SetNodeOperationalStateCommand;
import org.apache.hadoop.util.Time;
import org.apache.ratis.protocol.exceptions.NotLeaderException;
import org.slf4j.Logger;
import org.slf4j.LoggerFactory;

import javax.management.ObjectName;
import java.io.IOException;
import java.net.InetAddress;
import java.util.ArrayList;
import java.util.Collection;
import java.util.Collections;
import java.util.HashMap;
import java.util.HashSet;
import java.util.LinkedList;
import java.util.List;
import java.util.Map;
import java.util.Objects;
import java.util.Set;
import java.util.UUID;
import java.util.concurrent.ConcurrentHashMap;
import java.util.concurrent.ScheduledFuture;
import java.util.concurrent.locks.ReentrantReadWriteLock;
import java.util.function.Function;
import java.util.stream.Collectors;

import static org.apache.hadoop.hdds.protocol.DatanodeDetails.Port.Name.HTTP;
import static org.apache.hadoop.hdds.protocol.DatanodeDetails.Port.Name.HTTPS;
import static org.apache.hadoop.hdds.protocol.proto.HddsProtos.NodeOperationalState.IN_SERVICE;
import static org.apache.hadoop.hdds.protocol.proto.HddsProtos.NodeState.HEALTHY;
import static org.apache.hadoop.hdds.protocol.proto.HddsProtos.NodeState.HEALTHY_READONLY;

/**
 * Maintains information about the Datanodes on SCM side.
 * <p>
 * Heartbeats under SCM is very simple compared to HDFS heartbeatManager.
 * <p>
 * The getNode(byState) functions make copy of node maps and then creates a list
 * based on that. It should be assumed that these get functions always report
 * *stale* information. For example, getting the deadNodeCount followed by
 * getNodes(DEAD) could very well produce totally different count. Also
 * getNodeCount(HEALTHY) + getNodeCount(DEAD) + getNodeCode(STALE), is not
 * guaranteed to add up to the total nodes that we know off. Please treat all
 * get functions in this file as a snap-shot of information that is inconsistent
 * as soon as you read it.
 */
public class SCMNodeManager implements NodeManager {

  public static final Logger LOG =
      LoggerFactory.getLogger(SCMNodeManager.class);

  private final NodeStateManager nodeStateManager;
  private final VersionInfo version;
  private final CommandQueue commandQueue;
  private final SCMNodeMetrics metrics;
  // Node manager MXBean
  private ObjectName nmInfoBean;
  private final SCMStorageConfig scmStorageConfig;
  private final NetworkTopology clusterMap;
  private final Function<String, String> nodeResolver;
  private final boolean useHostname;
  private final Map<String, Set<UUID>> dnsToUuidMap = new ConcurrentHashMap<>();
  private final int numPipelinesPerMetadataVolume;
  private final int heavyNodeCriteria;
  private final HDDSLayoutVersionManager scmLayoutVersionManager;
  private final EventPublisher scmNodeEventPublisher;
  private final SCMContext scmContext;

  /**
   * Lock used to synchronize some operation in Node manager to ensure a
   * consistent view of the node state.
   */
  private final ReentrantReadWriteLock lock = new ReentrantReadWriteLock();
  private final String opeState = "OPSTATE";
  private final String comState = "COMSTATE";
  /**
   * Constructs SCM machine Manager.
   */
  public SCMNodeManager(
      OzoneConfiguration conf,
      SCMStorageConfig scmStorageConfig,
      EventPublisher eventPublisher,
      NetworkTopology networkTopology,
      SCMContext scmContext,
      HDDSLayoutVersionManager layoutVersionManager) {
    this(conf, scmStorageConfig, eventPublisher, networkTopology, scmContext,
        layoutVersionManager, hostname -> null);
  }

  public SCMNodeManager(
      OzoneConfiguration conf,
      SCMStorageConfig scmStorageConfig,
      EventPublisher eventPublisher,
      NetworkTopology networkTopology,
      SCMContext scmContext,
      HDDSLayoutVersionManager layoutVersionManager,
      Function<String, String> nodeResolver) {
    this.scmNodeEventPublisher = eventPublisher;
    this.nodeStateManager = new NodeStateManager(conf, eventPublisher,
        layoutVersionManager, scmContext);
    this.version = VersionInfo.getLatestVersion();
    this.commandQueue = new CommandQueue();
    this.scmStorageConfig = scmStorageConfig;
    this.scmLayoutVersionManager = layoutVersionManager;
    LOG.info("Entering startup safe mode.");
    registerMXBean();
    this.metrics = SCMNodeMetrics.create(this);
    this.clusterMap = networkTopology;
    this.nodeResolver = nodeResolver;
    this.useHostname = conf.getBoolean(
        DFSConfigKeysLegacy.DFS_DATANODE_USE_DN_HOSTNAME,
        DFSConfigKeysLegacy.DFS_DATANODE_USE_DN_HOSTNAME_DEFAULT);
    this.numPipelinesPerMetadataVolume =
        conf.getInt(ScmConfigKeys.OZONE_SCM_PIPELINE_PER_METADATA_VOLUME,
            ScmConfigKeys.OZONE_SCM_PIPELINE_PER_METADATA_VOLUME_DEFAULT);
    String dnLimit = conf.get(ScmConfigKeys.OZONE_DATANODE_PIPELINE_LIMIT);
    this.heavyNodeCriteria = dnLimit == null ? 0 : Integer.parseInt(dnLimit);
    this.scmContext = scmContext;
  }

  private void registerMXBean() {
    this.nmInfoBean = MBeans.register("SCMNodeManager",
        "SCMNodeManagerInfo", this);
  }

  private void unregisterMXBean() {
    if (this.nmInfoBean != null) {
      MBeans.unregister(this.nmInfoBean);
      this.nmInfoBean = null;
    }
  }

  protected NodeStateManager getNodeStateManager() {
    return nodeStateManager;
  }

  /**
   * Returns all datanode that are in the given state. This function works by
   * taking a snapshot of the current collection and then returning the list
   * from that collection. This means that real map might have changed by the
   * time we return this list.
   *
   * @return List of Datanodes that are known to SCM in the requested state.
   */
  @Override
  public List<DatanodeDetails> getNodes(NodeStatus nodeStatus) {
    return nodeStateManager.getNodes(nodeStatus)
        .stream()
        .map(node -> (DatanodeDetails)node).collect(Collectors.toList());
  }

  /**
   * Returns all datanode that are in the given states. Passing null for one of
   * of the states acts like a wildcard for that state. This function works by
   * taking a snapshot of the current collection and then returning the list
   * from that collection. This means that real map might have changed by the
   * time we return this list.
   *
   * @param opState The operational state of the node
   * @param health The health of the node
   * @return List of Datanodes that are known to SCM in the requested states.
   */
  @Override
  public List<DatanodeDetails> getNodes(
      NodeOperationalState opState, NodeState health) {
    return nodeStateManager.getNodes(opState, health)
        .stream()
        .map(node -> (DatanodeDetails)node).collect(Collectors.toList());
  }

  /**
   * Returns all datanodes that are known to SCM.
   *
   * @return List of DatanodeDetails
   */
  @Override
  public List<DatanodeDetails> getAllNodes() {
    return nodeStateManager.getAllNodes().stream()
        .map(node -> (DatanodeDetails) node).collect(Collectors.toList());
  }

  /**
   * Returns the Number of Datanodes by State they are in.
   *
   * @return count
   */
  @Override
  public int getNodeCount(NodeStatus nodeStatus) {
    return nodeStateManager.getNodeCount(nodeStatus);
  }

  /**
   * Returns the Number of Datanodes by State they are in. Passing null for
   * either of the states acts like a wildcard for that state.
   *
   * @parem nodeOpState - The Operational State of the node
   * @param health - The health of the node
   * @return count
   */
  @Override
  public int getNodeCount(NodeOperationalState nodeOpState, NodeState health) {
    return nodeStateManager.getNodeCount(nodeOpState, health);
  }

  /**
   * Returns the node status of a specific node.
   *
   * @param datanodeDetails Datanode Details
   * @return NodeStatus for the node
   */
  @Override
  public NodeStatus getNodeStatus(DatanodeDetails datanodeDetails)
      throws NodeNotFoundException {
    return nodeStateManager.getNodeStatus(datanodeDetails);
  }

  /**
   * Set the operation state of a node.
   * @param datanodeDetails The datanode to set the new state for
   * @param newState The new operational state for the node
   */
  @Override
  public void setNodeOperationalState(DatanodeDetails datanodeDetails,
      NodeOperationalState newState) throws NodeNotFoundException {
    setNodeOperationalState(datanodeDetails, newState, 0);
  }

  /**
   * Set the operation state of a node.
   * @param datanodeDetails The datanode to set the new state for
   * @param newState The new operational state for the node
   * @param opStateExpiryEpocSec Seconds from the epoch when the operational
   *                             state should end. Zero indicates the state
   *                             never end.
   */
  @Override
  public void setNodeOperationalState(DatanodeDetails datanodeDetails,
      NodeOperationalState newState, long opStateExpiryEpocSec)
      throws NodeNotFoundException {
    nodeStateManager.setNodeOperationalState(
        datanodeDetails, newState, opStateExpiryEpocSec);
  }

  /**
   * Closes this stream and releases any system resources associated with it. If
   * the stream is already closed then invoking this method has no effect.
   *
   * @throws IOException if an I/O error occurs
   */
  @Override
  public void close() throws IOException {
    unregisterMXBean();
    metrics.unRegister();
    nodeStateManager.close();
  }

  /**
   * Gets the version info from SCM.
   *
   * @param versionRequest - version Request.
   * @return - returns SCM version info and other required information needed by
   * datanode.
   */
  @Override
  public VersionResponse getVersion(SCMVersionRequestProto versionRequest) {
    return VersionResponse.newBuilder()
        .setVersion(this.version.getVersion())
        .addValue(OzoneConsts.SCM_ID,
            this.scmStorageConfig.getScmId())
        .addValue(OzoneConsts.CLUSTER_ID, this.scmStorageConfig.getClusterID())
        .build();
  }

  @Override
  public RegisteredCommand register(
      DatanodeDetails datanodeDetails, NodeReportProto nodeReport,
      PipelineReportsProto pipelineReportsProto) {
    return register(datanodeDetails, nodeReport, pipelineReportsProto,
        LayoutVersionProto.newBuilder()
            .setMetadataLayoutVersion(
                scmLayoutVersionManager.getMetadataLayoutVersion())
            .setSoftwareLayoutVersion(
                scmLayoutVersionManager.getSoftwareLayoutVersion())
            .build());
  }

  /**
   * Register the node if the node finds that it is not registered with any
   * SCM.
   *
   * @param datanodeDetails - Send datanodeDetails with Node info.
   *                        This function generates and assigns new datanode ID
   *                        for the datanode. This allows SCM to be run
   *                        independent
   *                        of Namenode if required.
   * @param nodeReport      NodeReport.
   * @return SCMRegisteredResponseProto
   */
  @Override
  public RegisteredCommand register(
      DatanodeDetails datanodeDetails, NodeReportProto nodeReport,
      PipelineReportsProto pipelineReportsProto,
      LayoutVersionProto layoutInfo) {
    if (layoutInfo.getSoftwareLayoutVersion() !=
        scmLayoutVersionManager.getSoftwareLayoutVersion()) {
      return RegisteredCommand.newBuilder()
          .setErrorCode(ErrorCode.errorNodeNotPermitted)
          .setDatanode(datanodeDetails)
          .setClusterID(this.scmStorageConfig.getClusterID())
          .build();
    }

    InetAddress dnAddress = Server.getRemoteIp();
    if (dnAddress != null) {
      // Mostly called inside an RPC, update ip
      if (!useHostname) {
        datanodeDetails.setHostName(dnAddress.getHostName());
      }
      datanodeDetails.setIpAddress(dnAddress.getHostAddress());
    }

    final String ipAddress = datanodeDetails.getIpAddress();
    final String hostName = datanodeDetails.getHostName();
    datanodeDetails.setNetworkName(datanodeDetails.getUuidString());
<<<<<<< HEAD
    if (useHostname) {
      dnsName = datanodeDetails.getHostName();
    } else {
      dnsName = datanodeDetails.getIpAddress();
    }
    networkLocation = nodeResolver.apply(dnsName);
=======
    String networkLocation = nodeResolve(useHostname ? hostName : ipAddress);
>>>>>>> d8389939
    if (networkLocation != null) {
      datanodeDetails.setNetworkLocation(networkLocation);
    }

    final UUID uuid = datanodeDetails.getUuid();
    if (!isNodeRegistered(datanodeDetails)) {
      try {
        clusterMap.add(datanodeDetails);
        nodeStateManager.addNode(datanodeDetails, layoutInfo);
        // Check that datanode in nodeStateManager has topology parent set
        DatanodeDetails dn = nodeStateManager.getNode(datanodeDetails);
        Preconditions.checkState(dn.getParent() != null);
        addToDnsToUuidMap(uuid, ipAddress, hostName);
        // Updating Node Report, as registration is successful
        processNodeReport(datanodeDetails, nodeReport);
        LOG.info("Registered datanode: {}", datanodeDetails.toDebugString());
        scmNodeEventPublisher.fireEvent(SCMEvents.NEW_NODE, datanodeDetails);
      } catch (NodeAlreadyExistsException e) {
        if (LOG.isTraceEnabled()) {
          LOG.trace("Datanode is already registered: {}",
              datanodeDetails);
        }
      } catch (NodeNotFoundException e) {
        LOG.error("Cannot find datanode {} from nodeStateManager",
            datanodeDetails);
      }
    } else {
      // Update datanode if it is registered but the ip or hostname changes
      try {
        final DatanodeInfo oldNode = nodeStateManager.getNode(datanodeDetails);
        if (updateDnsToUuidMap(oldNode.getHostName(), oldNode.getIpAddress(),
            hostName, ipAddress, uuid)) {
          LOG.info("Updating datanode {} from {} to {}",
                  datanodeDetails.getUuidString(),
                  oldNode,
                  datanodeDetails);
          clusterMap.update(oldNode, datanodeDetails);
          nodeStateManager.updateNode(datanodeDetails, layoutInfo);
          DatanodeDetails dn = nodeStateManager.getNode(datanodeDetails);
          Preconditions.checkState(dn.getParent() != null);
          processNodeReport(datanodeDetails, nodeReport);
          LOG.info("Updated datanode to: {}", dn);
          scmNodeEventPublisher.fireEvent(SCMEvents.NODE_ADDRESS_UPDATE, dn);
        }
      } catch (NodeNotFoundException e) {
        LOG.error("Cannot find datanode {} from nodeStateManager",
                datanodeDetails);
      }
    }

    return RegisteredCommand.newBuilder().setErrorCode(ErrorCode.success)
        .setDatanode(datanodeDetails)
        .setClusterID(this.scmStorageConfig.getClusterID())
        .build();
  }

  /**
   * Add an entry to the dnsToUuidMap, which maps hostname / IP to the DNs
   * running on that host. As each address can have many DNs running on it,
   * and each host can have multiple addresses,
   * this is a many to many mapping.
   *
   * @param uuid the UUID of the registered node.
   * @param addresses hostname and/or IP of the node
   */
  private synchronized void addToDnsToUuidMap(UUID uuid, String... addresses) {
    for (String addr : addresses) {
      if (!Strings.isNullOrEmpty(addr)) {
        dnsToUuidMap.computeIfAbsent(addr, k -> ConcurrentHashMap.newKeySet())
            .add(uuid);
      }
    }
  }

  private synchronized void removeFromDnsToUuidMap(UUID uuid, String address) {
    if (address != null) {
      Set<UUID> dnSet = dnsToUuidMap.get(address);
      if (dnSet != null && dnSet.remove(uuid) && dnSet.isEmpty()) {
        dnsToUuidMap.remove(address);
      }
    }
  }

  private boolean updateDnsToUuidMap(
      String oldHostName, String oldIpAddress,
      String newHostName, String newIpAddress,
      UUID uuid) {
    final boolean ipChanged = !Objects.equals(oldIpAddress, newIpAddress);
    final boolean hostNameChanged = !Objects.equals(oldHostName, newHostName);
    if (ipChanged || hostNameChanged) {
      synchronized (this) {
        if (ipChanged) {
          removeFromDnsToUuidMap(uuid, oldIpAddress);
          addToDnsToUuidMap(uuid, newIpAddress);
        }
        if (hostNameChanged) {
          removeFromDnsToUuidMap(uuid, oldHostName);
          addToDnsToUuidMap(uuid, newHostName);
        }
      }
    }
    return ipChanged || hostNameChanged;
  }

  /**
   * Send heartbeat to indicate the datanode is alive and doing well.
   *
   * @param datanodeDetails - DatanodeDetailsProto.
   * @param layoutInfo - Layout Version Proto.
   * @return SCMheartbeat response.
   */
  @Override
  public List<SCMCommand> processHeartbeat(DatanodeDetails datanodeDetails,
                                           LayoutVersionProto layoutInfo,
      CommandQueueReportProto queueReport) {
    Preconditions.checkNotNull(datanodeDetails, "Heartbeat is missing " +
        "DatanodeDetails.");
    try {
      nodeStateManager.updateLastHeartbeatTime(datanodeDetails);
      nodeStateManager.updateLastKnownLayoutVersion(datanodeDetails,
          layoutInfo);
      metrics.incNumHBProcessed();
      updateDatanodeOpState(datanodeDetails);
    } catch (NodeNotFoundException e) {
      metrics.incNumHBProcessingFailed();
      LOG.error("SCM trying to process heartbeat from an " +
          "unregistered node {}. Ignoring the heartbeat.", datanodeDetails);
    }
    writeLock().lock();
    try {
      Map<SCMCommandProto.Type, Integer> summary =
          commandQueue.getDatanodeCommandSummary(datanodeDetails.getUuid());
      List<SCMCommand> commands =
          commandQueue.getCommand(datanodeDetails.getUuid());
      if (queueReport != null) {
        processNodeCommandQueueReport(datanodeDetails, queueReport, summary);
      }
      return commands;
    } finally {
      writeLock().unlock();
    }
  }

  boolean opStateDiffers(DatanodeDetails dnDetails, NodeStatus nodeStatus) {
    return nodeStatus.getOperationalState() != dnDetails.getPersistedOpState()
        || nodeStatus.getOpStateExpiryEpochSeconds()
        != dnDetails.getPersistedOpStateExpiryEpochSec();
  }

  /**
   * This method should only be called when processing the heartbeat.
   *
   * On leader SCM, for a registered node, the information stored in SCM is
   * the source of truth. If the operational state or expiry reported in the
   * datanode heartbeat do not match those store in SCM, queue a command to
   * update the state persisted on the datanode. Additionally, ensure the
   * datanodeDetails stored in SCM match those reported in the heartbeat.
   *
   * On follower SCM, datanode notifies follower SCM its latest operational
   * state or expiry via heartbeat. If the operational state or expiry
   * reported in the datanode heartbeat do not match those stored in SCM,
   * just update the state in follower SCM accordingly.
   *
   * @param reportedDn The DatanodeDetails taken from the node heartbeat.
   * @throws NodeNotFoundException
   */
  protected void updateDatanodeOpState(DatanodeDetails reportedDn)
      throws NodeNotFoundException {
    NodeStatus scmStatus = getNodeStatus(reportedDn);
    if (opStateDiffers(reportedDn, scmStatus)) {
      if (scmContext.isLeader()) {
        LOG.info("Scheduling a command to update the operationalState " +
                "persisted on {} as the reported value ({}, {}) does not " +
                "match the value stored in SCM ({}, {})",
            reportedDn,
            reportedDn.getPersistedOpState(),
            reportedDn.getPersistedOpStateExpiryEpochSec(),
            scmStatus.getOperationalState(),
            scmStatus.getOpStateExpiryEpochSeconds());

        try {
          SCMCommand<?> command = new SetNodeOperationalStateCommand(
              Time.monotonicNow(),
              scmStatus.getOperationalState(),
              scmStatus.getOpStateExpiryEpochSeconds());
          command.setTerm(scmContext.getTermOfLeader());
          addDatanodeCommand(reportedDn.getUuid(), command);
        } catch (NotLeaderException nle) {
          LOG.warn("Skip sending SetNodeOperationalStateCommand,"
              + " since current SCM is not leader.", nle);
          return;
        }
      } else {
        LOG.info("Update the operationalState saved in follower SCM " +
                "for {} as the reported value ({}, {}) does not " +
                "match the value stored in SCM ({}, {})",
            reportedDn,
            reportedDn.getPersistedOpState(),
            reportedDn.getPersistedOpStateExpiryEpochSec(),
            scmStatus.getOperationalState(),
            scmStatus.getOpStateExpiryEpochSeconds());

        setNodeOperationalState(reportedDn, reportedDn.getPersistedOpState(),
            reportedDn.getPersistedOpStateExpiryEpochSec());
      }
    }
    DatanodeDetails scmDnd = nodeStateManager.getNode(reportedDn);
    scmDnd.setPersistedOpStateExpiryEpochSec(
        reportedDn.getPersistedOpStateExpiryEpochSec());
    scmDnd.setPersistedOpState(reportedDn.getPersistedOpState());
  }

  @Override
  public Boolean isNodeRegistered(DatanodeDetails datanodeDetails) {
    try {
      nodeStateManager.getNode(datanodeDetails);
      return true;
    } catch (NodeNotFoundException e) {
      return false;
    }
  }

  /**
   * Process node report.
   *
   * @param datanodeDetails
   * @param nodeReport
   */
  @Override
  public void processNodeReport(DatanodeDetails datanodeDetails,
      NodeReportProto nodeReport) {
    if (LOG.isDebugEnabled()) {
      LOG.debug("Processing node report from [datanode={}]",
          datanodeDetails.getHostName());
    }
    if (LOG.isTraceEnabled() && nodeReport != null) {
      LOG.trace("HB is received from [datanode={}]: <json>{}</json>",
          datanodeDetails.getHostName(),
          nodeReport.toString().replaceAll("\n", "\\\\n"));
    }
    try {
      DatanodeInfo datanodeInfo = nodeStateManager.getNode(datanodeDetails);
      if (nodeReport != null) {
        datanodeInfo.updateStorageReports(nodeReport.getStorageReportList());
        datanodeInfo.updateMetaDataStorageReports(nodeReport.
            getMetadataStorageReportList());
        metrics.incNumNodeReportProcessed();
      }
    } catch (NodeNotFoundException e) {
      metrics.incNumNodeReportProcessingFailed();
      LOG.warn("Got node report from unregistered datanode {}",
          datanodeDetails);
    }
  }

  /**
   * Process Layout Version report.
   *
   * @param datanodeDetails
   * @param layoutVersionReport
   */
  @Override
  public void processLayoutVersionReport(DatanodeDetails datanodeDetails,
                                LayoutVersionProto layoutVersionReport) {
    if (LOG.isDebugEnabled()) {
      LOG.debug("Processing Layout Version report from [datanode={}]",
          datanodeDetails.getHostName());
    }
    if (LOG.isTraceEnabled()) {
      LOG.trace("HB is received from [datanode={}]: <json>{}</json>",
          datanodeDetails.getHostName(),
          layoutVersionReport.toString().replaceAll("\n", "\\\\n"));
    }

    // Software layout version is hardcoded to the SCM.
    int scmSlv = scmLayoutVersionManager.getSoftwareLayoutVersion();
    int dnSlv = layoutVersionReport.getSoftwareLayoutVersion();
    int dnMlv = layoutVersionReport.getMetadataLayoutVersion();

    // A datanode with a larger software layout version is from a future
    // version of ozone. It should not have been added to the cluster.
    if (dnSlv > scmSlv) {
      LOG.error("Invalid data node in the cluster : {}. " +
              "DataNode SoftwareLayoutVersion = {}, SCM " +
              "SoftwareLayoutVersion = {}",
          datanodeDetails.getHostName(), dnSlv, scmSlv);
    }

    if (FinalizationManager.shouldTellDatanodesToFinalize(
        scmContext.getFinalizationCheckpoint())) {
      // Because we have crossed the MLV_EQUALS_SLV checkpoint, SCM metadata
      // layout version will not change. We can now compare it to the
      // datanodes' metadata layout versions to tell them to finalize.
      int scmMlv = scmLayoutVersionManager.getMetadataLayoutVersion();

      // If the datanode mlv < scm mlv, it can not be allowed to be part of
      // any pipeline. However it can be allowed to join the cluster
      if (dnMlv < scmMlv) {
        LOG.warn("Data node {} can not be used in any pipeline in the " +
                "cluster. " + "DataNode MetadataLayoutVersion = {}, SCM " +
                "MetadataLayoutVersion = {}",
            datanodeDetails.getHostName(), dnMlv, scmMlv);

        FinalizeNewLayoutVersionCommand finalizeCmd =
            new FinalizeNewLayoutVersionCommand(true,
                LayoutVersionProto.newBuilder()
                    .setSoftwareLayoutVersion(dnSlv)
                    .setMetadataLayoutVersion(dnSlv).build());
        if (scmContext.isLeader()) {
          try {
            finalizeCmd.setTerm(scmContext.getTermOfLeader());

            // Send Finalize command to the data node. Its OK to
            // send Finalize command multiple times.
            scmNodeEventPublisher.fireEvent(SCMEvents.DATANODE_COMMAND,
                new CommandForDatanode<>(datanodeDetails.getUuid(),
                    finalizeCmd));
          } catch (NotLeaderException ex) {
            LOG.warn("Skip sending finalize upgrade command since current SCM" +
                " is not leader.", ex);
          }
        }
      }
    }
  }

  /**
   * Process Command Queue Reports from the Datanode Heartbeat.
   *
   * @param datanodeDetails
   * @param commandQueueReportProto
   * @param commandsToBeSent
   */
  private void processNodeCommandQueueReport(DatanodeDetails datanodeDetails,
      CommandQueueReportProto commandQueueReportProto,
      Map<SCMCommandProto.Type, Integer> commandsToBeSent) {
    LOG.debug("Processing Command Queue Report from [datanode={}]",
        datanodeDetails.getHostName());
    if (commandQueueReportProto == null) {
      LOG.debug("The Command Queue Report from [datanode={}] is null",
          datanodeDetails.getHostName());
      return;
    }
    if (LOG.isTraceEnabled()) {
      LOG.trace("Command Queue Report is received from [datanode={}]: " +
          "<json>{}</json>", datanodeDetails.getHostName(),
          commandQueueReportProto.toString().replaceAll("\n", "\\\\n"));
    }
    try {
      DatanodeInfo datanodeInfo = nodeStateManager.getNode(datanodeDetails);
      datanodeInfo.setCommandCounts(commandQueueReportProto,
          commandsToBeSent);
      metrics.incNumNodeCommandQueueReportProcessed();
      scmNodeEventPublisher.fireEvent(
          SCMEvents.DATANODE_COMMAND_COUNT_UPDATED, datanodeDetails);
    } catch (NodeNotFoundException e) {
      metrics.incNumNodeCommandQueueReportProcessingFailed();
      LOG.warn("Got Command Queue Report from unregistered datanode {}",
          datanodeDetails);
    }
  }

  /**
   * Get the number of commands of the given type queued on the datanode at the
   * last heartbeat. If the Datanode has not reported information for the given
   * command type, -1 will be returned.
   * @param cmdType
   * @return The queued count or -1 if no data has been received from the DN.
   */
  @Override
  public int getNodeQueuedCommandCount(DatanodeDetails datanodeDetails,
      SCMCommandProto.Type cmdType) throws NodeNotFoundException {
    readLock().lock();
    try {
      DatanodeInfo datanodeInfo = nodeStateManager.getNode(datanodeDetails);
      return datanodeInfo.getCommandCount(cmdType);
    } finally {
      readLock().unlock();
    }
  }

  /**
   * Get the number of commands of the given type queued in the SCM CommandQueue
   * for the given datanode.
   * @param dnID The UUID of the datanode.
   * @param cmdType The Type of command to query the current count for.
   * @return The count of commands queued, or zero if none.
   */
  @Override
  public int getCommandQueueCount(UUID dnID, SCMCommandProto.Type cmdType) {
    readLock().lock();
    try {
      return commandQueue.getDatanodeCommandCount(dnID, cmdType);
    } finally {
      readLock().unlock();
    }
  }

  /**
   * Get the total number of pending commands of the given type on the given
   * datanode. This includes both the number of commands queued in SCM which
   * will be sent to the datanode on the next heartbeat, and the number of
   * commands reported by the datanode in the last heartbeat.
   * If the datanode has not reported any information for the given command,
   * zero is assumed.
   * @param datanodeDetails The datanode to query.
   * @param cmdType The command Type To query.
   * @return The number of commands of the given type pending on the datanode.
   * @throws NodeNotFoundException
   */
  @Override
  public int getTotalDatanodeCommandCount(DatanodeDetails datanodeDetails,
      SCMCommandProto.Type cmdType) throws NodeNotFoundException {
    readLock().lock();
    try {
      int dnCount = getNodeQueuedCommandCount(datanodeDetails, cmdType);
      if (dnCount == -1) {
        LOG.warn("No command count information for datanode {} and command {}" +
            ". Assuming zero", datanodeDetails, cmdType);
        dnCount = 0;
      }
      return getCommandQueueCount(datanodeDetails.getUuid(), cmdType) + dnCount;
    } finally {
      readLock().unlock();
    }
  }

  /**
   * Get the total number of pending commands of the given types on the given
   * datanode. For each command, this includes both the number of commands
   * queued in SCM which will be sent to the datanode on the next heartbeat,
   * and the number of commands reported by the datanode in the last heartbeat.
   * If the datanode has not reported any information for the given command,
   * zero is assumed.
   * All commands are retrieved under a single read lock, so the counts are
   * consistent.
   * @param datanodeDetails The datanode to query.
   * @param cmdType The list of command Types To query.
   * @return A Map of commandType to Integer with an entry for each command type
   *         passed.
   * @throws NodeNotFoundException
   */
  @Override
  public Map<SCMCommandProto.Type, Integer> getTotalDatanodeCommandCounts(
      DatanodeDetails datanodeDetails, SCMCommandProto.Type... cmdType)
      throws NodeNotFoundException {
    Map<SCMCommandProto.Type, Integer> counts = new HashMap<>();
    readLock().lock();
    try {
      for (SCMCommandProto.Type type : cmdType) {
        counts.put(type, getTotalDatanodeCommandCount(datanodeDetails, type));
      }
      return counts;
    } finally {
      readLock().unlock();
    }
  }

  /**
   * Returns the aggregated node stats.
   *
   * @return the aggregated node stats.
   */
  @Override
  public SCMNodeStat getStats() {
    long capacity = 0L;
    long used = 0L;
    long remaining = 0L;

    for (SCMNodeStat stat : getNodeStats().values()) {
      capacity += stat.getCapacity().get();
      used += stat.getScmUsed().get();
      remaining += stat.getRemaining().get();
    }
    return new SCMNodeStat(capacity, used, remaining);
  }

  /**
   * Return a map of node stats.
   *
   * @return a map of individual node stats (live/stale but not dead).
   */
  @Override
  public Map<DatanodeDetails, SCMNodeStat> getNodeStats() {

    final Map<DatanodeDetails, SCMNodeStat> nodeStats = new HashMap<>();

    final List<DatanodeInfo> healthyNodes = nodeStateManager
        .getNodes(null, HEALTHY);
    final List<DatanodeInfo> healthyReadOnlyNodes = nodeStateManager
        .getNodes(null, HEALTHY_READONLY);
    final List<DatanodeInfo> staleNodes = nodeStateManager
        .getStaleNodes();
    final List<DatanodeInfo> datanodes = new ArrayList<>(healthyNodes);
    datanodes.addAll(healthyReadOnlyNodes);
    datanodes.addAll(staleNodes);

    for (DatanodeInfo dnInfo : datanodes) {
      SCMNodeStat nodeStat = getNodeStatInternal(dnInfo);
      if (nodeStat != null) {
        nodeStats.put(dnInfo, nodeStat);
      }
    }
    return nodeStats;
  }

  /**
   * Gets a sorted list of most or least used DatanodeUsageInfo containing
   * healthy, in-service nodes. If the specified mostUsed is true, the returned
   * list is in descending order of usage. Otherwise, the returned list is in
   * ascending order of usage.
   *
   * @param mostUsed true if most used, false if least used
   * @return List of DatanodeUsageInfo
   */
  @Override
  public List<DatanodeUsageInfo> getMostOrLeastUsedDatanodes(
      boolean mostUsed) {
    List<DatanodeDetails> healthyNodes =
        getNodes(IN_SERVICE, NodeState.HEALTHY);

    List<DatanodeUsageInfo> datanodeUsageInfoList =
        new ArrayList<>(healthyNodes.size());

    // create a DatanodeUsageInfo from each DatanodeDetails and add it to the
    // list
    for (DatanodeDetails node : healthyNodes) {
      DatanodeUsageInfo datanodeUsageInfo = getUsageInfo(node);
      datanodeUsageInfoList.add(datanodeUsageInfo);
    }

    // sort the list according to appropriate comparator
    if (mostUsed) {
      datanodeUsageInfoList.sort(
          DatanodeUsageInfo.getMostUtilized().reversed());
    } else {
      datanodeUsageInfoList.sort(
          DatanodeUsageInfo.getMostUtilized());
    }
    return datanodeUsageInfoList;
  }

  /**
   * Get the usage info of a specified datanode.
   *
   * @param dn the usage of which we want to get
   * @return DatanodeUsageInfo of the specified datanode
   */
  @Override
  public DatanodeUsageInfo getUsageInfo(DatanodeDetails dn) {
    SCMNodeStat stat = getNodeStatInternal(dn);
    DatanodeUsageInfo usageInfo = new DatanodeUsageInfo(dn, stat);
    try {
      int containerCount = getContainers(dn).size();
      usageInfo.setContainerCount(containerCount);
    } catch (NodeNotFoundException ex) {
      LOG.error("Unknown datanode {}.", dn, ex);
    }
    return usageInfo;
  }

  /**
   * Return the node stat of the specified datanode.
   *
   * @param datanodeDetails - datanode ID.
   * @return node stat if it is live/stale, null if it is decommissioned or
   * doesn't exist.
   */
  @Override
  public SCMNodeMetric getNodeStat(DatanodeDetails datanodeDetails) {
    final SCMNodeStat nodeStat = getNodeStatInternal(datanodeDetails);
    return nodeStat != null ? new SCMNodeMetric(nodeStat) : null;
  }

  private SCMNodeStat getNodeStatInternal(DatanodeDetails datanodeDetails) {
    try {
      long capacity = 0L;
      long used = 0L;
      long remaining = 0L;

      final DatanodeInfo datanodeInfo = nodeStateManager
          .getNode(datanodeDetails);
      final List<StorageReportProto> storageReportProtos = datanodeInfo
          .getStorageReports();
      for (StorageReportProto reportProto : storageReportProtos) {
        capacity += reportProto.getCapacity();
        used += reportProto.getScmUsed();
        remaining += reportProto.getRemaining();
      }
      return new SCMNodeStat(capacity, used, remaining);
    } catch (NodeNotFoundException e) {
      LOG.warn("Cannot generate NodeStat, datanode {} not found.",
          datanodeDetails.getUuidString());
      return null;
    }
  }

  @Override // NodeManagerMXBean
  public Map<String, Map<String, Integer>> getNodeCount() {
    Map<String, Map<String, Integer>> nodes = new HashMap<>();
    for (NodeOperationalState opState : NodeOperationalState.values()) {
      Map<String, Integer> states = new HashMap<>();
      for (NodeState health : NodeState.values()) {
        states.put(health.name(), 0);
      }
      nodes.put(opState.name(), states);
    }
    for (DatanodeInfo dni : nodeStateManager.getAllNodes()) {
      NodeStatus status = dni.getNodeStatus();
      nodes.get(status.getOperationalState().name())
          .compute(status.getHealth().name(), (k, v) -> v + 1);
    }
    return nodes;
  }

  // We should introduce DISK, SSD, etc., notion in
  // SCMNodeStat and try to use it.
  @Override // NodeManagerMXBean
  public Map<String, Long> getNodeInfo() {
    Map<String, Long> nodeInfo = new HashMap<>();
    // Compute all the possible stats from the enums, and default to zero:
    for (UsageStates s : UsageStates.values()) {
      for (UsageMetrics stat : UsageMetrics.values()) {
        nodeInfo.put(s.label + stat.name(), 0L);
      }
    }

    for (DatanodeInfo node : nodeStateManager.getAllNodes()) {
      String keyPrefix = "";
      NodeStatus status = node.getNodeStatus();
      if (status.isMaintenance()) {
        keyPrefix = UsageStates.MAINT.getLabel();
      } else if (status.isDecommission()) {
        keyPrefix = UsageStates.DECOM.getLabel();
      } else if (status.isAlive()) {
        // Inservice but not dead
        keyPrefix = UsageStates.ONLINE.getLabel();
      } else {
        // dead inservice node, skip it
        continue;
      }
      List<StorageReportProto> storageReportProtos = node.getStorageReports();
      for (StorageReportProto reportProto : storageReportProtos) {
        if (reportProto.getStorageType() ==
            StorageContainerDatanodeProtocolProtos.StorageTypeProto.DISK) {
          nodeInfo.compute(keyPrefix + UsageMetrics.DiskCapacity.name(),
              (k, v) -> v + reportProto.getCapacity());
          nodeInfo.compute(keyPrefix + UsageMetrics.DiskRemaining.name(),
              (k, v) -> v + reportProto.getRemaining());
          nodeInfo.compute(keyPrefix + UsageMetrics.DiskUsed.name(),
              (k, v) -> v + reportProto.getScmUsed());
        } else if (reportProto.getStorageType() ==
            StorageContainerDatanodeProtocolProtos.StorageTypeProto.SSD) {
          nodeInfo.compute(keyPrefix + UsageMetrics.SSDCapacity.name(),
              (k, v) -> v + reportProto.getCapacity());
          nodeInfo.compute(keyPrefix + UsageMetrics.SSDRemaining.name(),
              (k, v) -> v + reportProto.getRemaining());
          nodeInfo.compute(keyPrefix + UsageMetrics.SSDUsed.name(),
              (k, v) -> v + reportProto.getScmUsed());
        }
      }
    }
    return nodeInfo;
  }

  @Override
  public Map<String, Map<String, String>> getNodeStatusInfo() {
    Map<String, Map<String, String>> nodes = new HashMap<>();
    for (DatanodeInfo dni : nodeStateManager.getAllNodes()) {
      String hostName = dni.getHostName();
      DatanodeDetails.Port httpPort = dni.getPort(HTTP);
      DatanodeDetails.Port httpsPort = dni.getPort(HTTPS);
      String opstate = "";
      String healthState = "";
      if (dni.getNodeStatus() != null) {
        opstate = dni.getNodeStatus().getOperationalState().toString();
        healthState = dni.getNodeStatus().getHealth().toString();
      }
      Map<String, String> map = new HashMap<>();
      map.put(opeState, opstate);
      map.put(comState, healthState);
      if (httpPort != null) {
        map.put(httpPort.getName().toString(), httpPort.getValue().toString());
      }
      if (httpsPort != null) {
        map.put(httpsPort.getName().toString(),
                  httpsPort.getValue().toString());
      }
      nodes.put(hostName, map);
    }
    return nodes;
  }

  private enum UsageMetrics {
    DiskCapacity,
    DiskUsed,
    DiskRemaining,
    SSDCapacity,
    SSDUsed,
    SSDRemaining
  }

  private enum UsageStates {
    ONLINE(""),
    MAINT("Maintenance"),
    DECOM("Decommissioned");

    private final String label;

    public String getLabel() {
      return label;
    }

    UsageStates(String label) {
      this.label = label;
    }
  }

  /**
   * Returns the min of no healthy volumes reported out of the set
   * of datanodes constituting the pipeline.
   */
  @Override
  public int minHealthyVolumeNum(List<DatanodeDetails> dnList) {
    List<Integer> volumeCountList = new ArrayList<>(dnList.size());
    for (DatanodeDetails dn : dnList) {
      try {
        volumeCountList.add(nodeStateManager.getNode(dn).
                getHealthyVolumeCount());
      } catch (NodeNotFoundException e) {
        LOG.warn("Cannot generate NodeStat, datanode {} not found.",
                dn.getUuid());
      }
    }
    Preconditions.checkArgument(!volumeCountList.isEmpty());
    return Collections.min(volumeCountList);
  }

  @Override
  public int totalHealthyVolumeCount() {
    int sum = 0;
    for (DatanodeInfo dn : nodeStateManager.getNodes(IN_SERVICE, HEALTHY)) {
      sum += dn.getHealthyVolumeCount();
    }
    return sum;
  }

  /**
   * Returns the pipeline limit for the datanode.
   * if the datanode pipeline limit is set, consider that as the max
   * pipeline limit.
   * In case, the pipeline limit is not set, the max pipeline limit
   * will be based on the no of raft log volume reported and provided
   * that it has atleast one healthy data volume.
   */
  @Override
  public int pipelineLimit(DatanodeDetails dn) {
    try {
      if (heavyNodeCriteria > 0) {
        return heavyNodeCriteria;
      } else if (nodeStateManager.getNode(dn).getHealthyVolumeCount() > 0) {
        return numPipelinesPerMetadataVolume *
            nodeStateManager.getNode(dn).getMetaDataVolumeCount();
      }
    } catch (NodeNotFoundException e) {
      LOG.warn("Cannot generate NodeStat, datanode {} not found.",
          dn.getUuid());
    }
    return 0;
  }

  /**
   * Returns the pipeline limit for set of datanodes.
   */
  @Override
  public int minPipelineLimit(List<DatanodeDetails> dnList) {
    List<Integer> pipelineCountList = new ArrayList<>(dnList.size());
    for (DatanodeDetails dn : dnList) {
      pipelineCountList.add(pipelineLimit(dn));
    }
    Preconditions.checkArgument(!pipelineCountList.isEmpty());
    return Collections.min(pipelineCountList);
  }

  @Override
  public Collection<DatanodeDetails> getPeerList(DatanodeDetails dn) {
    HashSet<DatanodeDetails> dns = new HashSet<>();
    Preconditions.checkNotNull(dn);
    Set<PipelineID> pipelines =
        nodeStateManager.getPipelineByDnID(dn.getUuid());
    PipelineManager pipelineManager = scmContext.getScm().getPipelineManager();
    if (!pipelines.isEmpty()) {
      pipelines.forEach(id -> {
        try {
          Pipeline pipeline = pipelineManager.getPipeline(id);
          List<DatanodeDetails> peers = pipeline.getNodes();
          dns.addAll(peers);
        } catch (PipelineNotFoundException pnfe) {
          //ignore the pipeline not found exception here
        }
      });
    }
    // renove self node from the set
    dns.remove(dn);
    return dns;
  }

  /**
   * Get set of pipelines a datanode is part of.
   *
   * @param datanodeDetails - datanodeID
   * @return Set of PipelineID
   */
  @Override
  public Set<PipelineID> getPipelines(DatanodeDetails datanodeDetails) {
    return nodeStateManager.getPipelineByDnID(datanodeDetails.getUuid());
  }

  /**
   * Get the count of pipelines a datanodes is associated with.
   * @param datanodeDetails DatanodeDetails
   * @return The number of pipelines
   */
  @Override
  public int getPipelinesCount(DatanodeDetails datanodeDetails) {
    return nodeStateManager.getPipelinesCount(datanodeDetails);
  }

  /**
   * Add pipeline information in the NodeManager.
   *
   * @param pipeline - Pipeline to be added
   */
  @Override
  public void addPipeline(Pipeline pipeline) {
    nodeStateManager.addPipeline(pipeline);
  }

  /**
   * Remove a pipeline information from the NodeManager.
   *
   * @param pipeline - Pipeline to be removed
   */
  @Override
  public void removePipeline(Pipeline pipeline) {
    nodeStateManager.removePipeline(pipeline);
  }

  @Override
  public void addContainer(final DatanodeDetails datanodeDetails,
      final ContainerID containerId)
      throws NodeNotFoundException {
    nodeStateManager.addContainer(datanodeDetails.getUuid(), containerId);
  }

  @Override
  public void removeContainer(final DatanodeDetails datanodeDetails,
                           final ContainerID containerId)
      throws NodeNotFoundException {
    nodeStateManager.removeContainer(datanodeDetails.getUuid(), containerId);
  }

  /**
   * Update set of containers available on a datanode.
   *
   * @param datanodeDetails - DatanodeID
   * @param containerIds    - Set of containerIDs
   * @throws NodeNotFoundException - if datanode is not known. For new datanode
   *                               use addDatanodeInContainerMap call.
   */
  @Override
  public void setContainers(DatanodeDetails datanodeDetails,
      Set<ContainerID> containerIds) throws NodeNotFoundException {
    nodeStateManager.setContainers(datanodeDetails.getUuid(),
        containerIds);
  }

  /**
   * Return set of containerIDs available on a datanode. This is a copy of the
   * set which resides inside NodeManager and hence can be modified without
   * synchronization or side effects.
   *
   * @param datanodeDetails - DatanodeID
   * @return - set of containerIDs
   */
  @Override
  public Set<ContainerID> getContainers(DatanodeDetails datanodeDetails)
      throws NodeNotFoundException {
    return nodeStateManager.getContainers(datanodeDetails.getUuid());
  }

  @Override
  public void addDatanodeCommand(UUID dnId, SCMCommand command) {
    writeLock().lock();
    try {
      this.commandQueue.addCommand(dnId, command);
    } finally {
      writeLock().unlock();
    }
  }

  /**
   * send refresh command to all the healthy datanodes to refresh
   * volume usage info immediately.
   */
  @Override
  public void refreshAllHealthyDnUsageInfo() {
    RefreshVolumeUsageCommand refreshVolumeUsageCommand =
        new RefreshVolumeUsageCommand();
    try {
      refreshVolumeUsageCommand.setTerm(scmContext.getTermOfLeader());
    } catch (NotLeaderException nle) {
      LOG.warn("Skip sending refreshVolumeUsage command,"
          + " since current SCM is not leader.", nle);
      return;
    }
    getNodes(IN_SERVICE, HEALTHY).forEach(datanode ->
        addDatanodeCommand(datanode.getUuid(), refreshVolumeUsageCommand));
  }

  /**
   * This method is called by EventQueue whenever someone adds a new
   * DATANODE_COMMAND to the Queue.
   *
   * @param commandForDatanode DatanodeCommand
   * @param ignored            publisher
   */
  @Override
  public void onMessage(CommandForDatanode commandForDatanode,
                        EventPublisher ignored) {
    addDatanodeCommand(commandForDatanode.getDatanodeId(),
        commandForDatanode.getCommand());
  }

  @Override
  public List<SCMCommand> getCommandQueue(UUID dnID) {
    // Getting the queue actually clears it and returns the commands, so this
    // is a write operation and not a read as the method name suggests.
    writeLock().lock();
    try {
      return commandQueue.getCommand(dnID);
    } finally {
      writeLock().unlock();
    }
  }

  /**
   * Given datanode uuid, returns the DatanodeDetails for the node.
   *
   * @param uuid node host address
   * @return the given datanode, or null if not found
   */
  @Override
  public DatanodeDetails getNodeByUuid(String uuid) {
    return uuid != null && !uuid.isEmpty()
        ? getNodeByUuid(UUID.fromString(uuid))
        : null;
  }

  @Override
  public DatanodeDetails getNodeByUuid(UUID uuid) {
    if (uuid == null) {
      return null;
    }

    try {
      return nodeStateManager.getNode(uuid);
    } catch (NodeNotFoundException e) {
      LOG.warn("Cannot find node for uuid {}", uuid);
      return null;
    }
  }

  /**
   * Given datanode address(Ipaddress or hostname), return a list of
   * DatanodeDetails for the datanodes registered on that address.
   *
   * @param address datanode address
   * @return the given datanode, or empty list if none found
   */
  @Override
  public List<DatanodeDetails> getNodesByAddress(String address) {
    List<DatanodeDetails> results = new LinkedList<>();
    if (Strings.isNullOrEmpty(address)) {
      LOG.warn("address is null");
      return results;
    }
    Set<UUID> uuids = dnsToUuidMap.get(address);
    if (uuids == null) {
      LOG.warn("Cannot find node for address {}", address);
      return results;
    }

    for (UUID uuid : uuids) {
      try {
        results.add(nodeStateManager.getNode(uuid));
      } catch (NodeNotFoundException e) {
        LOG.warn("Cannot find node for uuid {}", uuid);
      }
    }
    return results;
  }

  /**
   * Get cluster map as in network topology for this node manager.
   * @return cluster map
   */
  @Override
  public NetworkTopology getClusterNetworkTopologyMap() {
    return clusterMap;
  }

  /**
   * For the given node, retried the last heartbeat time.
   * @param datanodeDetails DatanodeDetails of the node.
   * @return The last heartbeat time in milliseconds or -1 if the node does not
   *         exist.
   */
  @Override
  public long getLastHeartbeat(DatanodeDetails datanodeDetails) {
    try {
      DatanodeInfo node = nodeStateManager.getNode(datanodeDetails);
      return node.getLastHeartbeatTime();
    } catch (NodeNotFoundException e) {
      return -1;
    }
  }

  /**
   * Test utility to stop heartbeat check process.
   *
   * @return ScheduledFuture of next scheduled check that got cancelled.
   */
  @VisibleForTesting
  ScheduledFuture pauseHealthCheck() {
    return nodeStateManager.pause();
  }

  /**
   * Test utility to resume the paused heartbeat check process.
   *
   * @return ScheduledFuture of the next scheduled check
   */
  @VisibleForTesting
  ScheduledFuture unpauseHealthCheck() {
    return nodeStateManager.unpause();
  }

  /**
   * Test utility to get the count of skipped heartbeat check iterations.
   *
   * @return count of skipped heartbeat check iterations
   */
  @VisibleForTesting
  long getSkippedHealthChecks() {
    return nodeStateManager.getSkippedHealthChecks();
  }

  /**
   * @return  HDDSLayoutVersionManager
   */
  @VisibleForTesting
  @Override
  public HDDSLayoutVersionManager getLayoutVersionManager() {
    return scmLayoutVersionManager;
  }

  @VisibleForTesting
  @Override
  public void forceNodesToHealthyReadOnly() {
    nodeStateManager.forceNodesToHealthyReadOnly();
  }

  private ReentrantReadWriteLock.WriteLock writeLock() {
    return lock.writeLock();
  }

  private ReentrantReadWriteLock.ReadLock readLock() {
    return lock.readLock();
  }
}<|MERGE_RESOLUTION|>--- conflicted
+++ resolved
@@ -385,16 +385,8 @@
     final String ipAddress = datanodeDetails.getIpAddress();
     final String hostName = datanodeDetails.getHostName();
     datanodeDetails.setNetworkName(datanodeDetails.getUuidString());
-<<<<<<< HEAD
-    if (useHostname) {
-      dnsName = datanodeDetails.getHostName();
-    } else {
-      dnsName = datanodeDetails.getIpAddress();
-    }
-    networkLocation = nodeResolver.apply(dnsName);
-=======
-    String networkLocation = nodeResolve(useHostname ? hostName : ipAddress);
->>>>>>> d8389939
+    String networkLocation = nodeResolver.apply(
+        useHostname ? hostName : ipAddress);
     if (networkLocation != null) {
       datanodeDetails.setNetworkLocation(networkLocation);
     }
