/**
 * Licensed to the Apache Software Foundation (ASF) under one
 * or more contributor license agreements.  See the NOTICE file
 * distributed with this work for additional information
 * regarding copyright ownership.  The ASF licenses this file
 * to you under the Apache License, Version 2.0 (the
 * "License"); you may not use this file except in compliance
 * with the License.  You may obtain a copy of the License at
 * <p>
 * http://www.apache.org/licenses/LICENSE-2.0
 * <p>
 * Unless required by applicable law or agreed to in writing, software
 * distributed under the License is distributed on an "AS IS" BASIS,
 * WITHOUT WARRANTIES OR CONDITIONS OF ANY KIND, either express or implied.
 * See the License for the specific language governing permissions and
 * limitations under the License.
 */
package org.apache.hadoop.hdds.scm.node;

import com.google.common.annotations.VisibleForTesting;
import com.google.common.base.Preconditions;
import com.google.common.base.Strings;
import org.apache.hadoop.hdds.DFSConfigKeysLegacy;
import org.apache.hadoop.hdds.conf.OzoneConfiguration;
import org.apache.hadoop.hdds.protocol.DatanodeDetails;
import org.apache.hadoop.hdds.protocol.proto.HddsProtos.NodeOperationalState;
import org.apache.hadoop.hdds.protocol.proto.HddsProtos.NodeState;
import org.apache.hadoop.hdds.protocol.proto.StorageContainerDatanodeProtocolProtos;
import org.apache.hadoop.hdds.protocol.proto.StorageContainerDatanodeProtocolProtos.SCMCommandProto;
import org.apache.hadoop.hdds.protocol.proto.StorageContainerDatanodeProtocolProtos.CommandQueueReportProto;
import org.apache.hadoop.hdds.protocol.proto.StorageContainerDatanodeProtocolProtos.LayoutVersionProto;
import org.apache.hadoop.hdds.protocol.proto.StorageContainerDatanodeProtocolProtos.NodeReportProto;
import org.apache.hadoop.hdds.protocol.proto.StorageContainerDatanodeProtocolProtos.PipelineReportsProto;
import org.apache.hadoop.hdds.protocol.proto.StorageContainerDatanodeProtocolProtos.SCMRegisteredResponseProto.ErrorCode;
import org.apache.hadoop.hdds.protocol.proto.StorageContainerDatanodeProtocolProtos.SCMVersionRequestProto;
import org.apache.hadoop.hdds.protocol.proto.StorageContainerDatanodeProtocolProtos.StorageReportProto;
import org.apache.hadoop.hdds.scm.ScmConfigKeys;
import org.apache.hadoop.hdds.scm.VersionInfo;
import org.apache.hadoop.hdds.scm.container.ContainerID;
import org.apache.hadoop.hdds.scm.container.placement.metrics.SCMNodeMetric;
import org.apache.hadoop.hdds.scm.container.placement.metrics.SCMNodeStat;
import org.apache.hadoop.hdds.scm.events.SCMEvents;
import org.apache.hadoop.hdds.scm.ha.SCMContext;
import org.apache.hadoop.hdds.scm.net.NetworkTopology;
import org.apache.hadoop.hdds.scm.node.states.NodeAlreadyExistsException;
import org.apache.hadoop.hdds.scm.node.states.NodeNotFoundException;
import org.apache.hadoop.hdds.scm.pipeline.Pipeline;
import org.apache.hadoop.hdds.scm.pipeline.PipelineID;
import org.apache.hadoop.hdds.scm.pipeline.PipelineManager;
import org.apache.hadoop.hdds.scm.pipeline.PipelineNotFoundException;
import org.apache.hadoop.hdds.scm.server.SCMStorageConfig;
import org.apache.hadoop.hdds.scm.server.upgrade.FinalizationManager;
import org.apache.hadoop.hdds.server.events.EventPublisher;
import org.apache.hadoop.hdds.upgrade.HDDSLayoutVersionManager;
import org.apache.hadoop.ipc.Server;
import org.apache.hadoop.metrics2.util.MBeans;
import org.apache.hadoop.ozone.OzoneConsts;
import org.apache.hadoop.ozone.protocol.VersionResponse;
import org.apache.hadoop.ozone.protocol.commands.CommandForDatanode;
import org.apache.hadoop.ozone.protocol.commands.FinalizeNewLayoutVersionCommand;
import org.apache.hadoop.ozone.protocol.commands.RefreshVolumeUsageCommand;
import org.apache.hadoop.ozone.protocol.commands.RegisteredCommand;
import org.apache.hadoop.ozone.protocol.commands.SCMCommand;
import org.apache.hadoop.ozone.protocol.commands.SetNodeOperationalStateCommand;
<<<<<<< HEAD
import org.apache.hadoop.util.ReflectionUtils;
=======
import org.apache.hadoop.util.Time;
>>>>>>> 6ed190c6
import org.apache.ratis.protocol.exceptions.NotLeaderException;
import org.slf4j.Logger;
import org.slf4j.LoggerFactory;

import javax.management.ObjectName;
import java.io.IOException;
import java.net.InetAddress;
import java.time.Clock;
import java.util.ArrayList;
import java.util.Collection;
import java.util.Collections;
import java.util.HashMap;
import java.util.HashSet;
import java.util.LinkedList;
import java.util.List;
import java.util.Map;
import java.util.Objects;
import java.util.Set;
import java.util.UUID;
import java.util.concurrent.ConcurrentHashMap;
import java.util.concurrent.ScheduledFuture;
import java.util.concurrent.locks.ReentrantReadWriteLock;
import java.util.function.Function;
import java.util.stream.Collectors;

import static org.apache.hadoop.hdds.protocol.DatanodeDetails.Port.Name.HTTP;
import static org.apache.hadoop.hdds.protocol.DatanodeDetails.Port.Name.HTTPS;
import static org.apache.hadoop.hdds.protocol.proto.HddsProtos.NodeOperationalState.IN_SERVICE;
import static org.apache.hadoop.hdds.protocol.proto.HddsProtos.NodeState.HEALTHY;
import static org.apache.hadoop.hdds.protocol.proto.HddsProtos.NodeState.HEALTHY_READONLY;

/**
 * Maintains information about the Datanodes on SCM side.
 * <p>
 * Heartbeats under SCM is very simple compared to HDFS heartbeatManager.
 * <p>
 * The getNode(byState) functions make copy of node maps and then creates a list
 * based on that. It should be assumed that these get functions always report
 * *stale* information. For example, getting the deadNodeCount followed by
 * getNodes(DEAD) could very well produce totally different count. Also
 * getNodeCount(HEALTHY) + getNodeCount(DEAD) + getNodeCode(STALE), is not
 * guaranteed to add up to the total nodes that we know off. Please treat all
 * get functions in this file as a snap-shot of information that is inconsistent
 * as soon as you read it.
 */
public class SCMNodeManager implements NodeManager {

  public static final Logger LOG =
      LoggerFactory.getLogger(SCMNodeManager.class);

  private final NodeStateManager nodeStateManager;
  private final VersionInfo version;
  private final CommandQueue commandQueue;
  private final SCMNodeMetrics metrics;
  // Node manager MXBean
  private ObjectName nmInfoBean;
  private final SCMStorageConfig scmStorageConfig;
  private final NetworkTopology clusterMap;
  private final Function<String, String> nodeResolver;
  private final boolean useHostname;
  private final Map<String, Set<UUID>> dnsToUuidMap = new ConcurrentHashMap<>();
  private final int numPipelinesPerMetadataVolume;
  private final int heavyNodeCriteria;
  private final HDDSLayoutVersionManager scmLayoutVersionManager;
  private final EventPublisher scmNodeEventPublisher;
  private final SCMContext scmContext;
  private final Clock clock;
  /**
   * Lock used to synchronize some operation in Node manager to ensure a
   * consistent view of the node state.
   */
  private final ReentrantReadWriteLock lock = new ReentrantReadWriteLock();
  private final String opeState = "OPSTATE";
  private final String comState = "COMSTATE";
  /**
   * Constructs SCM machine Manager.
   */
<<<<<<< HEAD
  public SCMNodeManager(OzoneConfiguration conf,
                        SCMStorageConfig scmStorageConfig,
                        EventPublisher eventPublisher,
                        NetworkTopology networkTopology,
                        SCMContext scmContext,
                        HDDSLayoutVersionManager layoutVersionManager,
                        Clock clock) {
=======
  public SCMNodeManager(
      OzoneConfiguration conf,
      SCMStorageConfig scmStorageConfig,
      EventPublisher eventPublisher,
      NetworkTopology networkTopology,
      SCMContext scmContext,
      HDDSLayoutVersionManager layoutVersionManager) {
    this(conf, scmStorageConfig, eventPublisher, networkTopology, scmContext,
        layoutVersionManager, hostname -> null);
  }

  public SCMNodeManager(
      OzoneConfiguration conf,
      SCMStorageConfig scmStorageConfig,
      EventPublisher eventPublisher,
      NetworkTopology networkTopology,
      SCMContext scmContext,
      HDDSLayoutVersionManager layoutVersionManager,
      Function<String, String> nodeResolver) {
>>>>>>> 6ed190c6
    this.scmNodeEventPublisher = eventPublisher;
    this.nodeStateManager = new NodeStateManager(conf, eventPublisher,
        layoutVersionManager, scmContext, clock);
    this.version = VersionInfo.getLatestVersion();
    this.commandQueue = new CommandQueue();
    this.scmStorageConfig = scmStorageConfig;
    this.scmLayoutVersionManager = layoutVersionManager;
    LOG.info("Entering startup safe mode.");
    registerMXBean();
    this.metrics = SCMNodeMetrics.create(this);
    this.clusterMap = networkTopology;
    this.nodeResolver = nodeResolver;
    this.useHostname = conf.getBoolean(
        DFSConfigKeysLegacy.DFS_DATANODE_USE_DN_HOSTNAME,
        DFSConfigKeysLegacy.DFS_DATANODE_USE_DN_HOSTNAME_DEFAULT);
    this.numPipelinesPerMetadataVolume =
        conf.getInt(ScmConfigKeys.OZONE_SCM_PIPELINE_PER_METADATA_VOLUME,
            ScmConfigKeys.OZONE_SCM_PIPELINE_PER_METADATA_VOLUME_DEFAULT);
    String dnLimit = conf.get(ScmConfigKeys.OZONE_DATANODE_PIPELINE_LIMIT);
    this.heavyNodeCriteria = dnLimit == null ? 0 : Integer.parseInt(dnLimit);
    this.scmContext = scmContext;
    this.clock = clock;
  }

  private void registerMXBean() {
    this.nmInfoBean = MBeans.register("SCMNodeManager",
        "SCMNodeManagerInfo", this);
  }

  private void unregisterMXBean() {
    if (this.nmInfoBean != null) {
      MBeans.unregister(this.nmInfoBean);
      this.nmInfoBean = null;
    }
  }

  protected NodeStateManager getNodeStateManager() {
    return nodeStateManager;
  }

  /**
   * Returns all datanode that are in the given state. This function works by
   * taking a snapshot of the current collection and then returning the list
   * from that collection. This means that real map might have changed by the
   * time we return this list.
   *
   * @return List of Datanodes that are known to SCM in the requested state.
   */
  @Override
  public List<DatanodeDetails> getNodes(NodeStatus nodeStatus) {
    return nodeStateManager.getNodes(nodeStatus)
        .stream()
        .map(node -> (DatanodeDetails)node).collect(Collectors.toList());
  }

  /**
   * Returns all datanode that are in the given states. Passing null for one of
   * of the states acts like a wildcard for that state. This function works by
   * taking a snapshot of the current collection and then returning the list
   * from that collection. This means that real map might have changed by the
   * time we return this list.
   *
   * @param opState The operational state of the node
   * @param health The health of the node
   * @return List of Datanodes that are known to SCM in the requested states.
   */
  @Override
  public List<DatanodeDetails> getNodes(
      NodeOperationalState opState, NodeState health) {
    return nodeStateManager.getNodes(opState, health)
        .stream()
        .map(node -> (DatanodeDetails)node).collect(Collectors.toList());
  }

  /**
   * Returns all datanodes that are known to SCM.
   *
   * @return List of DatanodeDetails
   */
  @Override
  public List<DatanodeDetails> getAllNodes() {
    return nodeStateManager.getAllNodes().stream()
        .map(node -> (DatanodeDetails) node).collect(Collectors.toList());
  }

  /**
   * Returns the Number of Datanodes by State they are in.
   *
   * @return count
   */
  @Override
  public int getNodeCount(NodeStatus nodeStatus) {
    return nodeStateManager.getNodeCount(nodeStatus);
  }

  /**
   * Returns the Number of Datanodes by State they are in. Passing null for
   * either of the states acts like a wildcard for that state.
   *
   * @parem nodeOpState - The Operational State of the node
   * @param health - The health of the node
   * @return count
   */
  @Override
  public int getNodeCount(NodeOperationalState nodeOpState, NodeState health) {
    return nodeStateManager.getNodeCount(nodeOpState, health);
  }

  /**
   * Returns the node status of a specific node.
   *
   * @param datanodeDetails Datanode Details
   * @return NodeStatus for the node
   */
  @Override
  public NodeStatus getNodeStatus(DatanodeDetails datanodeDetails)
      throws NodeNotFoundException {
    return nodeStateManager.getNodeStatus(datanodeDetails);
  }

  /**
   * Set the operation state of a node.
   * @param datanodeDetails The datanode to set the new state for
   * @param newState The new operational state for the node
   */
  @Override
  public void setNodeOperationalState(DatanodeDetails datanodeDetails,
      NodeOperationalState newState) throws NodeNotFoundException {
    setNodeOperationalState(datanodeDetails, newState, 0);
  }

  /**
   * Set the operation state of a node.
   * @param datanodeDetails The datanode to set the new state for
   * @param newState The new operational state for the node
   * @param opStateExpiryEpocSec Seconds from the epoch when the operational
   *                             state should end. Zero indicates the state
   *                             never end.
   */
  @Override
  public void setNodeOperationalState(DatanodeDetails datanodeDetails,
      NodeOperationalState newState, long opStateExpiryEpocSec)
      throws NodeNotFoundException {
    nodeStateManager.setNodeOperationalState(
        datanodeDetails, newState, opStateExpiryEpocSec);
  }

  /**
   * Closes this stream and releases any system resources associated with it. If
   * the stream is already closed then invoking this method has no effect.
   *
   * @throws IOException if an I/O error occurs
   */
  @Override
  public void close() throws IOException {
    unregisterMXBean();
    metrics.unRegister();
    nodeStateManager.close();
  }

  /**
   * Gets the version info from SCM.
   *
   * @param versionRequest - version Request.
   * @return - returns SCM version info and other required information needed by
   * datanode.
   */
  @Override
  public VersionResponse getVersion(SCMVersionRequestProto versionRequest) {
    return VersionResponse.newBuilder()
        .setVersion(this.version.getVersion())
        .addValue(OzoneConsts.SCM_ID,
            this.scmStorageConfig.getScmId())
        .addValue(OzoneConsts.CLUSTER_ID, this.scmStorageConfig.getClusterID())
        .build();
  }

  @Override
  public RegisteredCommand register(
      DatanodeDetails datanodeDetails, NodeReportProto nodeReport,
      PipelineReportsProto pipelineReportsProto) {
    return register(datanodeDetails, nodeReport, pipelineReportsProto,
        LayoutVersionProto.newBuilder()
            .setMetadataLayoutVersion(
                scmLayoutVersionManager.getMetadataLayoutVersion())
            .setSoftwareLayoutVersion(
                scmLayoutVersionManager.getSoftwareLayoutVersion())
            .build());
  }

  /**
   * Register the node if the node finds that it is not registered with any
   * SCM.
   *
   * @param datanodeDetails - Send datanodeDetails with Node info.
   *                        This function generates and assigns new datanode ID
   *                        for the datanode. This allows SCM to be run
   *                        independent
   *                        of Namenode if required.
   * @param nodeReport      NodeReport.
   * @return SCMRegisteredResponseProto
   */
  @Override
  public RegisteredCommand register(
      DatanodeDetails datanodeDetails, NodeReportProto nodeReport,
      PipelineReportsProto pipelineReportsProto,
      LayoutVersionProto layoutInfo) {
    if (layoutInfo.getSoftwareLayoutVersion() !=
        scmLayoutVersionManager.getSoftwareLayoutVersion()) {
      return RegisteredCommand.newBuilder()
          .setErrorCode(ErrorCode.errorNodeNotPermitted)
          .setDatanode(datanodeDetails)
          .setClusterID(this.scmStorageConfig.getClusterID())
          .build();
    }

    InetAddress dnAddress = Server.getRemoteIp();
    if (dnAddress != null) {
      // Mostly called inside an RPC, update ip
      if (!useHostname) {
        datanodeDetails.setHostName(dnAddress.getHostName());
      }
      datanodeDetails.setIpAddress(dnAddress.getHostAddress());
    }

    final String ipAddress = datanodeDetails.getIpAddress();
    final String hostName = datanodeDetails.getHostName();
    datanodeDetails.setNetworkName(datanodeDetails.getUuidString());
    String networkLocation = nodeResolver.apply(
        useHostname ? hostName : ipAddress);
    if (networkLocation != null) {
      datanodeDetails.setNetworkLocation(networkLocation);
    }

    final UUID uuid = datanodeDetails.getUuid();
    if (!isNodeRegistered(datanodeDetails)) {
      try {
        clusterMap.add(datanodeDetails);
        nodeStateManager.addNode(datanodeDetails, layoutInfo);
        // Check that datanode in nodeStateManager has topology parent set
        DatanodeDetails dn = nodeStateManager.getNode(datanodeDetails);
        Preconditions.checkState(dn.getParent() != null);
        addToDnsToUuidMap(uuid, ipAddress, hostName);
        // Updating Node Report, as registration is successful
        processNodeReport(datanodeDetails, nodeReport);
        LOG.info("Registered datanode: {}", datanodeDetails.toDebugString());
        scmNodeEventPublisher.fireEvent(SCMEvents.NEW_NODE, datanodeDetails);
      } catch (NodeAlreadyExistsException e) {
        if (LOG.isTraceEnabled()) {
          LOG.trace("Datanode is already registered: {}",
              datanodeDetails);
        }
      } catch (NodeNotFoundException e) {
        LOG.error("Cannot find datanode {} from nodeStateManager",
            datanodeDetails);
      }
    } else {
      // Update datanode if it is registered but the ip or hostname changes
      try {
        final DatanodeInfo oldNode = nodeStateManager.getNode(datanodeDetails);
        if (updateDnsToUuidMap(oldNode.getHostName(), oldNode.getIpAddress(),
            hostName, ipAddress, uuid)) {
          LOG.info("Updating datanode {} from {} to {}",
                  datanodeDetails.getUuidString(),
                  oldNode,
                  datanodeDetails);
          clusterMap.update(oldNode, datanodeDetails);
          nodeStateManager.updateNode(datanodeDetails, layoutInfo);
          DatanodeDetails dn = nodeStateManager.getNode(datanodeDetails);
          Preconditions.checkState(dn.getParent() != null);
          processNodeReport(datanodeDetails, nodeReport);
          LOG.info("Updated datanode to: {}", dn);
          scmNodeEventPublisher.fireEvent(SCMEvents.NODE_ADDRESS_UPDATE, dn);
        }
      } catch (NodeNotFoundException e) {
        LOG.error("Cannot find datanode {} from nodeStateManager",
                datanodeDetails);
      }
    }

    return RegisteredCommand.newBuilder().setErrorCode(ErrorCode.success)
        .setDatanode(datanodeDetails)
        .setClusterID(this.scmStorageConfig.getClusterID())
        .build();
  }

  /**
   * Add an entry to the dnsToUuidMap, which maps hostname / IP to the DNs
   * running on that host. As each address can have many DNs running on it,
   * and each host can have multiple addresses,
   * this is a many to many mapping.
   *
   * @param uuid the UUID of the registered node.
   * @param addresses hostname and/or IP of the node
   */
  private synchronized void addToDnsToUuidMap(UUID uuid, String... addresses) {
    for (String addr : addresses) {
      if (!Strings.isNullOrEmpty(addr)) {
        dnsToUuidMap.computeIfAbsent(addr, k -> ConcurrentHashMap.newKeySet())
            .add(uuid);
      }
    }
  }

  private synchronized void removeFromDnsToUuidMap(UUID uuid, String address) {
    if (address != null) {
      Set<UUID> dnSet = dnsToUuidMap.get(address);
      if (dnSet != null && dnSet.remove(uuid) && dnSet.isEmpty()) {
        dnsToUuidMap.remove(address);
      }
    }
  }

  private boolean updateDnsToUuidMap(
      String oldHostName, String oldIpAddress,
      String newHostName, String newIpAddress,
      UUID uuid) {
    final boolean ipChanged = !Objects.equals(oldIpAddress, newIpAddress);
    final boolean hostNameChanged = !Objects.equals(oldHostName, newHostName);
    if (ipChanged || hostNameChanged) {
      synchronized (this) {
        if (ipChanged) {
          removeFromDnsToUuidMap(uuid, oldIpAddress);
          addToDnsToUuidMap(uuid, newIpAddress);
        }
        if (hostNameChanged) {
          removeFromDnsToUuidMap(uuid, oldHostName);
          addToDnsToUuidMap(uuid, newHostName);
        }
      }
    }
    return ipChanged || hostNameChanged;
  }

  /**
   * Send heartbeat to indicate the datanode is alive and doing well.
   *
   * @param datanodeDetails - DatanodeDetailsProto.
   * @param layoutInfo - Layout Version Proto.
   * @return SCMheartbeat response.
   */
  @Override
  public List<SCMCommand> processHeartbeat(DatanodeDetails datanodeDetails,
                                           LayoutVersionProto layoutInfo,
      CommandQueueReportProto queueReport) {
    Preconditions.checkNotNull(datanodeDetails, "Heartbeat is missing " +
        "DatanodeDetails.");
    try {
      nodeStateManager.updateLastHeartbeatTime(datanodeDetails);
      nodeStateManager.updateLastKnownLayoutVersion(datanodeDetails,
          layoutInfo);
      metrics.incNumHBProcessed();
      updateDatanodeOpState(datanodeDetails);
    } catch (NodeNotFoundException e) {
      metrics.incNumHBProcessingFailed();
      LOG.error("SCM trying to process heartbeat from an " +
          "unregistered node {}. Ignoring the heartbeat.", datanodeDetails);
    }
    writeLock().lock();
    try {
      Map<SCMCommandProto.Type, Integer> summary =
          commandQueue.getDatanodeCommandSummary(datanodeDetails.getUuid());
      List<SCMCommand> commands =
          commandQueue.getCommand(datanodeDetails.getUuid());
      if (queueReport != null) {
        processNodeCommandQueueReport(datanodeDetails, queueReport, summary);
      }
      return commands;
    } finally {
      writeLock().unlock();
    }
  }

  boolean opStateDiffers(DatanodeDetails dnDetails, NodeStatus nodeStatus) {
    return nodeStatus.getOperationalState() != dnDetails.getPersistedOpState()
        || nodeStatus.getOpStateExpiryEpochSeconds()
        != dnDetails.getPersistedOpStateExpiryEpochSec();
  }

  /**
   * This method should only be called when processing the heartbeat.
   *
   * On leader SCM, for a registered node, the information stored in SCM is
   * the source of truth. If the operational state or expiry reported in the
   * datanode heartbeat do not match those store in SCM, queue a command to
   * update the state persisted on the datanode. Additionally, ensure the
   * datanodeDetails stored in SCM match those reported in the heartbeat.
   *
   * On follower SCM, datanode notifies follower SCM its latest operational
   * state or expiry via heartbeat. If the operational state or expiry
   * reported in the datanode heartbeat do not match those stored in SCM,
   * just update the state in follower SCM accordingly.
   *
   * @param reportedDn The DatanodeDetails taken from the node heartbeat.
   * @throws NodeNotFoundException
   */
  protected void updateDatanodeOpState(DatanodeDetails reportedDn)
      throws NodeNotFoundException {
    NodeStatus scmStatus = getNodeStatus(reportedDn);
    if (opStateDiffers(reportedDn, scmStatus)) {
      if (scmContext.isLeader()) {
        LOG.info("Scheduling a command to update the operationalState " +
                "persisted on {} as the reported value ({}, {}) does not " +
                "match the value stored in SCM ({}, {})",
            reportedDn,
            reportedDn.getPersistedOpState(),
            reportedDn.getPersistedOpStateExpiryEpochSec(),
            scmStatus.getOperationalState(),
            scmStatus.getOpStateExpiryEpochSeconds());

        try {
          SCMCommand<?> command = new SetNodeOperationalStateCommand(
              clock.millis(),
              scmStatus.getOperationalState(),
              scmStatus.getOpStateExpiryEpochSeconds());
          command.setTerm(scmContext.getTermOfLeader());
          addDatanodeCommand(reportedDn.getUuid(), command);
        } catch (NotLeaderException nle) {
          LOG.warn("Skip sending SetNodeOperationalStateCommand,"
              + " since current SCM is not leader.", nle);
          return;
        }
      } else {
        LOG.info("Update the operationalState saved in follower SCM " +
                "for {} as the reported value ({}, {}) does not " +
                "match the value stored in SCM ({}, {})",
            reportedDn,
            reportedDn.getPersistedOpState(),
            reportedDn.getPersistedOpStateExpiryEpochSec(),
            scmStatus.getOperationalState(),
            scmStatus.getOpStateExpiryEpochSeconds());

        setNodeOperationalState(reportedDn, reportedDn.getPersistedOpState(),
            reportedDn.getPersistedOpStateExpiryEpochSec());
      }
    }
    DatanodeDetails scmDnd = nodeStateManager.getNode(reportedDn);
    scmDnd.setPersistedOpStateExpiryEpochSec(
        reportedDn.getPersistedOpStateExpiryEpochSec());
    scmDnd.setPersistedOpState(reportedDn.getPersistedOpState());
  }

  @Override
  public Boolean isNodeRegistered(DatanodeDetails datanodeDetails) {
    try {
      nodeStateManager.getNode(datanodeDetails);
      return true;
    } catch (NodeNotFoundException e) {
      return false;
    }
  }

  /**
   * Process node report.
   *
   * @param datanodeDetails
   * @param nodeReport
   */
  @Override
  public void processNodeReport(DatanodeDetails datanodeDetails,
      NodeReportProto nodeReport) {
    if (LOG.isDebugEnabled()) {
      LOG.debug("Processing node report from [datanode={}]",
          datanodeDetails.getHostName());
    }
    if (LOG.isTraceEnabled() && nodeReport != null) {
      LOG.trace("HB is received from [datanode={}]: <json>{}</json>",
          datanodeDetails.getHostName(),
          nodeReport.toString().replaceAll("\n", "\\\\n"));
    }
    try {
      DatanodeInfo datanodeInfo = nodeStateManager.getNode(datanodeDetails);
      if (nodeReport != null) {
        datanodeInfo.updateStorageReports(nodeReport.getStorageReportList());
        datanodeInfo.updateMetaDataStorageReports(nodeReport.
            getMetadataStorageReportList());
        metrics.incNumNodeReportProcessed();
      }
    } catch (NodeNotFoundException e) {
      metrics.incNumNodeReportProcessingFailed();
      LOG.warn("Got node report from unregistered datanode {}",
          datanodeDetails);
    }
  }

  /**
   * Process Layout Version report.
   *
   * @param datanodeDetails
   * @param layoutVersionReport
   */
  @Override
  public void processLayoutVersionReport(DatanodeDetails datanodeDetails,
                                LayoutVersionProto layoutVersionReport) {
    if (LOG.isDebugEnabled()) {
      LOG.debug("Processing Layout Version report from [datanode={}]",
          datanodeDetails.getHostName());
    }
    if (LOG.isTraceEnabled()) {
      LOG.trace("HB is received from [datanode={}]: <json>{}</json>",
          datanodeDetails.getHostName(),
          layoutVersionReport.toString().replaceAll("\n", "\\\\n"));
    }

    // Software layout version is hardcoded to the SCM.
    int scmSlv = scmLayoutVersionManager.getSoftwareLayoutVersion();
    int dnSlv = layoutVersionReport.getSoftwareLayoutVersion();
    int dnMlv = layoutVersionReport.getMetadataLayoutVersion();

    // A datanode with a larger software layout version is from a future
    // version of ozone. It should not have been added to the cluster.
    if (dnSlv > scmSlv) {
      LOG.error("Invalid data node in the cluster : {}. " +
              "DataNode SoftwareLayoutVersion = {}, SCM " +
              "SoftwareLayoutVersion = {}",
          datanodeDetails.getHostName(), dnSlv, scmSlv);
    }

    if (FinalizationManager.shouldTellDatanodesToFinalize(
        scmContext.getFinalizationCheckpoint())) {
      // Because we have crossed the MLV_EQUALS_SLV checkpoint, SCM metadata
      // layout version will not change. We can now compare it to the
      // datanodes' metadata layout versions to tell them to finalize.
      int scmMlv = scmLayoutVersionManager.getMetadataLayoutVersion();

      // If the datanode mlv < scm mlv, it can not be allowed to be part of
      // any pipeline. However it can be allowed to join the cluster
      if (dnMlv < scmMlv) {
        LOG.warn("Data node {} can not be used in any pipeline in the " +
                "cluster. " + "DataNode MetadataLayoutVersion = {}, SCM " +
                "MetadataLayoutVersion = {}",
            datanodeDetails.getHostName(), dnMlv, scmMlv);

        FinalizeNewLayoutVersionCommand finalizeCmd =
            new FinalizeNewLayoutVersionCommand(true,
                LayoutVersionProto.newBuilder()
                    .setSoftwareLayoutVersion(dnSlv)
                    .setMetadataLayoutVersion(dnSlv).build());
        if (scmContext.isLeader()) {
          try {
            finalizeCmd.setTerm(scmContext.getTermOfLeader());

            // Send Finalize command to the data node. Its OK to
            // send Finalize command multiple times.
            scmNodeEventPublisher.fireEvent(SCMEvents.DATANODE_COMMAND,
                new CommandForDatanode<>(datanodeDetails.getUuid(),
                    finalizeCmd));
          } catch (NotLeaderException ex) {
            LOG.warn("Skip sending finalize upgrade command since current SCM" +
                " is not leader.", ex);
          }
        }
      }
    }
  }

  /**
   * Process Command Queue Reports from the Datanode Heartbeat.
   *
   * @param datanodeDetails
   * @param commandQueueReportProto
   * @param commandsToBeSent
   */
  private void processNodeCommandQueueReport(DatanodeDetails datanodeDetails,
      CommandQueueReportProto commandQueueReportProto,
      Map<SCMCommandProto.Type, Integer> commandsToBeSent) {
    LOG.debug("Processing Command Queue Report from [datanode={}]",
        datanodeDetails.getHostName());
    if (commandQueueReportProto == null) {
      LOG.debug("The Command Queue Report from [datanode={}] is null",
          datanodeDetails.getHostName());
      return;
    }
    if (LOG.isTraceEnabled()) {
      LOG.trace("Command Queue Report is received from [datanode={}]: " +
          "<json>{}</json>", datanodeDetails.getHostName(),
          commandQueueReportProto.toString().replaceAll("\n", "\\\\n"));
    }
    try {
      DatanodeInfo datanodeInfo = nodeStateManager.getNode(datanodeDetails);
      datanodeInfo.setCommandCounts(commandQueueReportProto,
          commandsToBeSent);
      metrics.incNumNodeCommandQueueReportProcessed();
      scmNodeEventPublisher.fireEvent(
          SCMEvents.DATANODE_COMMAND_COUNT_UPDATED, datanodeDetails);
    } catch (NodeNotFoundException e) {
      metrics.incNumNodeCommandQueueReportProcessingFailed();
      LOG.warn("Got Command Queue Report from unregistered datanode {}",
          datanodeDetails);
    }
  }

  /**
   * Get the number of commands of the given type queued on the datanode at the
   * last heartbeat. If the Datanode has not reported information for the given
   * command type, -1 will be returned.
   * @param cmdType
   * @return The queued count or -1 if no data has been received from the DN.
   */
  @Override
  public int getNodeQueuedCommandCount(DatanodeDetails datanodeDetails,
      SCMCommandProto.Type cmdType) throws NodeNotFoundException {
    readLock().lock();
    try {
      DatanodeInfo datanodeInfo = nodeStateManager.getNode(datanodeDetails);
      return datanodeInfo.getCommandCount(cmdType);
    } finally {
      readLock().unlock();
    }
  }

  /**
   * Get the number of commands of the given type queued in the SCM CommandQueue
   * for the given datanode.
   * @param dnID The UUID of the datanode.
   * @param cmdType The Type of command to query the current count for.
   * @return The count of commands queued, or zero if none.
   */
  @Override
  public int getCommandQueueCount(UUID dnID, SCMCommandProto.Type cmdType) {
    readLock().lock();
    try {
      return commandQueue.getDatanodeCommandCount(dnID, cmdType);
    } finally {
      readLock().unlock();
    }
  }

  /**
   * Get the total number of pending commands of the given type on the given
   * datanode. This includes both the number of commands queued in SCM which
   * will be sent to the datanode on the next heartbeat, and the number of
   * commands reported by the datanode in the last heartbeat.
   * If the datanode has not reported any information for the given command,
   * zero is assumed.
   * @param datanodeDetails The datanode to query.
   * @param cmdType The command Type To query.
   * @return The number of commands of the given type pending on the datanode.
   * @throws NodeNotFoundException
   */
  @Override
  public int getTotalDatanodeCommandCount(DatanodeDetails datanodeDetails,
      SCMCommandProto.Type cmdType) throws NodeNotFoundException {
    readLock().lock();
    try {
      int dnCount = getNodeQueuedCommandCount(datanodeDetails, cmdType);
      if (dnCount == -1) {
        LOG.warn("No command count information for datanode {} and command {}" +
            ". Assuming zero", datanodeDetails, cmdType);
        dnCount = 0;
      }
      return getCommandQueueCount(datanodeDetails.getUuid(), cmdType) + dnCount;
    } finally {
      readLock().unlock();
    }
  }

  /**
   * Get the total number of pending commands of the given types on the given
   * datanode. For each command, this includes both the number of commands
   * queued in SCM which will be sent to the datanode on the next heartbeat,
   * and the number of commands reported by the datanode in the last heartbeat.
   * If the datanode has not reported any information for the given command,
   * zero is assumed.
   * All commands are retrieved under a single read lock, so the counts are
   * consistent.
   * @param datanodeDetails The datanode to query.
   * @param cmdType The list of command Types To query.
   * @return A Map of commandType to Integer with an entry for each command type
   *         passed.
   * @throws NodeNotFoundException
   */
  @Override
  public Map<SCMCommandProto.Type, Integer> getTotalDatanodeCommandCounts(
      DatanodeDetails datanodeDetails, SCMCommandProto.Type... cmdType)
      throws NodeNotFoundException {
    Map<SCMCommandProto.Type, Integer> counts = new HashMap<>();
    readLock().lock();
    try {
      for (SCMCommandProto.Type type : cmdType) {
        counts.put(type, getTotalDatanodeCommandCount(datanodeDetails, type));
      }
      return counts;
    } finally {
      readLock().unlock();
    }
  }

  /**
   * Returns the aggregated node stats.
   *
   * @return the aggregated node stats.
   */
  @Override
  public SCMNodeStat getStats() {
    long capacity = 0L;
    long used = 0L;
    long remaining = 0L;

    for (SCMNodeStat stat : getNodeStats().values()) {
      capacity += stat.getCapacity().get();
      used += stat.getScmUsed().get();
      remaining += stat.getRemaining().get();
    }
    return new SCMNodeStat(capacity, used, remaining);
  }

  /**
   * Return a map of node stats.
   *
   * @return a map of individual node stats (live/stale but not dead).
   */
  @Override
  public Map<DatanodeDetails, SCMNodeStat> getNodeStats() {

    final Map<DatanodeDetails, SCMNodeStat> nodeStats = new HashMap<>();

    final List<DatanodeInfo> healthyNodes = nodeStateManager
        .getNodes(null, HEALTHY);
    final List<DatanodeInfo> healthyReadOnlyNodes = nodeStateManager
        .getNodes(null, HEALTHY_READONLY);
    final List<DatanodeInfo> staleNodes = nodeStateManager
        .getStaleNodes();
    final List<DatanodeInfo> datanodes = new ArrayList<>(healthyNodes);
    datanodes.addAll(healthyReadOnlyNodes);
    datanodes.addAll(staleNodes);

    for (DatanodeInfo dnInfo : datanodes) {
      SCMNodeStat nodeStat = getNodeStatInternal(dnInfo);
      if (nodeStat != null) {
        nodeStats.put(dnInfo, nodeStat);
      }
    }
    return nodeStats;
  }

  /**
   * Gets a sorted list of most or least used DatanodeUsageInfo containing
   * healthy, in-service nodes. If the specified mostUsed is true, the returned
   * list is in descending order of usage. Otherwise, the returned list is in
   * ascending order of usage.
   *
   * @param mostUsed true if most used, false if least used
   * @return List of DatanodeUsageInfo
   */
  @Override
  public List<DatanodeUsageInfo> getMostOrLeastUsedDatanodes(
      boolean mostUsed) {
    List<DatanodeDetails> healthyNodes =
        getNodes(IN_SERVICE, NodeState.HEALTHY);

    List<DatanodeUsageInfo> datanodeUsageInfoList =
        new ArrayList<>(healthyNodes.size());

    // create a DatanodeUsageInfo from each DatanodeDetails and add it to the
    // list
    for (DatanodeDetails node : healthyNodes) {
      DatanodeUsageInfo datanodeUsageInfo = getUsageInfo(node);
      datanodeUsageInfoList.add(datanodeUsageInfo);
    }

    // sort the list according to appropriate comparator
    if (mostUsed) {
      datanodeUsageInfoList.sort(
          DatanodeUsageInfo.getMostUtilized().reversed());
    } else {
      datanodeUsageInfoList.sort(
          DatanodeUsageInfo.getMostUtilized());
    }
    return datanodeUsageInfoList;
  }

  /**
   * Get the usage info of a specified datanode.
   *
   * @param dn the usage of which we want to get
   * @return DatanodeUsageInfo of the specified datanode
   */
  @Override
  public DatanodeUsageInfo getUsageInfo(DatanodeDetails dn) {
    SCMNodeStat stat = getNodeStatInternal(dn);
    DatanodeUsageInfo usageInfo = new DatanodeUsageInfo(dn, stat);
    try {
      int containerCount = getContainers(dn).size();
      usageInfo.setContainerCount(containerCount);
    } catch (NodeNotFoundException ex) {
      LOG.error("Unknown datanode {}.", dn, ex);
    }
    return usageInfo;
  }

  /**
   * Return the node stat of the specified datanode.
   *
   * @param datanodeDetails - datanode ID.
   * @return node stat if it is live/stale, null if it is decommissioned or
   * doesn't exist.
   */
  @Override
  public SCMNodeMetric getNodeStat(DatanodeDetails datanodeDetails) {
    final SCMNodeStat nodeStat = getNodeStatInternal(datanodeDetails);
    return nodeStat != null ? new SCMNodeMetric(nodeStat) : null;
  }

  private SCMNodeStat getNodeStatInternal(DatanodeDetails datanodeDetails) {
    try {
      long capacity = 0L;
      long used = 0L;
      long remaining = 0L;

      final DatanodeInfo datanodeInfo = nodeStateManager
          .getNode(datanodeDetails);
      final List<StorageReportProto> storageReportProtos = datanodeInfo
          .getStorageReports();
      for (StorageReportProto reportProto : storageReportProtos) {
        capacity += reportProto.getCapacity();
        used += reportProto.getScmUsed();
        remaining += reportProto.getRemaining();
      }
      return new SCMNodeStat(capacity, used, remaining);
    } catch (NodeNotFoundException e) {
      LOG.warn("Cannot generate NodeStat, datanode {} not found.",
          datanodeDetails.getUuidString());
      return null;
    }
  }

  @Override // NodeManagerMXBean
  public Map<String, Map<String, Integer>> getNodeCount() {
    Map<String, Map<String, Integer>> nodes = new HashMap<>();
    for (NodeOperationalState opState : NodeOperationalState.values()) {
      Map<String, Integer> states = new HashMap<>();
      for (NodeState health : NodeState.values()) {
        states.put(health.name(), 0);
      }
      nodes.put(opState.name(), states);
    }
    for (DatanodeInfo dni : nodeStateManager.getAllNodes()) {
      NodeStatus status = dni.getNodeStatus();
      nodes.get(status.getOperationalState().name())
          .compute(status.getHealth().name(), (k, v) -> v + 1);
    }
    return nodes;
  }

  // We should introduce DISK, SSD, etc., notion in
  // SCMNodeStat and try to use it.
  @Override // NodeManagerMXBean
  public Map<String, Long> getNodeInfo() {
    Map<String, Long> nodeInfo = new HashMap<>();
    // Compute all the possible stats from the enums, and default to zero:
    for (UsageStates s : UsageStates.values()) {
      for (UsageMetrics stat : UsageMetrics.values()) {
        nodeInfo.put(s.label + stat.name(), 0L);
      }
    }

    for (DatanodeInfo node : nodeStateManager.getAllNodes()) {
      String keyPrefix = "";
      NodeStatus status = node.getNodeStatus();
      if (status.isMaintenance()) {
        keyPrefix = UsageStates.MAINT.getLabel();
      } else if (status.isDecommission()) {
        keyPrefix = UsageStates.DECOM.getLabel();
      } else if (status.isAlive()) {
        // Inservice but not dead
        keyPrefix = UsageStates.ONLINE.getLabel();
      } else {
        // dead inservice node, skip it
        continue;
      }
      List<StorageReportProto> storageReportProtos = node.getStorageReports();
      for (StorageReportProto reportProto : storageReportProtos) {
        if (reportProto.getStorageType() ==
            StorageContainerDatanodeProtocolProtos.StorageTypeProto.DISK) {
          nodeInfo.compute(keyPrefix + UsageMetrics.DiskCapacity.name(),
              (k, v) -> v + reportProto.getCapacity());
          nodeInfo.compute(keyPrefix + UsageMetrics.DiskRemaining.name(),
              (k, v) -> v + reportProto.getRemaining());
          nodeInfo.compute(keyPrefix + UsageMetrics.DiskUsed.name(),
              (k, v) -> v + reportProto.getScmUsed());
        } else if (reportProto.getStorageType() ==
            StorageContainerDatanodeProtocolProtos.StorageTypeProto.SSD) {
          nodeInfo.compute(keyPrefix + UsageMetrics.SSDCapacity.name(),
              (k, v) -> v + reportProto.getCapacity());
          nodeInfo.compute(keyPrefix + UsageMetrics.SSDRemaining.name(),
              (k, v) -> v + reportProto.getRemaining());
          nodeInfo.compute(keyPrefix + UsageMetrics.SSDUsed.name(),
              (k, v) -> v + reportProto.getScmUsed());
        }
      }
    }
    return nodeInfo;
  }

  @Override
  public Map<String, Map<String, String>> getNodeStatusInfo() {
    Map<String, Map<String, String>> nodes = new HashMap<>();
    for (DatanodeInfo dni : nodeStateManager.getAllNodes()) {
      String hostName = dni.getHostName();
      DatanodeDetails.Port httpPort = dni.getPort(HTTP);
      DatanodeDetails.Port httpsPort = dni.getPort(HTTPS);
      String opstate = "";
      String healthState = "";
      if (dni.getNodeStatus() != null) {
        opstate = dni.getNodeStatus().getOperationalState().toString();
        healthState = dni.getNodeStatus().getHealth().toString();
      }
      Map<String, String> map = new HashMap<>();
      map.put(opeState, opstate);
      map.put(comState, healthState);
      if (httpPort != null) {
        map.put(httpPort.getName().toString(), httpPort.getValue().toString());
      }
      if (httpsPort != null) {
        map.put(httpsPort.getName().toString(),
                  httpsPort.getValue().toString());
      }
      nodes.put(hostName, map);
    }
    return nodes;
  }

  private enum UsageMetrics {
    DiskCapacity,
    DiskUsed,
    DiskRemaining,
    SSDCapacity,
    SSDUsed,
    SSDRemaining
  }

  private enum UsageStates {
    ONLINE(""),
    MAINT("Maintenance"),
    DECOM("Decommissioned");

    private final String label;

    public String getLabel() {
      return label;
    }

    UsageStates(String label) {
      this.label = label;
    }
  }

  /**
   * Returns the min of no healthy volumes reported out of the set
   * of datanodes constituting the pipeline.
   */
  @Override
  public int minHealthyVolumeNum(List<DatanodeDetails> dnList) {
    List<Integer> volumeCountList = new ArrayList<>(dnList.size());
    for (DatanodeDetails dn : dnList) {
      try {
        volumeCountList.add(nodeStateManager.getNode(dn).
                getHealthyVolumeCount());
      } catch (NodeNotFoundException e) {
        LOG.warn("Cannot generate NodeStat, datanode {} not found.",
                dn.getUuid());
      }
    }
    Preconditions.checkArgument(!volumeCountList.isEmpty());
    return Collections.min(volumeCountList);
  }

  @Override
  public int totalHealthyVolumeCount() {
    int sum = 0;
    for (DatanodeInfo dn : nodeStateManager.getNodes(IN_SERVICE, HEALTHY)) {
      sum += dn.getHealthyVolumeCount();
    }
    return sum;
  }

  /**
   * Returns the pipeline limit for the datanode.
   * if the datanode pipeline limit is set, consider that as the max
   * pipeline limit.
   * In case, the pipeline limit is not set, the max pipeline limit
   * will be based on the no of raft log volume reported and provided
   * that it has atleast one healthy data volume.
   */
  @Override
  public int pipelineLimit(DatanodeDetails dn) {
    try {
      if (heavyNodeCriteria > 0) {
        return heavyNodeCriteria;
      } else if (nodeStateManager.getNode(dn).getHealthyVolumeCount() > 0) {
        return numPipelinesPerMetadataVolume *
            nodeStateManager.getNode(dn).getMetaDataVolumeCount();
      }
    } catch (NodeNotFoundException e) {
      LOG.warn("Cannot generate NodeStat, datanode {} not found.",
          dn.getUuid());
    }
    return 0;
  }

  /**
   * Returns the pipeline limit for set of datanodes.
   */
  @Override
  public int minPipelineLimit(List<DatanodeDetails> dnList) {
    List<Integer> pipelineCountList = new ArrayList<>(dnList.size());
    for (DatanodeDetails dn : dnList) {
      pipelineCountList.add(pipelineLimit(dn));
    }
    Preconditions.checkArgument(!pipelineCountList.isEmpty());
    return Collections.min(pipelineCountList);
  }

  @Override
  public Collection<DatanodeDetails> getPeerList(DatanodeDetails dn) {
    HashSet<DatanodeDetails> dns = new HashSet<>();
    Preconditions.checkNotNull(dn);
    Set<PipelineID> pipelines =
        nodeStateManager.getPipelineByDnID(dn.getUuid());
    PipelineManager pipelineManager = scmContext.getScm().getPipelineManager();
    if (!pipelines.isEmpty()) {
      pipelines.forEach(id -> {
        try {
          Pipeline pipeline = pipelineManager.getPipeline(id);
          List<DatanodeDetails> peers = pipeline.getNodes();
          dns.addAll(peers);
        } catch (PipelineNotFoundException pnfe) {
          //ignore the pipeline not found exception here
        }
      });
    }
    // renove self node from the set
    dns.remove(dn);
    return dns;
  }

  /**
   * Get set of pipelines a datanode is part of.
   *
   * @param datanodeDetails - datanodeID
   * @return Set of PipelineID
   */
  @Override
  public Set<PipelineID> getPipelines(DatanodeDetails datanodeDetails) {
    return nodeStateManager.getPipelineByDnID(datanodeDetails.getUuid());
  }

  /**
   * Get the count of pipelines a datanodes is associated with.
   * @param datanodeDetails DatanodeDetails
   * @return The number of pipelines
   */
  @Override
  public int getPipelinesCount(DatanodeDetails datanodeDetails) {
    return nodeStateManager.getPipelinesCount(datanodeDetails);
  }

  /**
   * Add pipeline information in the NodeManager.
   *
   * @param pipeline - Pipeline to be added
   */
  @Override
  public void addPipeline(Pipeline pipeline) {
    nodeStateManager.addPipeline(pipeline);
  }

  /**
   * Remove a pipeline information from the NodeManager.
   *
   * @param pipeline - Pipeline to be removed
   */
  @Override
  public void removePipeline(Pipeline pipeline) {
    nodeStateManager.removePipeline(pipeline);
  }

  @Override
  public void addContainer(final DatanodeDetails datanodeDetails,
      final ContainerID containerId)
      throws NodeNotFoundException {
    nodeStateManager.addContainer(datanodeDetails.getUuid(), containerId);
  }

  @Override
  public void removeContainer(final DatanodeDetails datanodeDetails,
                           final ContainerID containerId)
      throws NodeNotFoundException {
    nodeStateManager.removeContainer(datanodeDetails.getUuid(), containerId);
  }

  /**
   * Update set of containers available on a datanode.
   *
   * @param datanodeDetails - DatanodeID
   * @param containerIds    - Set of containerIDs
   * @throws NodeNotFoundException - if datanode is not known. For new datanode
   *                               use addDatanodeInContainerMap call.
   */
  @Override
  public void setContainers(DatanodeDetails datanodeDetails,
      Set<ContainerID> containerIds) throws NodeNotFoundException {
    nodeStateManager.setContainers(datanodeDetails.getUuid(),
        containerIds);
  }

  /**
   * Return set of containerIDs available on a datanode. This is a copy of the
   * set which resides inside NodeManager and hence can be modified without
   * synchronization or side effects.
   *
   * @param datanodeDetails - DatanodeID
   * @return - set of containerIDs
   */
  @Override
  public Set<ContainerID> getContainers(DatanodeDetails datanodeDetails)
      throws NodeNotFoundException {
    return nodeStateManager.getContainers(datanodeDetails.getUuid());
  }

  @Override
  public void addDatanodeCommand(UUID dnId, SCMCommand command) {
    writeLock().lock();
    try {
      this.commandQueue.addCommand(dnId, command);
    } finally {
      writeLock().unlock();
    }
  }

  /**
   * send refresh command to all the healthy datanodes to refresh
   * volume usage info immediately.
   */
  @Override
  public void refreshAllHealthyDnUsageInfo() {
    RefreshVolumeUsageCommand refreshVolumeUsageCommand =
        new RefreshVolumeUsageCommand();
    try {
      refreshVolumeUsageCommand.setTerm(scmContext.getTermOfLeader());
    } catch (NotLeaderException nle) {
      LOG.warn("Skip sending refreshVolumeUsage command,"
          + " since current SCM is not leader.", nle);
      return;
    }
    getNodes(IN_SERVICE, HEALTHY).forEach(datanode ->
        addDatanodeCommand(datanode.getUuid(), refreshVolumeUsageCommand));
  }

  /**
   * This method is called by EventQueue whenever someone adds a new
   * DATANODE_COMMAND to the Queue.
   *
   * @param commandForDatanode DatanodeCommand
   * @param ignored            publisher
   */
  @Override
  public void onMessage(CommandForDatanode commandForDatanode,
                        EventPublisher ignored) {
    addDatanodeCommand(commandForDatanode.getDatanodeId(),
        commandForDatanode.getCommand());
  }

  @Override
  public List<SCMCommand> getCommandQueue(UUID dnID) {
    // Getting the queue actually clears it and returns the commands, so this
    // is a write operation and not a read as the method name suggests.
    writeLock().lock();
    try {
      return commandQueue.getCommand(dnID);
    } finally {
      writeLock().unlock();
    }
  }

  /**
   * Given datanode uuid, returns the DatanodeDetails for the node.
   *
   * @param uuid node host address
   * @return the given datanode, or null if not found
   */
  @Override
  public DatanodeDetails getNodeByUuid(String uuid) {
    return uuid != null && !uuid.isEmpty()
        ? getNodeByUuid(UUID.fromString(uuid))
        : null;
  }

  @Override
  public DatanodeDetails getNodeByUuid(UUID uuid) {
    if (uuid == null) {
      return null;
    }

    try {
      return nodeStateManager.getNode(uuid);
    } catch (NodeNotFoundException e) {
      LOG.warn("Cannot find node for uuid {}", uuid);
      return null;
    }
  }

  /**
   * Given datanode address(Ipaddress or hostname), return a list of
   * DatanodeDetails for the datanodes registered on that address.
   *
   * @param address datanode address
   * @return the given datanode, or empty list if none found
   */
  @Override
  public List<DatanodeDetails> getNodesByAddress(String address) {
    List<DatanodeDetails> results = new LinkedList<>();
    if (Strings.isNullOrEmpty(address)) {
      LOG.warn("address is null");
      return results;
    }
    Set<UUID> uuids = dnsToUuidMap.get(address);
    if (uuids == null) {
      LOG.warn("Cannot find node for address {}", address);
      return results;
    }

    for (UUID uuid : uuids) {
      try {
        results.add(nodeStateManager.getNode(uuid));
      } catch (NodeNotFoundException e) {
        LOG.warn("Cannot find node for uuid {}", uuid);
      }
    }
    return results;
  }

  /**
   * Get cluster map as in network topology for this node manager.
   * @return cluster map
   */
  @Override
  public NetworkTopology getClusterNetworkTopologyMap() {
    return clusterMap;
  }

  /**
   * For the given node, retried the last heartbeat time.
   * @param datanodeDetails DatanodeDetails of the node.
   * @return The last heartbeat time in milliseconds or -1 if the node does not
   *         exist.
   */
  @Override
  public long getLastHeartbeat(DatanodeDetails datanodeDetails) {
    try {
      DatanodeInfo node = nodeStateManager.getNode(datanodeDetails);
      return node.getLastHeartbeatTime();
    } catch (NodeNotFoundException e) {
      return -1;
    }
  }

  /**
   * Test utility to stop heartbeat check process.
   *
   * @return ScheduledFuture of next scheduled check that got cancelled.
   */
  @VisibleForTesting
  ScheduledFuture pauseHealthCheck() {
    return nodeStateManager.pause();
  }

  /**
   * Test utility to resume the paused heartbeat check process.
   *
   * @return ScheduledFuture of the next scheduled check
   */
  @VisibleForTesting
  ScheduledFuture unpauseHealthCheck() {
    return nodeStateManager.unpause();
  }

  /**
   * Test utility to get the count of skipped heartbeat check iterations.
   *
   * @return count of skipped heartbeat check iterations
   */
  @VisibleForTesting
  long getSkippedHealthChecks() {
    return nodeStateManager.getSkippedHealthChecks();
  }

  /**
   * @return  HDDSLayoutVersionManager
   */
  @VisibleForTesting
  @Override
  public HDDSLayoutVersionManager getLayoutVersionManager() {
    return scmLayoutVersionManager;
  }

  @VisibleForTesting
  @Override
  public void forceNodesToHealthyReadOnly() {
    nodeStateManager.forceNodesToHealthyReadOnly();
  }

  private ReentrantReadWriteLock.WriteLock writeLock() {
    return lock.writeLock();
  }

  private ReentrantReadWriteLock.ReadLock readLock() {
    return lock.readLock();
  }
}<|MERGE_RESOLUTION|>--- conflicted
+++ resolved
@@ -62,11 +62,7 @@
 import org.apache.hadoop.ozone.protocol.commands.RegisteredCommand;
 import org.apache.hadoop.ozone.protocol.commands.SCMCommand;
 import org.apache.hadoop.ozone.protocol.commands.SetNodeOperationalStateCommand;
-<<<<<<< HEAD
-import org.apache.hadoop.util.ReflectionUtils;
-=======
 import org.apache.hadoop.util.Time;
->>>>>>> 6ed190c6
 import org.apache.ratis.protocol.exceptions.NotLeaderException;
 import org.slf4j.Logger;
 import org.slf4j.LoggerFactory;
@@ -133,7 +129,7 @@
   private final HDDSLayoutVersionManager scmLayoutVersionManager;
   private final EventPublisher scmNodeEventPublisher;
   private final SCMContext scmContext;
-  private final Clock clock;
+
   /**
    * Lock used to synchronize some operation in Node manager to ensure a
    * consistent view of the node state.
@@ -144,38 +140,29 @@
   /**
    * Constructs SCM machine Manager.
    */
-<<<<<<< HEAD
-  public SCMNodeManager(OzoneConfiguration conf,
-                        SCMStorageConfig scmStorageConfig,
-                        EventPublisher eventPublisher,
-                        NetworkTopology networkTopology,
-                        SCMContext scmContext,
-                        HDDSLayoutVersionManager layoutVersionManager,
-                        Clock clock) {
-=======
   public SCMNodeManager(
       OzoneConfiguration conf,
       SCMStorageConfig scmStorageConfig,
       EventPublisher eventPublisher,
       NetworkTopology networkTopology,
       SCMContext scmContext,
+      Clock clock,
       HDDSLayoutVersionManager layoutVersionManager) {
-    this(conf, scmStorageConfig, eventPublisher, networkTopology, scmContext,
+    this(conf, scmStorageConfig, eventPublisher, networkTopology, scmContext,clock,
         layoutVersionManager, hostname -> null);
   }
-
   public SCMNodeManager(
       OzoneConfiguration conf,
       SCMStorageConfig scmStorageConfig,
       EventPublisher eventPublisher,
       NetworkTopology networkTopology,
       SCMContext scmContext,
+      Clock clock,
       HDDSLayoutVersionManager layoutVersionManager,
       Function<String, String> nodeResolver) {
->>>>>>> 6ed190c6
     this.scmNodeEventPublisher = eventPublisher;
     this.nodeStateManager = new NodeStateManager(conf, eventPublisher,
-        layoutVersionManager, scmContext, clock);
+        layoutVersionManager, scmContext,clock);
     this.version = VersionInfo.getLatestVersion();
     this.commandQueue = new CommandQueue();
     this.scmStorageConfig = scmStorageConfig;
@@ -194,7 +181,6 @@
     String dnLimit = conf.get(ScmConfigKeys.OZONE_DATANODE_PIPELINE_LIMIT);
     this.heavyNodeCriteria = dnLimit == null ? 0 : Integer.parseInt(dnLimit);
     this.scmContext = scmContext;
-    this.clock = clock;
   }
 
   private void registerMXBean() {
@@ -585,7 +571,7 @@
 
         try {
           SCMCommand<?> command = new SetNodeOperationalStateCommand(
-              clock.millis(),
+              Time.monotonicNow(),
               scmStatus.getOperationalState(),
               scmStatus.getOpStateExpiryEpochSeconds());
           command.setTerm(scmContext.getTermOfLeader());
