--- conflicted
+++ resolved
@@ -728,12 +728,8 @@
       scmNodeManager = configurator.getScmNodeManager();
     } else {
       scmNodeManager = new SCMNodeManager(conf, scmStorageConfig, eventQueue,
-<<<<<<< HEAD
-          clusterMap, scmContext, scmLayoutVersionManager, systemClock);
-=======
-          clusterMap, scmContext, scmLayoutVersionManager,
+          clusterMap, scmContext, systemClock,scmLayoutVersionManager,
           this::resolveNodeLocation);
->>>>>>> 6ed190c6
     }
 
     placementMetrics = SCMContainerPlacementMetrics.create();
