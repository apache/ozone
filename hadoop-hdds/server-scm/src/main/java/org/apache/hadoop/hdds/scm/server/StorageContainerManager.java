--- conflicted
+++ resolved
@@ -396,7 +396,9 @@
         new ReconfigurationHandler("SCM", conf, this::checkAdminAccess)
             .register(OZONE_ADMINISTRATORS, this::reconfOzoneAdmins)
             .register(OZONE_READONLY_ADMINISTRATORS,
-                this::reconfOzoneReadOnlyAdmins);
+                this::reconfOzoneReadOnlyAdmins)
+            .register(HDDS_SCM_BLOCK_DELETION_PER_INTERVAL_MAX,
+                this::reconfHddsScmBlockDeletionPerIntervalMax);
 
     initializeSystemManagers(conf, configurator);
 
@@ -424,15 +426,6 @@
     scmReadOnlyAdmins = OzoneAdmins.getReadonlyAdmins(conf);
     LOG.info("SCM start with adminUsers: {}", scmAdmins.getAdminUsernames());
 
-<<<<<<< HEAD
-    reconfigurationHandler =
-        new ReconfigurationHandler("SCM", conf, this::checkAdminAccess)
-            .register(OZONE_ADMINISTRATORS, this::reconfOzoneAdmins)
-            .register(HDDS_SCM_BLOCK_DELETION_PER_INTERVAL_MAX,
-                this::reconfHddsScmBlockDeletionPerIntervalMax);
-
-=======
->>>>>>> f182b817
     datanodeProtocolServer = new SCMDatanodeProtocolServer(conf, this,
         eventQueue, scmContext);
     blockProtocolServer = new SCMBlockProtocolServer(conf, this);
@@ -2124,14 +2117,6 @@
     return String.valueOf(newVal);
   }
 
-<<<<<<< HEAD
-  private String reconfHddsScmBlockDeletionPerIntervalMax(String newVal) {
-    getConfiguration().set(HDDS_SCM_BLOCK_DELETION_PER_INTERVAL_MAX, newVal);
-
-    getScmBlockManager().getSCMBlockDeletingService()
-        .setBlockDeleteTXNum(Integer.parseInt(newVal));
-    return newVal;
-=======
   private String reconfOzoneReadOnlyAdmins(String newVal) {
     getConfiguration().set(OZONE_READONLY_ADMINISTRATORS, newVal);
     Collection<String> admins = OzoneAdmins.getOzoneReadOnlyAdminsFromConfig(
@@ -2141,7 +2126,14 @@
         OZONE_READONLY_ADMINISTRATORS,
         newVal, admins);
     return String.valueOf(newVal);
->>>>>>> f182b817
+  }
+
+  private String reconfHddsScmBlockDeletionPerIntervalMax(String newVal) {
+    getConfiguration().set(HDDS_SCM_BLOCK_DELETION_PER_INTERVAL_MAX, newVal);
+
+    getScmBlockManager().getSCMBlockDeletingService()
+        .setBlockDeleteTXNum(Integer.parseInt(newVal));
+    return newVal;
   }
 
   /**
