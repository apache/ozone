--- conflicted
+++ resolved
@@ -496,13 +496,9 @@
         new IncrementalContainerReportHandler(
             scmNodeManager, containerManager, scmContext);
     PipelineActionHandler pipelineActionHandler =
-<<<<<<< HEAD
-        new PipelineActionHandler(pipelineManager, scmContext, configuration);
+        new PipelineActionHandler(pipelineManager, scmContext);
     DiskBalancerReportHandler diskBalancerReportHandler =
         new DiskBalancerReportHandler(diskBalancerManager);
-=======
-        new PipelineActionHandler(pipelineManager, scmContext);
->>>>>>> 0f5b5908
 
     eventQueue.addHandler(SCMEvents.DATANODE_COMMAND, scmNodeManager);
     eventQueue.addHandler(SCMEvents.RETRIABLE_DATANODE_COMMAND, scmNodeManager);
