/**
 * Licensed to the Apache Software Foundation (ASF) under one or more
 * contributor license
 * agreements. See the NOTICE file distributed with this work for additional
 * information regarding
 * copyright ownership. The ASF licenses this file to you under the Apache
 * License, Version 2.0 (the
 * "License"); you may not use this file except in compliance with the
 * License. You may obtain a
 * copy of the License at
 *
 * <p>http://www.apache.org/licenses/LICENSE-2.0
 *
 * <p>Unless required by applicable law or agreed to in writing, software
 * distributed under the
 * License is distributed on an "AS IS" BASIS, WITHOUT WARRANTIES OR
 * CONDITIONS OF ANY KIND, either
 * express or implied. See the License for the specific language governing
 * permissions and
 * limitations under the License.
 */
package org.apache.hadoop.hdds.scm.server;

import javax.management.ObjectName;
import java.io.IOException;
import java.net.InetAddress;
import java.net.InetSocketAddress;
import com.google.common.annotations.VisibleForTesting;
import com.google.common.base.Preconditions;
import com.google.common.cache.Cache;
import com.google.common.cache.CacheBuilder;
import com.google.common.cache.RemovalListener;
import com.google.protobuf.BlockingService;

import java.security.cert.CertificateException;
import java.security.cert.X509Certificate;
import java.util.Collection;
import java.util.HashMap;
import java.util.Map;
import java.util.Objects;
import java.util.UUID;
import java.util.concurrent.ConcurrentMap;
import java.util.concurrent.TimeUnit;

import org.apache.commons.lang3.tuple.Pair;
import org.apache.hadoop.conf.Configuration;
import org.apache.hadoop.hdds.HddsUtils;
import org.apache.hadoop.hdds.annotation.InterfaceAudience;
import org.apache.hadoop.hdds.conf.ConfigurationSource;
import org.apache.hadoop.hdds.conf.OzoneConfiguration;
import org.apache.hadoop.hdds.protocol.proto.HddsProtos;
import org.apache.hadoop.hdds.protocol.proto.HddsProtos.NodeState;
import org.apache.hadoop.hdds.scm.PipelineChoosePolicy;
import org.apache.hadoop.hdds.scm.PlacementPolicy;
import org.apache.hadoop.hdds.scm.container.ContainerManagerImpl;
import org.apache.hadoop.hdds.scm.container.ContainerManagerV2;
import org.apache.hadoop.hdds.scm.ha.SCMContext;
import org.apache.hadoop.hdds.scm.ha.SCMHAManager;
import org.apache.hadoop.hdds.scm.ha.SCMHAManagerImpl;
import org.apache.hadoop.hdds.scm.ha.SCMHANodeDetails;
import org.apache.hadoop.hdds.scm.ha.SCMServiceManager;
import org.apache.hadoop.hdds.scm.ha.SCMNodeDetails;
import org.apache.hadoop.hdds.scm.ha.SCMRatisServerImpl;
import org.apache.hadoop.hdds.scm.ha.SCMHAUtils;
import org.apache.hadoop.hdds.scm.ScmInfo;
import org.apache.hadoop.hdds.utils.HAUtils;
import org.apache.hadoop.hdds.utils.HddsServerUtil;
import org.apache.hadoop.hdds.scm.ScmConfig;
import org.apache.hadoop.hdds.scm.ScmConfigKeys;
import org.apache.hadoop.hdds.scm.block.BlockManager;
import org.apache.hadoop.hdds.scm.block.BlockManagerImpl;
import org.apache.hadoop.hdds.scm.block.DeletedBlockLogImplV2;
import org.apache.hadoop.hdds.scm.block.PendingDeleteHandler;
import org.apache.hadoop.hdds.scm.command.CommandStatusReportHandler;
import org.apache.hadoop.hdds.scm.container.CloseContainerEventHandler;
import org.apache.hadoop.hdds.scm.container.ContainerActionsHandler;
import org.apache.hadoop.hdds.scm.container.ContainerID;
import org.apache.hadoop.hdds.scm.container.ContainerInfo;
import org.apache.hadoop.hdds.scm.container.ContainerReportHandler;
import org.apache.hadoop.hdds.scm.container.IncrementalContainerReportHandler;
import org.apache.hadoop.hdds.scm.container.ReplicationManager;
import org.apache.hadoop.hdds.scm.container.placement.algorithms.ContainerPlacementPolicyFactory;
import org.apache.hadoop.hdds.scm.container.placement.algorithms.SCMContainerPlacementMetrics;
import org.apache.hadoop.hdds.scm.container.placement.metrics.ContainerStat;
import org.apache.hadoop.hdds.scm.container.placement.metrics.SCMMetrics;
import org.apache.hadoop.hdds.scm.events.SCMEvents;
import org.apache.hadoop.hdds.scm.exceptions.SCMException;
import org.apache.hadoop.hdds.scm.exceptions.SCMException.ResultCodes;
import org.apache.hadoop.hdds.scm.metadata.SCMMetadataStore;
import org.apache.hadoop.hdds.scm.metadata.SCMMetadataStoreImpl;
import org.apache.hadoop.hdds.scm.net.NetworkTopology;
import org.apache.hadoop.hdds.scm.net.NetworkTopologyImpl;
import org.apache.hadoop.hdds.scm.node.DeadNodeHandler;
import org.apache.hadoop.hdds.scm.node.NewNodeHandler;
import org.apache.hadoop.hdds.scm.node.StartDatanodeAdminHandler;
import org.apache.hadoop.hdds.scm.node.NonHealthyToHealthyNodeHandler;
import org.apache.hadoop.hdds.scm.node.NodeManager;
import org.apache.hadoop.hdds.scm.node.NodeReportHandler;
import org.apache.hadoop.hdds.scm.node.SCMNodeManager;
import org.apache.hadoop.hdds.scm.node.StaleNodeHandler;
import org.apache.hadoop.hdds.scm.node.NodeDecommissionManager;
import org.apache.hadoop.hdds.scm.pipeline.PipelineActionHandler;
import org.apache.hadoop.hdds.scm.pipeline.PipelineManager;
import org.apache.hadoop.hdds.scm.pipeline.PipelineReportHandler;
import org.apache.hadoop.hdds.scm.pipeline.PipelineManagerV2Impl;
import org.apache.hadoop.hdds.scm.pipeline.choose.algorithms.PipelineChoosePolicyFactory;
import org.apache.hadoop.hdds.scm.safemode.SCMSafeModeManager;
import org.apache.hadoop.hdds.security.exception.SCMSecurityException;
import org.apache.hadoop.hdds.security.x509.SecurityConfig;
import org.apache.hadoop.hdds.security.x509.certificate.authority.CertificateServer;
import org.apache.hadoop.hdds.security.x509.certificate.authority.DefaultCAServer;
import org.apache.hadoop.hdds.security.x509.certificate.utils.CertificateCodec;
import org.apache.hadoop.hdds.server.ServiceRuntimeInfoImpl;
import org.apache.hadoop.hdds.server.events.EventPublisher;
import org.apache.hadoop.hdds.server.events.EventQueue;
import org.apache.hadoop.hdds.utils.HddsVersionInfo;
import org.apache.hadoop.hdds.utils.LegacyHadoopConfigurationSource;
import org.apache.hadoop.io.IOUtils;
import org.apache.hadoop.ipc.RPC;
import org.apache.hadoop.metrics2.MetricsSystem;
import org.apache.hadoop.metrics2.util.MBeans;
import org.apache.hadoop.ozone.OzoneConfigKeys;
import org.apache.hadoop.ozone.OzoneSecurityUtil;
import org.apache.hadoop.ozone.common.Storage.StorageState;
import org.apache.hadoop.ozone.lease.LeaseManager;
import org.apache.hadoop.ozone.lock.LockManager;
import org.apache.hadoop.security.SecurityUtil;
import org.apache.hadoop.security.UserGroupInformation;
import org.apache.hadoop.security.UserGroupInformation.AuthenticationMethod;
import org.apache.hadoop.security.authentication.client.AuthenticationException;
import org.apache.hadoop.util.JvmPauseMonitor;
import org.apache.ratis.grpc.GrpcTlsConfig;
import org.slf4j.Logger;
import org.slf4j.LoggerFactory;

<<<<<<< HEAD
=======
import com.google.common.annotations.VisibleForTesting;
import com.google.common.cache.Cache;
import com.google.common.cache.CacheBuilder;
import com.google.common.cache.RemovalListener;
import com.google.protobuf.BlockingService;

>>>>>>> 75cefa0e
import static org.apache.hadoop.hdds.scm.ScmConfigKeys.HDDS_SCM_WATCHER_TIMEOUT_DEFAULT;
import static org.apache.hadoop.ozone.OzoneConfigKeys.OZONE_ADMINISTRATORS_WILDCARD;
import static org.apache.hadoop.ozone.OzoneConsts.CRL_SEQUENCE_ID_KEY;

/**
 * StorageContainerManager is the main entry point for the service that
 * provides information about
 * which SCM nodes host containers.
 *
 * <p>DataNodes report to StorageContainerManager using heartbeat messages.
 * SCM allocates containers
 * and returns a pipeline.
 *
 * <p>A client once it gets a pipeline (a list of datanodes) will connect to
 * the datanodes and create a container, which then can be used to store data.
 */
@InterfaceAudience.LimitedPrivate({"HDFS", "CBLOCK", "OZONE", "HBASE"})
public final class StorageContainerManager extends ServiceRuntimeInfoImpl
    implements SCMMXBean, OzoneStorageContainerManager {

  private static final Logger LOG = LoggerFactory
      .getLogger(StorageContainerManager.class);

  /**
   * SCM metrics.
   */
  private static SCMMetrics metrics;

  /*
   * RPC Endpoints exposed by SCM.
   */
  private final SCMDatanodeProtocolServer datanodeProtocolServer;
  private final SCMBlockProtocolServer blockProtocolServer;
  private final SCMClientProtocolServer clientProtocolServer;
  private SCMSecurityProtocolServer securityProtocolServer;

  /*
   * State Managers of SCM.
   */
  private NodeManager scmNodeManager;
  private PipelineManager pipelineManager;
  private ContainerManagerV2 containerManager;
  private BlockManager scmBlockManager;
  private final SCMStorageConfig scmStorageConfig;
  private NodeDecommissionManager scmDecommissionManager;

  private SCMMetadataStore scmMetadataStore;
  private SCMHAManager scmHAManager;
  private SCMContext scmContext;

  private final EventQueue eventQueue;
  private final SCMServiceManager serviceManager;

  /*
   * HTTP endpoint for JMX access.
   */
  private StorageContainerManagerHttpServer httpServer;
  /**
   * SCM super user.
   */
  private final Collection<String> scmAdminUsernames;
  /**
   * SCM mxbean.
   */
  private ObjectName scmInfoBeanName;
  /**
   * Key = DatanodeUuid, value = ContainerStat.
   */
  private final Cache<String, ContainerStat> containerReportCache;

  private ReplicationManager replicationManager;

  private final LeaseManager<Long> commandWatcherLeaseManager;

  private SCMSafeModeManager scmSafeModeManager;
  private CertificateServer certificateServer;
  private GrpcTlsConfig grpcTlsConfig;

  private JvmPauseMonitor jvmPauseMonitor;
  private final OzoneConfiguration configuration;
  private SCMContainerMetrics scmContainerMetrics;
  private SCMContainerPlacementMetrics placementMetrics;
  private MetricsSystem ms;

  /**
   *  Network topology Map.
   */
  private NetworkTopology clusterMap;
  private PipelineChoosePolicy pipelineChoosePolicy;

  private final SCMHANodeDetails scmHANodeDetails;

  /**
   * Creates a new StorageContainerManager. Configuration will be
   * updated with information on the actual listening addresses used
   * for RPC servers.
   *
   * @param conf configuration
   */
  private StorageContainerManager(OzoneConfiguration conf)
      throws IOException, AuthenticationException {
    // default empty configurator means default managers will be used.
    this(conf, new SCMConfigurator());
  }

  /**
   * This constructor offers finer control over how SCM comes up.
   * To use this, user needs to create a SCMConfigurator and set various
   * managers that user wants SCM to use, if a value is missing then SCM will
   * use the default value for that manager.
   *
   * @param conf - Configuration
   * @param configurator - configurator
   */
  private StorageContainerManager(OzoneConfiguration conf,
                                  SCMConfigurator configurator)
      throws IOException, AuthenticationException  {
    super(HddsVersionInfo.HDDS_VERSION_INFO);

    Objects.requireNonNull(configurator, "configurator cannot not be null");
    Objects.requireNonNull(conf, "configuration cannot not be null");

    scmHANodeDetails = SCMHANodeDetails.loadSCMHAConfig(conf);

    configuration = conf;
    initMetrics();
    containerReportCache = buildContainerReportCache();

    /**
     * It is assumed the scm --init command creates the SCM Storage Config.
     */
    scmStorageConfig = new SCMStorageConfig(conf);
    if (scmStorageConfig.getState() != StorageState.INITIALIZED) {
      String errMsg = "Please make sure you have run \'ozone scm --init\' " +
          "command to generate all the required metadata to " +
          scmStorageConfig.getStorageDir();
      if (SCMHAUtils.isSCMHAEnabled(conf)) {
        errMsg += " or make sure you have run \'ozone scm --bootstrap\' cmd to "
            + "add the SCM to existing SCM HA group";
      }
      LOG.error(errMsg + ".");
      throw new SCMException("SCM not initialized due to storage config " +
          "failure.", ResultCodes.SCM_NOT_INITIALIZED);
    }

    /**
     * Important : This initialization sequence is assumed by some of our tests.
     * The testSecureOzoneCluster assumes that security checks have to be
     * passed before any artifacts like SCM DB is created. So please don't
     * add any other initialization above the Security checks please.
     */
    if (OzoneSecurityUtil.isSecurityEnabled(conf)) {
      loginAsSCMUser(conf);
    }

    // Creates the SCM DBs or opens them if it exists.
    // A valid pointer to the store is required by all the other services below.
    initalizeMetadataStore(conf, configurator);
    // Authenticate SCM if security is enabled, this initialization can only
    // be done after the metadata store is initialized.
    if (OzoneSecurityUtil.isSecurityEnabled(conf)) {
      initializeCAnSecurityProtocol(conf, configurator);
    } else {
      // if no Security, we do not create a Certificate Server at all.
      // This allows user to boot SCM without security temporarily
      // and then come back and enable it without any impact.
      certificateServer = null;
      securityProtocolServer = null;
    }

    eventQueue = new EventQueue();
    serviceManager = new SCMServiceManager();

    long watcherTimeout =
        conf.getTimeDuration(ScmConfigKeys.HDDS_SCM_WATCHER_TIMEOUT,
            HDDS_SCM_WATCHER_TIMEOUT_DEFAULT, TimeUnit.MILLISECONDS);
    commandWatcherLeaseManager = new LeaseManager<>("CommandWatcher",
        watcherTimeout);
    initializeSystemManagers(conf, configurator);

    CloseContainerEventHandler closeContainerHandler =
        new CloseContainerEventHandler(
            pipelineManager, containerManager, scmContext);
    NodeReportHandler nodeReportHandler =
        new NodeReportHandler(scmNodeManager);
    PipelineReportHandler pipelineReportHandler =
        new PipelineReportHandler(
            scmSafeModeManager, pipelineManager, scmContext, conf);
    CommandStatusReportHandler cmdStatusReportHandler =
        new CommandStatusReportHandler();

    NewNodeHandler newNodeHandler = new NewNodeHandler(pipelineManager,
        scmDecommissionManager, conf, serviceManager);
    StaleNodeHandler staleNodeHandler =
        new StaleNodeHandler(scmNodeManager, pipelineManager, conf);
    DeadNodeHandler deadNodeHandler = new DeadNodeHandler(scmNodeManager,
        pipelineManager, containerManager);
    StartDatanodeAdminHandler datanodeStartAdminHandler =
        new StartDatanodeAdminHandler(scmNodeManager, pipelineManager);
    NonHealthyToHealthyNodeHandler nonHealthyToHealthyNodeHandler =
        new NonHealthyToHealthyNodeHandler(conf, serviceManager);
    ContainerActionsHandler actionsHandler = new ContainerActionsHandler();
    PendingDeleteHandler pendingDeleteHandler =
        new PendingDeleteHandler(scmBlockManager.getSCMBlockDeletingService());

    ContainerReportHandler containerReportHandler =
        new ContainerReportHandler(
            scmNodeManager, containerManager, scmContext, conf);

    IncrementalContainerReportHandler incrementalContainerReportHandler =
        new IncrementalContainerReportHandler(
            scmNodeManager, containerManager, scmContext);

    PipelineActionHandler pipelineActionHandler =
        new PipelineActionHandler(pipelineManager, scmContext, conf);

    scmAdminUsernames = conf.getTrimmedStringCollection(OzoneConfigKeys
        .OZONE_ADMINISTRATORS);
    String scmUsername = UserGroupInformation.getCurrentUser().getUserName();
    if (!scmAdminUsernames.contains(scmUsername)) {
      scmAdminUsernames.add(scmUsername);
    }

    datanodeProtocolServer = new SCMDatanodeProtocolServer(conf, this,
        eventQueue);
    blockProtocolServer = new SCMBlockProtocolServer(conf, this);
    clientProtocolServer = new SCMClientProtocolServer(conf, this);
    eventQueue.addHandler(SCMEvents.DATANODE_COMMAND, scmNodeManager);
    eventQueue.addHandler(SCMEvents.RETRIABLE_DATANODE_COMMAND, scmNodeManager);
    eventQueue.addHandler(SCMEvents.NODE_REPORT, nodeReportHandler);
    eventQueue.addHandler(SCMEvents.CONTAINER_REPORT, containerReportHandler);
    eventQueue.addHandler(SCMEvents.INCREMENTAL_CONTAINER_REPORT,
        incrementalContainerReportHandler);
    eventQueue.addHandler(SCMEvents.CONTAINER_ACTIONS, actionsHandler);
    eventQueue.addHandler(SCMEvents.CLOSE_CONTAINER, closeContainerHandler);
    eventQueue.addHandler(SCMEvents.NEW_NODE, newNodeHandler);
    eventQueue.addHandler(SCMEvents.STALE_NODE, staleNodeHandler);
    eventQueue.addHandler(SCMEvents.NON_HEALTHY_TO_HEALTHY_NODE,
        nonHealthyToHealthyNodeHandler);
    eventQueue.addHandler(SCMEvents.DEAD_NODE, deadNodeHandler);
    eventQueue.addHandler(SCMEvents.START_ADMIN_ON_NODE,
        datanodeStartAdminHandler);
    eventQueue.addHandler(SCMEvents.CMD_STATUS_REPORT, cmdStatusReportHandler);
    eventQueue
        .addHandler(SCMEvents.PENDING_DELETE_STATUS, pendingDeleteHandler);
    eventQueue.addHandler(SCMEvents.DELETE_BLOCK_STATUS,
        (DeletedBlockLogImplV2) scmBlockManager.getDeletedBlockLog());
    eventQueue.addHandler(SCMEvents.PIPELINE_ACTIONS, pipelineActionHandler);
    eventQueue.addHandler(SCMEvents.PIPELINE_REPORT, pipelineReportHandler);
<<<<<<< HEAD
=======
    eventQueue.addHandler(SCMEvents.SAFE_MODE_STATUS, clientProtocolServer);
    eventQueue.addHandler(SCMEvents.SAFE_MODE_STATUS, scmBlockManager);
    eventQueue
        .addHandler(SCMEvents.DELAYED_SAFE_MODE_STATUS, replicationManager);
    eventQueue
        .addHandler(SCMEvents.DELAYED_SAFE_MODE_STATUS, pipelineManager);
>>>>>>> 75cefa0e

    // Emit initial safe mode status, as now handlers are registered.
    scmSafeModeManager.emitSafeModeStatus();

    registerMXBean();
    registerMetricsSource(this);
  }

  public OzoneConfiguration getConfiguration() {
    return configuration;
  }

  /**
   * Create an SCM instance based on the supplied configuration.
   *
   * @param conf        HDDS configuration
   * @param configurator SCM configurator
   * @return SCM instance
   * @throws IOException, AuthenticationException
   */
  public static StorageContainerManager createSCM(
      OzoneConfiguration conf, SCMConfigurator configurator)
      throws IOException, AuthenticationException {
    return new StorageContainerManager(conf, configurator);
  }

  /**
   * Create an SCM instance based on the supplied configuration.
   *
   * @param conf        HDDS configuration
   * @return SCM instance
   * @throws IOException, AuthenticationException
   */
  public static StorageContainerManager createSCM(OzoneConfiguration conf)
      throws IOException, AuthenticationException {
    return createSCM(conf, new SCMConfigurator());
  }

  /**
   * This function initializes the following managers. If the configurator
   * specifies a value, we will use it, else we will use the default value.
   *
   *  Node Manager
   *  Pipeline Manager
   *  Container Manager
   *  Block Manager
   *  Replication Manager
   *  Safe Mode Manager
   *
   * @param conf - Ozone Configuration.
   * @param configurator - A customizer which allows different managers to be
   *                    used if needed.
   * @throws IOException - on Failure.
   */
  private void initializeSystemManagers(OzoneConfiguration conf,
                                       SCMConfigurator configurator)
      throws IOException {
    if (configurator.getNetworkTopology() != null) {
      clusterMap = configurator.getNetworkTopology();
    } else {
      clusterMap = new NetworkTopologyImpl(conf);
    }

    if (configurator.getSCMHAManager() != null) {
      scmHAManager = configurator.getSCMHAManager();
    } else {
      scmHAManager = new SCMHAManagerImpl(conf, this);
    }

    if (configurator.getScmContext() != null) {
      scmContext = configurator.getScmContext();
    } else {
      // non-leader of term 0, in safe mode, preCheck not completed.
      scmContext = new SCMContext.Builder()
          .setLeader(false)
          .setTerm(0)
          .setIsInSafeMode(true)
          .setIsPreCheckComplete(false)
          .setSCM(this)
          .build();
    }

    if(configurator.getScmNodeManager() != null) {
      scmNodeManager = configurator.getScmNodeManager();
    } else {
      scmNodeManager = new SCMNodeManager(
          conf, scmStorageConfig, eventQueue, clusterMap, scmContext);
    }

    placementMetrics = SCMContainerPlacementMetrics.create();
    PlacementPolicy containerPlacementPolicy =
        ContainerPlacementPolicyFactory.getPolicy(conf, scmNodeManager,
            clusterMap, true, placementMetrics);

    if (configurator.getPipelineManager() != null) {
      pipelineManager = configurator.getPipelineManager();
    } else {
      pipelineManager =
          PipelineManagerV2Impl.newPipelineManager(
              conf,
              scmHAManager,
              scmNodeManager,
              scmMetadataStore.getPipelineTable(),
              eventQueue,
              scmContext,
              serviceManager);
    }

    if (configurator.getContainerManager() != null) {
      containerManager = configurator.getContainerManager();
    } else {
      containerManager = new ContainerManagerImpl(conf, scmHAManager,
          pipelineManager, scmMetadataStore.getContainerTable());
    }

    pipelineChoosePolicy = PipelineChoosePolicyFactory.getPolicy(conf);
    if (configurator.getScmBlockManager() != null) {
      scmBlockManager = configurator.getScmBlockManager();
    } else {
      scmBlockManager = new BlockManagerImpl(conf, this);
    }
    if (configurator.getReplicationManager() != null) {
      replicationManager = configurator.getReplicationManager();
    }  else {
      replicationManager = new ReplicationManager(
          conf,
          containerManager,
          containerPlacementPolicy,
          eventQueue,
          scmContext,
          serviceManager,
          new LockManager<>(conf),
          scmNodeManager);
    }
    if(configurator.getScmSafeModeManager() != null) {
      scmSafeModeManager = configurator.getScmSafeModeManager();
    } else {
      scmSafeModeManager = new SCMSafeModeManager(conf,
          containerManager.getContainers(),
          pipelineManager, eventQueue, serviceManager, scmContext);
    }
    scmDecommissionManager = new NodeDecommissionManager(conf, scmNodeManager,
        containerManager, eventQueue, replicationManager);
  }

  /**
   * If security is enabled we need to have the Security Protocol and a
   * default CA. This function initializes those values based on the
   * configurator.
   *
   * @param conf - Config
   * @param configurator - configurator
   * @throws IOException - on Failure
   * @throws AuthenticationException - on Failure
   */
  private void initializeCAnSecurityProtocol(OzoneConfiguration conf,
      SCMConfigurator configurator) throws IOException {
    if(configurator.getCertificateServer() != null) {
      this.certificateServer = configurator.getCertificateServer();
    } else {
      // This assumes that SCM init has run, and DB metadata stores are created.
      certificateServer = initializeCertificateServer(
          getScmStorageConfig().getClusterID(),
          getScmStorageConfig().getScmId());
    }
    // TODO: Support Intermediary CAs in future.
    certificateServer.init(new SecurityConfig(conf),
        CertificateServer.CAType.SELF_SIGNED_CA);
    securityProtocolServer = new SCMSecurityProtocolServer(conf,
        certificateServer, this);

    grpcTlsConfig = createTlsClientConfigForSCM(new SecurityConfig(conf),
            certificateServer);
  }

  // For Internal gRPC client from SCM to DN with gRPC TLS
  static GrpcTlsConfig createTlsClientConfigForSCM(SecurityConfig conf,
      CertificateServer certificateServer) throws IOException {
    if (conf.isSecurityEnabled() && conf.isGrpcTlsEnabled()) {
      try {
        X509Certificate caCert =
            CertificateCodec.getX509Certificate(
                certificateServer.getCACertificate());
        return new GrpcTlsConfig(null, null,
            caCert, false);
      } catch (CertificateException ex) {
        throw new SCMSecurityException("Fail to find SCM CA certificate.", ex);
      }
    }
    return null;
  }
  /**
   * Init the metadata store based on the configurator.
   * @param conf - Config
   * @param configurator - configurator
   * @throws IOException - on Failure
   */
  private void initalizeMetadataStore(OzoneConfiguration conf,
                                      SCMConfigurator configurator)
      throws IOException {
    if(configurator.getMetadataStore() != null) {
      scmMetadataStore = configurator.getMetadataStore();
    } else {
      scmMetadataStore = new SCMMetadataStoreImpl(conf);
    }
  }

  /**
   * Login as the configured user for SCM.
   *
   * @param conf
   */
  private void loginAsSCMUser(ConfigurationSource conf)
      throws IOException, AuthenticationException {
    if (LOG.isDebugEnabled()) {
      ScmConfig scmConfig = configuration.getObject(ScmConfig.class);
      LOG.debug("Ozone security is enabled. Attempting login for SCM user. "
              + "Principal: {}, keytab: {}",
          scmConfig.getKerberosPrincipal(),
          scmConfig.getKerberosKeytab());
    }

    Configuration hadoopConf =
        LegacyHadoopConfigurationSource.asHadoopConfiguration(conf);
    if (SecurityUtil.getAuthenticationMethod(hadoopConf).equals(
        AuthenticationMethod.KERBEROS)) {
      UserGroupInformation.setConfiguration(hadoopConf);
      InetSocketAddress socAddr = HddsServerUtil
          .getScmBlockClientBindAddress(conf);
      SecurityUtil.login(hadoopConf,
            ScmConfig.ConfigStrings.HDDS_SCM_KERBEROS_KEYTAB_FILE_KEY,
            ScmConfig.ConfigStrings.HDDS_SCM_KERBEROS_PRINCIPAL_KEY,
            socAddr.getHostName());
    } else {
      throw new AuthenticationException(SecurityUtil.getAuthenticationMethod(
          hadoopConf) + " authentication method not support. "
          + "SCM user login failed.");
    }
    LOG.info("SCM login successful.");
  }

  /**
   * This function creates/initializes a certificate server as needed.
   * This function is idempotent, so calling this again and again after the
   * server is initialized is not a problem.
   *
   * @param clusterID - Cluster ID
   * @param scmID     - SCM ID
   */
  private CertificateServer initializeCertificateServer(String clusterID,
      String scmID) throws IOException {
    // TODO: Support Certificate Server loading via Class Name loader.
    // So it is easy to use different Certificate Servers if needed.
    String subject = "scm@" + InetAddress.getLocalHost().getHostName();
    if(this.scmMetadataStore == null) {
      LOG.error("Cannot initialize Certificate Server without a valid meta " +
          "data layer.");
      throw new SCMException("Cannot initialize CA without a valid metadata " +
          "store", ResultCodes.SCM_NOT_INITIALIZED);
    }
    SCMCertStore certStore = new SCMCertStore(this.scmMetadataStore,
        getLastSequenceIdForCRL());
    return new DefaultCAServer(subject, clusterID, scmID, certStore);
  }

  long getLastSequenceIdForCRL() throws IOException {
    Long sequenceId =
        scmMetadataStore.getCRLSequenceIdTable().get(CRL_SEQUENCE_ID_KEY);
    // If the CRL_SEQUENCE_ID_KEY does not exist in DB return 0 so that new
    // CRL requests can have sequence id starting from 1.
    if (sequenceId == null) {
      return 0L;
    }
    // If there exists a last sequence id in the DB, the new incoming
    // CRL requests must have sequence ids greater than the one stored in the DB
    return sequenceId;
  }

  /**
   * Builds a message for logging startup information about an RPC server.
   *
   * @param description RPC server description
   * @param addr        RPC server listening address
   * @return server startup message
   */
  public static String buildRpcServerStartMessage(String description,
                                                  InetSocketAddress addr) {
    return addr != null
        ? String.format("%s is listening at %s", description, addr.toString())
        : String.format("%s not started", description);
  }

  /**
   * Starts an RPC server, if configured.
   *
   * @param conf configuration
   * @param addr configured address of RPC server
   * @param protocol RPC protocol provided by RPC server
   * @param instance RPC protocol implementation instance
   * @param handlerCount RPC server handler count
   * @return RPC server
   * @throws IOException if there is an I/O error while creating RPC server
   */
  public static RPC.Server startRpcServer(
      OzoneConfiguration conf,
      InetSocketAddress addr,
      Class<?> protocol,
      BlockingService instance,
      int handlerCount)
      throws IOException {
    RPC.Server rpcServer =
        new RPC.Builder(conf)
            .setProtocol(protocol)
            .setInstance(instance)
            .setBindAddress(addr.getHostString())
            .setPort(addr.getPort())
            .setNumHandlers(handlerCount)
            .setVerbose(false)
            .setSecretManager(null)
            .build();

    HddsServerUtil.addPBProtocol(conf, protocol, instance, rpcServer);
    return rpcServer;
  }

  /**
   * Routine to bootstrap the StorageContainerManager. This will connect to a
   * running SCM instance which has valid cluster id and fetch the cluster id
   * from there.
   *
   * TODO: once SCM HA security is enabled, CSR cerificates will be fetched from
   * running scm leader instance as well.
   *
   * @param conf OzoneConfiguration
   * @return true if SCM bootstrap is successful, false otherwise.
   * @throws IOException if init fails due to I/O error
   */
  public static boolean scmBootstrap(OzoneConfiguration conf)
      throws IOException {
    if (!SCMHAUtils.isSCMHAEnabled(conf)) {
      LOG.error("Bootstrap is not supported without SCM HA.");
      return false;
    }
    // The node here will try to fetch the cluster id from any of existing
    // running SCM instances.
    SCMHANodeDetails.loadSCMHAConfig(conf);
    OzoneConfiguration config = SCMHAUtils.removeSelfId(conf);
    final ScmInfo scmInfo = HAUtils.getScmInfo(config);
    SCMStorageConfig scmStorageConfig = new SCMStorageConfig(conf);
    final String persistedClusterId = scmStorageConfig.getClusterID();
    final String fetchedId = scmInfo.getClusterId();
    Preconditions.checkNotNull(fetchedId);
    StorageState state = scmStorageConfig.getState();
    if (state == StorageState.INITIALIZED) {
      Preconditions.checkNotNull(scmStorageConfig.getScmId());
      if (!fetchedId.equals(persistedClusterId)) {
        LOG.error(
            "Could not bootstrap as SCM is already initialized with cluster "
                + "id {} but cluster id for existing leader SCM instance "
                + "is {}", persistedClusterId, fetchedId);
        return false;
      }
    } else {
      try {
        scmStorageConfig.setClusterId(fetchedId);
        // It will write down the cluster Id fetched from already
        // running SCM as well as the local SCM Id.

        // SCM Node info containing hostname to scm Id mappings
        // will be persisted into the version file once this node gets added
        // to existing SCM ring post node regular start up.
        scmStorageConfig.initialize();
      } catch (IOException ioe) {
        LOG.error("Could not initialize SCM version file", ioe);
        return false;
      }
    }
    return true;
  }

  /**
   * Routine to set up the Version info for StorageContainerManager.
   *
   * @param conf OzoneConfiguration
   * @return true if SCM initialization is successful, false otherwise.
   * @throws IOException if init fails due to I/O error
   */
  public static boolean scmInit(OzoneConfiguration conf,
      String clusterId) throws IOException {
    SCMStorageConfig scmStorageConfig = new SCMStorageConfig(conf);
    StorageState state = scmStorageConfig.getState();
    final SCMHANodeDetails haDetails = SCMHANodeDetails.loadSCMHAConfig(conf);
    if (state != StorageState.INITIALIZED) {
      try {
        if (clusterId != null && !clusterId.isEmpty()) {
          // clusterId must be an UUID
          Preconditions.checkNotNull(UUID.fromString(clusterId));
          scmStorageConfig.setClusterId(clusterId);
        }
        scmStorageConfig.initialize();
        // TODO: Removing the HA enabled check right now as
        //  when the SCM starts up , it always spins up the ratis
        //  server irrespective of the check. If the ratis server is not
        //  initialized here and starts up during the regular start,
        //  it won't be starting a leader election and hence won't work. The
        //  check will be re-introduced one we have clear segregation path with
        //  ratis enable/disable switch.
       // if (SCMHAUtils.isSCMHAEnabled(conf)) {
        SCMRatisServerImpl.initialize(scmStorageConfig.getClusterID(),
            scmStorageConfig.getScmId(), haDetails.getLocalNodeDetails(), conf);
       // }
        LOG.info("SCM initialization succeeded. Current cluster id for sd={}"
                + "; cid={}; layoutVersion={}; scmId={}",
            scmStorageConfig.getStorageDir(), scmStorageConfig.getClusterID(),
            scmStorageConfig.getLayoutVersion(), scmStorageConfig.getScmId());
        return true;
      } catch (IOException ioe) {
        LOG.error("Could not initialize SCM version file", ioe);
        return false;
      }
    } else {
      clusterId = scmStorageConfig.getClusterID();
      LOG.info("SCM already initialized. Reusing existing cluster id for sd={}"
              + ";cid={};layoutVersion={}", scmStorageConfig.getStorageDir(),
          clusterId, scmStorageConfig.getLayoutVersion());
      if (SCMHAUtils.isSCMHAEnabled(conf)) {
        SCMRatisServerImpl.validateRatisGroupExists(conf, clusterId);
      }
      return true;
    }
  }

  /**
   * Initialize SCM metrics.
   */
  public static void initMetrics() {
    metrics = SCMMetrics.create();
  }

  /**
   * Return SCM metrics instance.
   */
  public static SCMMetrics getMetrics() {
    return metrics == null ? SCMMetrics.create() : metrics;
  }

  public SCMStorageConfig getScmStorageConfig() {
    return scmStorageConfig;
  }

  public SCMDatanodeProtocolServer getDatanodeProtocolServer() {
    return datanodeProtocolServer;
  }

  public SCMBlockProtocolServer getBlockProtocolServer() {
    return blockProtocolServer;
  }

  public SCMClientProtocolServer getClientProtocolServer() {
    return clientProtocolServer;
  }

  public SCMSecurityProtocolServer getSecurityProtocolServer() {
    return securityProtocolServer;
  }

  /**
   * Initialize container reports cache that sent from datanodes.
   */
  @SuppressWarnings("UnstableApiUsage")
  private Cache<String, ContainerStat> buildContainerReportCache() {
    return
        CacheBuilder.newBuilder()
            .expireAfterAccess(Long.MAX_VALUE, TimeUnit.MILLISECONDS)
            .maximumSize(Integer.MAX_VALUE)
            .removalListener((
                RemovalListener<String, ContainerStat>) removalNotification -> {
                  synchronized (containerReportCache) {
                    ContainerStat stat = removalNotification.getValue();
                    if (stat != null) {
                      // TODO: Are we doing the right thing here?
                      // remove invalid container report
                      metrics.decrContainerStat(stat);
                    }
                    if (LOG.isDebugEnabled()) {
                      LOG.debug("Remove expired container stat entry for " +
                          "datanode: {}.", removalNotification.getKey());
                    }
                  }
                })
            .build();
  }

  private void registerMXBean() {
    final Map<String, String> jmxProperties = new HashMap<>();
    jmxProperties.put("component", "ServerRuntime");
    this.scmInfoBeanName = HddsUtils.registerWithJmxProperties(
        "StorageContainerManager", "StorageContainerManagerInfo",
        jmxProperties, this);
  }

  private void registerMetricsSource(SCMMXBean scmMBean) {
    scmContainerMetrics = SCMContainerMetrics.create(scmMBean);
  }

  private void unregisterMXBean() {
    if (this.scmInfoBeanName != null) {
      MBeans.unregister(this.scmInfoBeanName);
      this.scmInfoBeanName = null;
    }
  }

  @VisibleForTesting
  public ContainerInfo getContainerInfo(long containerID) throws
      IOException {
    return containerManager.getContainer(ContainerID.valueOf(containerID));
  }

  /**
   * Returns listening address of StorageLocation Protocol RPC server.
   *
   * @return listen address of StorageLocation RPC server
   */
  @VisibleForTesting
  public InetSocketAddress getClientRpcAddress() {
    return getClientProtocolServer().getClientRpcAddress();
  }

  @Override
  public String getClientRpcPort() {
    InetSocketAddress addr = getClientRpcAddress();
    return addr == null ? "0" : Integer.toString(addr.getPort());
  }

  /**
   * Returns listening address of StorageDatanode Protocol RPC server.
   *
   * @return Address where datanode are communicating.
   */
  @Override
  public InetSocketAddress getDatanodeRpcAddress() {
    return getDatanodeProtocolServer().getDatanodeRpcAddress();
  }

  @Override
  public SCMNodeDetails getScmNodeDetails() {
    return scmHANodeDetails.getLocalNodeDetails();
  }

  public SCMHANodeDetails getSCMHANodeDetails() {
    return scmHANodeDetails;
  }

  @Override
  public String getDatanodeRpcPort() {
    InetSocketAddress addr = getDatanodeRpcAddress();
    return addr == null ? "0" : Integer.toString(addr.getPort());
  }

  /**
   * Start service.
   */
  @Override
  public void start() throws IOException {
    if (LOG.isInfoEnabled()) {
      LOG.info(buildRpcServerStartMessage(
          "StorageContainerLocationProtocol RPC server",
          getClientRpcAddress()));
    }

    scmHAManager.start();

    ms = HddsServerUtil
        .initializeMetrics(configuration, "StorageContainerManager");

    commandWatcherLeaseManager.start();
    getClientProtocolServer().start();

    if (LOG.isInfoEnabled()) {
      LOG.info(buildRpcServerStartMessage("ScmBlockLocationProtocol RPC " +
          "server", getBlockProtocolServer().getBlockRpcAddress()));
    }
    getBlockProtocolServer().start();

    if (LOG.isInfoEnabled()) {
      LOG.info(buildRpcServerStartMessage("ScmDatanodeProtocl RPC " +
          "server", getDatanodeProtocolServer().getDatanodeRpcAddress()));
    }
    getDatanodeProtocolServer().start();
    if (getSecurityProtocolServer() != null) {
      getSecurityProtocolServer().start();
    }

    scmBlockManager.start();

    // Start jvm monitor
    jvmPauseMonitor = new JvmPauseMonitor();
    jvmPauseMonitor.init(configuration);
    jvmPauseMonitor.start();

    try {
      httpServer = new StorageContainerManagerHttpServer(configuration, this);
      httpServer.start();
    } catch (Exception ex) {
      // SCM HttpServer start-up failure should be non-fatal
      LOG.error("SCM HttpServer failed to start.", ex);
    }

    setStartTime();
  }

  /**
   * Stop service.
   */
  @Override
  public void stop() {
    try {
      LOG.info("Stopping Replication Manager Service.");
      replicationManager.stop();
    } catch (Exception ex) {
      LOG.error("Replication manager service stop failed.", ex);
    }

    try {
      LOG.info("Stopping the Datanode Admin Monitor.");
      scmDecommissionManager.stop();
    } catch (Exception ex) {
      LOG.error("The Datanode Admin Monitor failed to stop", ex);
    }

    try {
      LOG.info("Stopping Lease Manager of the command watchers");
      commandWatcherLeaseManager.shutdown();
    } catch (Exception ex) {
      LOG.error("Lease Manager of the command watchers stop failed");
    }

    try {
      LOG.info("Stopping datanode service RPC server");
      getDatanodeProtocolServer().stop();

    } catch (Exception ex) {
      LOG.error("Storage Container Manager datanode RPC stop failed.", ex);
    }

    try {
      LOG.info("Stopping block service RPC server");
      getBlockProtocolServer().stop();
    } catch (Exception ex) {
      LOG.error("Storage Container Manager blockRpcServer stop failed.", ex);
    }

    try {
      LOG.info("Stopping the StorageContainerLocationProtocol RPC server");
      getClientProtocolServer().stop();
    } catch (Exception ex) {
      LOG.error("Storage Container Manager clientRpcServer stop failed.", ex);
    }

    try {
      LOG.info("Stopping Storage Container Manager HTTP server.");
      httpServer.stop();
    } catch (Exception ex) {
      LOG.error("Storage Container Manager HTTP server stop failed.", ex);
    }

    if (getSecurityProtocolServer() != null) {
      getSecurityProtocolServer().stop();
    }

    try {
      LOG.info("Stopping Block Manager Service.");
      scmBlockManager.stop();
    } catch (Exception ex) {
      LOG.error("SCM block manager service stop failed.", ex);
    }

    if (containerReportCache != null) {
      containerReportCache.invalidateAll();
      containerReportCache.cleanUp();
    }

    if (metrics != null) {
      metrics.unRegister();
    }

    unregisterMXBean();
    if (scmContainerMetrics != null) {
      scmContainerMetrics.unRegister();
    }
    if (placementMetrics != null) {
      placementMetrics.unRegister();
    }

    // Event queue must be stopped before the DB store is closed at the end.
    try {
      LOG.info("Stopping SCM Event Queue.");
      eventQueue.close();
    } catch (Exception ex) {
      LOG.error("SCM Event Queue stop failed", ex);
    }

    if (jvmPauseMonitor != null) {
      jvmPauseMonitor.stop();
    }
    IOUtils.cleanupWithLogger(LOG, containerManager);
    IOUtils.cleanupWithLogger(LOG, pipelineManager);

    try {
      scmHAManager.shutdown();
    } catch (Exception ex) {
      LOG.error("SCM HA Manager stop failed", ex);
    }

    try {
      scmMetadataStore.stop();
    } catch (Exception ex) {
      LOG.error("SCM Metadata store stop failed", ex);
    }

    if (ms != null) {
      ms.stop();
    }

    scmSafeModeManager.stop();
  }

  /**
   * Wait until service has completed shutdown.
   */
  @Override
  public void join() {
    try {
      getBlockProtocolServer().join();
      getClientProtocolServer().join();
      getDatanodeProtocolServer().join();
      if (getSecurityProtocolServer() != null) {
        getSecurityProtocolServer().join();
      }
    } catch (InterruptedException e) {
      Thread.currentThread().interrupt();
      LOG.info("Interrupted during StorageContainerManager join.");
    }
  }

  /**
   * Returns the Number of Datanodes that are communicating with SCM.
   *
   * @param nodestate Healthy, Dead etc.
   * @return int -- count
   */
  public int getNodeCount(NodeState nodestate) {
    // TODO - decomm - this probably needs to accept opState and health
    return scmNodeManager.getNodeCount(null, nodestate);
  }

  /**
   * Returns the node decommission manager.
   *
   * @return NodeDecommissionManager The decommission manger for the used by
   *         scm
   */
  public NodeDecommissionManager getScmDecommissionManager() {
    return scmDecommissionManager;
  }

  /**
   * Returns SCMHAManager.
   */
  public SCMHAManager getScmHAManager() {
    return scmHAManager;
  }

  /**
   * Returns SCM container manager.
   */
  @VisibleForTesting
<<<<<<< HEAD
  public ContainerManagerV2 getContainerManager() {
=======
  @Override
  public ContainerManager getContainerManager() {
>>>>>>> 75cefa0e
    return containerManager;
  }

  /**
   * Returns node manager.
   *
   * @return - Node Manager
   */
  @VisibleForTesting
  @Override
  public NodeManager getScmNodeManager() {
    return scmNodeManager;
  }

  /**
   * Returns pipeline manager.
   *
   * @return - Pipeline Manager
   */
  @VisibleForTesting
  @Override
  public PipelineManager getPipelineManager() {
    return pipelineManager;
  }

  @VisibleForTesting
  @Override
  public BlockManager getScmBlockManager() {
    return scmBlockManager;
  }

  @VisibleForTesting
  public SCMSafeModeManager getScmSafeModeManager() {
    return scmSafeModeManager;
  }

  @VisibleForTesting
  @Override
  public ReplicationManager getReplicationManager() {
    return replicationManager;
  }

  /**
   * Check if the current scm is the leader and ready for accepting requests.
   * @return - if the current scm is the leader and is ready.
   */
  public boolean checkLeader() {
    return scmContext.isLeader() && getScmHAManager().getRatisServer()
        .getDivision().getInfo().isLeaderReady();
  }

  public void checkAdminAccess(String remoteUser) throws IOException {
    if (remoteUser != null && !scmAdminUsernames.contains(remoteUser) &&
        !scmAdminUsernames.contains(OZONE_ADMINISTRATORS_WILDCARD)) {
      throw new IOException(
          "Access denied for user " + remoteUser + ". Superuser privilege " +
              "is required.");
    }
  }

  /**
   * Invalidate container stat entry for given datanode.
   *
   * @param datanodeUuid
   */
  public void removeContainerReport(String datanodeUuid) {
    synchronized (containerReportCache) {
      containerReportCache.invalidate(datanodeUuid);
    }
  }

  /**
   * Get container stat of specified datanode.
   *
   * @param datanodeUuid
   * @return
   */
  public ContainerStat getContainerReport(String datanodeUuid) {
    ContainerStat stat = null;
    synchronized (containerReportCache) {
      stat = containerReportCache.getIfPresent(datanodeUuid);
    }

    return stat;
  }

  /**
   * Returns a view of the container stat entries. Modifications made to the
   * map will directly
   * affect the cache.
   *
   * @return
   */
  public ConcurrentMap<String, ContainerStat> getContainerReportCache() {
    return containerReportCache.asMap();
  }

  @Override
  public Map<String, String> getContainerReport() {
    Map<String, String> id2StatMap = new HashMap<>();
    synchronized (containerReportCache) {
      ConcurrentMap<String, ContainerStat> map = containerReportCache.asMap();
      for (Map.Entry<String, ContainerStat> entry : map.entrySet()) {
        id2StatMap.put(entry.getKey(), entry.getValue().toJsonString());
      }
    }

    return id2StatMap;
  }

  /**
   * Returns live safe mode container threshold.
   *
   * @return String
   */
  @Override
  public double getSafeModeCurrentContainerThreshold() {
    return getCurrentContainerThreshold();
  }

  /**
   * Returns safe mode status.
   * @return boolean
   */
  @Override
  public boolean isInSafeMode() {
    return scmSafeModeManager.getInSafeMode();
  }

  /**
   * Returns EventPublisher.
   */
  public EventPublisher getEventQueue() {
    return eventQueue;
  }

  /**
   * Returns SCMContext.
   */
  public SCMContext getScmContext() {
    return scmContext;
  }

  /**
   * Returns SCMServiceManager.
   */
  public SCMServiceManager getSCMServiceManager() {
    return serviceManager;
  }

  /**
   * Force SCM out of safe mode.
   */
  public boolean exitSafeMode() {
    scmSafeModeManager.exitSafeMode(eventQueue);
    return true;
  }

  @VisibleForTesting
  public double getCurrentContainerThreshold() {
    return scmSafeModeManager.getCurrentContainerThreshold();
  }

  @Override
  public Map<String, Integer> getContainerStateCount() {
    Map<String, Integer> nodeStateCount = new HashMap<>();
    for (HddsProtos.LifeCycleState state : HddsProtos.LifeCycleState.values()) {
      nodeStateCount.put(state.toString(),
          containerManager.getContainers(state).size());
    }
    return nodeStateCount;
  }

  /**
   * Returns the SCM metadata Store.
   * @return SCMMetadataStore
   */
  public SCMMetadataStore getScmMetadataStore() {
    return scmMetadataStore;
  }

  /**
   * Returns the SCM network topology cluster.
   * @return NetworkTopology
   */
  public NetworkTopology getClusterMap() {
    return this.clusterMap;
  }

  /**
   * Get the safe mode status of all rules.
   *
   * @return map of rule statuses.
   */
  public Map<String, Pair<Boolean, String>> getRuleStatus() {
    return scmSafeModeManager.getRuleStatus();
  }

  @Override
  public Map<String, String[]> getSafeModeRuleStatus() {
    Map<String, String[]> map = new HashMap<>();
    for (Map.Entry<String, Pair<Boolean, String>> entry :
        scmSafeModeManager.getRuleStatus().entrySet()) {
      String[] status =
          {entry.getValue().getRight(), entry.getValue().getLeft().toString()};
      map.put(entry.getKey(), status);
    }
    return map;
  }

  public PipelineChoosePolicy getPipelineChoosePolicy() {
    return this.pipelineChoosePolicy;
  }

  @Override
  public String getScmId() {
    return getScmStorageConfig().getScmId();
  }

  @Override
  public String getClusterId() {
    return getScmStorageConfig().getClusterID();
  }
}<|MERGE_RESOLUTION|>--- conflicted
+++ resolved
@@ -133,15 +133,6 @@
 import org.slf4j.Logger;
 import org.slf4j.LoggerFactory;
 
-<<<<<<< HEAD
-=======
-import com.google.common.annotations.VisibleForTesting;
-import com.google.common.cache.Cache;
-import com.google.common.cache.CacheBuilder;
-import com.google.common.cache.RemovalListener;
-import com.google.protobuf.BlockingService;
-
->>>>>>> 75cefa0e
 import static org.apache.hadoop.hdds.scm.ScmConfigKeys.HDDS_SCM_WATCHER_TIMEOUT_DEFAULT;
 import static org.apache.hadoop.ozone.OzoneConfigKeys.OZONE_ADMINISTRATORS_WILDCARD;
 import static org.apache.hadoop.ozone.OzoneConsts.CRL_SEQUENCE_ID_KEY;
@@ -391,15 +382,6 @@
         (DeletedBlockLogImplV2) scmBlockManager.getDeletedBlockLog());
     eventQueue.addHandler(SCMEvents.PIPELINE_ACTIONS, pipelineActionHandler);
     eventQueue.addHandler(SCMEvents.PIPELINE_REPORT, pipelineReportHandler);
-<<<<<<< HEAD
-=======
-    eventQueue.addHandler(SCMEvents.SAFE_MODE_STATUS, clientProtocolServer);
-    eventQueue.addHandler(SCMEvents.SAFE_MODE_STATUS, scmBlockManager);
-    eventQueue
-        .addHandler(SCMEvents.DELAYED_SAFE_MODE_STATUS, replicationManager);
-    eventQueue
-        .addHandler(SCMEvents.DELAYED_SAFE_MODE_STATUS, pipelineManager);
->>>>>>> 75cefa0e
 
     // Emit initial safe mode status, as now handlers are registered.
     scmSafeModeManager.emitSafeModeStatus();
@@ -1177,12 +1159,8 @@
    * Returns SCM container manager.
    */
   @VisibleForTesting
-<<<<<<< HEAD
+  @Override
   public ContainerManagerV2 getContainerManager() {
-=======
-  @Override
-  public ContainerManager getContainerManager() {
->>>>>>> 75cefa0e
     return containerManager;
   }
 
