--- conflicted
+++ resolved
@@ -46,31 +46,19 @@
 <table class="table table-bordered table-striped col-md-6">
     <thead>
         <tr>
-<<<<<<< HEAD
             <th ng-click = "columnSort('hostname')" class="nodeStausInfo"><span ng-class = "{'sorting' : (columnName != 'hostname'), 'sortasc' : (columnName == 'hostname' && reverse),
                                         'sortdesc':(columnName == 'hostname' && !reverse)}">HostName</span></th>
             <th ng-click = "columnSort('opstate')" class="nodeStausInfo" ><span ng-class="{'sorting' : (columnName != 'opstate'), 'sortasc' : (columnName == 'opstate' && reverse),
                                         'sortdesc':(columnName == 'opstate' && !reverse)}">Operational State</span></th>
             <th ng-click = "columnSort('comstate')" class="nodeStausInfo">  <span ng-class="{'sorting' : (columnName != 'comstate'), 'sortasc' : (columnName == 'comstate' && reverse),
                                         'sortdesc':(columnName == 'comstate' && !reverse)}">Commisioned State</span> </th>
-=======
-            <th ng-click = "columnSort('hostname')" class="nodeStausInfo"><span ng-class = "{'sorting' : (columnName != 'hostname'), 'sortasc' : (columnName == 'hostname' && !reverse),
-                                        'sortdesc':(columnName == 'hostname' && reverse)}">HostName</span></th>
-            <th ng-click = "columnSort('opstate')" class="nodeStausInfo" ><span ng-class="{'sorting' : (columnName != 'opstate'), 'sortasc' : (columnName == 'opstate' && !reverse),
-                                        'sortdesc':(columnName == 'opstate' && reverse)}">Operational State</span></th>
-            <th ng-click = "columnSort('comstate')" class="nodeStausInfo">  <span ng-class="{'sorting' : (columnName != 'comstate'), 'sortasc' : (columnName == 'comstate' && !reverse),
-                                        'sortdesc':(columnName == 'comstate' && reverse)}">Commisioned State</span> </th>
->>>>>>> 66f394b3
+
         </tr>
     </thead>
     <tbody>
         <tr ng-repeat="typestat in nodeStatus|filter:search|orderBy:columnName:reverse">
-<<<<<<< HEAD
             <td><a href="{{typestat.portval.toLowerCase()}}://{{typestat.hostname}}:{{typestat.portno.value}}" target="_blank">
                  {{typestat.hostname}}</a></td>
-=======
-            <td>{{typestat.hostname}}</td>
->>>>>>> 66f394b3
             <td>{{typestat.opstate}}</td>
             <td>{{typestat.comstate}}</td>
         </tr>
