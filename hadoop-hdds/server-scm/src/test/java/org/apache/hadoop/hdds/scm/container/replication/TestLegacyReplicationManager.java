/**
 * Licensed to the Apache Software Foundation (ASF) under one
 * or more contributor license agreements.  See the NOTICE file
 * distributed with this work for additional information
 * regarding copyright ownership.  The ASF licenses this file
 * to you under the Apache License, Version 2.0 (the
 * "License"); you may not use this file except in compliance
 * with the License.  You may obtain a copy of the License at
 * <p>
 * http://www.apache.org/licenses/LICENSE-2.0
 * <p>
 * Unless required by applicable law or agreed to in writing, software
 * distributed under the License is distributed on an "AS IS" BASIS,
 * WITHOUT WARRANTIES OR CONDITIONS OF ANY KIND, either express or implied.
 * See the License for the specific language governing permissions and
 * limitations under the License.
 */

package org.apache.hadoop.hdds.scm.container.replication;

import com.google.common.primitives.Longs;
import org.apache.commons.io.FileUtils;
import org.apache.hadoop.hdds.HddsConfigKeys;
import org.apache.hadoop.hdds.conf.OzoneConfiguration;
import org.apache.hadoop.hdds.protocol.DatanodeDetails;
import org.apache.hadoop.hdds.protocol.proto.HddsProtos;
import org.apache.hadoop.hdds.protocol.proto.HddsProtos.LifeCycleState;
import org.apache.hadoop.hdds.protocol.proto.HddsProtos.LifeCycleEvent;
import org.apache.hadoop.hdds.protocol.proto
    .StorageContainerDatanodeProtocolProtos.ContainerReplicaProto.State;
import org.apache.hadoop.hdds.protocol.proto
    .StorageContainerDatanodeProtocolProtos.SCMCommandProto;
import org.apache.hadoop.hdds.scm.container.CloseContainerEventHandler;
import org.apache.hadoop.hdds.scm.container.ContainerID;
import org.apache.hadoop.hdds.scm.container.ContainerInfo;
import org.apache.hadoop.hdds.scm.container.ContainerManager;
import org.apache.hadoop.hdds.scm.container.ContainerNotFoundException;
import org.apache.hadoop.hdds.scm.container.ContainerReplica;
import org.apache.hadoop.hdds.scm.container.ContainerStateManager;
import org.apache.hadoop.hdds.scm.container.ContainerStateManagerImpl;
import org.apache.hadoop.hdds.scm.container.ReplicationManagerReport;
import org.apache.hadoop.hdds.scm.container.SimpleMockNodeManager;
import org.apache.hadoop.hdds.scm.container.TestContainerManagerImpl;
import org.apache.hadoop.hdds.scm.container.replication.LegacyReplicationManager.LegacyReplicationManagerConfiguration;
import org.apache.hadoop.hdds.scm.container.replication.ReplicationManager.ReplicationManagerConfiguration;
import org.apache.hadoop.hdds.scm.PlacementPolicy;
import org.apache.hadoop.hdds.scm.container.common.helpers.MoveDataNodePair;
import org.apache.hadoop.hdds.scm.container.placement.algorithms.ContainerPlacementStatusDefault;
import org.apache.hadoop.hdds.scm.container.replication.LegacyReplicationManager.MoveResult;
import org.apache.hadoop.hdds.scm.events.SCMEvents;
import org.apache.hadoop.hdds.scm.ha.SCMHAManagerStub;
import org.apache.hadoop.hdds.scm.ha.SCMContext;
import org.apache.hadoop.hdds.scm.ha.SCMHAManager;
import org.apache.hadoop.hdds.scm.ha.SCMServiceManager;
import org.apache.hadoop.hdds.scm.metadata.SCMDBDefinition;
import org.apache.hadoop.hdds.scm.metadata.SCMDBTransactionBufferImpl;
import org.apache.hadoop.hdds.scm.pipeline.PipelineID;
import org.apache.hadoop.hdds.scm.pipeline.PipelineManager;
import org.apache.hadoop.hdds.utils.db.DBStore;
import org.apache.hadoop.hdds.scm.node.NodeStatus;
import org.apache.hadoop.hdds.scm.node.states.NodeNotFoundException;
import org.apache.hadoop.hdds.server.events.EventHandler;
import org.apache.hadoop.hdds.server.events.EventPublisher;
import org.apache.hadoop.hdds.server.events.EventQueue;
import org.apache.hadoop.hdds.utils.db.DBStoreBuilder;
import org.apache.hadoop.ozone.common.statemachine.InvalidStateTransitionException;
import org.apache.hadoop.ozone.protocol.commands.CommandForDatanode;
import org.apache.hadoop.ozone.protocol.commands.ReplicateContainerCommand;
import org.apache.ozone.test.GenericTestUtils;
import org.apache.ozone.test.TestClock;
import org.junit.jupiter.api.AfterEach;
import org.junit.jupiter.api.Assertions;
import org.junit.jupiter.api.BeforeEach;
import org.junit.jupiter.api.Nested;
import org.junit.jupiter.api.Test;
import org.junit.jupiter.params.ParameterizedTest;
import org.junit.jupiter.params.provider.ValueSource;
import org.mockito.Mockito;

import java.io.File;
import java.io.IOException;
import java.time.Instant;
import java.time.ZoneId;
import java.util.ArrayList;
import java.util.Arrays;
import java.util.HashMap;
import java.util.HashSet;
import java.util.List;
import java.util.Map;
import java.util.Optional;
import java.util.Set;
import java.util.UUID;
import java.util.concurrent.Callable;
import java.util.concurrent.CompletableFuture;
import java.util.concurrent.ExecutionException;
import java.util.concurrent.TimeUnit;
import java.util.concurrent.TimeoutException;
import java.util.concurrent.atomic.AtomicInteger;
import java.util.stream.Collectors;
import java.util.stream.IntStream;

import static org.apache.hadoop.hdds.protocol.MockDatanodeDetails.createDatanodeDetails;
import static org.apache.hadoop.hdds.protocol.proto.HddsProtos.NodeOperationalState.DECOMMISSIONED;
import static org.apache.hadoop.hdds.protocol.proto.HddsProtos.NodeOperationalState.DECOMMISSIONING;
import static org.apache.hadoop.hdds.protocol.proto.HddsProtos.NodeOperationalState.IN_MAINTENANCE;
import static org.apache.hadoop.hdds.protocol.proto.HddsProtos.NodeOperationalState.IN_SERVICE;
import static org.apache.hadoop.hdds.protocol.proto.HddsProtos.NodeState.HEALTHY;
import static org.apache.hadoop.hdds.protocol.proto.HddsProtos.NodeState.STALE;
import static org.apache.hadoop.hdds.protocol.proto
    .StorageContainerDatanodeProtocolProtos.ContainerReplicaProto.State.CLOSED;
import static org.apache.hadoop.hdds.protocol.proto.StorageContainerDatanodeProtocolProtos.ContainerReplicaProto.State.QUASI_CLOSED;
import static org.apache.hadoop.hdds.protocol.proto.StorageContainerDatanodeProtocolProtos.ContainerReplicaProto.State.UNHEALTHY;
import static org.apache.hadoop.hdds.scm.HddsTestUtils.CONTAINER_NUM_KEYS_DEFAULT;
import static org.apache.hadoop.hdds.scm.HddsTestUtils.CONTAINER_USED_BYTES_DEFAULT;
import static org.apache.hadoop.hdds.scm.HddsTestUtils.getContainer;
import static org.apache.hadoop.hdds.scm.HddsTestUtils.getReplicas;
import static org.apache.hadoop.hdds.protocol.MockDatanodeDetails.randomDatanodeDetails;
import static org.mockito.Mockito.when;

/**
 * Test cases to verify the functionality of ReplicationManager.
 */
public class TestLegacyReplicationManager {

  private ReplicationManager replicationManager;
  private ContainerStateManager containerStateManager;
  private PlacementPolicy ratisContainerPlacementPolicy;
  private PlacementPolicy ecContainerPlacementPolicy;
  private EventQueue eventQueue;
  private DatanodeCommandHandler datanodeCommandHandler;
  private SimpleMockNodeManager nodeManager;
  private ContainerManager containerManager;
  private GenericTestUtils.LogCapturer scmLogs;
  private SCMServiceManager serviceManager;
  private TestClock clock;
  private File testDir;
  private DBStore dbStore;
  private PipelineManager pipelineManager;
  private SCMHAManager scmhaManager;
  private ContainerReplicaPendingOps containerReplicaPendingOps;

  int getInflightCount(InflightType type) {
    return replicationManager.getLegacyReplicationManager()
        .getInflightCount(type);
  }

  @BeforeEach
  public void setup()
      throws IOException, InterruptedException,
      NodeNotFoundException, InvalidStateTransitionException {
    OzoneConfiguration conf = new OzoneConfiguration();
    conf.setTimeDuration(
        HddsConfigKeys.HDDS_SCM_WAIT_TIME_AFTER_SAFE_MODE_EXIT,
        0, TimeUnit.SECONDS);

    scmLogs = GenericTestUtils.LogCapturer.
        captureLogs(LegacyReplicationManager.LOG);
    containerManager = Mockito.mock(ContainerManager.class);
    nodeManager = new SimpleMockNodeManager();
    eventQueue = new EventQueue();
    scmhaManager = SCMHAManagerStub.getInstance(true);
    testDir = GenericTestUtils.getTestDir(
        TestContainerManagerImpl.class.getSimpleName() + UUID.randomUUID());
    conf.set(HddsConfigKeys.OZONE_METADATA_DIRS, testDir.getAbsolutePath());
    dbStore = DBStoreBuilder.createDBStore(
        conf, new SCMDBDefinition());
    pipelineManager = Mockito.mock(PipelineManager.class);
    when(pipelineManager.containsPipeline(Mockito.any(PipelineID.class)))
        .thenReturn(true);
    containerStateManager = ContainerStateManagerImpl.newBuilder()
        .setConfiguration(conf)
        .setPipelineManager(pipelineManager)
        .setRatisServer(scmhaManager.getRatisServer())
        .setContainerStore(SCMDBDefinition.CONTAINERS.getTable(dbStore))
        .setSCMDBTransactionBuffer(scmhaManager.getDBTransactionBuffer())
        .build();
    serviceManager = new SCMServiceManager();

    datanodeCommandHandler = new DatanodeCommandHandler();
    eventQueue.addHandler(SCMEvents.DATANODE_COMMAND, datanodeCommandHandler);

    Mockito.when(containerManager.getContainers())
        .thenAnswer(invocation -> {
          Set<ContainerID> ids = containerStateManager.getContainerIDs();
          List<ContainerInfo> containers = new ArrayList<>();
          for (ContainerID id : ids) {
            containers.add(containerStateManager.getContainer(
                id));
          }
          return containers;
        });

    Mockito.when(containerManager.getContainer(Mockito.any(ContainerID.class)))
        .thenAnswer(invocation -> containerStateManager
            .getContainer(((ContainerID)invocation
                .getArguments()[0])));

    Mockito.when(containerManager.getContainerReplicas(
        Mockito.any(ContainerID.class)))
        .thenAnswer(invocation -> containerStateManager
            .getContainerReplicas(((ContainerID)invocation
                .getArguments()[0])));

    ratisContainerPlacementPolicy = Mockito.mock(PlacementPolicy.class);
    ecContainerPlacementPolicy = Mockito.mock(PlacementPolicy.class);

    Mockito.when(ratisContainerPlacementPolicy.chooseDatanodes(
        Mockito.any(), Mockito.any(), Mockito.anyInt(),
            Mockito.anyLong(), Mockito.anyLong()))
        .thenAnswer(invocation -> {
          int count = (int) invocation.getArguments()[2];
          return IntStream.range(0, count)
              .mapToObj(i -> randomDatanodeDetails())
              .collect(Collectors.toList());
        });

    Mockito.when(ratisContainerPlacementPolicy.validateContainerPlacement(
        Mockito.any(),
        Mockito.anyInt()
        )).thenAnswer(invocation ->
        new ContainerPlacementStatusDefault(2, 2, 3));
    clock = new TestClock(Instant.now(), ZoneId.of("UTC"));
    containerReplicaPendingOps = new ContainerReplicaPendingOps(conf, clock);
    createReplicationManager(new ReplicationManagerConfiguration());
  }

  void createReplicationManager(int replicationLimit, int deletionLimit)
      throws Exception {
    replicationManager.stop();
    dbStore.close();
    final LegacyReplicationManagerConfiguration conf
        = new LegacyReplicationManagerConfiguration();
    conf.setContainerInflightReplicationLimit(replicationLimit);
    conf.setContainerInflightDeletionLimit(deletionLimit);
    createReplicationManager(conf);
  }

  void createReplicationManager(
      LegacyReplicationManagerConfiguration conf)
      throws Exception {
    createReplicationManager(null, conf);
  }

  private void createReplicationManager(ReplicationManagerConfiguration rmConf)
      throws InterruptedException, IOException {
    createReplicationManager(rmConf, null);
  }

  void createReplicationManager(ReplicationManagerConfiguration rmConf,
      LegacyReplicationManagerConfiguration lrmConf)
      throws InterruptedException, IOException {
    OzoneConfiguration config = new OzoneConfiguration();
    testDir = GenericTestUtils
      .getTestDir(TestContainerManagerImpl.class.getSimpleName());
    config.set(HddsConfigKeys.OZONE_METADATA_DIRS,
        testDir.getAbsolutePath());
    config.setTimeDuration(
        HddsConfigKeys.HDDS_SCM_WAIT_TIME_AFTER_SAFE_MODE_EXIT,
        0, TimeUnit.SECONDS);
    Optional.ofNullable(rmConf).ifPresent(config::setFromObject);
    Optional.ofNullable(lrmConf).ifPresent(config::setFromObject);

    SCMHAManager scmHAManager = SCMHAManagerStub
        .getInstance(true, new SCMDBTransactionBufferImpl());
    dbStore = DBStoreBuilder.createDBStore(
      config, new SCMDBDefinition());

    LegacyReplicationManager legacyRM = new LegacyReplicationManager(
        config, containerManager, ratisContainerPlacementPolicy, eventQueue,
        SCMContext.emptyContext(), nodeManager, scmHAManager, clock,
        SCMDBDefinition.MOVE.getTable(dbStore));

    replicationManager = new ReplicationManager(
        config,
        containerManager,
        ratisContainerPlacementPolicy,
        ecContainerPlacementPolicy,
        eventQueue,
        SCMContext.emptyContext(),
        nodeManager,
        clock,
        legacyRM,
        containerReplicaPendingOps);

    serviceManager.register(replicationManager);
    serviceManager.notifyStatusChanged();
    scmLogs.clearOutput();
    Thread.sleep(100L);
  }

  @AfterEach
  public void teardown() throws Exception {
    containerStateManager.close();
    replicationManager.stop();
    if (dbStore != null) {
      dbStore.close();
    }
    FileUtils.deleteDirectory(testDir);
  }

  @Nested
  class Misc {
    /**
     * Checks if restarting of replication manager works.
     */
    @Test
    public void testReplicationManagerRestart() throws InterruptedException {
      Assertions.assertTrue(replicationManager.isRunning());
      replicationManager.stop();
      // Stop is a non-blocking call, it might take sometime for the
      // ReplicationManager to shutdown
      Thread.sleep(500);
      Assertions.assertFalse(replicationManager.isRunning());
      replicationManager.start();
      Assertions.assertTrue(replicationManager.isRunning());
    }

    @Test
    public void testGeneratedConfig() {
      ReplicationManagerConfiguration rmc = OzoneConfiguration.newInstanceOf(
          ReplicationManagerConfiguration.class);

      //default is not included in ozone-site.xml but generated from annotation
      //to the ozone-site-generated.xml which should be loaded by the
      // OzoneConfiguration.
      Assertions.assertEquals(1800000, rmc.getEventTimeout());

    }
  }

  /**
   * Tests replication manager with healthy open and closed containers. No
   * quasi closed or unhealthy containers are involved.
   */
  @Nested
  class StableReplicas {
    /**
     * Open containers are not handled by ReplicationManager.
     * This test-case makes sure that ReplicationManages doesn't take
     * any action on OPEN containers.
     */
    @Test
    public void testOpenContainer() throws IOException, TimeoutException {
      final ContainerInfo container = getContainer(LifeCycleState.OPEN);
      containerStateManager.addContainer(container.getProtobuf());
      replicationManager.processAll();
      eventQueue.processAll(1000);
      ReplicationManagerReport report = replicationManager.getContainerReport();
      Assertions.assertEquals(1, report.getStat(LifeCycleState.OPEN));
      Assertions.assertEquals(0, datanodeCommandHandler.getInvocation());
    }

    /**
     * 1 open replica
     * 2 closing replicas
     * Expectation: Close command is sent to the open replicas.
     */
    @Test
    public void testClosingContainer() throws IOException, TimeoutException {
      final ContainerInfo container = getContainer(LifeCycleState.CLOSING);
      final ContainerID id = container.containerID();

      containerStateManager.addContainer(container.getProtobuf());

      // Two replicas in CLOSING state
      final Set<ContainerReplica> replicas = getReplicas(id, State.CLOSING,
              randomDatanodeDetails(),
              randomDatanodeDetails());

      // One replica in OPEN state
      final DatanodeDetails datanode = randomDatanodeDetails();
      replicas.addAll(getReplicas(id, State.OPEN, datanode));

      for (ContainerReplica replica : replicas) {
        containerStateManager.updateContainerReplica(id, replica);
      }

      final int currentCloseCommandCount = datanodeCommandHandler
              .getInvocationCount(SCMCommandProto.Type.closeContainerCommand);

      replicationManager.processAll();
      eventQueue.processAll(1000);
      Assertions.assertEquals(currentCloseCommandCount + 3,
          datanodeCommandHandler.getInvocationCount(
              SCMCommandProto.Type.closeContainerCommand));

      // Update the OPEN to CLOSING
      for (ContainerReplica replica: getReplicas(id, State.CLOSING, datanode)) {
        containerStateManager.updateContainerReplica(id, replica);
      }

      replicationManager.processAll();
      eventQueue.processAll(1000);
      Assertions.assertEquals(currentCloseCommandCount + 6,
          datanodeCommandHandler.getInvocationCount(
              SCMCommandProto.Type.closeContainerCommand));
      ReplicationManagerReport report = replicationManager.getContainerReport();
      Assertions.assertEquals(1, report.getStat(LifeCycleState.CLOSING));
    }

    @Test
    public void testReplicateCommandTimeout()
            throws IOException, TimeoutException {
      long timeout = new ReplicationManagerConfiguration().getEventTimeout();

      final ContainerInfo container = createContainer(LifeCycleState.CLOSED);
      addReplica(container, new NodeStatus(IN_SERVICE, HEALTHY), CLOSED);
      addReplica(container, new NodeStatus(IN_SERVICE, HEALTHY), CLOSED);
      assertReplicaScheduled(1);

      // Already a pending replica, so nothing scheduled
      assertReplicaScheduled(0);

      // Advance the clock past the timeout, and there should be a replica
      // scheduled
      clock.fastForward(timeout + 1000);
      assertReplicaScheduled(1);
      Assertions.assertEquals(1, replicationManager.getMetrics()
              .getNumReplicationCmdsTimeout());
    }

    @Test
    public void testDeleteCommandTimeout()
            throws IOException, TimeoutException {
      long timeout = new ReplicationManagerConfiguration().getEventTimeout();

      final ContainerInfo container = createContainer(LifeCycleState.CLOSED);
      addReplica(container, new NodeStatus(IN_SERVICE, HEALTHY), CLOSED);
      addReplica(container, new NodeStatus(IN_SERVICE, HEALTHY), CLOSED);
      addReplica(container, new NodeStatus(IN_SERVICE, HEALTHY), CLOSED);
      addReplica(container, new NodeStatus(IN_SERVICE, HEALTHY), CLOSED);
      assertDeleteScheduled(1);

      // Already a pending replica, so nothing scheduled
      assertReplicaScheduled(0);

      // Advance the clock past the timeout, and there should be a replica
      // scheduled
      clock.fastForward(timeout + 1000);
      assertDeleteScheduled(1);
      Assertions.assertEquals(1, replicationManager.getMetrics()
              .getNumDeletionCmdsTimeout());
    }

    /**
     * A closed empty container with all the replicas also closed and empty
     * should be deleted.
     * A container/ replica should be deemed empty when it has 0 keyCount even
     * if the usedBytes is not 0 (usedBytes should not be used to determine if
     * the container or replica is empty).
     */
    @Test
    public void testDeleteEmptyContainer() throws Exception {
      runTestDeleteEmptyContainer(3);
    }

    Void runTestDeleteEmptyContainer(int expectedDelete) throws Exception {
      // Create container with usedBytes = 1000 and keyCount = 0
      final ContainerInfo container = createContainer(
          LifeCycleState.CLOSED, 1000, 0);
      addReplica(container, new NodeStatus(IN_SERVICE, HEALTHY), CLOSED);
      addReplica(container, new NodeStatus(IN_SERVICE, HEALTHY), CLOSED);
      // Create a replica with usedBytes != 0 and keyCount = 0
      addReplica(container,
          new NodeStatus(IN_SERVICE, HEALTHY), CLOSED, 100, 0);

      assertDeleteScheduled(expectedDelete);
      return null;
    }

    @Test
    public void testDeletionLimit() throws Exception {
      runTestLimit(0, 2, 0, 1,
              () -> runTestDeleteEmptyContainer(2));
    }

    /**
     * A closed empty container with a non-empty replica should not be deleted.
     */
    @Test
    public void testDeleteEmptyContainerNonEmptyReplica() throws Exception {
      final ContainerInfo container = createContainer(LifeCycleState.CLOSED, 0,
              0);
      addReplica(container, new NodeStatus(IN_SERVICE, HEALTHY), CLOSED);
      addReplica(container, new NodeStatus(IN_SERVICE, HEALTHY), CLOSED);
      // Create the 3rd replica with non-zero key count and used bytes
      addReplica(container,
          new NodeStatus(IN_SERVICE, HEALTHY), CLOSED, 100, 1);
      assertDeleteScheduled(0);
    }

    /**
     * ReplicationManager should replicate zero replica when all copies
     * are missing.
     */
    @Test
    public void testContainerWithMissingReplicas()
            throws IOException, TimeoutException {
      createContainer(LifeCycleState.CLOSED);
      assertReplicaScheduled(0);
      assertUnderReplicatedCount(1);
      assertMissingCount(1);
    }

    /**
     * 3 healthy closed replicas.
     * Expectation: No action.
     *
     * ReplicationManager should not take any action if the container is
     * CLOSED and healthy.
     */
    @Test
    public void testHealthyClosedContainer()
            throws IOException, TimeoutException {
      final ContainerInfo container = getContainer(LifeCycleState.CLOSED);
      final ContainerID id = container.containerID();
      final Set<ContainerReplica> replicas = getReplicas(id, State.CLOSED,
              randomDatanodeDetails(),
              randomDatanodeDetails(),
              randomDatanodeDetails());

      containerStateManager.addContainer(container.getProtobuf());
      for (ContainerReplica replica : replicas) {
        containerStateManager.updateContainerReplica(id, replica);
      }

      replicationManager.processAll();
      eventQueue.processAll(1000);
      Assertions.assertEquals(0, datanodeCommandHandler.getInvocation());

      ReplicationManagerReport report = replicationManager.getContainerReport();
      Assertions.assertEquals(1, report.getStat(LifeCycleState.CLOSED));
      for (ReplicationManagerReport.HealthState s :
              ReplicationManagerReport.HealthState.values()) {
        Assertions.assertEquals(0, report.getStat(s));
      }
    }
  }

  /**
   * Tests replication manager with unhealthy and quasi-closed container
   * replicas.
   */
  @Nested
  class UnstableReplicas {
    /**
     * 2 open replicas
     * 1 quasi-closed replica
     * Expectation: close command is sent to the open replicas.
     */
    @Test
    public void testQuasiClosedContainerWithTwoOpenReplica()
        throws IOException, TimeoutException {
      final ContainerInfo container = getContainer(LifeCycleState.QUASI_CLOSED);
      final ContainerID id = container.containerID();
      final UUID originNodeId = UUID.randomUUID();
      final ContainerReplica replicaOne = getReplicas(
          id, QUASI_CLOSED, 1000L, originNodeId, randomDatanodeDetails());
      final ContainerReplica replicaTwo = getReplicas(
          id, State.OPEN, 1000L, originNodeId, randomDatanodeDetails());
      final DatanodeDetails datanodeDetails = randomDatanodeDetails();
      final ContainerReplica replicaThree = getReplicas(
          id, State.OPEN, 1000L, datanodeDetails.getUuid(), datanodeDetails);

      containerStateManager.addContainer(container.getProtobuf());
      containerStateManager.updateContainerReplica(id, replicaOne);
      containerStateManager.updateContainerReplica(id, replicaTwo);
      containerStateManager.updateContainerReplica(
          id, replicaThree);

      final int currentCloseCommandCount = datanodeCommandHandler
          .getInvocationCount(SCMCommandProto.Type.closeContainerCommand);
      // Two of the replicas are in OPEN state
      replicationManager.processAll();
      eventQueue.processAll(1000);
      Assertions.assertEquals(currentCloseCommandCount + 2,
          datanodeCommandHandler.getInvocationCount(
              SCMCommandProto.Type.closeContainerCommand));
      Assertions.assertTrue(datanodeCommandHandler.received(
          SCMCommandProto.Type.closeContainerCommand,
          replicaTwo.getDatanodeDetails()));
      Assertions.assertTrue(datanodeCommandHandler.received(
          SCMCommandProto.Type.closeContainerCommand,
          replicaThree.getDatanodeDetails()));
      ReplicationManagerReport report = replicationManager.getContainerReport();
      Assertions.assertEquals(1, report.getStat(LifeCycleState.QUASI_CLOSED));
    }

    /**
     * 3 quasi closed replicas with the same origin node ID.
     * Expectation: No action taken.
     *
     * When the container is in QUASI_CLOSED state and all the replicas are
     * also in QUASI_CLOSED state and doesn't have a quorum to force close
     * the container, ReplicationManager will not do anything.
     */
    @Test
    public void testHealthyQuasiClosedContainer()
        throws IOException, TimeoutException {
      final ContainerInfo container = getContainer(LifeCycleState.QUASI_CLOSED);
      final ContainerID id = container.containerID();
      final UUID originNodeId = UUID.randomUUID();
      final ContainerReplica replicaOne = getReplicas(
          id, QUASI_CLOSED, 1000L, originNodeId, randomDatanodeDetails());
      final ContainerReplica replicaTwo = getReplicas(
          id, QUASI_CLOSED, 1000L, originNodeId, randomDatanodeDetails());
      final ContainerReplica replicaThree = getReplicas(
          id, QUASI_CLOSED, 1000L, originNodeId, randomDatanodeDetails());

      containerStateManager.addContainer(container.getProtobuf());
      containerStateManager.updateContainerReplica(id, replicaOne);
      containerStateManager.updateContainerReplica(id, replicaTwo);
      containerStateManager.updateContainerReplica(
          id, replicaThree);

      // All the QUASI_CLOSED replicas have same originNodeId, so the
      // container will not be closed. ReplicationManager should take no action.
      replicationManager.processAll();
      eventQueue.processAll(1000);
      Assertions.assertEquals(0, datanodeCommandHandler.getInvocation());
      ReplicationManagerReport report = replicationManager.getContainerReport();
      Assertions.assertEquals(1, report.getStat(LifeCycleState.QUASI_CLOSED));
      Assertions.assertEquals(1, report.getStat(
          ReplicationManagerReport.HealthState.QUASI_CLOSED_STUCK));
    }

    /**
     * 2 quasi-closed replicas.
     * 1 unhealthy replica.
     * All replicas have same origin node ID.
     * Expectation: unhealthy replica is deleted. Quasi closed replica is
     *    replicated.
     *
     * When a container is QUASI_CLOSED and we don't have quorum to force close
     * the container, the container should have all the replicas in QUASI_CLOSED
     * state, else ReplicationManager will take action.
     *
     * In this test case we make one of the replica unhealthy, replication
     * manager will send delete container command to the datanode which has the
     * unhealthy replica.
     */
    @Test
    public void testQuasiClosedContainerWithUnhealthyReplica()
        throws IOException, TimeoutException {
      // TODO this test may need to be updated.
      final ContainerInfo container = getContainer(LifeCycleState.QUASI_CLOSED);
      container.setUsedBytes(100);
      final ContainerID id = container.containerID();
      final UUID originNodeId = UUID.randomUUID();
      final ContainerReplica replicaOne = getReplicas(
          id, QUASI_CLOSED, 1000L, originNodeId, randomDatanodeDetails());
      final ContainerReplica replicaTwo = getReplicas(
          id, QUASI_CLOSED, 1000L, originNodeId, randomDatanodeDetails());
      final ContainerReplica replicaThree = getReplicas(
          id, QUASI_CLOSED, 1000L, originNodeId, randomDatanodeDetails());

      containerStateManager.addContainer(container.getProtobuf());
      containerStateManager.updateContainerReplica(id, replicaOne);
      containerStateManager.updateContainerReplica(id, replicaTwo);
      containerStateManager.updateContainerReplica(
          id, replicaThree);

      final int currentDeleteCommandCount = datanodeCommandHandler
          .getInvocationCount(SCMCommandProto.Type.deleteContainerCommand);
      final int currentReplicateCommandCount = datanodeCommandHandler
          .getInvocationCount(SCMCommandProto.Type.replicateContainerCommand);

      // All the QUASI_CLOSED replicas have same originNodeId, so the
      // container will not be closed. ReplicationManager should take no action.
      replicationManager.processAll();
      eventQueue.processAll(1000);
      Assertions.assertEquals(0, datanodeCommandHandler.getInvocation());

      // Make the first replica unhealthy
      final ContainerReplica unhealthyReplica = getReplicas(
          id, UNHEALTHY, 1000L, originNodeId,
          replicaOne.getDatanodeDetails());
      containerStateManager.updateContainerReplica(
          id, unhealthyReplica);

      replicationManager.processAll();
      eventQueue.processAll(1000);
      Assertions.assertEquals(currentDeleteCommandCount + 1,
          datanodeCommandHandler
              .getInvocationCount(SCMCommandProto.Type.deleteContainerCommand));
      Assertions.assertTrue(datanodeCommandHandler.received(
          SCMCommandProto.Type.deleteContainerCommand,
          replicaOne.getDatanodeDetails()));
      Assertions.assertEquals(currentDeleteCommandCount + 1,
          replicationManager.getMetrics().getNumDeletionCmdsSent());

      // Now we will delete the unhealthy replica from in-memory.
      containerStateManager.removeContainerReplica(id, replicaOne);

      final long currentBytesToReplicate = replicationManager.getMetrics()
          .getNumReplicationBytesTotal();

      // The container is under replicated as unhealthy replica is removed
      replicationManager.processAll();
      eventQueue.processAll(1000);

      // We should get replicate command
      Assertions.assertEquals(currentReplicateCommandCount + 1,
          datanodeCommandHandler.getInvocationCount(
              SCMCommandProto.Type.replicateContainerCommand));
      Assertions.assertEquals(currentReplicateCommandCount + 1,
          replicationManager.getMetrics().getNumReplicationCmdsSent());
      Assertions.assertEquals(currentBytesToReplicate + 100L,
          replicationManager.getMetrics().getNumReplicationBytesTotal());
      Assertions.assertEquals(1, getInflightCount(InflightType.REPLICATION));
      Assertions.assertEquals(1, replicationManager.getMetrics()
          .getInflightReplication());

      // We should have one under replicated and one quasi_closed_stuck
      ReplicationManagerReport report = replicationManager.getContainerReport();
      Assertions.assertEquals(1, report.getStat(LifeCycleState.QUASI_CLOSED));
      Assertions.assertEquals(1, report.getStat(
          ReplicationManagerReport.HealthState.QUASI_CLOSED_STUCK));
      Assertions.assertEquals(1, report.getStat(
          ReplicationManagerReport.HealthState.UNDER_REPLICATED));

      // Now we add the missing replica back
      DatanodeDetails targetDn =
          replicationManager.getLegacyReplicationManager()
          .getFirstDatanode(InflightType.REPLICATION, id);
      final ContainerReplica replicatedReplicaOne = getReplicas(
          id, State.CLOSED, 1000L, originNodeId, targetDn);
      containerStateManager.updateContainerReplica(
          id, replicatedReplicaOne);

      final long currentReplicationCommandCompleted = replicationManager
          .getMetrics().getNumReplicationCmdsCompleted();
      final long currentBytesCompleted = replicationManager.getMetrics()
          .getNumReplicationBytesCompleted();

      replicationManager.processAll();
      eventQueue.processAll(1000);

      Assertions.assertEquals(0, getInflightCount(InflightType.REPLICATION));
      Assertions.assertEquals(0, replicationManager.getMetrics()
          .getInflightReplication());
      Assertions.assertEquals(currentReplicationCommandCompleted + 1,
          replicationManager.getMetrics().getNumReplicationCmdsCompleted());
      Assertions.assertEquals(currentBytesCompleted + 100L,
          replicationManager.getMetrics().getNumReplicationBytesCompleted());

      report = replicationManager.getContainerReport();
      Assertions.assertEquals(1, report.getStat(LifeCycleState.QUASI_CLOSED));
      Assertions.assertEquals(1, report.getStat(
          ReplicationManagerReport.HealthState.QUASI_CLOSED_STUCK));
      Assertions.assertEquals(0, report.getStat(
          ReplicationManagerReport.HealthState.UNDER_REPLICATED));
    }

    /**
     * 2 quasi-closed replicas.
     * 1 unhealthy replica.
     * All replicas have unique origin node IDs.
     * Expectation: The unhealthy replica is preserved, a quasi closed
     *    container is replicated, but the container is not closed.
     */
    @Test
    public void testQuasiClosedContainerWithUniqueUnhealthyReplica()
        throws Exception {
      final ContainerInfo container = createContainer(LifeCycleState.CLOSED);
      ContainerReplica quasi1 = addReplicaToDn(container,
          randomDatanodeDetails(), QUASI_CLOSED, 10000L);
      ContainerReplica quasi2 = addReplicaToDn(container,
          randomDatanodeDetails(), QUASI_CLOSED, 10000L);
      // Even with a lower BCSID the unhealthy container should be saved.
      // If it could be recovered in the future it could be used to fully
      // close the container.
      addReplicaToDn(container, randomDatanodeDetails(), UNHEALTHY, 900L);

      // Since the unhealthy replica has a unique origin node ID, it should
      // not be deleted.
      assertDeleteScheduled(0);
      // One of the quasi closed replicas should be replicated.
      // TODO currently nothing gets replicated.
      assertReplicaScheduled(1);
      assertUnderReplicatedCount(1);
      assertReplicaSources(quasi1, quasi2);

      // TODO this will need another iteration of RM to properly test.

      // Even though we have 3 unique origin node IDs, the container should
      // not be closed since one of the replicas is unhealthy.
      Assertions.assertEquals(0,
          datanodeCommandHandler.getInvocationCount(
              SCMCommandProto.Type.closeContainerCommand));
    }

<<<<<<< HEAD

    /**
     * $numReplicas unhealthy replicas.
     * Expectation: The remaining replicas are scheduled.
     */
    @ParameterizedTest
    @ValueSource(ints = {1, 2})
    public void testUnderReplicatedWithOnlyUnhealthyReplicas(int numReplicas)
        throws Exception {
      final ContainerInfo container = createContainer(LifeCycleState.CLOSED);
      for (int i = 0; i < numReplicas; i++) {
        addReplica(container, NodeStatus.inServiceHealthy(), UNHEALTHY);
      }
      int numReplicasNeeded = HddsProtos.ReplicationFactor.THREE_VALUE -
          numReplicas;
      assertReplicaScheduled(numReplicasNeeded);
      assertUnderReplicatedCount(1);
    }
=======
    replicationManager.processAll();
    // Wait for EventQueue to call the event handler
    eventQueue.processAll(1000);
    Assertions.assertEquals(2, datanodeCommandHandler.getInvocation());
  }

  @Test
  public void testGeneratedConfig() {
    ReplicationManagerConfiguration rmc =
        OzoneConfiguration.newInstanceOf(ReplicationManagerConfiguration.class);

    //default is not included in ozone-site.xml but generated from annotation
    //to the ozone-site-generated.xml which should be loaded by the
    // OzoneConfiguration.
    Assertions.assertEquals(1800000, rmc.getEventTimeout());

  }

  @Test
  public void additionalReplicaScheduledWhenMisReplicated()
      throws IOException, TimeoutException {
    final ContainerInfo container = getContainer(LifeCycleState.CLOSED);
    container.setUsedBytes(100);
    final ContainerID id = container.containerID();
    final UUID originNodeId = UUID.randomUUID();
    final ContainerReplica replicaOne = getReplicas(
        id, State.CLOSED, 1000L, originNodeId, randomDatanodeDetails());
    final ContainerReplica replicaTwo = getReplicas(
        id, State.CLOSED, 1000L, originNodeId, randomDatanodeDetails());
    final ContainerReplica replicaThree = getReplicas(
        id, State.CLOSED, 1000L, originNodeId, randomDatanodeDetails());

    containerStateManager.addContainer(container.getProtobuf());
    containerStateManager.updateContainerReplica(id, replicaOne);
    containerStateManager.updateContainerReplica(id, replicaTwo);
    containerStateManager.updateContainerReplica(
        id, replicaThree);

    // Ensure a mis-replicated status is returned for any containers in this
    // test where there are 3 replicas. When there are 2 or 4 replicas
    // the status returned will be healthy.
    Mockito.when(ratisContainerPlacementPolicy.validateContainerPlacement(
        Mockito.argThat(list -> list.size() == 3),
        Mockito.anyInt()
    )).thenAnswer(invocation ->  {
      return new ContainerPlacementStatusDefault(1, 2, 3);
    });

    int currentReplicateCommandCount = datanodeCommandHandler
        .getInvocationCount(SCMCommandProto.Type.replicateContainerCommand);
    final long currentBytesToReplicate = replicationManager.getMetrics()
        .getNumReplicationBytesTotal();

    replicationManager.processAll();
    eventQueue.processAll(1000);
    // At this stage, due to the mocked calls to validateContainerPlacement
    // the policy will not be satisfied, and replication will be triggered.

    Assertions.assertEquals(currentReplicateCommandCount + 1,
        datanodeCommandHandler.getInvocationCount(
            SCMCommandProto.Type.replicateContainerCommand));
    Assertions.assertEquals(currentReplicateCommandCount + 1,
        replicationManager.getMetrics().getNumReplicationCmdsSent());
    Assertions.assertEquals(currentBytesToReplicate + 100,
        replicationManager.getMetrics().getNumReplicationBytesTotal());
    Assertions.assertEquals(1, getInflightCount(InflightType.REPLICATION));
    Assertions.assertEquals(1, replicationManager.getMetrics()
        .getInflightReplication());

    ReplicationManagerReport report = replicationManager.getContainerReport();
    Assertions.assertEquals(1, report.getStat(LifeCycleState.CLOSED));
    Assertions.assertEquals(1, report.getStat(
        ReplicationManagerReport.HealthState.MIS_REPLICATED));

    // Now make it so that all containers seem mis-replicated no matter how
    // many replicas. This will test replicas are not scheduled if the new
    // replica does not fix the mis-replication.
    Mockito.when(ratisContainerPlacementPolicy.validateContainerPlacement(
        Mockito.anyList(),
        Mockito.anyInt()
    )).thenAnswer(invocation ->  {
      return new ContainerPlacementStatusDefault(1, 2, 3);
    });

    currentReplicateCommandCount = datanodeCommandHandler
        .getInvocationCount(SCMCommandProto.Type.replicateContainerCommand);

    replicationManager.processAll();
    eventQueue.processAll(1000);
    // At this stage, due to the mocked calls to validateContainerPlacement
    // the mis-replicated racks will not have improved, so expect to see nothing
    // scheduled.
    Assertions.assertEquals(currentReplicateCommandCount, datanodeCommandHandler
        .getInvocationCount(SCMCommandProto.Type.replicateContainerCommand));
    Assertions.assertEquals(currentReplicateCommandCount,
        replicationManager.getMetrics().getNumReplicationCmdsSent());
    Assertions.assertEquals(1, getInflightCount(InflightType.REPLICATION));
    Assertions.assertEquals(1, replicationManager.getMetrics()
        .getInflightReplication());
  }

  @Test
  public void overReplicatedButRemovingMakesMisReplicated()
      throws IOException, TimeoutException {
    // In this test, the excess replica should not be removed.
    final ContainerInfo container = getContainer(LifeCycleState.CLOSED);
    final ContainerID id = container.containerID();
    final UUID originNodeId = UUID.randomUUID();
    final ContainerReplica replicaOne = getReplicas(
        id, State.CLOSED, 1000L, originNodeId, randomDatanodeDetails());
    final ContainerReplica replicaTwo = getReplicas(
        id, State.CLOSED, 1000L, originNodeId, randomDatanodeDetails());
    final ContainerReplica replicaThree = getReplicas(
        id, State.CLOSED, 1000L, originNodeId, randomDatanodeDetails());
    final ContainerReplica replicaFour = getReplicas(
        id, State.CLOSED, 1000L, originNodeId, randomDatanodeDetails());
    final ContainerReplica replicaFive = getReplicas(
        id, State.UNHEALTHY, 1000L, originNodeId, randomDatanodeDetails());

    containerStateManager.addContainer(container.getProtobuf());
    containerStateManager.updateContainerReplica(id, replicaOne);
    containerStateManager.updateContainerReplica(id, replicaTwo);
    containerStateManager.updateContainerReplica(
        id, replicaThree);
    containerStateManager.updateContainerReplica(id, replicaFour);
    containerStateManager.updateContainerReplica(id, replicaFive);

    // Ensure a mis-replicated status is returned for any containers in this
    // test where there are exactly 3 replicas checked.
    Mockito.when(ratisContainerPlacementPolicy.validateContainerPlacement(
        Mockito.argThat(list -> list.size() == 3),
        Mockito.anyInt()
    )).thenAnswer(
        invocation -> new ContainerPlacementStatusDefault(1, 2, 3));

    int currentDeleteCommandCount = datanodeCommandHandler
        .getInvocationCount(SCMCommandProto.Type.deleteContainerCommand);

    replicationManager.processAll();
    eventQueue.processAll(1000);
    // The unhealthy replica should be removed, but not the other replica
    // as each time we test with 3 replicas, Mockito ensures it returns
    // mis-replicated
    Assertions.assertEquals(currentDeleteCommandCount + 1,
        datanodeCommandHandler
            .getInvocationCount(SCMCommandProto.Type.deleteContainerCommand));
    Assertions.assertEquals(currentDeleteCommandCount + 1,
        replicationManager.getMetrics().getNumDeletionCmdsSent());

    Assertions.assertTrue(datanodeCommandHandler.received(
        SCMCommandProto.Type.deleteContainerCommand,
        replicaFive.getDatanodeDetails()));
    Assertions.assertEquals(1, getInflightCount(InflightType.DELETION));
    Assertions.assertEquals(1, replicationManager.getMetrics()
        .getInflightDeletion());
    assertOverReplicatedCount(1);
  }

  @Test
  public void testOverReplicatedAndPolicySatisfied()
      throws IOException, TimeoutException {
    final ContainerInfo container = getContainer(LifeCycleState.CLOSED);
    final ContainerID id = container.containerID();
    final UUID originNodeId = UUID.randomUUID();
    final ContainerReplica replicaOne = getReplicas(
        id, State.CLOSED, 1000L, originNodeId, randomDatanodeDetails());
    final ContainerReplica replicaTwo = getReplicas(
        id, State.CLOSED, 1000L, originNodeId, randomDatanodeDetails());
    final ContainerReplica replicaThree = getReplicas(
        id, State.CLOSED, 1000L, originNodeId, randomDatanodeDetails());
    final ContainerReplica replicaFour = getReplicas(
        id, State.CLOSED, 1000L, originNodeId, randomDatanodeDetails());

    containerStateManager.addContainer(container.getProtobuf());
    containerStateManager.updateContainerReplica(id, replicaOne);
    containerStateManager.updateContainerReplica(id, replicaTwo);
    containerStateManager.updateContainerReplica(
        id, replicaThree);
    containerStateManager.updateContainerReplica(id, replicaFour);

    Mockito.when(ratisContainerPlacementPolicy.validateContainerPlacement(
        Mockito.argThat(list -> list.size() == 3),
        Mockito.anyInt()
    )).thenAnswer(
        invocation -> new ContainerPlacementStatusDefault(2, 2, 3));

    final int currentDeleteCommandCount = datanodeCommandHandler
        .getInvocationCount(SCMCommandProto.Type.deleteContainerCommand);

    replicationManager.processAll();
    eventQueue.processAll(1000);
    Assertions.assertEquals(currentDeleteCommandCount + 1,
        datanodeCommandHandler
            .getInvocationCount(SCMCommandProto.Type.deleteContainerCommand));
    Assertions.assertEquals(currentDeleteCommandCount + 1,
        replicationManager.getMetrics().getNumDeletionCmdsSent());
    Assertions.assertEquals(1, getInflightCount(InflightType.DELETION));
    Assertions.assertEquals(1, replicationManager.getMetrics()
        .getInflightDeletion());

    assertOverReplicatedCount(1);
  }

  @Test
  public void testOverReplicatedAndPolicyUnSatisfiedAndDeleted()
      throws IOException, TimeoutException {
    final ContainerInfo container = getContainer(LifeCycleState.CLOSED);
    final ContainerID id = container.containerID();
    final UUID originNodeId = UUID.randomUUID();
    final ContainerReplica replicaOne = getReplicas(
        id, State.CLOSED, 1000L, originNodeId, randomDatanodeDetails());
    final ContainerReplica replicaTwo = getReplicas(
        id, State.CLOSED, 1000L, originNodeId, randomDatanodeDetails());
    final ContainerReplica replicaThree = getReplicas(
        id, State.CLOSED, 1000L, originNodeId, randomDatanodeDetails());
    final ContainerReplica replicaFour = getReplicas(
        id, State.CLOSED, 1000L, originNodeId, randomDatanodeDetails());
    final ContainerReplica replicaFive = getReplicas(
        id, State.QUASI_CLOSED, 1000L, originNodeId, randomDatanodeDetails());

    containerStateManager.addContainer(container.getProtobuf());
    containerStateManager.updateContainerReplica(id, replicaOne);
    containerStateManager.updateContainerReplica(id, replicaTwo);
    containerStateManager.updateContainerReplica(
        id, replicaThree);
    containerStateManager.updateContainerReplica(id, replicaFour);
    containerStateManager.updateContainerReplica(id, replicaFive);

    Mockito.when(ratisContainerPlacementPolicy.validateContainerPlacement(
        Mockito.argThat(list -> list != null && list.size() <= 4),
        Mockito.anyInt()
    )).thenAnswer(
        invocation -> new ContainerPlacementStatusDefault(1, 2, 3));

    final int currentDeleteCommandCount = datanodeCommandHandler
        .getInvocationCount(SCMCommandProto.Type.deleteContainerCommand);

    replicationManager.processAll();
    eventQueue.processAll(1000);
    Assertions.assertEquals(currentDeleteCommandCount + 2,
        datanodeCommandHandler
            .getInvocationCount(SCMCommandProto.Type.deleteContainerCommand));
    Assertions.assertEquals(currentDeleteCommandCount + 2,
        replicationManager.getMetrics().getNumDeletionCmdsSent());
    Assertions.assertEquals(1, getInflightCount(InflightType.DELETION));
    Assertions.assertEquals(1, replicationManager.getMetrics()
        .getInflightDeletion());
  }
>>>>>>> 037492f8

    /**
     * 1 unhealthy replica.
     * 2 closed replicas.
     * Expectation: The unhealthy replica should be deleted.
     */
    @Test
    public void testOverReplicatedClosedAndUnhealthy() throws Exception {
      final ContainerInfo container = createContainer(LifeCycleState.CLOSED);
      ContainerReplica unhealthy = addReplica(container,
          NodeStatus.inServiceHealthy(), UNHEALTHY);
      addReplica(container, NodeStatus.inServiceHealthy(), CLOSED);
      addReplica(container, NodeStatus.inServiceHealthy(), CLOSED);
      addReplica(container, NodeStatus.inServiceHealthy(), CLOSED);

      assertReplicaScheduled(0);
      assertUnderReplicatedCount(0);
      assertDeleteScheduled(1);
      Assertions.assertTrue(
          datanodeCommandHandler.getReceivedCommands().stream()
              .anyMatch(c -> c.getCommand().getType() ==
                  SCMCommandProto.Type.deleteContainerCommand &&
                  c.getDatanodeId() ==
                      unhealthy.getDatanodeDetails().getUuid()));
    }

    /**
     * 4 unhealthy replicas.
     * Expectation: One unhealthy replica should be deleted.
     */
    @Test
    public void testOverReplicatedUnhealthy() throws Exception {
      final ContainerInfo container = createContainer(LifeCycleState.CLOSED);
      Set<UUID> unhealthyContainerDNIDs = new HashSet<>();

      final int numReplicas = 4;
      for (int i = 0; i < numReplicas; i++) {
        ContainerReplica replica = addReplica(container,
            NodeStatus.inServiceHealthy(), UNHEALTHY);
        unhealthyContainerDNIDs.add(replica.getDatanodeDetails().getUuid());
      }

      assertReplicaScheduled(0);
      assertUnderReplicatedCount(0);
      // TODO: RM currently does not delete the extra unhealthy container.
      assertDeleteScheduled(1);
      Assertions.assertTrue(
          datanodeCommandHandler.getReceivedCommands().stream()
              .anyMatch(c -> c.getCommand().getType() ==
                  SCMCommandProto.Type.deleteContainerCommand &&
                  unhealthyContainerDNIDs.contains(c.getDatanodeId())));
    }

    /**
     * 4 quasi-closed replicas.
     * All have same origin node ID.
     * Expectation: One of the replicas is deleted.
     */
    @Test
    public void testOverReplicatedQuasiClosedContainer()
        throws IOException, TimeoutException {
      final ContainerInfo container = getContainer(LifeCycleState.QUASI_CLOSED);
      container.setUsedBytes(101);
      final ContainerID id = container.containerID();
      final UUID originNodeId = UUID.randomUUID();
      final ContainerReplica replicaOne = getReplicas(
          id, QUASI_CLOSED, 1000L, originNodeId, randomDatanodeDetails());
      final ContainerReplica replicaTwo = getReplicas(
          id, QUASI_CLOSED, 1000L, originNodeId, randomDatanodeDetails());
      final ContainerReplica replicaThree = getReplicas(
          id, QUASI_CLOSED, 1000L, originNodeId, randomDatanodeDetails());
      final ContainerReplica replicaFour = getReplicas(
          id, QUASI_CLOSED, 1000L, originNodeId, randomDatanodeDetails());

      containerStateManager.addContainer(container.getProtobuf());
      containerStateManager.updateContainerReplica(id, replicaOne);
      containerStateManager.updateContainerReplica(id, replicaTwo);
      containerStateManager.updateContainerReplica(
          id, replicaThree);
      containerStateManager.updateContainerReplica(id, replicaFour);

      final int currentDeleteCommandCount = datanodeCommandHandler
          .getInvocationCount(SCMCommandProto.Type.deleteContainerCommand);

      replicationManager.processAll();
      eventQueue.processAll(1000);
      Assertions.assertEquals(currentDeleteCommandCount + 1,
          datanodeCommandHandler
              .getInvocationCount(SCMCommandProto.Type.deleteContainerCommand));
      Assertions.assertEquals(currentDeleteCommandCount + 1,
          replicationManager.getMetrics().getNumDeletionCmdsSent());
      Assertions.assertEquals(1, getInflightCount(InflightType.DELETION));
      Assertions.assertEquals(1, replicationManager.getMetrics()
          .getInflightDeletion());

      ReplicationManagerReport report = replicationManager.getContainerReport();
      Assertions.assertEquals(1, report.getStat(LifeCycleState.QUASI_CLOSED));
      Assertions.assertEquals(1, report.getStat(
          ReplicationManagerReport.HealthState.QUASI_CLOSED_STUCK));
      Assertions.assertEquals(1, report.getStat(
          ReplicationManagerReport.HealthState.OVER_REPLICATED));

      // Now we remove the replica according to inflight
      DatanodeDetails targetDn =
          replicationManager.getLegacyReplicationManager()
              .getFirstDatanode(InflightType.DELETION, id);
      if (targetDn.equals(replicaOne.getDatanodeDetails())) {
        containerStateManager.removeContainerReplica(
            id, replicaOne);
      } else if (targetDn.equals(replicaTwo.getDatanodeDetails())) {
        containerStateManager.removeContainerReplica(
            id, replicaTwo);
      } else if (targetDn.equals(replicaThree.getDatanodeDetails())) {
        containerStateManager.removeContainerReplica(
            id, replicaThree);
      } else if (targetDn.equals(replicaFour.getDatanodeDetails())) {
        containerStateManager.removeContainerReplica(
            id, replicaFour);
      }

      final long currentDeleteCommandCompleted = replicationManager.getMetrics()
          .getNumDeletionCmdsCompleted();
      final long deleteBytesCompleted =
          replicationManager.getMetrics().getNumDeletionBytesCompleted();

      replicationManager.processAll();
      eventQueue.processAll(1000);
      Assertions.assertEquals(0, getInflightCount(InflightType.DELETION));
      Assertions.assertEquals(0, replicationManager.getMetrics()
          .getInflightDeletion());
      Assertions.assertEquals(currentDeleteCommandCompleted + 1,
          replicationManager.getMetrics().getNumDeletionCmdsCompleted());
      Assertions.assertEquals(deleteBytesCompleted + 101,
          replicationManager.getMetrics().getNumDeletionBytesCompleted());

      report = replicationManager.getContainerReport();
      Assertions.assertEquals(1, report.getStat(LifeCycleState.QUASI_CLOSED));
      Assertions.assertEquals(1, report.getStat(
          ReplicationManagerReport.HealthState.QUASI_CLOSED_STUCK));
      Assertions.assertEquals(0, report.getStat(
          ReplicationManagerReport.HealthState.OVER_REPLICATED));
    }

    /**
     * 2 open replicas.
     * 1 unhealthy replica.
     * Expectation: Container is closed.
     *
     * ReplicationManager should close the unhealthy OPEN container.
     */
    @Test
    public void testUnhealthyOpenContainer()
        throws IOException, TimeoutException {
      final ContainerInfo container = getContainer(LifeCycleState.OPEN);
      final ContainerID id = container.containerID();
      final Set<ContainerReplica> replicas = getReplicas(id, State.OPEN,
          randomDatanodeDetails(),
          randomDatanodeDetails());
      replicas.addAll(getReplicas(id, UNHEALTHY, randomDatanodeDetails()));

      containerStateManager.addContainer(container.getProtobuf());
      for (ContainerReplica replica : replicas) {
        containerStateManager.updateContainerReplica(id, replica);
      }

      final CloseContainerEventHandler closeContainerHandler =
          Mockito.mock(CloseContainerEventHandler.class);
      eventQueue.addHandler(SCMEvents.CLOSE_CONTAINER, closeContainerHandler);

      replicationManager.processAll();
      eventQueue.processAll(1000);
      Mockito.verify(closeContainerHandler, Mockito.times(1))
          .onMessage(id, eventQueue);

      ReplicationManagerReport report = replicationManager.getContainerReport();
      Assertions.assertEquals(1, report.getStat(LifeCycleState.OPEN));
      Assertions.assertEquals(1, report.getStat(
          ReplicationManagerReport.HealthState.OPEN_UNHEALTHY));
    }

    /**
     * 1 unhealthy replica.
     * 2 open replicas.
     * Expectation: Close command should be sent to open replicas only.
     *
     * ReplicationManager should skip send close command to unhealthy replica.
     */
    @Test
    public void testCloseUnhealthyReplica()
        throws IOException, TimeoutException {
      final ContainerInfo container = getContainer(LifeCycleState.CLOSING);
      final ContainerID id = container.containerID();
      final Set<ContainerReplica> replicas = getReplicas(id, UNHEALTHY,
          randomDatanodeDetails());
      replicas.addAll(getReplicas(id, State.OPEN, randomDatanodeDetails()));
      replicas.addAll(getReplicas(id, State.OPEN, randomDatanodeDetails()));

      containerStateManager.addContainer(container.getProtobuf());
      for (ContainerReplica replica : replicas) {
        containerStateManager.updateContainerReplica(id, replica);
      }

      replicationManager.processAll();
      // Wait for EventQueue to call the event handler
      eventQueue.processAll(1000);
      Assertions.assertEquals(2,
          datanodeCommandHandler.getInvocation());
    }

    /**
     * 1 unhealthy replica.
     * 3 quasi closed replicas.
     * All have same origin node ID.
     * Expectation: Unhealthy replica is deleted.
     *
     * When a QUASI_CLOSED container is over replicated, ReplicationManager
     * deletes the excess replicas. While choosing the replica for deletion
     * ReplicationManager should prioritize deleting the unhealthy replica over
     * QUASI_CLOSED replica if the unhealthy replica does not have a unique
     * origin node ID.
     */
    @Test
    public void testQuasiClosedContainerWithExtraUnhealthyReplica()
        throws IOException, TimeoutException {
      final ContainerInfo container = getContainer(LifeCycleState.QUASI_CLOSED);
      final ContainerID id = container.containerID();
      final UUID originNodeId = UUID.randomUUID();
      final ContainerReplica unhealthyReplica = getReplicas(
          id, UNHEALTHY, 1000L, originNodeId, randomDatanodeDetails());
      final ContainerReplica replicaTwo = getReplicas(
          id, QUASI_CLOSED, 1000L, originNodeId, randomDatanodeDetails());
      final ContainerReplica replicaThree = getReplicas(
          id, QUASI_CLOSED, 1000L, originNodeId, randomDatanodeDetails());
      final ContainerReplica replicaFour = getReplicas(
          id, QUASI_CLOSED, 1000L, originNodeId, randomDatanodeDetails());

      containerStateManager.addContainer(container.getProtobuf());
      containerStateManager.updateContainerReplica(id, unhealthyReplica);
      containerStateManager.updateContainerReplica(id, replicaTwo);
      containerStateManager.updateContainerReplica(id, replicaThree);
      containerStateManager.updateContainerReplica(id, replicaFour);

      // TODO: RM is corectly deleting one of the replicas.
      //  Test needs to be updated.
      assertDeleteScheduled(0);

      ReplicationManagerReport report = replicationManager.getContainerReport();
      Assertions.assertEquals(1, report.getStat(LifeCycleState.QUASI_CLOSED));
      Assertions.assertEquals(1, report.getStat(
          ReplicationManagerReport.HealthState.QUASI_CLOSED_STUCK));
      // The unhealthy container should not count towards the container's over
      // replicated status.
      Assertions.assertEquals(0, report.getStat(
          ReplicationManagerReport.HealthState.OVER_REPLICATED));

      final long currentDeleteCommandCompleted = replicationManager.getMetrics()
          .getNumDeletionCmdsCompleted();
      // Now we remove the replica to simulate deletion complete
      containerStateManager.removeContainerReplica(id, unhealthyReplica);

      replicationManager.processAll();
      eventQueue.processAll(1000);

      Assertions.assertEquals(currentDeleteCommandCompleted + 1,
          replicationManager.getMetrics().getNumDeletionCmdsCompleted());
      Assertions.assertEquals(0, getInflightCount(InflightType.DELETION));
      Assertions.assertEquals(0, replicationManager.getMetrics()
          .getInflightDeletion());

      report = replicationManager.getContainerReport();
      Assertions.assertEquals(1, report.getStat(LifeCycleState.QUASI_CLOSED));
      Assertions.assertEquals(1, report.getStat(
          ReplicationManagerReport.HealthState.QUASI_CLOSED_STUCK));
      Assertions.assertEquals(0, report.getStat(
          ReplicationManagerReport.HealthState.OVER_REPLICATED));
    }

    /**
     * 2 quasi-closed replicas.
     * Expectation: Replicate one of the replicas.
     */
    @Test
    public void testUnderReplicatedQuasiClosedContainer()
        throws IOException, TimeoutException {
      final ContainerInfo container = getContainer(LifeCycleState.QUASI_CLOSED);
      container.setUsedBytes(100);
      final ContainerID id = container.containerID();
      final UUID originNodeId = UUID.randomUUID();
      final ContainerReplica replicaOne = getReplicas(
          id, QUASI_CLOSED, 1000L, originNodeId, randomDatanodeDetails());
      final ContainerReplica replicaTwo = getReplicas(
          id, QUASI_CLOSED, 1000L, originNodeId, randomDatanodeDetails());

      containerStateManager.addContainer(container.getProtobuf());
      containerStateManager.updateContainerReplica(id, replicaOne);
      containerStateManager.updateContainerReplica(id, replicaTwo);

      final int currentReplicateCommandCount = datanodeCommandHandler
          .getInvocationCount(SCMCommandProto.Type.replicateContainerCommand);
      final long currentBytesToReplicate = replicationManager.getMetrics()
          .getNumReplicationBytesTotal();

      replicationManager.processAll();
      eventQueue.processAll(1000);
      Assertions.assertEquals(currentReplicateCommandCount + 1,
          datanodeCommandHandler.getInvocationCount(
              SCMCommandProto.Type.replicateContainerCommand));
      Assertions.assertEquals(currentReplicateCommandCount + 1,
          replicationManager.getMetrics().getNumReplicationCmdsSent());
      Assertions.assertEquals(currentBytesToReplicate + 100,
          replicationManager.getMetrics().getNumReplicationBytesTotal());
      Assertions.assertEquals(1, getInflightCount(InflightType.REPLICATION));
      Assertions.assertEquals(1, replicationManager.getMetrics()
          .getInflightReplication());

      ReplicationManagerReport report = replicationManager.getContainerReport();
      Assertions.assertEquals(1, report.getStat(LifeCycleState.QUASI_CLOSED));
      Assertions.assertEquals(1, report.getStat(
          ReplicationManagerReport.HealthState.QUASI_CLOSED_STUCK));
      Assertions.assertEquals(1, report.getStat(
          ReplicationManagerReport.HealthState.UNDER_REPLICATED));

      final long currentReplicateCommandCompleted = replicationManager
          .getMetrics().getNumReplicationCmdsCompleted();
      final long currentReplicateBytesCompleted = replicationManager
          .getMetrics().getNumReplicationBytesCompleted();

      // Now we add the replicated new replica
      DatanodeDetails targetDn =
          replicationManager.getLegacyReplicationManager()
          .getFirstDatanode(InflightType.REPLICATION, id);
      final ContainerReplica replicatedReplicaThree = getReplicas(
          id, State.CLOSED, 1000L, originNodeId, targetDn);
      containerStateManager.updateContainerReplica(
          id, replicatedReplicaThree);

      replicationManager.processAll();
      eventQueue.processAll(1000);

      Assertions.assertEquals(currentReplicateCommandCompleted + 1,
          replicationManager.getMetrics().getNumReplicationCmdsCompleted());
      Assertions.assertEquals(currentReplicateBytesCompleted + 100,
          replicationManager.getMetrics().getNumReplicationBytesCompleted());
      Assertions.assertEquals(0, getInflightCount(InflightType.REPLICATION));
      Assertions.assertEquals(0, replicationManager.getMetrics()
          .getInflightReplication());

      report = replicationManager.getContainerReport();
      Assertions.assertEquals(1, report.getStat(LifeCycleState.QUASI_CLOSED));
      Assertions.assertEquals(1, report.getStat(
          ReplicationManagerReport.HealthState.QUASI_CLOSED_STUCK));
      Assertions.assertEquals(0, report.getStat(
          ReplicationManagerReport.HealthState.UNDER_REPLICATED));
    }

    /**
     * 1 quasi-closed replica.
     * 1 unhealthy replica.
     * All have same origin node ID.
     * Expectation:
     *
     * In the first iteration of ReplicationManager, it should re-replicate
     * the quasi closed replicas so that there are 3 of them.
     *
     * In the second iteration, ReplicationManager should delete the unhealthy
     * replica since its origin node ID is not unique.
     */
    @Test
    public void testUnderReplicatedQuasiClosedContainerWithUnhealthyReplica()
        throws IOException, InterruptedException,
        TimeoutException {
      final ContainerInfo container = getContainer(LifeCycleState.QUASI_CLOSED);
      container.setUsedBytes(99);
      final ContainerID id = container.containerID();
      final UUID originNodeId = UUID.randomUUID();
      final ContainerReplica replicaOne = getReplicas(
          id, QUASI_CLOSED, 1000L, originNodeId,
          randomDatanodeDetails());
      final ContainerReplica unhealthyReplica = getReplicas(
          id, UNHEALTHY, 1000L, originNodeId,
          randomDatanodeDetails());

      containerStateManager.addContainer(container.getProtobuf());
      containerStateManager.updateContainerReplica(id, replicaOne);
      containerStateManager.updateContainerReplica(id, unhealthyReplica);

      final int currentReplicateCommandCount = datanodeCommandHandler
          .getInvocationCount(SCMCommandProto.Type.replicateContainerCommand);
      final int currentDeleteCommandCount = datanodeCommandHandler
          .getInvocationCount(SCMCommandProto.Type.deleteContainerCommand);
      final long currentBytesToDelete = replicationManager.getMetrics()
          .getNumDeletionBytesTotal();

      replicationManager.processAll();
      GenericTestUtils.waitFor(
          () -> (currentReplicateCommandCount + 2) == datanodeCommandHandler
              .getInvocationCount(
                  SCMCommandProto.Type.replicateContainerCommand),
          50, 5000);

      Optional<CommandForDatanode> replicateCommand = datanodeCommandHandler
          .getReceivedCommands().stream()
          .filter(c -> c.getCommand().getType()
              .equals(SCMCommandProto.Type.replicateContainerCommand))
          .findFirst();

      Assertions.assertTrue(replicateCommand.isPresent());

      DatanodeDetails newNode = createDatanodeDetails(
          replicateCommand.get().getDatanodeId());
      ContainerReplica newReplica = getReplicas(
          id, QUASI_CLOSED, 1000L, originNodeId, newNode);
      containerStateManager.updateContainerReplica(id, newReplica);

      ReplicationManagerReport report = replicationManager.getContainerReport();
      Assertions.assertEquals(1,
          report.getStat(LifeCycleState.QUASI_CLOSED));
      Assertions.assertEquals(1, report.getStat(
          ReplicationManagerReport.HealthState.QUASI_CLOSED_STUCK));
      Assertions.assertEquals(1, report.getStat(
          ReplicationManagerReport.HealthState.UNDER_REPLICATED));
      Assertions.assertEquals(0, report.getStat(
          ReplicationManagerReport.HealthState.UNHEALTHY));

      /*
       * We have report the replica to SCM, in the next ReplicationManager
       * iteration it should delete the unhealthy replica.
       */

      replicationManager.processAll();
      eventQueue.processAll(1000);
      Assertions.assertEquals(currentDeleteCommandCount + 1,
          datanodeCommandHandler
              .getInvocationCount(SCMCommandProto.Type.deleteContainerCommand));
      // ReplicaTwo should be deleted, that is the unhealthy one
      Assertions.assertTrue(datanodeCommandHandler.received(
          SCMCommandProto.Type.deleteContainerCommand,
          unhealthyReplica.getDatanodeDetails()));
      Assertions.assertEquals(currentDeleteCommandCount + 1,
          replicationManager.getMetrics().getNumDeletionCmdsSent());
      Assertions.assertEquals(currentBytesToDelete + 99,
          replicationManager.getMetrics().getNumDeletionBytesTotal());
      Assertions.assertEquals(1,
          getInflightCount(InflightType.DELETION));
      Assertions.assertEquals(1, replicationManager.getMetrics()
          .getInflightDeletion());

      containerStateManager.removeContainerReplica(id, unhealthyReplica);

      final long currentDeleteCommandCompleted = replicationManager.getMetrics()
          .getNumDeletionCmdsCompleted();

      report = replicationManager.getContainerReport();
      Assertions.assertEquals(1,
          report.getStat(LifeCycleState.QUASI_CLOSED));
      Assertions.assertEquals(1, report.getStat(
          ReplicationManagerReport.HealthState.QUASI_CLOSED_STUCK));
      Assertions.assertEquals(0, report.getStat(
          ReplicationManagerReport.HealthState.UNDER_REPLICATED));
      Assertions.assertEquals(1, report.getStat(
          ReplicationManagerReport.HealthState.UNHEALTHY));
      /*
       * We have now removed unhealthy replica, next iteration of
       * ReplicationManager should re-replicate the container as it
       * is under replicated now
       */

      replicationManager.processAll();
      eventQueue.processAll(1000);

      Assertions.assertEquals(0,
          getInflightCount(InflightType.DELETION));
      Assertions.assertEquals(0, replicationManager.getMetrics()
          .getInflightDeletion());
      Assertions.assertEquals(currentDeleteCommandCompleted + 1,
          replicationManager.getMetrics().getNumDeletionCmdsCompleted());

      Assertions.assertEquals(currentReplicateCommandCount + 2,
          datanodeCommandHandler.getInvocationCount(
              SCMCommandProto.Type.replicateContainerCommand));
      Assertions.assertEquals(currentReplicateCommandCount + 2,
          replicationManager.getMetrics().getNumReplicationCmdsSent());
      Assertions.assertEquals(1,
          getInflightCount(InflightType.REPLICATION));
      Assertions.assertEquals(1, replicationManager.getMetrics()
          .getInflightReplication());

      report = replicationManager.getContainerReport();
      Assertions.assertEquals(1,
          report.getStat(LifeCycleState.QUASI_CLOSED));
      Assertions.assertEquals(1, report.getStat(
          ReplicationManagerReport.HealthState.QUASI_CLOSED_STUCK));
      Assertions.assertEquals(1, report.getStat(
          ReplicationManagerReport.HealthState.UNDER_REPLICATED));
      Assertions.assertEquals(0, report.getStat(
          ReplicationManagerReport.HealthState.UNHEALTHY));
    }


    /**
     * 3 quasi-closed replicas.
     * All unique origin IDs.
     * Expectation: Container is closed.
     *
     * When a container is QUASI_CLOSED and it has >50% of its replica
     * in QUASI_CLOSED state with unique origin node id,
     * ReplicationManager should force close the replica(s) with
     * highest BCSID.
     */
    @Test
    public void testQuasiClosedToClosed() throws IOException, TimeoutException {
      final ContainerInfo container = getContainer(LifeCycleState.QUASI_CLOSED);
      final ContainerID id = container.containerID();
      final Set<ContainerReplica> replicas = getReplicas(id, QUASI_CLOSED,
          randomDatanodeDetails(),
          randomDatanodeDetails(),
          randomDatanodeDetails());
      containerStateManager.addContainer(container.getProtobuf());
      for (ContainerReplica replica : replicas) {
        containerStateManager.updateContainerReplica(id, replica);
      }

      final int currentCloseCommandCount = datanodeCommandHandler
          .getInvocationCount(SCMCommandProto.Type.closeContainerCommand);

      replicationManager.processAll();
      eventQueue.processAll(1000);

      // All the replicas have same BCSID, so all of them will be closed.
      Assertions.assertEquals(currentCloseCommandCount + 3,
          datanodeCommandHandler.getInvocationCount(
              SCMCommandProto.Type.closeContainerCommand));

      ReplicationManagerReport report = replicationManager.getContainerReport();
      Assertions.assertEquals(1,
          report.getStat(LifeCycleState.QUASI_CLOSED));
      Assertions.assertEquals(0, report.getStat(
          ReplicationManagerReport.HealthState.QUASI_CLOSED_STUCK));
    }
  }

  /**
   * Tests replication manager handling of decommissioning and maintainence
   * mode datanodes.
   */
  @Nested
  class DecomAndMaintenance {
    /**
     * ReplicationManager should replicate an additional replica if there are
     * decommissioned replicas.
     */
    @Test
    public void testUnderReplicatedDueToDecommission()
            throws IOException, TimeoutException {
      final ContainerInfo container = createContainer(LifeCycleState.CLOSED);
      addReplica(container, new NodeStatus(IN_SERVICE, HEALTHY), CLOSED);
      addReplica(container, new NodeStatus(DECOMMISSIONING, HEALTHY), CLOSED);
      addReplica(container, new NodeStatus(DECOMMISSIONING, HEALTHY), CLOSED);
      assertReplicaScheduled(2);
      assertUnderReplicatedCount(1);
    }

    /**
     * ReplicationManager should replicate an additional replica when all copies
     * are decommissioning.
     */
    @Test
    public void testUnderReplicatedDueToAllDecommission()
            throws IOException, TimeoutException {
      runTestUnderReplicatedDueToAllDecommission(3);
    }

    Void runTestUnderReplicatedDueToAllDecommission(int expectedReplication)
            throws IOException, TimeoutException {
      final ContainerInfo container = createContainer(LifeCycleState.CLOSED);
      addReplica(container, new NodeStatus(DECOMMISSIONING, HEALTHY), CLOSED);
      addReplica(container, new NodeStatus(DECOMMISSIONING, HEALTHY), CLOSED);
      addReplica(container, new NodeStatus(DECOMMISSIONING, HEALTHY), CLOSED);
      assertReplicaScheduled(expectedReplication);
      assertUnderReplicatedCount(1);
      return null;
    }

    @Test
    public void testReplicationLimit() throws Exception {
      runTestLimit(1, 0, 2, 0,
              () -> runTestUnderReplicatedDueToAllDecommission(1));
    }

    /**
     * ReplicationManager should not take any action when the container is
     * correctly replicated with decommissioned replicas still present.
     */
    @Test
    public void testCorrectlyReplicatedWithDecommission()
            throws IOException, TimeoutException {
      final ContainerInfo container = createContainer(LifeCycleState.CLOSED);
      addReplica(container, new NodeStatus(IN_SERVICE, HEALTHY), CLOSED);
      addReplica(container, new NodeStatus(IN_SERVICE, HEALTHY), CLOSED);
      addReplica(container, new NodeStatus(IN_SERVICE, HEALTHY), CLOSED);
      addReplica(container, new NodeStatus(DECOMMISSIONING, HEALTHY), CLOSED);
      assertReplicaScheduled(0);
      assertUnderReplicatedCount(0);
    }

    /**
     * ReplicationManager should replicate an additional replica when min rep
     * is not met for maintenance.
     */
    @Test
    public void testUnderReplicatedDueToMaintenance()
            throws IOException, TimeoutException {
      final ContainerInfo container = createContainer(LifeCycleState.CLOSED);
      addReplica(container, new NodeStatus(IN_SERVICE, HEALTHY), CLOSED);
      addReplica(container, new NodeStatus(IN_MAINTENANCE, HEALTHY), CLOSED);
      addReplica(container, new NodeStatus(IN_MAINTENANCE, HEALTHY), CLOSED);
      assertReplicaScheduled(1);
      assertUnderReplicatedCount(1);
    }

    /**
     * ReplicationManager should not replicate an additional replica when if
     * min replica for maintenance is 1 and another replica is available.
     */
    @Test
    public void testNotUnderReplicatedDueToMaintenanceMinRepOne()
            throws Exception {
      replicationManager.stop();
      ReplicationManagerConfiguration newConf =
              new ReplicationManagerConfiguration();
      newConf.setMaintenanceReplicaMinimum(1);
      dbStore.close();
      createReplicationManager(newConf);
      final ContainerInfo container = createContainer(LifeCycleState.CLOSED);
      addReplica(container, new NodeStatus(IN_SERVICE, HEALTHY), CLOSED);
      addReplica(container, new NodeStatus(IN_MAINTENANCE, HEALTHY), CLOSED);
      addReplica(container, new NodeStatus(IN_MAINTENANCE, HEALTHY), CLOSED);
      assertReplicaScheduled(0);
      assertUnderReplicatedCount(0);
    }

    /**
     * ReplicationManager should replicate an additional replica when all copies
     * are going off line and min rep is 1.
     */
    @Test
    public void testUnderReplicatedDueToMaintenanceMinRepOne()
            throws Exception {
      replicationManager.stop();
      ReplicationManagerConfiguration newConf =
              new ReplicationManagerConfiguration();
      newConf.setMaintenanceReplicaMinimum(1);
      dbStore.close();
      createReplicationManager(newConf);
      final ContainerInfo container = createContainer(LifeCycleState.CLOSED);
      addReplica(container, new NodeStatus(IN_MAINTENANCE, HEALTHY), CLOSED);
      addReplica(container, new NodeStatus(IN_MAINTENANCE, HEALTHY), CLOSED);
      addReplica(container, new NodeStatus(IN_MAINTENANCE, HEALTHY), CLOSED);
      assertReplicaScheduled(1);
      assertUnderReplicatedCount(1);
    }

    /**
     * ReplicationManager should replicate additional replica when all copies
     * are going into maintenance.
     */
    @Test
    public void testUnderReplicatedDueToAllMaintenance()
            throws IOException, TimeoutException {
      final ContainerInfo container = createContainer(LifeCycleState.CLOSED);
      addReplica(container, new NodeStatus(IN_MAINTENANCE, HEALTHY), CLOSED);
      addReplica(container, new NodeStatus(IN_MAINTENANCE, HEALTHY), CLOSED);
      addReplica(container, new NodeStatus(IN_MAINTENANCE, HEALTHY), CLOSED);
      assertReplicaScheduled(2);
      assertUnderReplicatedCount(1);
    }

    /**
     * ReplicationManager should not replicate additional replica sufficient
     * replica are available.
     */
    @Test
    public void testCorrectlyReplicatedWithMaintenance()
            throws IOException, TimeoutException {
      final ContainerInfo container = createContainer(LifeCycleState.CLOSED);
      addReplica(container, new NodeStatus(IN_SERVICE, HEALTHY), CLOSED);
      addReplica(container, new NodeStatus(IN_SERVICE, HEALTHY), CLOSED);
      addReplica(container, new NodeStatus(IN_MAINTENANCE, HEALTHY), CLOSED);
      addReplica(container, new NodeStatus(IN_MAINTENANCE, HEALTHY), CLOSED);
      assertReplicaScheduled(0);
      assertUnderReplicatedCount(0);
    }

    /**
     * ReplicationManager should replicate additional replica when all copies
     * are decommissioning or maintenance.
     */
    @Test
    public void testUnderReplicatedWithDecommissionAndMaintenance()
            throws IOException, TimeoutException {
      final ContainerInfo container = createContainer(LifeCycleState.CLOSED);
      addReplica(container, new NodeStatus(DECOMMISSIONED, HEALTHY), CLOSED);
      addReplica(container, new NodeStatus(DECOMMISSIONED, HEALTHY), CLOSED);
      addReplica(container, new NodeStatus(IN_MAINTENANCE, HEALTHY), CLOSED);
      addReplica(container, new NodeStatus(IN_MAINTENANCE, HEALTHY), CLOSED);
      assertReplicaScheduled(2);
      assertUnderReplicatedCount(1);
    }

    /**
     * When a CLOSED container is over replicated, ReplicationManager
     * deletes the excess replicas. While choosing the replica for deletion
     * ReplicationManager should not attempt to remove a DECOMMISSION or
     * MAINTENANCE replica.
     */
    @Test
    public void testOverReplicatedClosedContainerWithDecomAndMaint()
            throws IOException, TimeoutException {
      final ContainerInfo container = createContainer(LifeCycleState.CLOSED);
      addReplica(container, NodeStatus.inServiceHealthy(), CLOSED);
      addReplica(container, new NodeStatus(DECOMMISSIONED, HEALTHY), CLOSED);
      addReplica(container, new NodeStatus(IN_MAINTENANCE, HEALTHY), CLOSED);
      addReplica(container, NodeStatus.inServiceHealthy(), CLOSED);
      addReplica(container, NodeStatus.inServiceHealthy(), CLOSED);
      addReplica(container, NodeStatus.inServiceHealthy(), CLOSED);
      addReplica(container, NodeStatus.inServiceHealthy(), CLOSED);

      final int currentDeleteCommandCount = datanodeCommandHandler
              .getInvocationCount(SCMCommandProto.Type.deleteContainerCommand);

      replicationManager.processAll();
      eventQueue.processAll(1000);
      Assertions.assertEquals(currentDeleteCommandCount + 2,
          datanodeCommandHandler.getInvocationCount(
              SCMCommandProto.Type.deleteContainerCommand));
      Assertions.assertEquals(currentDeleteCommandCount + 2,
              replicationManager.getMetrics().getNumDeletionCmdsSent());
      Assertions.assertEquals(1, getInflightCount(InflightType.DELETION));
      Assertions.assertEquals(1, replicationManager.getMetrics()
              .getInflightDeletion());
      // Get the DECOM and Maint replica and ensure none of them are scheduled
      // for removal
      Set<ContainerReplica> decom =
          containerStateManager.getContainerReplicas(
                  container.containerID())
              .stream()
              .filter(r ->
                  r.getDatanodeDetails().getPersistedOpState() != IN_SERVICE)
              .collect(Collectors.toSet());
      for (ContainerReplica r : decom) {
        Assertions.assertFalse(datanodeCommandHandler.received(
                SCMCommandProto.Type.deleteContainerCommand,
                r.getDatanodeDetails()));
      }
      assertOverReplicatedCount(1);
    }

    /**
     * Replication Manager should not attempt to replicate from an unhealthy
     * (stale or dead) node. To test this, setup a scenario where a replia needs
     * to be created, but mark all nodes stale. That way, no new replica will be
     * scheduled.
     */
    @Test
    public void testUnderReplicatedNotHealthySource()
            throws IOException, TimeoutException {
      final ContainerInfo container = createContainer(LifeCycleState.CLOSED);
      addReplica(container, NodeStatus.inServiceStale(), CLOSED);
      addReplica(container, new NodeStatus(DECOMMISSIONED, STALE), CLOSED);
      addReplica(container, new NodeStatus(DECOMMISSIONED, STALE), CLOSED);
      // There should be replica scheduled, but as all nodes are stale, nothing
      // gets scheduled.
      assertReplicaScheduled(0);
      assertUnderReplicatedCount(1);
    }
  }

  /**
   * Tests replication manager move command.
   */
  @Nested
  class Move {
    /**
     * if all the prerequisites are satisfied, move should work as expected.
     */
    @Test
    public void testMove() throws IOException, NodeNotFoundException,
            InterruptedException, ExecutionException, TimeoutException {
      final ContainerInfo container = createContainer(LifeCycleState.CLOSED);
      ContainerID id = container.containerID();
      ContainerReplica dn1 = addReplica(container,
              new NodeStatus(IN_SERVICE, HEALTHY), CLOSED);
      addReplica(container,
              new NodeStatus(IN_SERVICE, HEALTHY), CLOSED);
      addReplica(container,
              new NodeStatus(IN_SERVICE, HEALTHY), CLOSED);
      DatanodeDetails dn3 = addNode(new NodeStatus(IN_SERVICE, HEALTHY));
      CompletableFuture<MoveResult> cf =
              replicationManager.move(id, dn1.getDatanodeDetails(), dn3);
      Assertions.assertTrue(scmLogs.getOutput().contains(
              "receive a move request about container"));
      Thread.sleep(100L);
      Assertions.assertTrue(datanodeCommandHandler.received(
              SCMCommandProto.Type.replicateContainerCommand, dn3));
      Assertions.assertEquals(1, datanodeCommandHandler.getInvocationCount(
              SCMCommandProto.Type.replicateContainerCommand));

      //replicate container to dn3
      addReplicaToDn(container, dn3, CLOSED);
      replicationManager.processAll();
      eventQueue.processAll(1000);

      Assertions.assertTrue(datanodeCommandHandler.received(
          SCMCommandProto.Type.deleteContainerCommand,
          dn1.getDatanodeDetails()));
      Assertions.assertEquals(1, datanodeCommandHandler.getInvocationCount(
              SCMCommandProto.Type.deleteContainerCommand));
      containerStateManager.removeContainerReplica(id, dn1);

      replicationManager.processAll();
      eventQueue.processAll(1000);

      Assertions.assertTrue(cf.isDone() && cf.get() == MoveResult.COMPLETED);
    }

    /**
     * if crash happened and restarted, move option should work as expected.
     */
    @Test
    public void testMoveCrashAndRestart() throws IOException,
            NodeNotFoundException, InterruptedException, TimeoutException {
      final ContainerInfo container = createContainer(LifeCycleState.CLOSED);
      ContainerID id = container.containerID();
      ContainerReplica dn1 = addReplica(container,
              new NodeStatus(IN_SERVICE, HEALTHY), CLOSED);
      addReplica(container,
              new NodeStatus(IN_SERVICE, HEALTHY), CLOSED);
      addReplica(container,
              new NodeStatus(IN_SERVICE, HEALTHY), CLOSED);
      DatanodeDetails dn3 = addNode(new NodeStatus(IN_SERVICE, HEALTHY));
      replicationManager.move(id, dn1.getDatanodeDetails(), dn3);
      Assertions.assertTrue(scmLogs.getOutput().contains(
              "receive a move request about container"));
      Thread.sleep(100L);
      Assertions.assertTrue(datanodeCommandHandler.received(
              SCMCommandProto.Type.replicateContainerCommand, dn3));
      Assertions.assertEquals(1, datanodeCommandHandler.getInvocationCount(
              SCMCommandProto.Type.replicateContainerCommand));

      //crash happens, restart scm.
      //clear current inflight actions and reload inflightMove from DBStore.
      resetReplicationManager();
      replicationManager.getMoveScheduler()
              .reinitialize(SCMDBDefinition.MOVE.getTable(dbStore));
      Assertions.assertTrue(replicationManager.getMoveScheduler()
              .getInflightMove().containsKey(id));
      MoveDataNodePair kv = replicationManager.getMoveScheduler()
              .getInflightMove().get(id);
      Assertions.assertEquals(kv.getSrc(), dn1.getDatanodeDetails());
      Assertions.assertEquals(kv.getTgt(), dn3);
      serviceManager.notifyStatusChanged();

      Thread.sleep(100L);
      // now, the container is not over-replicated,
      // so no deleteContainerCommand will be sent
      Assertions.assertFalse(datanodeCommandHandler.received(
          SCMCommandProto.Type.deleteContainerCommand,
          dn1.getDatanodeDetails()));
      //replica does not exist in target datanode, so a
      // replicateContainerCommand will be sent again at
      // notifyStatusChanged#onLeaderReadyAndOutOfSafeMode
      Assertions.assertEquals(2, datanodeCommandHandler.getInvocationCount(
              SCMCommandProto.Type.replicateContainerCommand));


      //replicate container to dn3, now, over-replicated
      addReplicaToDn(container, dn3, CLOSED);
      replicationManager.processAll();
      eventQueue.processAll(1000);

      //deleteContainerCommand is sent, but the src replica is not deleted now
      Assertions.assertEquals(1, datanodeCommandHandler.getInvocationCount(
              SCMCommandProto.Type.deleteContainerCommand));

      //crash happens, restart scm.
      //clear current inflight actions and reload inflightMove from DBStore.
      resetReplicationManager();
      replicationManager.getMoveScheduler()
              .reinitialize(SCMDBDefinition.MOVE.getTable(dbStore));
      Assertions.assertTrue(replicationManager.getMoveScheduler()
              .getInflightMove().containsKey(id));
      kv = replicationManager.getMoveScheduler()
              .getInflightMove().get(id);
      Assertions.assertEquals(kv.getSrc(), dn1.getDatanodeDetails());
      Assertions.assertEquals(kv.getTgt(), dn3);
      serviceManager.notifyStatusChanged();

      //after restart and the container is over-replicated now,
      //deleteContainerCommand will be sent again
      Assertions.assertEquals(2, datanodeCommandHandler.getInvocationCount(
              SCMCommandProto.Type.deleteContainerCommand));
      containerStateManager.removeContainerReplica(id, dn1);

      //replica in src datanode is deleted now
      containerStateManager.removeContainerReplica(id, dn1);
      replicationManager.processAll();
      eventQueue.processAll(1000);

      //since the move is complete,so after scm crash and restart
      //inflightMove should not contain the container again
      resetReplicationManager();
      replicationManager.getMoveScheduler()
              .reinitialize(SCMDBDefinition.MOVE.getTable(dbStore));
      Assertions.assertFalse(replicationManager.getMoveScheduler()
              .getInflightMove().containsKey(id));

      //completeableFuture is not stored in DB, so after scm crash and
      //restart ,completeableFuture is missing
    }

    /**
     * make sure RM does not delete replica if placement policy is not
     * satisfied.
     */
    @Test
    public void testMoveNotDeleteSrcIfPolicyNotSatisfied()
            throws IOException, NodeNotFoundException,
            InterruptedException, ExecutionException, TimeoutException {
      final ContainerInfo container = createContainer(LifeCycleState.CLOSED);
      ContainerID id = container.containerID();
      ContainerReplica dn1 = addReplica(container,
              new NodeStatus(IN_SERVICE, HEALTHY), CLOSED);
      ContainerReplica dn2 = addReplica(container,
              new NodeStatus(IN_SERVICE, HEALTHY), CLOSED);
      addReplica(container,
              new NodeStatus(IN_SERVICE, HEALTHY), CLOSED);
      DatanodeDetails dn4 = addNode(new NodeStatus(IN_SERVICE, HEALTHY));
      CompletableFuture<MoveResult> cf =
              replicationManager.move(id, dn1.getDatanodeDetails(), dn4);
      Assertions.assertTrue(scmLogs.getOutput().contains(
              "receive a move request about container"));
      Thread.sleep(100L);
      Assertions.assertTrue(datanodeCommandHandler.received(
              SCMCommandProto.Type.replicateContainerCommand, dn4));
      Assertions.assertEquals(1, datanodeCommandHandler.getInvocationCount(
              SCMCommandProto.Type.replicateContainerCommand));

      //replicate container to dn4
      addReplicaToDn(container, dn4, CLOSED);
      //now, replication succeeds, but replica in dn2 lost,
      //and there are only tree replicas totally, so rm should
      //not delete the replica on dn1
      containerStateManager.removeContainerReplica(id, dn2);
      replicationManager.processAll();
      eventQueue.processAll(1000);

      Assertions.assertFalse(
          datanodeCommandHandler.received(
              SCMCommandProto.Type.deleteContainerCommand,
              dn1.getDatanodeDetails()));

      Assertions.assertTrue(cf.isDone() &&
              cf.get() == MoveResult.DELETE_FAIL_POLICY);
    }


    /**
     * test src and target datanode become unhealthy when moving.
     */
    @Test
    public void testDnBecameUnhealthyWhenMoving() throws IOException,
            NodeNotFoundException, InterruptedException, ExecutionException,
            TimeoutException {
      final ContainerInfo container = createContainer(LifeCycleState.CLOSED);
      ContainerID id = container.containerID();
      ContainerReplica dn1 = addReplica(container,
              new NodeStatus(IN_SERVICE, HEALTHY), CLOSED);
      addReplica(container,
              new NodeStatus(IN_SERVICE, HEALTHY), CLOSED);
      addReplica(container,
              new NodeStatus(IN_SERVICE, HEALTHY), CLOSED);
      DatanodeDetails dn3 = addNode(new NodeStatus(IN_SERVICE, HEALTHY));
      CompletableFuture<MoveResult> cf =
              replicationManager.move(id, dn1.getDatanodeDetails(), dn3);
      Assertions.assertTrue(scmLogs.getOutput().contains(
              "receive a move request about container"));

      nodeManager.setNodeStatus(dn3, new NodeStatus(IN_SERVICE, STALE));
      replicationManager.processAll();
      eventQueue.processAll(1000);

      Assertions.assertTrue(cf.isDone() && cf.get() ==
              MoveResult.REPLICATION_FAIL_NODE_UNHEALTHY);

      nodeManager.setNodeStatus(dn3, new NodeStatus(IN_SERVICE, HEALTHY));
      cf = replicationManager.move(id, dn1.getDatanodeDetails(), dn3);
      addReplicaToDn(container, dn3, CLOSED);
      replicationManager.processAll();
      eventQueue.processAll(1000);
      nodeManager.setNodeStatus(dn1.getDatanodeDetails(),
              new NodeStatus(IN_SERVICE, STALE));
      replicationManager.processAll();
      eventQueue.processAll(1000);

      Assertions.assertTrue(cf.isDone() && cf.get() ==
              MoveResult.DELETION_FAIL_NODE_UNHEALTHY);
    }

    /**
     * before Replication Manager generates a completablefuture for a move
     * option, some Prerequisites should be satisfied.
     */
    @Test
    public void testMovePrerequisites() throws IOException,
        NodeNotFoundException, InterruptedException, ExecutionException,
        InvalidStateTransitionException, TimeoutException {
      //all conditions is met
      final ContainerInfo container = createContainer(LifeCycleState.OPEN);
      ContainerID id = container.containerID();
      ContainerReplica dn1 = addReplica(container,
              new NodeStatus(IN_SERVICE, HEALTHY), CLOSED);
      ContainerReplica dn2 = addReplica(container,
              new NodeStatus(IN_SERVICE, HEALTHY), CLOSED);
      DatanodeDetails dn3 = addNode(new NodeStatus(IN_SERVICE, HEALTHY));
      ContainerReplica dn4 = addReplica(container,
              new NodeStatus(IN_SERVICE, HEALTHY), CLOSED);

      CompletableFuture<MoveResult> cf;
      //the above move is executed successfully, so there may be some item in
      //inflightReplication or inflightDeletion. here we stop replication
      // manager to clear these states, which may impact the tests below.
      //we don't need a running replicationManamger now
      replicationManager.stop();
      Thread.sleep(100L);
      cf = replicationManager.move(id, dn1.getDatanodeDetails(), dn3);
      Assertions.assertTrue(cf.isDone() && cf.get() ==
              MoveResult.FAIL_NOT_RUNNING);
      replicationManager.start();
      Thread.sleep(100L);

      //container in not in OPEN state
      cf = replicationManager.move(id, dn1.getDatanodeDetails(), dn3);
      Assertions.assertTrue(cf.isDone() && cf.get() ==
              MoveResult.REPLICATION_FAIL_CONTAINER_NOT_CLOSED);
      //open -> closing
      containerStateManager.updateContainerState(id.getProtobuf(),
              LifeCycleEvent.FINALIZE);
      cf = replicationManager.move(id, dn1.getDatanodeDetails(), dn3);
      Assertions.assertTrue(cf.isDone() && cf.get() ==
              MoveResult.REPLICATION_FAIL_CONTAINER_NOT_CLOSED);
      //closing -> quasi_closed
      containerStateManager.updateContainerState(id.getProtobuf(),
              LifeCycleEvent.QUASI_CLOSE);
      cf = replicationManager.move(id, dn1.getDatanodeDetails(), dn3);
      Assertions.assertTrue(cf.isDone() && cf.get() ==
              MoveResult.REPLICATION_FAIL_CONTAINER_NOT_CLOSED);

      //quasi_closed -> closed
      containerStateManager.updateContainerState(id.getProtobuf(),
              LifeCycleEvent.FORCE_CLOSE);
      Assertions.assertSame(LifeCycleState.CLOSED,
              containerStateManager.getContainer(id).getState());

      //Node is not in healthy state
      for (HddsProtos.NodeState state : HddsProtos.NodeState.values()) {
        if (state != HEALTHY) {
          nodeManager.setNodeStatus(dn3,
                  new NodeStatus(IN_SERVICE, state));
          cf = replicationManager.move(id, dn1.getDatanodeDetails(), dn3);
          Assertions.assertTrue(cf.isDone() && cf.get() ==
                  MoveResult.REPLICATION_FAIL_NODE_UNHEALTHY);
          cf = replicationManager.move(id, dn3, dn1.getDatanodeDetails());
          Assertions.assertTrue(cf.isDone() && cf.get() ==
                  MoveResult.REPLICATION_FAIL_NODE_UNHEALTHY);
        }
      }
      nodeManager.setNodeStatus(dn3, new NodeStatus(IN_SERVICE, HEALTHY));

      //Node is not in IN_SERVICE state
      for (HddsProtos.NodeOperationalState state :
              HddsProtos.NodeOperationalState.values()) {
        if (state != IN_SERVICE) {
          nodeManager.setNodeStatus(dn3,
                  new NodeStatus(state, HEALTHY));
          cf = replicationManager.move(id, dn1.getDatanodeDetails(), dn3);
          Assertions.assertTrue(cf.isDone() && cf.get() ==
                  MoveResult.REPLICATION_FAIL_NODE_NOT_IN_SERVICE);
          cf = replicationManager.move(id, dn3, dn1.getDatanodeDetails());
          Assertions.assertTrue(cf.isDone() && cf.get() ==
                  MoveResult.REPLICATION_FAIL_NODE_NOT_IN_SERVICE);
        }
      }
      nodeManager.setNodeStatus(dn3, new NodeStatus(IN_SERVICE, HEALTHY));

      //container exists in target datanode
      cf = replicationManager.move(id, dn1.getDatanodeDetails(),
              dn2.getDatanodeDetails());
      Assertions.assertTrue(cf.isDone() && cf.get() ==
              MoveResult.REPLICATION_FAIL_EXIST_IN_TARGET);

      //container does not exist in source datanode
      cf = replicationManager.move(id, dn3, dn3);
      Assertions.assertTrue(cf.isDone() && cf.get() ==
              MoveResult.REPLICATION_FAIL_NOT_EXIST_IN_SOURCE);

      //make container over relplicated to test the
      // case that container is in inflightDeletion
      ContainerReplica dn5 = addReplica(container,
              new NodeStatus(IN_SERVICE, HEALTHY), State.CLOSED);
      replicationManager.processAll();
      //waiting for inflightDeletion generation
      eventQueue.processAll(1000);
      cf = replicationManager.move(id, dn1.getDatanodeDetails(), dn3);
      Assertions.assertTrue(cf.isDone() && cf.get() ==
              MoveResult.REPLICATION_FAIL_INFLIGHT_DELETION);
      resetReplicationManager();

      //make the replica num be 2 to test the case
      //that container is in inflightReplication
      containerStateManager.removeContainerReplica(id, dn5);
      containerStateManager.removeContainerReplica(id, dn4);
      //replication manager should generate inflightReplication
      replicationManager.processAll();
      //waiting for inflightReplication generation
      eventQueue.processAll(1000);
      cf = replicationManager.move(id, dn1.getDatanodeDetails(), dn3);
      Assertions.assertTrue(cf.isDone() && cf.get() ==
              MoveResult.REPLICATION_FAIL_INFLIGHT_REPLICATION);
    }
  }

  /**
   * Tests mis-replicated containers with rack topology information.
   */
  @Nested
  class MisReplicated {

    @Test
    public void additionalReplicaScheduledWhenMisReplicated()
            throws IOException, TimeoutException {
      final ContainerInfo container = getContainer(LifeCycleState.CLOSED);
      container.setUsedBytes(100);
      final ContainerID id = container.containerID();
      final UUID originNodeId = UUID.randomUUID();
      final ContainerReplica replicaOne = getReplicas(
              id, State.CLOSED, 1000L, originNodeId, randomDatanodeDetails());
      final ContainerReplica replicaTwo = getReplicas(
              id, State.CLOSED, 1000L, originNodeId, randomDatanodeDetails());
      final ContainerReplica replicaThree = getReplicas(
              id, State.CLOSED, 1000L, originNodeId, randomDatanodeDetails());

      containerStateManager.addContainer(container.getProtobuf());
      containerStateManager.updateContainerReplica(id, replicaOne);
      containerStateManager.updateContainerReplica(id, replicaTwo);
      containerStateManager.updateContainerReplica(
              id, replicaThree);

      // Ensure a mis-replicated status is returned for any containers in this
      // test where there are 3 replicas. When there are 2 or 4 replicas
      // the status returned will be healthy.
      Mockito.when(containerPlacementPolicy.validateContainerPlacement(
              Mockito.argThat(list -> list.size() == 3),
              Mockito.anyInt()
      )).thenAnswer(invocation -> {
        return new ContainerPlacementStatusDefault(1, 2, 3);
      });

      int currentReplicateCommandCount = datanodeCommandHandler
          .getInvocationCount(SCMCommandProto.Type.replicateContainerCommand);
      final long currentBytesToReplicate = replicationManager.getMetrics()
              .getNumReplicationBytesTotal();

      replicationManager.processAll();
      eventQueue.processAll(1000);
      // At this stage, due to the mocked calls to validateContainerPlacement
      // the policy will not be satisfied, and replication will be triggered.

      Assertions.assertEquals(currentReplicateCommandCount + 1,
              datanodeCommandHandler.getInvocationCount(
                      SCMCommandProto.Type.replicateContainerCommand));
      Assertions.assertEquals(currentReplicateCommandCount + 1,
              replicationManager.getMetrics().getNumReplicationCmdsSent());
      Assertions.assertEquals(currentBytesToReplicate + 100,
              replicationManager.getMetrics().getNumReplicationBytesTotal());
      Assertions.assertEquals(1, getInflightCount(InflightType.REPLICATION));
      Assertions.assertEquals(1, replicationManager.getMetrics()
              .getInflightReplication());

      ReplicationManagerReport report = replicationManager.getContainerReport();
      Assertions.assertEquals(1, report.getStat(LifeCycleState.CLOSED));
      Assertions.assertEquals(1, report.getStat(
              ReplicationManagerReport.HealthState.MIS_REPLICATED));

      // Now make it so that all containers seem mis-replicated no matter how
      // many replicas. This will test replicas are not scheduled if the new
      // replica does not fix the mis-replication.
      Mockito.when(containerPlacementPolicy.validateContainerPlacement(
              Mockito.anyList(),
              Mockito.anyInt()
      )).thenAnswer(invocation -> {
        return new ContainerPlacementStatusDefault(1, 2, 3);
      });

      currentReplicateCommandCount = datanodeCommandHandler.getInvocationCount(
          SCMCommandProto.Type.replicateContainerCommand);

      replicationManager.processAll();
      eventQueue.processAll(1000);
      // At this stage, due to the mocked calls to validateContainerPlacement
      // the mis-replicated racks will not have improved, so expect to see
      // nothing scheduled.
      Assertions.assertEquals(currentReplicateCommandCount,
          datanodeCommandHandler.getInvocationCount(
              SCMCommandProto.Type.replicateContainerCommand));
      Assertions.assertEquals(currentReplicateCommandCount,
              replicationManager.getMetrics().getNumReplicationCmdsSent());
      Assertions.assertEquals(1, getInflightCount(InflightType.REPLICATION));
      Assertions.assertEquals(1, replicationManager.getMetrics()
              .getInflightReplication());
    }

    @Test
    public void overReplicatedButRemovingMakesMisReplicated()
            throws IOException, TimeoutException {
      // In this test, the excess replica should not be removed.
      final ContainerInfo container = getContainer(LifeCycleState.CLOSED);
      final ContainerID id = container.containerID();
      final UUID originNodeId = UUID.randomUUID();
      final ContainerReplica replicaOne = getReplicas(
              id, State.CLOSED, 1000L, originNodeId, randomDatanodeDetails());
      final ContainerReplica replicaTwo = getReplicas(
              id, State.CLOSED, 1000L, originNodeId, randomDatanodeDetails());
      final ContainerReplica replicaThree = getReplicas(
              id, State.CLOSED, 1000L, originNodeId, randomDatanodeDetails());
      final ContainerReplica replicaFour = getReplicas(
              id, State.CLOSED, 1000L, originNodeId, randomDatanodeDetails());
      final ContainerReplica replicaFive = getReplicas(
              id, UNHEALTHY, 1000L, originNodeId, randomDatanodeDetails());

      containerStateManager.addContainer(container.getProtobuf());
      containerStateManager.updateContainerReplica(id, replicaOne);
      containerStateManager.updateContainerReplica(id, replicaTwo);
      containerStateManager.updateContainerReplica(
              id, replicaThree);
      containerStateManager.updateContainerReplica(id, replicaFour);
      containerStateManager.updateContainerReplica(id, replicaFive);

      // Ensure a mis-replicated status is returned for any containers in this
      // test where there are exactly 3 replicas checked.
      Mockito.when(containerPlacementPolicy.validateContainerPlacement(
              Mockito.argThat(list -> list.size() == 3),
              Mockito.anyInt()
      )).thenAnswer(
              invocation -> new ContainerPlacementStatusDefault(1, 2, 3));

      int currentDeleteCommandCount = datanodeCommandHandler
              .getInvocationCount(SCMCommandProto.Type.deleteContainerCommand);

      replicationManager.processAll();
      eventQueue.processAll(1000);
      // The unhealthy replica should be removed, but not the other replica
      // as each time we test with 3 replicas, Mockito ensures it returns
      // mis-replicated
      Assertions.assertEquals(currentDeleteCommandCount + 1,
              datanodeCommandHandler.getInvocationCount(
                  SCMCommandProto.Type.deleteContainerCommand));
      Assertions.assertEquals(currentDeleteCommandCount + 1,
              replicationManager.getMetrics().getNumDeletionCmdsSent());

      Assertions.assertTrue(datanodeCommandHandler.received(
              SCMCommandProto.Type.deleteContainerCommand,
              replicaFive.getDatanodeDetails()));
      Assertions.assertEquals(1, getInflightCount(InflightType.DELETION));
      Assertions.assertEquals(1, replicationManager.getMetrics()
              .getInflightDeletion());
      assertOverReplicatedCount(1);
    }

    @Test
    public void testOverReplicatedAndPolicySatisfied()
            throws IOException, TimeoutException {
      final ContainerInfo container = getContainer(LifeCycleState.CLOSED);
      final ContainerID id = container.containerID();
      final UUID originNodeId = UUID.randomUUID();
      final ContainerReplica replicaOne = getReplicas(
              id, State.CLOSED, 1000L, originNodeId, randomDatanodeDetails());
      final ContainerReplica replicaTwo = getReplicas(
              id, State.CLOSED, 1000L, originNodeId, randomDatanodeDetails());
      final ContainerReplica replicaThree = getReplicas(
              id, State.CLOSED, 1000L, originNodeId, randomDatanodeDetails());
      final ContainerReplica replicaFour = getReplicas(
              id, State.CLOSED, 1000L, originNodeId, randomDatanodeDetails());

      containerStateManager.addContainer(container.getProtobuf());
      containerStateManager.updateContainerReplica(id, replicaOne);
      containerStateManager.updateContainerReplica(id, replicaTwo);
      containerStateManager.updateContainerReplica(
              id, replicaThree);
      containerStateManager.updateContainerReplica(id, replicaFour);

      Mockito.when(containerPlacementPolicy.validateContainerPlacement(
              Mockito.argThat(list -> list.size() == 3),
              Mockito.anyInt()
      )).thenAnswer(
              invocation -> new ContainerPlacementStatusDefault(2, 2, 3));

      final int currentDeleteCommandCount = datanodeCommandHandler
              .getInvocationCount(SCMCommandProto.Type.deleteContainerCommand);

      replicationManager.processAll();
      eventQueue.processAll(1000);
      Assertions.assertEquals(currentDeleteCommandCount + 1,
              datanodeCommandHandler.getInvocationCount(
                  SCMCommandProto.Type.deleteContainerCommand));
      Assertions.assertEquals(currentDeleteCommandCount + 1,
              replicationManager.getMetrics().getNumDeletionCmdsSent());
      Assertions.assertEquals(1, getInflightCount(InflightType.DELETION));
      Assertions.assertEquals(1, replicationManager.getMetrics()
              .getInflightDeletion());

      assertOverReplicatedCount(1);
    }

    @Test
    public void testOverReplicatedAndPolicyUnSatisfiedAndDeleted()
            throws IOException, TimeoutException {
      final ContainerInfo container = getContainer(LifeCycleState.CLOSED);
      final ContainerID id = container.containerID();
      final UUID originNodeId = UUID.randomUUID();
      final ContainerReplica replicaOne = getReplicas(
              id, State.CLOSED, 1000L, originNodeId, randomDatanodeDetails());
      final ContainerReplica replicaTwo = getReplicas(
              id, State.CLOSED, 1000L, originNodeId, randomDatanodeDetails());
      final ContainerReplica replicaThree = getReplicas(
              id, State.CLOSED, 1000L, originNodeId, randomDatanodeDetails());
      final ContainerReplica replicaFour = getReplicas(
              id, State.CLOSED, 1000L, originNodeId, randomDatanodeDetails());
      final ContainerReplica replicaFive = getReplicas(
              id, QUASI_CLOSED, 1000L, originNodeId, randomDatanodeDetails());

      containerStateManager.addContainer(container.getProtobuf());
      containerStateManager.updateContainerReplica(id, replicaOne);
      containerStateManager.updateContainerReplica(id, replicaTwo);
      containerStateManager.updateContainerReplica(
              id, replicaThree);
      containerStateManager.updateContainerReplica(id, replicaFour);
      containerStateManager.updateContainerReplica(id, replicaFive);

      Mockito.when(containerPlacementPolicy.validateContainerPlacement(
              Mockito.argThat(list -> list != null && list.size() <= 4),
              Mockito.anyInt()
      )).thenAnswer(
              invocation -> new ContainerPlacementStatusDefault(1, 2, 3));

      final int currentDeleteCommandCount = datanodeCommandHandler
              .getInvocationCount(SCMCommandProto.Type.deleteContainerCommand);

      replicationManager.processAll();
      eventQueue.processAll(1000);
      Assertions.assertEquals(currentDeleteCommandCount + 2,
              datanodeCommandHandler.getInvocationCount(
                  SCMCommandProto.Type.deleteContainerCommand));
      Assertions.assertEquals(currentDeleteCommandCount + 2,
              replicationManager.getMetrics().getNumDeletionCmdsSent());
      Assertions.assertEquals(1, getInflightCount(InflightType.DELETION));
      Assertions.assertEquals(1, replicationManager.getMetrics()
              .getInflightDeletion());
    }
  }

  void runTestLimit(int replicationLimit, int deletionLimit,
      int expectedReplicationSkipped, int expectedDeletionSkipped,
      Callable<Void> testcase) throws Exception {
    createReplicationManager(replicationLimit, deletionLimit);

    final ReplicationManagerMetrics metrics = replicationManager.getMetrics();
    final long replicationSkipped = metrics.getInflightReplicationSkipped();
    final long deletionSkipped = metrics.getInflightDeletionSkipped();

    testcase.call();

    Assertions.assertEquals(replicationSkipped + expectedReplicationSkipped,
        metrics.getInflightReplicationSkipped());
    Assertions.assertEquals(deletionSkipped + expectedDeletionSkipped,
        metrics.getInflightDeletionSkipped());

    //reset limits for other tests.
    createReplicationManager(0, 0);
  }

  private void assertReplicaSources(ContainerReplica... validReplicas) {
    List<CommandForDatanode> replicateCommands = datanodeCommandHandler
            .getReceivedCommands().stream()
            .filter(c -> c.getCommand().getType() ==
                    SCMCommandProto.Type.replicateContainerCommand)
            .collect(Collectors.toList());
    Set<UUID> validReplicaIDs = Arrays.stream(validReplicas).map(r
        -> r.getDatanodeDetails().getUuid()).collect(Collectors.toSet());
    for (CommandForDatanode<?> command: replicateCommands) {
      if (command.getCommand().getType() ==
          SCMCommandProto.Type.replicateContainerCommand) {
        ReplicateContainerCommand replicateCommand =
                (ReplicateContainerCommand) command.getCommand();
        Set<UUID> chosenSources = replicateCommand.getSourceDatanodes().stream()
                .map(DatanodeDetails::getUuid)
                .collect(Collectors.toSet());
        Assertions.assertEquals(validReplicaIDs, chosenSources);
      }
    }
  }

  private ContainerInfo createContainer(LifeCycleState containerState)
      throws IOException, TimeoutException {
    return createContainer(containerState, CONTAINER_USED_BYTES_DEFAULT,
        CONTAINER_NUM_KEYS_DEFAULT);
  }

  private ContainerInfo createContainer(LifeCycleState containerState,
      long usedBytes, long numKeys) throws IOException, TimeoutException {
    final ContainerInfo container = getContainer(containerState);
    container.setUsedBytes(usedBytes);
    container.setNumberOfKeys(numKeys);
    containerStateManager.addContainer(container.getProtobuf());
    return container;
  }

  private DatanodeDetails addNode(NodeStatus nodeStatus) {
    DatanodeDetails dn = randomDatanodeDetails();
    dn.setPersistedOpState(nodeStatus.getOperationalState());
    dn.setPersistedOpStateExpiryEpochSec(
        nodeStatus.getOpStateExpiryEpochSeconds());
    nodeManager.register(dn, nodeStatus);
    return dn;
  }

  private void resetReplicationManager() throws InterruptedException {
    replicationManager.stop();
    Thread.sleep(100L);
    replicationManager.start();
    Thread.sleep(100L);
  }

  private ContainerReplica addReplica(ContainerInfo container,
      NodeStatus nodeStatus, State replicaState)
      throws ContainerNotFoundException {
    DatanodeDetails dn = addNode(nodeStatus);
    return addReplicaToDn(container, dn, replicaState);
  }

  private ContainerReplica addReplica(ContainerInfo container,
      NodeStatus nodeStatus, State replicaState, long bcsId)
      throws ContainerNotFoundException {
    DatanodeDetails dn = addNode(nodeStatus);
    return addReplicaToDn(container, dn, replicaState, bcsId);
  }

  private ContainerReplica addReplica(ContainerInfo container,
      NodeStatus nodeStatus, State replicaState, long usedBytes, long numOfKeys)
      throws ContainerNotFoundException {
    DatanodeDetails dn = addNode(nodeStatus);
    return addReplicaToDn(container, dn, replicaState, usedBytes, numOfKeys);
  }

  private ContainerReplica addReplicaToDn(ContainerInfo container,
                               DatanodeDetails dn, State replicaState)
      throws ContainerNotFoundException {
    return addReplicaToDn(container, dn, replicaState, 1000L);
  }

  private ContainerReplica addReplicaToDn(ContainerInfo container,
      DatanodeDetails dn, State replicaState, long bcsId)
      throws ContainerNotFoundException {
    // Using the same originID for all replica in the container set. If each
    // replica has a unique originID, it causes problems in ReplicationManager
    // when processing over-replicated containers.
    final UUID originNodeId =
        UUID.nameUUIDFromBytes(Longs.toByteArray(container.getContainerID()));
    final ContainerReplica replica = getReplicas(container.containerID(),
        replicaState, container.getUsedBytes(), container.getNumberOfKeys(),
        1000L, originNodeId, dn);
    containerStateManager
        .updateContainerReplica(container.containerID(), replica);
    return replica;
  }

  private ContainerReplica addReplicaToDn(ContainerInfo container,
      DatanodeDetails dn, State replicaState, long usedBytes, long numOfKeys)
      throws ContainerNotFoundException {
    // Using the same originID for all replica in the container set. If each
    // replica has a unique originID, it causes problems in ReplicationManager
    // when processing over-replicated containers.
    final UUID originNodeId =
        UUID.nameUUIDFromBytes(Longs.toByteArray(container.getContainerID()));
    final ContainerReplica replica = getReplicas(container.containerID(),
        replicaState, usedBytes, numOfKeys, 1000L, originNodeId, dn);
    containerStateManager
        .updateContainerReplica(container.containerID(), replica);
    return replica;
  }

  private void assertReplicaScheduled(int delta) {
    final int currentReplicateCommandCount = datanodeCommandHandler
        .getInvocationCount(SCMCommandProto.Type.replicateContainerCommand);

    replicationManager.processAll();
    eventQueue.processAll(1000);
    Assertions.assertEquals(currentReplicateCommandCount + delta,
        datanodeCommandHandler.getInvocationCount(
            SCMCommandProto.Type.replicateContainerCommand));
    Assertions.assertEquals(currentReplicateCommandCount + delta,
        replicationManager.getMetrics().getNumReplicationCmdsSent());
  }

  private void assertDeleteScheduled(int delta) {
    final int currentDeleteCommandCount = datanodeCommandHandler
        .getInvocationCount(SCMCommandProto.Type.deleteContainerCommand);

    replicationManager.processAll();
    eventQueue.processAll(1000);
    Assertions.assertEquals(currentDeleteCommandCount + delta,
        datanodeCommandHandler.getInvocationCount(
            SCMCommandProto.Type.deleteContainerCommand));
    Assertions.assertEquals(currentDeleteCommandCount + delta,
        replicationManager.getMetrics().getNumDeletionCmdsSent());
  }

  private void assertUnderReplicatedCount(int count) {
    ReplicationManagerReport report = replicationManager.getContainerReport();
    Assertions.assertEquals(count, report.getStat(
        ReplicationManagerReport.HealthState.UNDER_REPLICATED));
  }

  private void assertMissingCount(int count) {
    ReplicationManagerReport report = replicationManager.getContainerReport();
    Assertions.assertEquals(count, report.getStat(
        ReplicationManagerReport.HealthState.MISSING));
  }

  private void assertOverReplicatedCount(int count) {
    ReplicationManagerReport report = replicationManager.getContainerReport();
    Assertions.assertEquals(count, report.getStat(
        ReplicationManagerReport.HealthState.OVER_REPLICATED));
  }

  private static class DatanodeCommandHandler implements
      EventHandler<CommandForDatanode> {

    private AtomicInteger invocation = new AtomicInteger(0);
    private Map<SCMCommandProto.Type, AtomicInteger> commandInvocation =
        new HashMap<>();
    private List<CommandForDatanode> commands = new ArrayList<>();

    @Override
    public void onMessage(final CommandForDatanode command,
                          final EventPublisher publisher) {
      final SCMCommandProto.Type type = command.getCommand().getType();
      commandInvocation.computeIfAbsent(type, k -> new AtomicInteger(0));
      commandInvocation.get(type).incrementAndGet();
      invocation.incrementAndGet();
      commands.add(command);
    }

    private int getInvocation() {
      return invocation.get();
    }

    private int getInvocationCount(SCMCommandProto.Type type) {
      return commandInvocation.containsKey(type) ?
          commandInvocation.get(type).get() : 0;
    }

    private List<CommandForDatanode> getReceivedCommands() {
      return commands;
    }

    /**
     * Returns true if the command handler has received the given
     * command type for the provided datanode.
     *
     * @param type Command Type
     * @param datanode DatanodeDetails
     * @return True if command was received, false otherwise
     */
    private boolean received(final SCMCommandProto.Type type,
                             final DatanodeDetails datanode) {
      return commands.stream().anyMatch(dc ->
          dc.getCommand().getType().equals(type) &&
              dc.getDatanodeId().equals(datanode.getUuid()));
    }
  }
}<|MERGE_RESOLUTION|>--- conflicted
+++ resolved
@@ -790,7 +790,6 @@
               SCMCommandProto.Type.closeContainerCommand));
     }
 
-<<<<<<< HEAD
 
     /**
      * $numReplicas unhealthy replicas.
@@ -809,256 +808,6 @@
       assertReplicaScheduled(numReplicasNeeded);
       assertUnderReplicatedCount(1);
     }
-=======
-    replicationManager.processAll();
-    // Wait for EventQueue to call the event handler
-    eventQueue.processAll(1000);
-    Assertions.assertEquals(2, datanodeCommandHandler.getInvocation());
-  }
-
-  @Test
-  public void testGeneratedConfig() {
-    ReplicationManagerConfiguration rmc =
-        OzoneConfiguration.newInstanceOf(ReplicationManagerConfiguration.class);
-
-    //default is not included in ozone-site.xml but generated from annotation
-    //to the ozone-site-generated.xml which should be loaded by the
-    // OzoneConfiguration.
-    Assertions.assertEquals(1800000, rmc.getEventTimeout());
-
-  }
-
-  @Test
-  public void additionalReplicaScheduledWhenMisReplicated()
-      throws IOException, TimeoutException {
-    final ContainerInfo container = getContainer(LifeCycleState.CLOSED);
-    container.setUsedBytes(100);
-    final ContainerID id = container.containerID();
-    final UUID originNodeId = UUID.randomUUID();
-    final ContainerReplica replicaOne = getReplicas(
-        id, State.CLOSED, 1000L, originNodeId, randomDatanodeDetails());
-    final ContainerReplica replicaTwo = getReplicas(
-        id, State.CLOSED, 1000L, originNodeId, randomDatanodeDetails());
-    final ContainerReplica replicaThree = getReplicas(
-        id, State.CLOSED, 1000L, originNodeId, randomDatanodeDetails());
-
-    containerStateManager.addContainer(container.getProtobuf());
-    containerStateManager.updateContainerReplica(id, replicaOne);
-    containerStateManager.updateContainerReplica(id, replicaTwo);
-    containerStateManager.updateContainerReplica(
-        id, replicaThree);
-
-    // Ensure a mis-replicated status is returned for any containers in this
-    // test where there are 3 replicas. When there are 2 or 4 replicas
-    // the status returned will be healthy.
-    Mockito.when(ratisContainerPlacementPolicy.validateContainerPlacement(
-        Mockito.argThat(list -> list.size() == 3),
-        Mockito.anyInt()
-    )).thenAnswer(invocation ->  {
-      return new ContainerPlacementStatusDefault(1, 2, 3);
-    });
-
-    int currentReplicateCommandCount = datanodeCommandHandler
-        .getInvocationCount(SCMCommandProto.Type.replicateContainerCommand);
-    final long currentBytesToReplicate = replicationManager.getMetrics()
-        .getNumReplicationBytesTotal();
-
-    replicationManager.processAll();
-    eventQueue.processAll(1000);
-    // At this stage, due to the mocked calls to validateContainerPlacement
-    // the policy will not be satisfied, and replication will be triggered.
-
-    Assertions.assertEquals(currentReplicateCommandCount + 1,
-        datanodeCommandHandler.getInvocationCount(
-            SCMCommandProto.Type.replicateContainerCommand));
-    Assertions.assertEquals(currentReplicateCommandCount + 1,
-        replicationManager.getMetrics().getNumReplicationCmdsSent());
-    Assertions.assertEquals(currentBytesToReplicate + 100,
-        replicationManager.getMetrics().getNumReplicationBytesTotal());
-    Assertions.assertEquals(1, getInflightCount(InflightType.REPLICATION));
-    Assertions.assertEquals(1, replicationManager.getMetrics()
-        .getInflightReplication());
-
-    ReplicationManagerReport report = replicationManager.getContainerReport();
-    Assertions.assertEquals(1, report.getStat(LifeCycleState.CLOSED));
-    Assertions.assertEquals(1, report.getStat(
-        ReplicationManagerReport.HealthState.MIS_REPLICATED));
-
-    // Now make it so that all containers seem mis-replicated no matter how
-    // many replicas. This will test replicas are not scheduled if the new
-    // replica does not fix the mis-replication.
-    Mockito.when(ratisContainerPlacementPolicy.validateContainerPlacement(
-        Mockito.anyList(),
-        Mockito.anyInt()
-    )).thenAnswer(invocation ->  {
-      return new ContainerPlacementStatusDefault(1, 2, 3);
-    });
-
-    currentReplicateCommandCount = datanodeCommandHandler
-        .getInvocationCount(SCMCommandProto.Type.replicateContainerCommand);
-
-    replicationManager.processAll();
-    eventQueue.processAll(1000);
-    // At this stage, due to the mocked calls to validateContainerPlacement
-    // the mis-replicated racks will not have improved, so expect to see nothing
-    // scheduled.
-    Assertions.assertEquals(currentReplicateCommandCount, datanodeCommandHandler
-        .getInvocationCount(SCMCommandProto.Type.replicateContainerCommand));
-    Assertions.assertEquals(currentReplicateCommandCount,
-        replicationManager.getMetrics().getNumReplicationCmdsSent());
-    Assertions.assertEquals(1, getInflightCount(InflightType.REPLICATION));
-    Assertions.assertEquals(1, replicationManager.getMetrics()
-        .getInflightReplication());
-  }
-
-  @Test
-  public void overReplicatedButRemovingMakesMisReplicated()
-      throws IOException, TimeoutException {
-    // In this test, the excess replica should not be removed.
-    final ContainerInfo container = getContainer(LifeCycleState.CLOSED);
-    final ContainerID id = container.containerID();
-    final UUID originNodeId = UUID.randomUUID();
-    final ContainerReplica replicaOne = getReplicas(
-        id, State.CLOSED, 1000L, originNodeId, randomDatanodeDetails());
-    final ContainerReplica replicaTwo = getReplicas(
-        id, State.CLOSED, 1000L, originNodeId, randomDatanodeDetails());
-    final ContainerReplica replicaThree = getReplicas(
-        id, State.CLOSED, 1000L, originNodeId, randomDatanodeDetails());
-    final ContainerReplica replicaFour = getReplicas(
-        id, State.CLOSED, 1000L, originNodeId, randomDatanodeDetails());
-    final ContainerReplica replicaFive = getReplicas(
-        id, State.UNHEALTHY, 1000L, originNodeId, randomDatanodeDetails());
-
-    containerStateManager.addContainer(container.getProtobuf());
-    containerStateManager.updateContainerReplica(id, replicaOne);
-    containerStateManager.updateContainerReplica(id, replicaTwo);
-    containerStateManager.updateContainerReplica(
-        id, replicaThree);
-    containerStateManager.updateContainerReplica(id, replicaFour);
-    containerStateManager.updateContainerReplica(id, replicaFive);
-
-    // Ensure a mis-replicated status is returned for any containers in this
-    // test where there are exactly 3 replicas checked.
-    Mockito.when(ratisContainerPlacementPolicy.validateContainerPlacement(
-        Mockito.argThat(list -> list.size() == 3),
-        Mockito.anyInt()
-    )).thenAnswer(
-        invocation -> new ContainerPlacementStatusDefault(1, 2, 3));
-
-    int currentDeleteCommandCount = datanodeCommandHandler
-        .getInvocationCount(SCMCommandProto.Type.deleteContainerCommand);
-
-    replicationManager.processAll();
-    eventQueue.processAll(1000);
-    // The unhealthy replica should be removed, but not the other replica
-    // as each time we test with 3 replicas, Mockito ensures it returns
-    // mis-replicated
-    Assertions.assertEquals(currentDeleteCommandCount + 1,
-        datanodeCommandHandler
-            .getInvocationCount(SCMCommandProto.Type.deleteContainerCommand));
-    Assertions.assertEquals(currentDeleteCommandCount + 1,
-        replicationManager.getMetrics().getNumDeletionCmdsSent());
-
-    Assertions.assertTrue(datanodeCommandHandler.received(
-        SCMCommandProto.Type.deleteContainerCommand,
-        replicaFive.getDatanodeDetails()));
-    Assertions.assertEquals(1, getInflightCount(InflightType.DELETION));
-    Assertions.assertEquals(1, replicationManager.getMetrics()
-        .getInflightDeletion());
-    assertOverReplicatedCount(1);
-  }
-
-  @Test
-  public void testOverReplicatedAndPolicySatisfied()
-      throws IOException, TimeoutException {
-    final ContainerInfo container = getContainer(LifeCycleState.CLOSED);
-    final ContainerID id = container.containerID();
-    final UUID originNodeId = UUID.randomUUID();
-    final ContainerReplica replicaOne = getReplicas(
-        id, State.CLOSED, 1000L, originNodeId, randomDatanodeDetails());
-    final ContainerReplica replicaTwo = getReplicas(
-        id, State.CLOSED, 1000L, originNodeId, randomDatanodeDetails());
-    final ContainerReplica replicaThree = getReplicas(
-        id, State.CLOSED, 1000L, originNodeId, randomDatanodeDetails());
-    final ContainerReplica replicaFour = getReplicas(
-        id, State.CLOSED, 1000L, originNodeId, randomDatanodeDetails());
-
-    containerStateManager.addContainer(container.getProtobuf());
-    containerStateManager.updateContainerReplica(id, replicaOne);
-    containerStateManager.updateContainerReplica(id, replicaTwo);
-    containerStateManager.updateContainerReplica(
-        id, replicaThree);
-    containerStateManager.updateContainerReplica(id, replicaFour);
-
-    Mockito.when(ratisContainerPlacementPolicy.validateContainerPlacement(
-        Mockito.argThat(list -> list.size() == 3),
-        Mockito.anyInt()
-    )).thenAnswer(
-        invocation -> new ContainerPlacementStatusDefault(2, 2, 3));
-
-    final int currentDeleteCommandCount = datanodeCommandHandler
-        .getInvocationCount(SCMCommandProto.Type.deleteContainerCommand);
-
-    replicationManager.processAll();
-    eventQueue.processAll(1000);
-    Assertions.assertEquals(currentDeleteCommandCount + 1,
-        datanodeCommandHandler
-            .getInvocationCount(SCMCommandProto.Type.deleteContainerCommand));
-    Assertions.assertEquals(currentDeleteCommandCount + 1,
-        replicationManager.getMetrics().getNumDeletionCmdsSent());
-    Assertions.assertEquals(1, getInflightCount(InflightType.DELETION));
-    Assertions.assertEquals(1, replicationManager.getMetrics()
-        .getInflightDeletion());
-
-    assertOverReplicatedCount(1);
-  }
-
-  @Test
-  public void testOverReplicatedAndPolicyUnSatisfiedAndDeleted()
-      throws IOException, TimeoutException {
-    final ContainerInfo container = getContainer(LifeCycleState.CLOSED);
-    final ContainerID id = container.containerID();
-    final UUID originNodeId = UUID.randomUUID();
-    final ContainerReplica replicaOne = getReplicas(
-        id, State.CLOSED, 1000L, originNodeId, randomDatanodeDetails());
-    final ContainerReplica replicaTwo = getReplicas(
-        id, State.CLOSED, 1000L, originNodeId, randomDatanodeDetails());
-    final ContainerReplica replicaThree = getReplicas(
-        id, State.CLOSED, 1000L, originNodeId, randomDatanodeDetails());
-    final ContainerReplica replicaFour = getReplicas(
-        id, State.CLOSED, 1000L, originNodeId, randomDatanodeDetails());
-    final ContainerReplica replicaFive = getReplicas(
-        id, State.QUASI_CLOSED, 1000L, originNodeId, randomDatanodeDetails());
-
-    containerStateManager.addContainer(container.getProtobuf());
-    containerStateManager.updateContainerReplica(id, replicaOne);
-    containerStateManager.updateContainerReplica(id, replicaTwo);
-    containerStateManager.updateContainerReplica(
-        id, replicaThree);
-    containerStateManager.updateContainerReplica(id, replicaFour);
-    containerStateManager.updateContainerReplica(id, replicaFive);
-
-    Mockito.when(ratisContainerPlacementPolicy.validateContainerPlacement(
-        Mockito.argThat(list -> list != null && list.size() <= 4),
-        Mockito.anyInt()
-    )).thenAnswer(
-        invocation -> new ContainerPlacementStatusDefault(1, 2, 3));
-
-    final int currentDeleteCommandCount = datanodeCommandHandler
-        .getInvocationCount(SCMCommandProto.Type.deleteContainerCommand);
-
-    replicationManager.processAll();
-    eventQueue.processAll(1000);
-    Assertions.assertEquals(currentDeleteCommandCount + 2,
-        datanodeCommandHandler
-            .getInvocationCount(SCMCommandProto.Type.deleteContainerCommand));
-    Assertions.assertEquals(currentDeleteCommandCount + 2,
-        replicationManager.getMetrics().getNumDeletionCmdsSent());
-    Assertions.assertEquals(1, getInflightCount(InflightType.DELETION));
-    Assertions.assertEquals(1, replicationManager.getMetrics()
-        .getInflightDeletion());
-  }
->>>>>>> 037492f8
 
     /**
      * 1 unhealthy replica.
@@ -1612,7 +1361,7 @@
      */
     @Test
     public void testUnderReplicatedDueToDecommission()
-            throws IOException, TimeoutException {
+        throws IOException, TimeoutException {
       final ContainerInfo container = createContainer(LifeCycleState.CLOSED);
       addReplica(container, new NodeStatus(IN_SERVICE, HEALTHY), CLOSED);
       addReplica(container, new NodeStatus(DECOMMISSIONING, HEALTHY), CLOSED);
@@ -1627,12 +1376,12 @@
      */
     @Test
     public void testUnderReplicatedDueToAllDecommission()
-            throws IOException, TimeoutException {
+        throws IOException, TimeoutException {
       runTestUnderReplicatedDueToAllDecommission(3);
     }
 
     Void runTestUnderReplicatedDueToAllDecommission(int expectedReplication)
-            throws IOException, TimeoutException {
+        throws IOException, TimeoutException {
       final ContainerInfo container = createContainer(LifeCycleState.CLOSED);
       addReplica(container, new NodeStatus(DECOMMISSIONING, HEALTHY), CLOSED);
       addReplica(container, new NodeStatus(DECOMMISSIONING, HEALTHY), CLOSED);
@@ -1645,7 +1394,7 @@
     @Test
     public void testReplicationLimit() throws Exception {
       runTestLimit(1, 0, 2, 0,
-              () -> runTestUnderReplicatedDueToAllDecommission(1));
+          () -> runTestUnderReplicatedDueToAllDecommission(1));
     }
 
     /**
@@ -1654,7 +1403,7 @@
      */
     @Test
     public void testCorrectlyReplicatedWithDecommission()
-            throws IOException, TimeoutException {
+        throws IOException, TimeoutException {
       final ContainerInfo container = createContainer(LifeCycleState.CLOSED);
       addReplica(container, new NodeStatus(IN_SERVICE, HEALTHY), CLOSED);
       addReplica(container, new NodeStatus(IN_SERVICE, HEALTHY), CLOSED);
@@ -1670,7 +1419,7 @@
      */
     @Test
     public void testUnderReplicatedDueToMaintenance()
-            throws IOException, TimeoutException {
+        throws IOException, TimeoutException {
       final ContainerInfo container = createContainer(LifeCycleState.CLOSED);
       addReplica(container, new NodeStatus(IN_SERVICE, HEALTHY), CLOSED);
       addReplica(container, new NodeStatus(IN_MAINTENANCE, HEALTHY), CLOSED);
@@ -1685,10 +1434,10 @@
      */
     @Test
     public void testNotUnderReplicatedDueToMaintenanceMinRepOne()
-            throws Exception {
+        throws Exception {
       replicationManager.stop();
       ReplicationManagerConfiguration newConf =
-              new ReplicationManagerConfiguration();
+          new ReplicationManagerConfiguration();
       newConf.setMaintenanceReplicaMinimum(1);
       dbStore.close();
       createReplicationManager(newConf);
@@ -1706,10 +1455,10 @@
      */
     @Test
     public void testUnderReplicatedDueToMaintenanceMinRepOne()
-            throws Exception {
+        throws Exception {
       replicationManager.stop();
       ReplicationManagerConfiguration newConf =
-              new ReplicationManagerConfiguration();
+          new ReplicationManagerConfiguration();
       newConf.setMaintenanceReplicaMinimum(1);
       dbStore.close();
       createReplicationManager(newConf);
@@ -1727,7 +1476,7 @@
      */
     @Test
     public void testUnderReplicatedDueToAllMaintenance()
-            throws IOException, TimeoutException {
+        throws IOException, TimeoutException {
       final ContainerInfo container = createContainer(LifeCycleState.CLOSED);
       addReplica(container, new NodeStatus(IN_MAINTENANCE, HEALTHY), CLOSED);
       addReplica(container, new NodeStatus(IN_MAINTENANCE, HEALTHY), CLOSED);
@@ -1742,7 +1491,7 @@
      */
     @Test
     public void testCorrectlyReplicatedWithMaintenance()
-            throws IOException, TimeoutException {
+        throws IOException, TimeoutException {
       final ContainerInfo container = createContainer(LifeCycleState.CLOSED);
       addReplica(container, new NodeStatus(IN_SERVICE, HEALTHY), CLOSED);
       addReplica(container, new NodeStatus(IN_SERVICE, HEALTHY), CLOSED);
@@ -1758,7 +1507,7 @@
      */
     @Test
     public void testUnderReplicatedWithDecommissionAndMaintenance()
-            throws IOException, TimeoutException {
+        throws IOException, TimeoutException {
       final ContainerInfo container = createContainer(LifeCycleState.CLOSED);
       addReplica(container, new NodeStatus(DECOMMISSIONED, HEALTHY), CLOSED);
       addReplica(container, new NodeStatus(DECOMMISSIONED, HEALTHY), CLOSED);
@@ -1776,7 +1525,7 @@
      */
     @Test
     public void testOverReplicatedClosedContainerWithDecomAndMaint()
-            throws IOException, TimeoutException {
+        throws IOException, TimeoutException {
       final ContainerInfo container = createContainer(LifeCycleState.CLOSED);
       addReplica(container, NodeStatus.inServiceHealthy(), CLOSED);
       addReplica(container, new NodeStatus(DECOMMISSIONED, HEALTHY), CLOSED);
@@ -1787,7 +1536,7 @@
       addReplica(container, NodeStatus.inServiceHealthy(), CLOSED);
 
       final int currentDeleteCommandCount = datanodeCommandHandler
-              .getInvocationCount(SCMCommandProto.Type.deleteContainerCommand);
+          .getInvocationCount(SCMCommandProto.Type.deleteContainerCommand);
 
       replicationManager.processAll();
       eventQueue.processAll(1000);
@@ -1795,10 +1544,10 @@
           datanodeCommandHandler.getInvocationCount(
               SCMCommandProto.Type.deleteContainerCommand));
       Assertions.assertEquals(currentDeleteCommandCount + 2,
-              replicationManager.getMetrics().getNumDeletionCmdsSent());
+          replicationManager.getMetrics().getNumDeletionCmdsSent());
       Assertions.assertEquals(1, getInflightCount(InflightType.DELETION));
       Assertions.assertEquals(1, replicationManager.getMetrics()
-              .getInflightDeletion());
+          .getInflightDeletion());
       // Get the DECOM and Maint replica and ensure none of them are scheduled
       // for removal
       Set<ContainerReplica> decom =
@@ -1810,8 +1559,8 @@
               .collect(Collectors.toSet());
       for (ContainerReplica r : decom) {
         Assertions.assertFalse(datanodeCommandHandler.received(
-                SCMCommandProto.Type.deleteContainerCommand,
-                r.getDatanodeDetails()));
+            SCMCommandProto.Type.deleteContainerCommand,
+            r.getDatanodeDetails()));
       }
       assertOverReplicatedCount(1);
     }
@@ -1824,7 +1573,7 @@
      */
     @Test
     public void testUnderReplicatedNotHealthySource()
-            throws IOException, TimeoutException {
+        throws IOException, TimeoutException {
       final ContainerInfo container = createContainer(LifeCycleState.CLOSED);
       addReplica(container, NodeStatus.inServiceStale(), CLOSED);
       addReplica(container, new NodeStatus(DECOMMISSIONED, STALE), CLOSED);
@@ -1833,6 +1582,154 @@
       // gets scheduled.
       assertReplicaScheduled(0);
       assertUnderReplicatedCount(1);
+    }
+
+    @Test
+    public void overReplicatedButRemovingMakesMisReplicated()
+        throws IOException, TimeoutException {
+      // In this test, the excess replica should not be removed.
+      final ContainerInfo container = getContainer(LifeCycleState.CLOSED);
+      final ContainerID id = container.containerID();
+      final UUID originNodeId = UUID.randomUUID();
+      final ContainerReplica replicaOne = getReplicas(
+          id, State.CLOSED, 1000L, originNodeId, randomDatanodeDetails());
+      final ContainerReplica replicaTwo = getReplicas(
+          id, State.CLOSED, 1000L, originNodeId, randomDatanodeDetails());
+      final ContainerReplica replicaThree = getReplicas(
+          id, State.CLOSED, 1000L, originNodeId, randomDatanodeDetails());
+      final ContainerReplica replicaFour = getReplicas(
+          id, State.CLOSED, 1000L, originNodeId, randomDatanodeDetails());
+      final ContainerReplica replicaFive = getReplicas(
+          id, State.UNHEALTHY, 1000L, originNodeId, randomDatanodeDetails());
+
+      containerStateManager.addContainer(container.getProtobuf());
+      containerStateManager.updateContainerReplica(id, replicaOne);
+      containerStateManager.updateContainerReplica(id, replicaTwo);
+      containerStateManager.updateContainerReplica(
+          id, replicaThree);
+      containerStateManager.updateContainerReplica(id, replicaFour);
+      containerStateManager.updateContainerReplica(id, replicaFive);
+
+      // Ensure a mis-replicated status is returned for any containers in this
+      // test where there are exactly 3 replicas checked.
+      Mockito.when(ratisContainerPlacementPolicy.validateContainerPlacement(
+          Mockito.argThat(list -> list.size() == 3),
+          Mockito.anyInt()
+      )).thenAnswer(
+          invocation -> new ContainerPlacementStatusDefault(1, 2, 3));
+
+      int currentDeleteCommandCount = datanodeCommandHandler
+          .getInvocationCount(SCMCommandProto.Type.deleteContainerCommand);
+
+      replicationManager.processAll();
+      eventQueue.processAll(1000);
+      // The unhealthy replica should be removed, but not the other replica
+      // as each time we test with 3 replicas, Mockito ensures it returns
+      // mis-replicated
+      Assertions.assertEquals(currentDeleteCommandCount + 1,
+          datanodeCommandHandler
+              .getInvocationCount(SCMCommandProto.Type.deleteContainerCommand));
+      Assertions.assertEquals(currentDeleteCommandCount + 1,
+          replicationManager.getMetrics().getNumDeletionCmdsSent());
+
+      Assertions.assertTrue(datanodeCommandHandler.received(
+          SCMCommandProto.Type.deleteContainerCommand,
+          replicaFive.getDatanodeDetails()));
+      Assertions.assertEquals(1, getInflightCount(InflightType.DELETION));
+      Assertions.assertEquals(1, replicationManager.getMetrics()
+          .getInflightDeletion());
+      assertOverReplicatedCount(1);
+    }
+
+    @Test
+    public void testOverReplicatedAndPolicySatisfied()
+        throws IOException, TimeoutException {
+      final ContainerInfo container = getContainer(LifeCycleState.CLOSED);
+      final ContainerID id = container.containerID();
+      final UUID originNodeId = UUID.randomUUID();
+      final ContainerReplica replicaOne = getReplicas(
+          id, State.CLOSED, 1000L, originNodeId, randomDatanodeDetails());
+      final ContainerReplica replicaTwo = getReplicas(
+          id, State.CLOSED, 1000L, originNodeId, randomDatanodeDetails());
+      final ContainerReplica replicaThree = getReplicas(
+          id, State.CLOSED, 1000L, originNodeId, randomDatanodeDetails());
+      final ContainerReplica replicaFour = getReplicas(
+          id, State.CLOSED, 1000L, originNodeId, randomDatanodeDetails());
+
+      containerStateManager.addContainer(container.getProtobuf());
+      containerStateManager.updateContainerReplica(id, replicaOne);
+      containerStateManager.updateContainerReplica(id, replicaTwo);
+      containerStateManager.updateContainerReplica(
+          id, replicaThree);
+      containerStateManager.updateContainerReplica(id, replicaFour);
+
+      Mockito.when(ratisContainerPlacementPolicy.validateContainerPlacement(
+          Mockito.argThat(list -> list.size() == 3),
+          Mockito.anyInt()
+      )).thenAnswer(
+          invocation -> new ContainerPlacementStatusDefault(2, 2, 3));
+
+      final int currentDeleteCommandCount = datanodeCommandHandler
+          .getInvocationCount(SCMCommandProto.Type.deleteContainerCommand);
+
+      replicationManager.processAll();
+      eventQueue.processAll(1000);
+      Assertions.assertEquals(currentDeleteCommandCount + 1,
+          datanodeCommandHandler
+              .getInvocationCount(SCMCommandProto.Type.deleteContainerCommand));
+      Assertions.assertEquals(currentDeleteCommandCount + 1,
+          replicationManager.getMetrics().getNumDeletionCmdsSent());
+      Assertions.assertEquals(1, getInflightCount(InflightType.DELETION));
+      Assertions.assertEquals(1, replicationManager.getMetrics()
+          .getInflightDeletion());
+
+      assertOverReplicatedCount(1);
+    }
+
+    @Test
+    public void testOverReplicatedAndPolicyUnSatisfiedAndDeleted()
+        throws IOException, TimeoutException {
+      final ContainerInfo container = getContainer(LifeCycleState.CLOSED);
+      final ContainerID id = container.containerID();
+      final UUID originNodeId = UUID.randomUUID();
+      final ContainerReplica replicaOne = getReplicas(
+          id, State.CLOSED, 1000L, originNodeId, randomDatanodeDetails());
+      final ContainerReplica replicaTwo = getReplicas(
+          id, State.CLOSED, 1000L, originNodeId, randomDatanodeDetails());
+      final ContainerReplica replicaThree = getReplicas(
+          id, State.CLOSED, 1000L, originNodeId, randomDatanodeDetails());
+      final ContainerReplica replicaFour = getReplicas(
+          id, State.CLOSED, 1000L, originNodeId, randomDatanodeDetails());
+      final ContainerReplica replicaFive = getReplicas(
+          id, State.QUASI_CLOSED, 1000L, originNodeId, randomDatanodeDetails());
+
+      containerStateManager.addContainer(container.getProtobuf());
+      containerStateManager.updateContainerReplica(id, replicaOne);
+      containerStateManager.updateContainerReplica(id, replicaTwo);
+      containerStateManager.updateContainerReplica(
+          id, replicaThree);
+      containerStateManager.updateContainerReplica(id, replicaFour);
+      containerStateManager.updateContainerReplica(id, replicaFive);
+
+      Mockito.when(ratisContainerPlacementPolicy.validateContainerPlacement(
+          Mockito.argThat(list -> list != null && list.size() <= 4),
+          Mockito.anyInt()
+      )).thenAnswer(
+          invocation -> new ContainerPlacementStatusDefault(1, 2, 3));
+
+      final int currentDeleteCommandCount = datanodeCommandHandler
+          .getInvocationCount(SCMCommandProto.Type.deleteContainerCommand);
+
+      replicationManager.processAll();
+      eventQueue.processAll(1000);
+      Assertions.assertEquals(currentDeleteCommandCount + 2,
+          datanodeCommandHandler
+              .getInvocationCount(SCMCommandProto.Type.deleteContainerCommand));
+      Assertions.assertEquals(currentDeleteCommandCount + 2,
+          replicationManager.getMetrics().getNumDeletionCmdsSent());
+      Assertions.assertEquals(1, getInflightCount(InflightType.DELETION));
+      Assertions.assertEquals(1, replicationManager.getMetrics()
+          .getInflightDeletion());
     }
   }
 
@@ -2219,7 +2116,7 @@
       // Ensure a mis-replicated status is returned for any containers in this
       // test where there are 3 replicas. When there are 2 or 4 replicas
       // the status returned will be healthy.
-      Mockito.when(containerPlacementPolicy.validateContainerPlacement(
+      Mockito.when(ratisContainerPlacementPolicy.validateContainerPlacement(
               Mockito.argThat(list -> list.size() == 3),
               Mockito.anyInt()
       )).thenAnswer(invocation -> {
@@ -2255,7 +2152,7 @@
       // Now make it so that all containers seem mis-replicated no matter how
       // many replicas. This will test replicas are not scheduled if the new
       // replica does not fix the mis-replication.
-      Mockito.when(containerPlacementPolicy.validateContainerPlacement(
+      Mockito.when(ratisContainerPlacementPolicy.validateContainerPlacement(
               Mockito.anyList(),
               Mockito.anyInt()
       )).thenAnswer(invocation -> {
@@ -2308,7 +2205,7 @@
 
       // Ensure a mis-replicated status is returned for any containers in this
       // test where there are exactly 3 replicas checked.
-      Mockito.when(containerPlacementPolicy.validateContainerPlacement(
+      Mockito.when(ratisContainerPlacementPolicy.validateContainerPlacement(
               Mockito.argThat(list -> list.size() == 3),
               Mockito.anyInt()
       )).thenAnswer(
@@ -2359,7 +2256,7 @@
               id, replicaThree);
       containerStateManager.updateContainerReplica(id, replicaFour);
 
-      Mockito.when(containerPlacementPolicy.validateContainerPlacement(
+      Mockito.when(ratisContainerPlacementPolicy.validateContainerPlacement(
               Mockito.argThat(list -> list.size() == 3),
               Mockito.anyInt()
       )).thenAnswer(
@@ -2407,7 +2304,7 @@
       containerStateManager.updateContainerReplica(id, replicaFour);
       containerStateManager.updateContainerReplica(id, replicaFive);
 
-      Mockito.when(containerPlacementPolicy.validateContainerPlacement(
+      Mockito.when(ratisContainerPlacementPolicy.validateContainerPlacement(
               Mockito.argThat(list -> list != null && list.size() <= 4),
               Mockito.anyInt()
       )).thenAnswer(
