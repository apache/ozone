/*
 * Licensed to the Apache Software Foundation (ASF) under one
 * or more contributor license agreements.  See the NOTICE file
 * distributed with this work for additional information
 * regarding copyright ownership.  The ASF licenses this file
 * to you under the Apache License, Version 2.0 (the
 * "License"); you may not use this file except in compliance
 * with the License.  You may obtain a copy of the License at
 * <p>
 * http://www.apache.org/licenses/LICENSE-2.0
 * <p>
 * Unless required by applicable law or agreed to in writing, software
 * distributed under the License is distributed on an "AS IS" BASIS,
 * WITHOUT WARRANTIES OR CONDITIONS OF ANY KIND, either express or implied.
 * See the License for the specific language governing permissions and
 * limitations under the License.
 */
package org.apache.hadoop.hdds.scm.upgrade;

import org.apache.hadoop.hdds.conf.DefaultConfigManager;
import org.apache.hadoop.hdds.conf.OzoneConfiguration;
import org.apache.hadoop.hdds.scm.HddsTestUtils;
import org.apache.hadoop.hdds.scm.ScmConfig;
import org.apache.hadoop.hdds.scm.ScmConfigKeys;
import org.apache.hadoop.hdds.scm.ha.SCMHAUtils;
import org.apache.hadoop.hdds.scm.server.StorageContainerManager;
import org.apache.hadoop.hdds.upgrade.HDDSLayoutFeature;
import org.apache.hadoop.ozone.OzoneConfigKeys;
import org.apache.hadoop.ozone.upgrade.UpgradeFinalizer;
import org.apache.ratis.util.ExitUtils;
import org.junit.jupiter.api.BeforeAll;
import org.junit.jupiter.api.Test;
import org.junit.jupiter.api.io.TempDir;

import java.nio.file.Path;
import java.util.UUID;

import static org.junit.jupiter.api.Assertions.assertEquals;
import static org.junit.jupiter.api.Assertions.assertTrue;

/**
 * Tests that the SCM HA pre-finalize validation action is only triggered in
 * pre-finalize startup if SCM HA was not already being used in the cluster,
 * but has been turned on after.
 *
 * Starting a new SCM HA cluster finalized should not trigger the action. This
 * is tested by all other tests that use SCM HA from the latest version of the
 * code.
 *
 * Starting a new cluster finalized without SCM HA enabled should not trigger
 * the action. This is tested by all other tests that run non-HA clusters.
 */
public class TestSCMHAUnfinalizedStateValidationAction {

  private static final String CLUSTER_ID = UUID.randomUUID().toString();

  @BeforeAll
  public static void setup() {
    ExitUtils.disableSystemExit();
  }

  @Test
  public void testUpgrade(@TempDir Path dataPath) throws Exception {
    // Write version file for original version.
    OzoneConfiguration conf = new OzoneConfiguration();
    conf.setInt(ScmConfig.ConfigStrings.HDDS_SCM_INIT_DEFAULT_LAYOUT_VERSION,
        HDDSLayoutFeature.INITIAL_VERSION.layoutVersion());
<<<<<<< HEAD
    SCMHAUtils.setRatisEnabled(haEnabledBefore);
=======
>>>>>>> a0be99a3
    conf.set(ScmConfigKeys.OZONE_SCM_DB_DIRS, dataPath.toString());
    conf.set(OzoneConfigKeys.OZONE_METADATA_DIRS, dataPath.toString());
    // This init should always succeed, since SCM is not pre-finalized yet.
    DefaultConfigManager.clearDefaultConfigs();
    boolean initResult1 = StorageContainerManager.scmInit(conf, CLUSTER_ID);
    assertTrue(initResult1);

<<<<<<< HEAD
    // Set up new pre-finalized SCM.
    SCMHAUtils.setRatisEnabled(haEnabledPreFinalized);
    /* Clusters from Ratis SCM -> Non Ratis SCM
       Ratis SCM -> Non Ratis SCM not supported
     */
    if (haEnabledPreFinalized != haEnabledBefore) {
      if (haEnabledBefore) {
        assertThrows(ConfigurationException.class,
            () -> StorageContainerManager.scmInit(conf, CLUSTER_ID));
      } else {
        assertThrows(UpgradeException.class,
            () -> StorageContainerManager.scmInit(conf, CLUSTER_ID));
      }
      return;
    }
=======
>>>>>>> a0be99a3
    StorageContainerManager scm = HddsTestUtils.getScm(conf);

    assertEquals(UpgradeFinalizer.Status.FINALIZATION_REQUIRED,
        scm.getFinalizationManager().getUpgradeFinalizer().getStatus());


    DefaultConfigManager.clearDefaultConfigs();
    boolean initResult2 = StorageContainerManager.scmInit(conf, CLUSTER_ID);
    assertTrue(initResult2);
    scm.start();
    scm.stop();

  }
}<|MERGE_RESOLUTION|>--- conflicted
+++ resolved
@@ -22,7 +22,6 @@
 import org.apache.hadoop.hdds.scm.HddsTestUtils;
 import org.apache.hadoop.hdds.scm.ScmConfig;
 import org.apache.hadoop.hdds.scm.ScmConfigKeys;
-import org.apache.hadoop.hdds.scm.ha.SCMHAUtils;
 import org.apache.hadoop.hdds.scm.server.StorageContainerManager;
 import org.apache.hadoop.hdds.upgrade.HDDSLayoutFeature;
 import org.apache.hadoop.ozone.OzoneConfigKeys;
@@ -65,10 +64,6 @@
     OzoneConfiguration conf = new OzoneConfiguration();
     conf.setInt(ScmConfig.ConfigStrings.HDDS_SCM_INIT_DEFAULT_LAYOUT_VERSION,
         HDDSLayoutFeature.INITIAL_VERSION.layoutVersion());
-<<<<<<< HEAD
-    SCMHAUtils.setRatisEnabled(haEnabledBefore);
-=======
->>>>>>> a0be99a3
     conf.set(ScmConfigKeys.OZONE_SCM_DB_DIRS, dataPath.toString());
     conf.set(OzoneConfigKeys.OZONE_METADATA_DIRS, dataPath.toString());
     // This init should always succeed, since SCM is not pre-finalized yet.
@@ -76,24 +71,6 @@
     boolean initResult1 = StorageContainerManager.scmInit(conf, CLUSTER_ID);
     assertTrue(initResult1);
 
-<<<<<<< HEAD
-    // Set up new pre-finalized SCM.
-    SCMHAUtils.setRatisEnabled(haEnabledPreFinalized);
-    /* Clusters from Ratis SCM -> Non Ratis SCM
-       Ratis SCM -> Non Ratis SCM not supported
-     */
-    if (haEnabledPreFinalized != haEnabledBefore) {
-      if (haEnabledBefore) {
-        assertThrows(ConfigurationException.class,
-            () -> StorageContainerManager.scmInit(conf, CLUSTER_ID));
-      } else {
-        assertThrows(UpgradeException.class,
-            () -> StorageContainerManager.scmInit(conf, CLUSTER_ID));
-      }
-      return;
-    }
-=======
->>>>>>> a0be99a3
     StorageContainerManager scm = HddsTestUtils.getScm(conf);
 
     assertEquals(UpgradeFinalizer.Status.FINALIZATION_REQUIRED,
