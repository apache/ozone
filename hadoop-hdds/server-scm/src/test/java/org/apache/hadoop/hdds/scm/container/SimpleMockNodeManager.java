/**
 * Licensed to the Apache Software Foundation (ASF) under one
 * or more contributor license agreements.  See the NOTICE file
 * distributed with this work for additional information
 * regarding copyright ownership.  The ASF licenses this file
 * to you under the Apache License, Version 2.0 (the
 * "License"); you may not use this file except in compliance
 * with the License.  You may obtain a copy of the License at
 * <p>
 * http://www.apache.org/licenses/LICENSE-2.0
 * <p>
 * Unless required by applicable law or agreed to in writing, software
 * distributed under the License is distributed on an "AS IS" BASIS,
 * WITHOUT WARRANTIES OR CONDITIONS OF ANY KIND, either express or implied.
 * See the License for the specific language governing permissions and
 * limitations under the License.
 */
package org.apache.hadoop.hdds.scm.container;

import org.apache.hadoop.hdds.protocol.DatanodeDetails;
import org.apache.hadoop.hdds.protocol.proto.HddsProtos;
import org.apache.hadoop.hdds.protocol.proto.HddsProtos.NodeOperationalState;
import org.apache.hadoop.hdds.protocol.proto.StorageContainerDatanodeProtocolProtos;
import org.apache.hadoop.hdds.protocol.proto.StorageContainerDatanodeProtocolProtos.CommandQueueReportProto;
import org.apache.hadoop.hdds.protocol.proto.StorageContainerDatanodeProtocolProtos.LayoutVersionProto;
import org.apache.hadoop.hdds.protocol.proto.StorageContainerDatanodeProtocolProtos.NodeReportProto;
import org.apache.hadoop.hdds.protocol.proto.StorageContainerDatanodeProtocolProtos.PipelineReportsProto;
import org.apache.hadoop.hdds.protocol.proto.StorageContainerDatanodeProtocolProtos.SCMCommandProto;
import org.apache.hadoop.hdds.scm.container.placement.metrics.SCMNodeMetric;
import org.apache.hadoop.hdds.scm.container.placement.metrics.SCMNodeStat;
import org.apache.hadoop.hdds.scm.net.NetworkTopology;
import org.apache.hadoop.hdds.scm.node.DatanodeInfo;
import org.apache.hadoop.hdds.scm.node.DatanodeUsageInfo;
import org.apache.hadoop.hdds.scm.node.NodeManager;
import org.apache.hadoop.hdds.scm.node.NodeStatus;
import org.apache.hadoop.hdds.scm.node.states.NodeNotFoundException;
import org.apache.hadoop.hdds.scm.pipeline.Pipeline;
import org.apache.hadoop.hdds.scm.pipeline.PipelineID;
import org.apache.hadoop.hdds.server.events.EventPublisher;
import org.apache.hadoop.ozone.protocol.VersionResponse;
import org.apache.hadoop.ozone.protocol.commands.CommandForDatanode;
import org.apache.hadoop.ozone.protocol.commands.RegisteredCommand;
import org.apache.hadoop.ozone.protocol.commands.SCMCommand;

import java.io.IOException;
import java.util.HashSet;
import java.util.List;
import java.util.Map;
import java.util.Set;
import java.util.UUID;
import java.util.concurrent.ConcurrentHashMap;

/**
 * Basic implementation of the NodeManager interface which can be used in tests.
 *
 * TODO - Merge the functionality with MockNodeManager, as it needs refactored
 *        after the introduction of decommission and maintenance states.
 */
public class SimpleMockNodeManager implements NodeManager {

  private Map<UUID, DatanodeInfo> nodeMap = new ConcurrentHashMap<>();
  private Map<UUID, Set<PipelineID>> pipelineMap = new ConcurrentHashMap<>();
  private Map<UUID, Set<ContainerID>> containerMap = new ConcurrentHashMap<>();

  public void register(DatanodeDetails dd, NodeStatus status) {
    dd.setPersistedOpState(status.getOperationalState());
    dd.setPersistedOpStateExpiryEpochSec(status.getOpStateExpiryEpochSeconds());
    nodeMap.put(dd.getUuid(), new DatanodeInfo(dd, status, null));
  }

  public void setNodeStatus(DatanodeDetails dd, NodeStatus status) {
    dd.setPersistedOpState(status.getOperationalState());
    dd.setPersistedOpStateExpiryEpochSec(status.getOpStateExpiryEpochSeconds());
    DatanodeInfo dni = nodeMap.get(dd.getUuid());
    dni.setNodeStatus(status);
  }

  /**
   * Set the number of pipelines for the given node. This simply generates
   * new PipelineID objects and places them in a set. No actual pipelines are
   * created.
   *
   * Setting the count to zero effectively deletes the pipelines for the node
   *
   * @param dd The DatanodeDetails for which to create the pipelines
   * @param count The number of pipelines to create or zero to delete all
   *              pipelines
   */
  public void setPipelines(DatanodeDetails dd, int count) {
    Set<PipelineID> pipelines = new HashSet<>();
    for (int i = 0; i < count; i++) {
      pipelines.add(PipelineID.randomId());
    }
    pipelineMap.put(dd.getUuid(), pipelines);
  }

  /**
   * If the given node was registered with the nodeManager, return the
   * NodeStatus for the node. Otherwise return a NodeStatus of "In Service
   * and Healthy".
   * @param datanodeDetails DatanodeDetails
   * @return The NodeStatus of the node if it is registered, otherwise an
   *         Inservice and Healthy NodeStatus.
   */
  @Override
  public NodeStatus getNodeStatus(DatanodeDetails datanodeDetails)
      throws NodeNotFoundException {
    DatanodeInfo dni = nodeMap.get(datanodeDetails.getUuid());
    if (dni != null) {
      return dni.getNodeStatus();
    } else {
      return NodeStatus.inServiceHealthy();
    }
  }

  @Override
  public void setNodeOperationalState(DatanodeDetails dn,
                                      NodeOperationalState newState)
      throws NodeNotFoundException {
    setNodeOperationalState(dn, newState, 0);
  }

  @Override
  public void setNodeOperationalState(DatanodeDetails dn,
                                      NodeOperationalState newState,
                                      long opStateExpiryEpocSec)
      throws NodeNotFoundException {
    DatanodeInfo dni = nodeMap.get(dn.getUuid());
    if (dni == null) {
      throw new NodeNotFoundException();
    }
    dni.setNodeStatus(
        new NodeStatus(
            newState, dni.getNodeStatus().getHealth(), opStateExpiryEpocSec));
  }

  /**
   * Return the set of PipelineID associated with the given DatanodeDetails.
   *
   * If there are no pipelines, null is return, to mirror the behaviour of
   * SCMNodeManager.
   *
   * @param datanodeDetails The datanode for which to return the pipelines
   * @return A set of PipelineID or null if there are none
   */
  @Override
  public Set<PipelineID> getPipelines(DatanodeDetails datanodeDetails) {
    Set<PipelineID> p = pipelineMap.get(datanodeDetails.getUuid());
    if (p == null || p.size() == 0) {
      return null;
    } else {
      return p;
    }
  }

  @Override
  public int getPipelinesCount(DatanodeDetails datanodeDetails) {
    return 0;
  }

  @Override
  public void setContainers(DatanodeDetails dn,
                            Set<ContainerID> containerIds)
      throws NodeNotFoundException {
    containerMap.put(dn.getUuid(), containerIds);
  }

  /**
   * Return the set of ContainerID associated with the datanode. If there are no
   * container present, an empty set is return to mirror the behaviour of
   * SCMNodeManaer
   *
   * @param dn The datanodeDetails for which to return the containers
   * @return A Set of ContainerID or an empty Set if none are present
   * @throws NodeNotFoundException
   */
  @Override
  public Set<ContainerID> getContainers(DatanodeDetails dn)
      throws NodeNotFoundException {
    // The concrete implementation of this method in SCMNodeManager will return
    // an empty set if there are no containers, and will never return null.
    return containerMap
        .computeIfAbsent(dn.getUuid(), key -> new HashSet<>());
  }

  /**
   * Below here, are all auto-generate placeholder methods to implement the
   * interface.
   */

  @Override
  public List<DatanodeDetails> getNodes(NodeStatus nodeStatus) {
    return null;
  }

  @Override
  public List<DatanodeDetails> getNodes(
      NodeOperationalState opState, HddsProtos.NodeState health) {
    return null;
  }

  @Override
  public int getNodeCount(NodeStatus nodeStatus) {
    return 0;
  }

  @Override
  public int getNodeCount(NodeOperationalState opState,
                          HddsProtos.NodeState health) {
    return 0;
  }

  @Override
  public List<DatanodeDetails> getAllNodes() {
    return null;
  }

  @Override
  public SCMNodeStat getStats() {
    return null;
  }

  @Override
  public Map<DatanodeDetails, SCMNodeStat> getNodeStats() {
    return null;
  }

  /**
   * Gets a sorted list of most or least used DatanodeUsageInfo containing
   * healthy, in-service nodes. If the specified mostUsed is true, the returned
   * list is in descending order of usage. Otherwise, the returned list is in
   * ascending order of usage.
   *
   * @param mostUsed true if most used, false if least used
   * @return List of DatanodeUsageInfo
   */
  @Override
  public List<DatanodeUsageInfo> getMostOrLeastUsedDatanodes(boolean mostUsed) {
    return null;
  }

  @Override
  public DatanodeUsageInfo getUsageInfo(DatanodeDetails datanodeDetails) {
    return null;
  }

  @Override
  public SCMNodeMetric getNodeStat(DatanodeDetails datanodeDetails) {
    return null;
  }

  @Override
  public void addPipeline(Pipeline pipeline) {
  }

  @Override
  public void removePipeline(Pipeline pipeline) {
  }

  @Override
  public void addContainer(DatanodeDetails datanodeDetails,
                           ContainerID containerId)
      throws NodeNotFoundException {
  }

  @Override
  public void removeContainer(DatanodeDetails datanodeDetails,
                           ContainerID containerId) {
  }

  @Override
  public void addDatanodeCommand(UUID dnId, SCMCommand command) {
  }

  /**
   * send refresh command to all the healthy datanodes to refresh
   * volume usage info immediately.
   */
  @Override
  public void refreshAllHealthyDnUsageInfo() {
    //no op
  }

  @Override
  public void processNodeReport(DatanodeDetails datanodeDetails,
                                NodeReportProto nodeReport) {
  }

  @Override
  public void processLayoutVersionReport(DatanodeDetails datanodeDetails,
                                         LayoutVersionProto layoutReport) {
  }

  /**
   * Get the number of commands of the given type queued on the datanode at the
   * last heartbeat. If the Datanode has not reported information for the given
   * command type, -1 will be returned.
   * @param cmdType
   * @return The queued count or -1 if no data has been received from the DN.
   */
  @Override
  public int getNodeQueuedCommandCount(DatanodeDetails datanodeDetails,
      SCMCommandProto.Type cmdType) {
    return -1;
  }

  /**
   * Get the number of commands of the given type queued in the SCM CommandQueue
   * for the given datanode.
   * @param dnID The UUID of the datanode.
   * @param cmdType The Type of command to query the current count for.
   * @return The count of commands queued, or zero if none.
   */
  @Override
  public int getCommandQueueCount(UUID dnID, SCMCommandProto.Type cmdType) {
    return 0;
  }

  /**
   * Get the total number of pending commands of the given type on the given
   * datanode. This includes both the number of commands queued in SCM which
   * will be sent to the datanode on the next heartbeat, and the number of
   * commands reported by the datanode in the last heartbeat.
   * If the datanode has not reported any information for the given command,
   * zero is assumed.
   * @param datanodeDetails The datanode to query.
   * @param cmdType The command Type To query.
   * @return The number of commands of the given type pending on the datanode.
   * @throws NodeNotFoundException
   */
  @Override
  public int getTotalDatanodeCommandCount(DatanodeDetails datanodeDetails,
      SCMCommandProto.Type cmdType) throws NodeNotFoundException {
    return 0;
  }

  @Override
  public List<SCMCommand> getCommandQueue(UUID dnID) {
    return null;
  }

  @Override
  public DatanodeDetails getNodeByUuid(String uuid) {
    return null;
  }

  @Override
  public List<DatanodeDetails> getNodesByAddress(String address) {
    return null;
  }

  @Override
  public NetworkTopology getClusterNetworkTopologyMap() {
    return null;
  }

  @Override
  public int minHealthyVolumeNum(List<DatanodeDetails> dnList) {
    return 0;
  }

  @Override
  public int pipelineLimit(DatanodeDetails dn) {
    return 1;
  }

  @Override
  public int minPipelineLimit(List<DatanodeDetails> dn) {
    return 0;
  }

  @Override
  public void close() throws IOException {

  }

  @Override
  public Map<String, Map<String, Integer>> getNodeCount() {
    return null;
  }

  @Override
  public Map<String, Long> getNodeInfo() {
    return null;
  }

  @Override
<<<<<<< HEAD
  public Map<String, Map<String, String>> getNodeStatusInfo() {
=======
  public Map<String, List<String>> getNodeStatusInfo() {
>>>>>>> 66f394b3
    return null;
  }

  @Override
  public void onMessage(CommandForDatanode commandForDatanode,
                        EventPublisher publisher) {
  }

  @Override
  public VersionResponse getVersion(
      StorageContainerDatanodeProtocolProtos.SCMVersionRequestProto
          versionRequest) {
    return null;
  }

  @Override
  public RegisteredCommand register(DatanodeDetails datanodeDetails,
                                    NodeReportProto nodeReport,
                                    PipelineReportsProto pipelineReport,
                                    LayoutVersionProto layoutreport) {
    return null;
  }

  @Override
  public List<SCMCommand> processHeartbeat(DatanodeDetails datanodeDetails,
      LayoutVersionProto layoutInfo,
      CommandQueueReportProto commandQueueReportProto) {
    return null;
  }

  @Override
  public Boolean isNodeRegistered(DatanodeDetails datanodeDetails) {
    return false;
  }

}<|MERGE_RESOLUTION|>--- conflicted
+++ resolved
@@ -385,11 +385,7 @@
   }
 
   @Override
-<<<<<<< HEAD
   public Map<String, Map<String, String>> getNodeStatusInfo() {
-=======
-  public Map<String, List<String>> getNodeStatusInfo() {
->>>>>>> 66f394b3
     return null;
   }
 
