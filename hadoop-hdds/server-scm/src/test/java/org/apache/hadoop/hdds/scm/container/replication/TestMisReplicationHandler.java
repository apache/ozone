--- conflicted
+++ resolved
@@ -106,17 +106,12 @@
     return replicationManager;
   }
 
-<<<<<<< HEAD
+  protected void setThrowThrottledException(boolean showThrow) {
+    throwThrottledException.set(showThrow);
+  }
+
   static PlacementPolicy mockPlacementPolicy() {
     PlacementPolicy placementPolicy = Mockito.mock(PlacementPolicy.class);
-=======
-  protected void setThrowThrottledException(boolean showThrow) {
-    throwThrottledException.set(showThrow);
-  }
-
-  static PlacementPolicy<?> mockPlacementPolicy() {
-    PlacementPolicy<?> placementPolicy = Mockito.mock(PlacementPolicy.class);
->>>>>>> 52db80f9
     ContainerPlacementStatus mockedContainerPlacementStatus =
         Mockito.mock(ContainerPlacementStatus.class);
     Mockito.when(mockedContainerPlacementStatus.isPolicySatisfied())
