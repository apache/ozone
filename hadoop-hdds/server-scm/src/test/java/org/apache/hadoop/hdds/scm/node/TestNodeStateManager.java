--- conflicted
+++ resolved
@@ -43,10 +43,7 @@
 import java.util.UUID;
 
 import static junit.framework.TestCase.assertEquals;
-<<<<<<< HEAD
-=======
 import static junit.framework.TestCase.assertNull;
->>>>>>> 7eefee7c
 import static org.apache.hadoop.ozone.container.upgrade.UpgradeUtils.defaultLayoutVersionProto;
 import static org.apache.hadoop.hdds.upgrade.HDDSLayoutVersionManager.maxLayoutVersion;
 
@@ -187,8 +184,7 @@
     eventPublisher.clearEvents();
     nsm.checkNodesHealth();
     assertEquals(NodeState.HEALTHY, nsm.getNodeStatus(dn).getHealth());
-    assertEquals(SCMEvents.READ_ONLY_HEALTHY_TO_HEALTHY_NODE,
-        eventPublisher.getLastEvent());
+    assertNull(eventPublisher.getLastEvent());
 
     // Set the heartbeat old enough to make it stale
     dni.updateLastHeartbeatTime(now - staleLimit);
