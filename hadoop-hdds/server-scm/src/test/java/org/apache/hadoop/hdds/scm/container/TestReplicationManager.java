/**
 * Licensed to the Apache Software Foundation (ASF) under one
 * or more contributor license agreements.  See the NOTICE file
 * distributed with this work for additional information
 * regarding copyright ownership.  The ASF licenses this file
 * to you under the Apache License, Version 2.0 (the
 * "License"); you may not use this file except in compliance
 * with the License.  You may obtain a copy of the License at
 * <p>
 * http://www.apache.org/licenses/LICENSE-2.0
 * <p>
 * Unless required by applicable law or agreed to in writing, software
 * distributed under the License is distributed on an "AS IS" BASIS,
 * WITHOUT WARRANTIES OR CONDITIONS OF ANY KIND, either express or implied.
 * See the License for the specific language governing permissions and
 * limitations under the License.
 */

package org.apache.hadoop.hdds.scm.container;

import com.google.common.primitives.Longs;
import org.apache.hadoop.hdds.HddsConfigKeys;
import org.apache.hadoop.hdds.conf.OzoneConfiguration;
import org.apache.hadoop.hdds.protocol.DatanodeDetails;
import org.apache.hadoop.hdds.protocol.proto.HddsProtos;
import org.apache.hadoop.hdds.protocol.proto.HddsProtos.LifeCycleState;
import org.apache.hadoop.hdds.protocol.proto
    .StorageContainerDatanodeProtocolProtos.ContainerReplicaProto.State;
import org.apache.hadoop.hdds.protocol.proto
    .StorageContainerDatanodeProtocolProtos.SCMCommandProto;
import org.apache.hadoop.hdds.scm.container.ReplicationManager
    .ReplicationManagerConfiguration;
import org.apache.hadoop.hdds.scm.PlacementPolicy;
import org.apache.hadoop.hdds.scm.container.placement.algorithms.ContainerPlacementStatusDefault;
import org.apache.hadoop.hdds.scm.container.ReplicationManager.MoveResult;
import org.apache.hadoop.hdds.scm.events.SCMEvents;
import org.apache.hadoop.hdds.scm.exceptions.SCMException;
import org.apache.hadoop.hdds.scm.ha.SCMContext;
import org.apache.hadoop.hdds.scm.ha.SCMServiceManager;
import org.apache.hadoop.hdds.scm.node.NodeStatus;
import org.apache.hadoop.hdds.scm.node.SCMNodeManager;
import org.apache.hadoop.hdds.scm.node.states.NodeNotFoundException;
import org.apache.hadoop.hdds.server.events.EventHandler;
import org.apache.hadoop.hdds.server.events.EventPublisher;
import org.apache.hadoop.hdds.server.events.EventQueue;
import org.apache.hadoop.ozone.protocol.commands.CommandForDatanode;
import org.apache.ozone.test.GenericTestUtils;
import org.apache.ozone.test.TestClock;
import org.junit.After;
import org.junit.Assert;
import org.junit.Before;
import org.junit.Test;
import org.mockito.Mockito;

import java.io.IOException;
<<<<<<< HEAD
import java.time.Duration;
=======
import java.time.Instant;
import java.time.ZoneId;
>>>>>>> 57d42b12
import java.util.ArrayList;
import java.util.HashMap;
import java.util.List;
import java.util.Map;
import java.util.Optional;
import java.util.Set;
import java.util.UUID;
import java.util.concurrent.CompletableFuture;
import java.util.concurrent.ExecutionException;
import java.util.concurrent.TimeUnit;
import java.util.concurrent.TimeoutException;
import java.util.concurrent.atomic.AtomicInteger;
import java.util.stream.Collectors;
import java.util.stream.IntStream;

import static org.apache.hadoop.hdds.protocol.MockDatanodeDetails.createDatanodeDetails;
import static org.apache.hadoop.hdds.protocol.proto.HddsProtos.NodeOperationalState.DECOMMISSIONED;
import static org.apache.hadoop.hdds.protocol.proto.HddsProtos.NodeOperationalState.DECOMMISSIONING;
import static org.apache.hadoop.hdds.protocol.proto.HddsProtos.NodeOperationalState.IN_MAINTENANCE;
import static org.apache.hadoop.hdds.protocol.proto.HddsProtos.NodeOperationalState.IN_SERVICE;
import static org.apache.hadoop.hdds.protocol.proto.HddsProtos.NodeState.HEALTHY;
import static org.apache.hadoop.hdds.protocol.proto.HddsProtos.NodeState.STALE;
import static org.apache.hadoop.hdds.protocol.proto
    .StorageContainerDatanodeProtocolProtos.ContainerReplicaProto.State.CLOSED;
import static org.apache.hadoop.hdds.scm.TestUtils.getContainer;
import static org.apache.hadoop.hdds.scm.TestUtils.getReplicas;
import static org.apache.hadoop.hdds.protocol.MockDatanodeDetails.randomDatanodeDetails;

/**
 * Test cases to verify the functionality of ReplicationManager.
 */
public class TestReplicationManager {

  private ReplicationManager replicationManager;
  private ContainerStateManager containerStateManager;
  private PlacementPolicy containerPlacementPolicy;
  private EventQueue eventQueue;
  private DatanodeCommandHandler datanodeCommandHandler;
  private SimpleMockNodeManager nodeManager;
  private ContainerManagerV2 containerManager;
  private OzoneConfiguration conf;
  private SCMNodeManager scmNodeManager;
  private GenericTestUtils.LogCapturer scmLogs;
  private TestClock clock;

  @Before
  public void setup()
      throws IOException, InterruptedException, NodeNotFoundException {
    conf = new OzoneConfiguration();
    conf.setTimeDuration(
        HddsConfigKeys.HDDS_SCM_WAIT_TIME_AFTER_SAFE_MODE_EXIT,
        0, TimeUnit.SECONDS);

    scmLogs = GenericTestUtils.LogCapturer.captureLogs(ReplicationManager.LOG);
    containerManager = Mockito.mock(ContainerManagerV2.class);
    nodeManager = new SimpleMockNodeManager();
    eventQueue = new EventQueue();
    containerStateManager = new ContainerStateManager(conf);

    datanodeCommandHandler = new DatanodeCommandHandler();
    eventQueue.addHandler(SCMEvents.DATANODE_COMMAND, datanodeCommandHandler);

    Mockito.when(containerManager.getContainers())
        .thenAnswer(invocation -> {
          Set<ContainerID> ids = containerStateManager.getAllContainerIDs();
          List<ContainerInfo> containers = new ArrayList<>();
          for (ContainerID id : ids) {
            containers.add(containerStateManager.getContainer(id));
          }
          return containers;
        });

    Mockito.when(containerManager.getContainer(Mockito.any(ContainerID.class)))
        .thenAnswer(invocation -> containerStateManager
            .getContainer((ContainerID)invocation.getArguments()[0]));

    Mockito.when(containerManager.getContainerReplicas(
        Mockito.any(ContainerID.class)))
        .thenAnswer(invocation -> containerStateManager
            .getContainerReplicas((ContainerID)invocation.getArguments()[0]));

    containerPlacementPolicy = Mockito.mock(PlacementPolicy.class);

    Mockito.when(containerPlacementPolicy.chooseDatanodes(
        Mockito.any(),
        Mockito.any(),
        Mockito.anyInt(), Mockito.anyLong(), Mockito.anyLong()))
        .thenAnswer(invocation -> {
          int count = (int) invocation.getArguments()[2];
          return IntStream.range(0, count)
              .mapToObj(i -> randomDatanodeDetails())
              .collect(Collectors.toList());
        });

    Mockito.when(containerPlacementPolicy.validateContainerPlacement(
        Mockito.any(),
        Mockito.anyInt()
        )).thenAnswer(invocation ->  {
          return new ContainerPlacementStatusDefault(2, 2, 3);
        });

    scmNodeManager = Mockito.mock(SCMNodeManager.class);
    Mockito.when(scmNodeManager.getNodeStatus(
        Mockito.any(DatanodeDetails.class)))
        .thenReturn(NodeStatus.inServiceHealthy());

    clock = new TestClock(Instant.now(), ZoneId.of("UTC"));
    createReplicationManager(new ReplicationManagerConfiguration());
  }

  private void createReplicationManager(ReplicationManagerConfiguration rmConf)
      throws InterruptedException {
    OzoneConfiguration config = new OzoneConfiguration();
    config.setTimeDuration(
        HddsConfigKeys.HDDS_SCM_WAIT_TIME_AFTER_SAFE_MODE_EXIT,
        0, TimeUnit.SECONDS);
    config.setFromObject(rmConf);

    SCMServiceManager serviceManager = new SCMServiceManager();
    replicationManager = new ReplicationManager(
        config,
        containerManager,
        containerPlacementPolicy,
        eventQueue,
        SCMContext.emptyContext(),
        serviceManager,
        nodeManager,
        clock);

    serviceManager.notifyStatusChanged();
    scmLogs.clearOutput();
    Thread.sleep(100L);
  }


  /**
   * Checks if restarting of replication manager works.
   */
  @Test
  public void testReplicationManagerRestart() throws InterruptedException {
    Assert.assertTrue(replicationManager.isRunning());
    replicationManager.stop();
    // Stop is a non-blocking call, it might take sometime for the
    // ReplicationManager to shutdown
    Thread.sleep(500);
    Assert.assertFalse(replicationManager.isRunning());
    replicationManager.start();
    Assert.assertTrue(replicationManager.isRunning());
  }

  /**
   * Open containers are not handled by ReplicationManager.
   * This test-case makes sure that ReplicationManages doesn't take
   * any action on OPEN containers.
   */
  @Test
  public void testOpenContainer() throws SCMException, InterruptedException {
    final ContainerInfo container = getContainer(LifeCycleState.OPEN);
    containerStateManager.loadContainer(container);
    replicationManager.processAll();
    // Wait for EventQueue to call the event handler
    eventQueue.processAll(1000);
    Assert.assertEquals(0, datanodeCommandHandler.getInvocation());

  }

  /**
   * If the container is in CLOSING state we resend close container command
   * to all the datanodes.
   */
  @Test
  public void testClosingContainer() throws
      SCMException, ContainerNotFoundException, InterruptedException {
    final ContainerInfo container = getContainer(LifeCycleState.CLOSING);
    final ContainerID id = container.containerID();

    containerStateManager.loadContainer(container);

    // Two replicas in CLOSING state
    final Set<ContainerReplica> replicas = getReplicas(id, State.CLOSING,
        randomDatanodeDetails(),
        randomDatanodeDetails());

    // One replica in OPEN state
    final DatanodeDetails datanode = randomDatanodeDetails();
    replicas.addAll(getReplicas(id, State.OPEN, datanode));

    for (ContainerReplica replica : replicas) {
      containerStateManager.updateContainerReplica(id, replica);
    }

    final int currentCloseCommandCount = datanodeCommandHandler
        .getInvocationCount(SCMCommandProto.Type.closeContainerCommand);

    replicationManager.processAll();
    // Wait for EventQueue to call the event handler
    eventQueue.processAll(1000);
    Assert.assertEquals(currentCloseCommandCount + 3, datanodeCommandHandler
        .getInvocationCount(SCMCommandProto.Type.closeContainerCommand));

    // Update the OPEN to CLOSING
    for (ContainerReplica replica : getReplicas(id, State.CLOSING, datanode)) {
      containerStateManager.updateContainerReplica(id, replica);
    }

    replicationManager.processAll();
    // Wait for EventQueue to call the event handler
    eventQueue.processAll(1000);
    Assert.assertEquals(currentCloseCommandCount + 6, datanodeCommandHandler
        .getInvocationCount(SCMCommandProto.Type.closeContainerCommand));
  }


  /**
   * The container is QUASI_CLOSED but two of the replica is still in
   * open state. ReplicationManager should resend close command to those
   * datanodes.
   */
  @Test
  public void testQuasiClosedContainerWithTwoOpenReplica() throws
      SCMException, ContainerNotFoundException, InterruptedException {
    final ContainerInfo container = getContainer(LifeCycleState.QUASI_CLOSED);
    final ContainerID id = container.containerID();
    final UUID originNodeId = UUID.randomUUID();
    final ContainerReplica replicaOne = getReplicas(
        id, State.QUASI_CLOSED, 1000L, originNodeId, randomDatanodeDetails());
    final ContainerReplica replicaTwo = getReplicas(
        id, State.OPEN, 1000L, originNodeId, randomDatanodeDetails());
    final DatanodeDetails datanodeDetails = randomDatanodeDetails();
    final ContainerReplica replicaThree = getReplicas(
        id, State.OPEN, 1000L, datanodeDetails.getUuid(), datanodeDetails);

    containerStateManager.loadContainer(container);
    containerStateManager.updateContainerReplica(id, replicaOne);
    containerStateManager.updateContainerReplica(id, replicaTwo);
    containerStateManager.updateContainerReplica(id, replicaThree);

    final int currentCloseCommandCount = datanodeCommandHandler
        .getInvocationCount(SCMCommandProto.Type.closeContainerCommand);
    // Two of the replicas are in OPEN state
    replicationManager.processAll();
    // Wait for EventQueue to call the event handler
    eventQueue.processAll(1000);
    Assert.assertEquals(currentCloseCommandCount + 2, datanodeCommandHandler
        .getInvocationCount(SCMCommandProto.Type.closeContainerCommand));
    Assert.assertTrue(datanodeCommandHandler.received(
        SCMCommandProto.Type.closeContainerCommand,
        replicaTwo.getDatanodeDetails()));
    Assert.assertTrue(datanodeCommandHandler.received(
        SCMCommandProto.Type.closeContainerCommand,
        replicaThree.getDatanodeDetails()));
  }

  /**
   * When the container is in QUASI_CLOSED state and all the replicas are
   * also in QUASI_CLOSED state and doesn't have a quorum to force close
   * the container, ReplicationManager will not do anything.
   */
  @Test
  public void testHealthyQuasiClosedContainer() throws
      SCMException, ContainerNotFoundException, InterruptedException {
    final ContainerInfo container = getContainer(LifeCycleState.QUASI_CLOSED);
    final ContainerID id = container.containerID();
    final UUID originNodeId = UUID.randomUUID();
    final ContainerReplica replicaOne = getReplicas(
        id, State.QUASI_CLOSED, 1000L, originNodeId, randomDatanodeDetails());
    final ContainerReplica replicaTwo = getReplicas(
        id, State.QUASI_CLOSED, 1000L, originNodeId, randomDatanodeDetails());
    final ContainerReplica replicaThree = getReplicas(
        id, State.QUASI_CLOSED, 1000L, originNodeId, randomDatanodeDetails());

    containerStateManager.loadContainer(container);
    containerStateManager.updateContainerReplica(id, replicaOne);
    containerStateManager.updateContainerReplica(id, replicaTwo);
    containerStateManager.updateContainerReplica(id, replicaThree);

    // All the QUASI_CLOSED replicas have same originNodeId, so the
    // container will not be closed. ReplicationManager should take no action.
    replicationManager.processAll();
    // Wait for EventQueue to call the event handler
    eventQueue.processAll(1000);
    Assert.assertEquals(0, datanodeCommandHandler.getInvocation());
  }

  /**
   * When a container is QUASI_CLOSED and we don't have quorum to force close
   * the container, the container should have all the replicas in QUASI_CLOSED
   * state, else ReplicationManager will take action.
   *
   * In this test case we make one of the replica unhealthy, replication manager
   * will send delete container command to the datanode which has the unhealthy
   * replica.
   */
  @Test
  public void testQuasiClosedContainerWithUnhealthyReplica()
      throws SCMException, ContainerNotFoundException, InterruptedException,
      ContainerReplicaNotFoundException {
    final ContainerInfo container = getContainer(LifeCycleState.QUASI_CLOSED);
    container.setUsedBytes(100);
    final ContainerID id = container.containerID();
    final UUID originNodeId = UUID.randomUUID();
    final ContainerReplica replicaOne = getReplicas(
        id, State.QUASI_CLOSED, 1000L, originNodeId, randomDatanodeDetails());
    final ContainerReplica replicaTwo = getReplicas(
        id, State.QUASI_CLOSED, 1000L, originNodeId, randomDatanodeDetails());
    final ContainerReplica replicaThree = getReplicas(
        id, State.QUASI_CLOSED, 1000L, originNodeId, randomDatanodeDetails());

    containerStateManager.loadContainer(container);
    containerStateManager.updateContainerReplica(id, replicaOne);
    containerStateManager.updateContainerReplica(id, replicaTwo);
    containerStateManager.updateContainerReplica(id, replicaThree);

    final int currentDeleteCommandCount = datanodeCommandHandler
        .getInvocationCount(SCMCommandProto.Type.deleteContainerCommand);
    final int currentReplicateCommandCount = datanodeCommandHandler
        .getInvocationCount(SCMCommandProto.Type.replicateContainerCommand);

    // All the QUASI_CLOSED replicas have same originNodeId, so the
    // container will not be closed. ReplicationManager should take no action.
    replicationManager.processAll();
    // Wait for EventQueue to call the event handler
    eventQueue.processAll(1000);
    Assert.assertEquals(0, datanodeCommandHandler.getInvocation());

    // Make the first replica unhealthy
    final ContainerReplica unhealthyReplica = getReplicas(
        id, State.UNHEALTHY, 1000L, originNodeId,
        replicaOne.getDatanodeDetails());
    containerStateManager.updateContainerReplica(id, unhealthyReplica);

    replicationManager.processAll();
    // Wait for EventQueue to call the event handler
    eventQueue.processAll(1000);
    Assert.assertEquals(currentDeleteCommandCount + 1, datanodeCommandHandler
        .getInvocationCount(SCMCommandProto.Type.deleteContainerCommand));
    Assert.assertTrue(datanodeCommandHandler.received(
        SCMCommandProto.Type.deleteContainerCommand,
        replicaOne.getDatanodeDetails()));
    Assert.assertEquals(currentDeleteCommandCount + 1,
        replicationManager.getMetrics().getNumDeletionCmdsSent());

    // Now we will delete the unhealthy replica from in-memory.
    containerStateManager.removeContainerReplica(id, replicaOne);

    final long currentBytesToReplicate = replicationManager.getMetrics()
        .getNumReplicationBytesTotal();

    // The container is under replicated as unhealthy replica is removed
    replicationManager.processAll();
    // Wait for EventQueue to call the event handler
    eventQueue.processAll(1000);

    // We should get replicate command
    Assert.assertEquals(currentReplicateCommandCount + 1,
        datanodeCommandHandler.getInvocationCount(
            SCMCommandProto.Type.replicateContainerCommand));
    Assert.assertEquals(currentReplicateCommandCount + 1,
        replicationManager.getMetrics().getNumReplicationCmdsSent());
    Assert.assertEquals(currentBytesToReplicate + 100L,
        replicationManager.getMetrics().getNumReplicationBytesTotal());
    Assert.assertEquals(1, replicationManager.getInflightReplication().size());
    Assert.assertEquals(1, replicationManager.getMetrics()
        .getInflightReplication());

    // Now we add the missing replica back
    DatanodeDetails targetDn = replicationManager.getInflightReplication()
        .get(id).get(0).getDatanode();
    final ContainerReplica replicatedReplicaOne = getReplicas(
        id, State.CLOSED, 1000L, originNodeId, targetDn);
    containerStateManager.updateContainerReplica(id, replicatedReplicaOne);

    final long currentReplicationCommandCompleted = replicationManager
        .getMetrics().getNumReplicationCmdsCompleted();
    final long currentBytesCompleted = replicationManager.getMetrics()
        .getNumReplicationBytesCompleted();

    replicationManager.processContainersNow();
    // Wait for EventQueue to call the event handler
    Thread.sleep(100L);

    Assert.assertEquals(0, replicationManager.getInflightReplication().size());
    Assert.assertEquals(0, replicationManager.getMetrics()
        .getInflightReplication());
    Assert.assertEquals(currentReplicationCommandCompleted + 1,
        replicationManager.getMetrics().getNumReplicationCmdsCompleted());
    Assert.assertEquals(currentBytesCompleted + 100L,
        replicationManager.getMetrics().getNumReplicationBytesCompleted());
  }

  /**
   * When a QUASI_CLOSED container is over replicated, ReplicationManager
   * deletes the excess replicas.
   */
  @Test
  public void testOverReplicatedQuasiClosedContainer() throws
      SCMException, ContainerNotFoundException, InterruptedException {
    final ContainerInfo container = getContainer(LifeCycleState.QUASI_CLOSED);
    final ContainerID id = container.containerID();
    final UUID originNodeId = UUID.randomUUID();
    final ContainerReplica replicaOne = getReplicas(
        id, State.QUASI_CLOSED, 1000L, originNodeId, randomDatanodeDetails());
    final ContainerReplica replicaTwo = getReplicas(
        id, State.QUASI_CLOSED, 1000L, originNodeId, randomDatanodeDetails());
    final ContainerReplica replicaThree = getReplicas(
        id, State.QUASI_CLOSED, 1000L, originNodeId, randomDatanodeDetails());
    final ContainerReplica replicaFour = getReplicas(
        id, State.QUASI_CLOSED, 1000L, originNodeId, randomDatanodeDetails());

    containerStateManager.loadContainer(container);
    containerStateManager.updateContainerReplica(id, replicaOne);
    containerStateManager.updateContainerReplica(id, replicaTwo);
    containerStateManager.updateContainerReplica(id, replicaThree);
    containerStateManager.updateContainerReplica(id, replicaFour);

    final int currentDeleteCommandCount = datanodeCommandHandler
        .getInvocationCount(SCMCommandProto.Type.deleteContainerCommand);

    replicationManager.processAll();
    // Wait for EventQueue to call the event handler
    eventQueue.processAll(1000);
    Assert.assertEquals(currentDeleteCommandCount + 1, datanodeCommandHandler
        .getInvocationCount(SCMCommandProto.Type.deleteContainerCommand));
    Assert.assertEquals(currentDeleteCommandCount + 1,
        replicationManager.getMetrics().getNumDeletionCmdsSent());
    Assert.assertEquals(1, replicationManager.getInflightDeletion().size());
    Assert.assertEquals(1, replicationManager.getMetrics()
        .getInflightDeletion());

    // Now we remove the replica according to inflight
    DatanodeDetails targetDn = replicationManager.getInflightDeletion()
        .get(id).get(0).getDatanode();
    if (targetDn.equals(replicaOne.getDatanodeDetails())) {
      containerStateManager.removeContainerReplica(id, replicaOne);
    } else if (targetDn.equals(replicaTwo.getDatanodeDetails())) {
      containerStateManager.removeContainerReplica(id, replicaTwo);
    } else if (targetDn.equals(replicaThree.getDatanodeDetails())) {
      containerStateManager.removeContainerReplica(id, replicaThree);
    } else if (targetDn.equals(replicaFour.getDatanodeDetails())) {
      containerStateManager.removeContainerReplica(id, replicaFour);
    }

    final long currentDeleteCommandCompleted = replicationManager.getMetrics()
        .getNumDeletionCmdsCompleted();

    replicationManager.processContainersNow();
    // Wait for EventQueue to call the event handler
    Thread.sleep(100L);
    Assert.assertEquals(0, replicationManager.getInflightDeletion().size());
    Assert.assertEquals(0, replicationManager.getMetrics()
        .getInflightDeletion());
    Assert.assertEquals(currentDeleteCommandCompleted + 1,
        replicationManager.getMetrics().getNumDeletionCmdsCompleted());
  }

  /**
   * When a QUASI_CLOSED container is over replicated, ReplicationManager
   * deletes the excess replicas. While choosing the replica for deletion
   * ReplicationManager should prioritize unhealthy replica over QUASI_CLOSED
   * replica.
   */
  @Test
  public void testOverReplicatedQuasiClosedContainerWithUnhealthyReplica()
      throws SCMException, ContainerNotFoundException, InterruptedException {
    final ContainerInfo container = getContainer(LifeCycleState.QUASI_CLOSED);
    final ContainerID id = container.containerID();
    final UUID originNodeId = UUID.randomUUID();
    final ContainerReplica replicaOne = getReplicas(
        id, State.UNHEALTHY, 1000L, originNodeId, randomDatanodeDetails());
    final ContainerReplica replicaTwo = getReplicas(
        id, State.QUASI_CLOSED, 1000L, originNodeId, randomDatanodeDetails());
    final ContainerReplica replicaThree = getReplicas(
        id, State.QUASI_CLOSED, 1000L, originNodeId, randomDatanodeDetails());
    final ContainerReplica replicaFour = getReplicas(
        id, State.QUASI_CLOSED, 1000L, originNodeId, randomDatanodeDetails());

    containerStateManager.loadContainer(container);
    containerStateManager.updateContainerReplica(id, replicaOne);
    containerStateManager.updateContainerReplica(id, replicaTwo);
    containerStateManager.updateContainerReplica(id, replicaThree);
    containerStateManager.updateContainerReplica(id, replicaFour);

    final int currentDeleteCommandCount = datanodeCommandHandler
        .getInvocationCount(SCMCommandProto.Type.deleteContainerCommand);

    replicationManager.processAll();
    // Wait for EventQueue to call the event handler
    eventQueue.processAll(1000);
    Assert.assertEquals(currentDeleteCommandCount + 1, datanodeCommandHandler
        .getInvocationCount(SCMCommandProto.Type.deleteContainerCommand));
    Assert.assertTrue(datanodeCommandHandler.received(
        SCMCommandProto.Type.deleteContainerCommand,
        replicaOne.getDatanodeDetails()));
    Assert.assertEquals(currentDeleteCommandCount + 1,
        replicationManager.getMetrics().getNumDeletionCmdsSent());
    Assert.assertEquals(1, replicationManager.getInflightDeletion().size());
    Assert.assertEquals(1, replicationManager.getMetrics()
        .getInflightDeletion());

    final long currentDeleteCommandCompleted = replicationManager.getMetrics()
        .getNumDeletionCmdsCompleted();
    // Now we remove the replica to simulate deletion complete
    containerStateManager.removeContainerReplica(id, replicaOne);

    replicationManager.processContainersNow();
    // Wait for EventQueue to call the event handler
    Thread.sleep(100L);

    Assert.assertEquals(currentDeleteCommandCompleted + 1,
        replicationManager.getMetrics().getNumDeletionCmdsCompleted());
    Assert.assertEquals(0, replicationManager.getInflightDeletion().size());
    Assert.assertEquals(0, replicationManager.getMetrics()
        .getInflightDeletion());
  }

  /**
   * ReplicationManager should replicate an QUASI_CLOSED replica if it is
   * under replicated.
   */
  @Test
  public void testUnderReplicatedQuasiClosedContainer() throws
      SCMException, ContainerNotFoundException, InterruptedException {
    final ContainerInfo container = getContainer(LifeCycleState.QUASI_CLOSED);
    container.setUsedBytes(100);
    final ContainerID id = container.containerID();
    final UUID originNodeId = UUID.randomUUID();
    final ContainerReplica replicaOne = getReplicas(
        id, State.QUASI_CLOSED, 1000L, originNodeId, randomDatanodeDetails());
    final ContainerReplica replicaTwo = getReplicas(
        id, State.QUASI_CLOSED, 1000L, originNodeId, randomDatanodeDetails());

    containerStateManager.loadContainer(container);
    containerStateManager.updateContainerReplica(id, replicaOne);
    containerStateManager.updateContainerReplica(id, replicaTwo);

    final int currentReplicateCommandCount = datanodeCommandHandler
        .getInvocationCount(SCMCommandProto.Type.replicateContainerCommand);
    final long currentBytesToReplicate = replicationManager.getMetrics()
        .getNumReplicationBytesTotal();

    replicationManager.processAll();
    // Wait for EventQueue to call the event handler
    eventQueue.processAll(1000);
    Assert.assertEquals(currentReplicateCommandCount + 1,
        datanodeCommandHandler.getInvocationCount(
            SCMCommandProto.Type.replicateContainerCommand));
    Assert.assertEquals(currentReplicateCommandCount + 1,
        replicationManager.getMetrics().getNumReplicationCmdsSent());
    Assert.assertEquals(currentBytesToReplicate + 100,
        replicationManager.getMetrics().getNumReplicationBytesTotal());
    Assert.assertEquals(1, replicationManager.getInflightReplication().size());
    Assert.assertEquals(1, replicationManager.getMetrics()
        .getInflightReplication());

    final long currentReplicateCommandCompleted = replicationManager
        .getMetrics().getNumReplicationCmdsCompleted();
    final long currentReplicateBytesCompleted = replicationManager
        .getMetrics().getNumReplicationBytesCompleted();

    // Now we add the replicated new replica
    DatanodeDetails targetDn = replicationManager.getInflightReplication()
        .get(id).get(0).getDatanode();
    final ContainerReplica replicatedReplicaThree = getReplicas(
        id, State.CLOSED, 1000L, originNodeId, targetDn);
    containerStateManager.updateContainerReplica(id, replicatedReplicaThree);

    replicationManager.processContainersNow();
    // Wait for EventQueue to call the event handler
    Thread.sleep(100L);

    Assert.assertEquals(currentReplicateCommandCompleted + 1,
        replicationManager.getMetrics().getNumReplicationCmdsCompleted());
    Assert.assertEquals(currentReplicateBytesCompleted + 100,
        replicationManager.getMetrics().getNumReplicationBytesCompleted());
    Assert.assertEquals(0, replicationManager.getInflightReplication().size());
    Assert.assertEquals(0, replicationManager.getMetrics()
        .getInflightReplication());
  }

  /**
   * When a QUASI_CLOSED container is under replicated, ReplicationManager
   * should re-replicate it. If there are any unhealthy replica, it has to
   * be deleted.
   *
   * In this test case, the container is QUASI_CLOSED and is under replicated
   * and also has an unhealthy replica.
   *
   * In the first iteration of ReplicationManager, it should re-replicate
   * the container so that it has enough replicas.
   *
   * In the second iteration, ReplicationManager should delete the unhealthy
   * replica.
   *
   * In the third iteration, ReplicationManager will re-replicate as the
   * container has again become under replicated after the unhealthy
   * replica has been deleted.
   *
   */
  @Test
  public void testUnderReplicatedQuasiClosedContainerWithUnhealthyReplica()
      throws SCMException, ContainerNotFoundException, InterruptedException,
      ContainerReplicaNotFoundException, TimeoutException {
    final ContainerInfo container = getContainer(LifeCycleState.QUASI_CLOSED);
    final ContainerID id = container.containerID();
    final UUID originNodeId = UUID.randomUUID();
    final ContainerReplica replicaOne = getReplicas(
        id, State.QUASI_CLOSED, 1000L, originNodeId, randomDatanodeDetails());
    final ContainerReplica replicaTwo = getReplicas(
        id, State.UNHEALTHY, 1000L, originNodeId, randomDatanodeDetails());

    containerStateManager.loadContainer(container);
    containerStateManager.updateContainerReplica(id, replicaOne);
    containerStateManager.updateContainerReplica(id, replicaTwo);

    final int currentReplicateCommandCount = datanodeCommandHandler
        .getInvocationCount(SCMCommandProto.Type.replicateContainerCommand);
    final int currentDeleteCommandCount = datanodeCommandHandler
        .getInvocationCount(SCMCommandProto.Type.deleteContainerCommand);

    replicationManager.processAll();
    // Wait for EventQueue to call the event handler
    GenericTestUtils.waitFor(
        () -> (currentReplicateCommandCount + 1) == datanodeCommandHandler
            .getInvocationCount(SCMCommandProto.Type.replicateContainerCommand),
        50, 5000);

    Optional<CommandForDatanode> replicateCommand = datanodeCommandHandler
        .getReceivedCommands().stream()
        .filter(c -> c.getCommand().getType()
            .equals(SCMCommandProto.Type.replicateContainerCommand))
        .findFirst();

    Assert.assertTrue(replicateCommand.isPresent());

    DatanodeDetails newNode = createDatanodeDetails(
        replicateCommand.get().getDatanodeId());
    ContainerReplica newReplica = getReplicas(
        id, State.QUASI_CLOSED, 1000L, originNodeId, newNode);
    containerStateManager.updateContainerReplica(id, newReplica);

    /*
     * We have report the replica to SCM, in the next ReplicationManager
     * iteration it should delete the unhealthy replica.
     */

    replicationManager.processAll();
    // Wait for EventQueue to call the event handler
    eventQueue.processAll(1000);
    Assert.assertEquals(currentDeleteCommandCount + 1, datanodeCommandHandler
        .getInvocationCount(SCMCommandProto.Type.deleteContainerCommand));
    // ReplicaTwo should be deleted, that is the unhealthy one
    Assert.assertTrue(datanodeCommandHandler.received(
        SCMCommandProto.Type.deleteContainerCommand,
        replicaTwo.getDatanodeDetails()));
    Assert.assertEquals(currentDeleteCommandCount + 1,
        replicationManager.getMetrics().getNumDeletionCmdsSent());
    Assert.assertEquals(1, replicationManager.getInflightDeletion().size());
    Assert.assertEquals(1, replicationManager.getMetrics()
        .getInflightDeletion());

    containerStateManager.removeContainerReplica(id, replicaTwo);

    final long currentDeleteCommandCompleted = replicationManager.getMetrics()
        .getNumDeletionCmdsCompleted();
    /*
     * We have now removed unhealthy replica, next iteration of
     * ReplicationManager should re-replicate the container as it
     * is under replicated now
     */

    replicationManager.processAll();
    // Wait for EventQueue to call the event handler
<<<<<<< HEAD
    Thread.sleep(100L);

    Assert.assertEquals(0, replicationManager.getInflightDeletion().size());
    Assert.assertEquals(0, replicationManager.getMetrics()
        .getInflightDeletion());
    Assert.assertEquals(currentDeleteCommandCompleted + 1,
        replicationManager.getMetrics().getNumDeletionCmdsCompleted());
=======
    eventQueue.processAll(1000);
>>>>>>> 57d42b12
    Assert.assertEquals(currentReplicateCommandCount + 2,
        datanodeCommandHandler.getInvocationCount(
            SCMCommandProto.Type.replicateContainerCommand));
    Assert.assertEquals(currentReplicateCommandCount + 2,
        replicationManager.getMetrics().getNumReplicationCmdsSent());
    Assert.assertEquals(1, replicationManager.getInflightReplication().size());
    Assert.assertEquals(1, replicationManager.getMetrics()
        .getInflightReplication());
  }


  /**
   * When a container is QUASI_CLOSED and it has >50% of its replica
   * in QUASI_CLOSED state with unique origin node id,
   * ReplicationManager should force close the replica(s) with
   * highest BCSID.
   */
  @Test
  public void testQuasiClosedToClosed() throws
      SCMException, ContainerNotFoundException, InterruptedException {
    final ContainerInfo container = getContainer(LifeCycleState.QUASI_CLOSED);
    final ContainerID id = container.containerID();
    final Set<ContainerReplica> replicas = getReplicas(id, State.QUASI_CLOSED,
        randomDatanodeDetails(),
        randomDatanodeDetails(),
        randomDatanodeDetails());
    containerStateManager.loadContainer(container);
    for (ContainerReplica replica : replicas) {
      containerStateManager.updateContainerReplica(id, replica);
    }

    final int currentCloseCommandCount = datanodeCommandHandler
        .getInvocationCount(SCMCommandProto.Type.closeContainerCommand);

    replicationManager.processAll();
    // Wait for EventQueue to call the event handler
    eventQueue.processAll(1000);

    // All the replicas have same BCSID, so all of them will be closed.
    Assert.assertEquals(currentCloseCommandCount + 3, datanodeCommandHandler
        .getInvocationCount(SCMCommandProto.Type.closeContainerCommand));

  }


  /**
   * ReplicationManager should not take any action if the container is
   * CLOSED and healthy.
   */
  @Test
  public void testHealthyClosedContainer()
      throws SCMException, ContainerNotFoundException, InterruptedException {
    final ContainerInfo container = getContainer(LifeCycleState.CLOSED);
    final ContainerID id = container.containerID();
    final Set<ContainerReplica> replicas = getReplicas(id, State.CLOSED,
        randomDatanodeDetails(),
        randomDatanodeDetails(),
        randomDatanodeDetails());

    containerStateManager.loadContainer(container);
    for (ContainerReplica replica : replicas) {
      containerStateManager.updateContainerReplica(id, replica);
    }

    replicationManager.processAll();
    // Wait for EventQueue to call the event handler
    eventQueue.processAll(1000);
    Assert.assertEquals(0, datanodeCommandHandler.getInvocation());
  }

  /**
   * ReplicationManager should close the unhealthy OPEN container.
   */
  @Test
  public void testUnhealthyOpenContainer()
      throws SCMException, ContainerNotFoundException, InterruptedException {
    final ContainerInfo container = getContainer(LifeCycleState.OPEN);
    final ContainerID id = container.containerID();
    final Set<ContainerReplica> replicas = getReplicas(id, State.OPEN,
        randomDatanodeDetails(),
        randomDatanodeDetails());
    replicas.addAll(getReplicas(id, State.UNHEALTHY, randomDatanodeDetails()));

    containerStateManager.loadContainer(container);
    for (ContainerReplica replica : replicas) {
      containerStateManager.updateContainerReplica(id, replica);
    }

    final CloseContainerEventHandler closeContainerHandler =
        Mockito.mock(CloseContainerEventHandler.class);
    eventQueue.addHandler(SCMEvents.CLOSE_CONTAINER, closeContainerHandler);

    replicationManager.processAll();
    // Wait for EventQueue to call the event handler
    eventQueue.processAll(1000);
    Mockito.verify(closeContainerHandler, Mockito.times(1))
        .onMessage(id, eventQueue);
  }

  @Test
  public void testGeneratedConfig() {
    ReplicationManagerConfiguration rmc =
        OzoneConfiguration.newInstanceOf(ReplicationManagerConfiguration.class);

    //default is not included in ozone-site.xml but generated from annotation
    //to the ozone-site-generated.xml which should be loaded by the
    // OzoneConfiguration.
    Assert.assertEquals(1800000, rmc.getEventTimeout());

  }

  @Test
  public void additionalReplicaScheduledWhenMisReplicated()
      throws SCMException, ContainerNotFoundException, InterruptedException {
    final ContainerInfo container = getContainer(LifeCycleState.CLOSED);
    container.setUsedBytes(100);
    final ContainerID id = container.containerID();
    final UUID originNodeId = UUID.randomUUID();
    final ContainerReplica replicaOne = getReplicas(
        id, State.CLOSED, 1000L, originNodeId, randomDatanodeDetails());
    final ContainerReplica replicaTwo = getReplicas(
        id, State.CLOSED, 1000L, originNodeId, randomDatanodeDetails());
    final ContainerReplica replicaThree = getReplicas(
        id, State.CLOSED, 1000L, originNodeId, randomDatanodeDetails());

    containerStateManager.loadContainer(container);
    containerStateManager.updateContainerReplica(id, replicaOne);
    containerStateManager.updateContainerReplica(id, replicaTwo);
    containerStateManager.updateContainerReplica(id, replicaThree);

    // Ensure a mis-replicated status is returned for any containers in this
    // test where there are 3 replicas. When there are 2 or 4 replicas
    // the status returned will be healthy.
    Mockito.when(containerPlacementPolicy.validateContainerPlacement(
        Mockito.argThat(list -> list.size() == 3),
        Mockito.anyInt()
    )).thenAnswer(invocation ->  {
      return new ContainerPlacementStatusDefault(1, 2, 3);
    });

    int currentReplicateCommandCount = datanodeCommandHandler
        .getInvocationCount(SCMCommandProto.Type.replicateContainerCommand);
    final long currentBytesToReplicate = replicationManager.getMetrics()
        .getNumReplicationBytesTotal();

    replicationManager.processAll();
    // Wait for EventQueue to call the event handler
<<<<<<< HEAD
    Thread.sleep(100L);
    // At this stage, due to the mocked calls to validateContainerPlacement
    // the policy will not be satisfied, and replication will be triggered.
=======
    eventQueue.processAll(1000);
    // At this stage, due to the mocked calls to validteContainerPlacement
    // the mis-replicated racks will not have improved, so expect to see nothing
    // scheduled.
>>>>>>> 57d42b12
    Assert.assertEquals(currentReplicateCommandCount + 1, datanodeCommandHandler
        .getInvocationCount(SCMCommandProto.Type.replicateContainerCommand));
    Assert.assertEquals(currentReplicateCommandCount + 1,
        replicationManager.getMetrics().getNumReplicationCmdsSent());
    Assert.assertEquals(currentBytesToReplicate + 100,
        replicationManager.getMetrics().getNumReplicationBytesTotal());
    Assert.assertEquals(1, replicationManager.getInflightReplication().size());
    Assert.assertEquals(1, replicationManager.getMetrics()
        .getInflightReplication());

    // Now make it so that all containers seem mis-replicated no matter how
    // many replicas. This will test replicas are not scheduled if the new
    // replica does not fix the mis-replication.
    Mockito.when(containerPlacementPolicy.validateContainerPlacement(
        Mockito.anyList(),
        Mockito.anyInt()
    )).thenAnswer(invocation ->  {
      return new ContainerPlacementStatusDefault(1, 2, 3);
    });

    currentReplicateCommandCount = datanodeCommandHandler
        .getInvocationCount(SCMCommandProto.Type.replicateContainerCommand);

    replicationManager.processAll();
    // Wait for EventQueue to call the event handler
<<<<<<< HEAD
    Thread.sleep(100L);
    // At this stage, due to the mocked calls to validateContainerPlacement
=======
    eventQueue.processAll(1000);
    // At this stage, due to the mocked calls to validteContainerPlacement
>>>>>>> 57d42b12
    // the mis-replicated racks will not have improved, so expect to see nothing
    // scheduled.
    Assert.assertEquals(currentReplicateCommandCount, datanodeCommandHandler
        .getInvocationCount(SCMCommandProto.Type.replicateContainerCommand));
    Assert.assertEquals(currentReplicateCommandCount,
        replicationManager.getMetrics().getNumReplicationCmdsSent());
    Assert.assertEquals(1, replicationManager.getInflightReplication().size());
    Assert.assertEquals(1, replicationManager.getMetrics()
        .getInflightReplication());
  }

  @Test
  public void overReplicatedButRemovingMakesMisReplicated()
      throws SCMException, ContainerNotFoundException, InterruptedException {
    // In this test, the excess replica should not be removed.
    final ContainerInfo container = getContainer(LifeCycleState.CLOSED);
    final ContainerID id = container.containerID();
    final UUID originNodeId = UUID.randomUUID();
    final ContainerReplica replicaOne = getReplicas(
        id, State.CLOSED, 1000L, originNodeId, randomDatanodeDetails());
    final ContainerReplica replicaTwo = getReplicas(
        id, State.CLOSED, 1000L, originNodeId, randomDatanodeDetails());
    final ContainerReplica replicaThree = getReplicas(
        id, State.CLOSED, 1000L, originNodeId, randomDatanodeDetails());
    final ContainerReplica replicaFour = getReplicas(
        id, State.CLOSED, 1000L, originNodeId, randomDatanodeDetails());
    final ContainerReplica replicaFive = getReplicas(
        id, State.UNHEALTHY, 1000L, originNodeId, randomDatanodeDetails());

    containerStateManager.loadContainer(container);
    containerStateManager.updateContainerReplica(id, replicaOne);
    containerStateManager.updateContainerReplica(id, replicaTwo);
    containerStateManager.updateContainerReplica(id, replicaThree);
    containerStateManager.updateContainerReplica(id, replicaFour);
    containerStateManager.updateContainerReplica(id, replicaFive);

    // Ensure a mis-replicated status is returned for any containers in this
    // test where there are exactly 3 replicas checked.
    Mockito.when(containerPlacementPolicy.validateContainerPlacement(
        Mockito.argThat(list -> list.size() == 3),
        Mockito.anyInt()
    )).thenAnswer(
        invocation -> new ContainerPlacementStatusDefault(1, 2, 3));

    int currentDeleteCommandCount = datanodeCommandHandler
        .getInvocationCount(SCMCommandProto.Type.deleteContainerCommand);

    replicationManager.processAll();
    // Wait for EventQueue to call the event handler
    eventQueue.processAll(1000);
    // The unhealthy replica should be removed, but not the other replica
    // as each time we test with 3 replicas, Mockito ensures it returns
    // mis-replicated
    Assert.assertEquals(currentDeleteCommandCount + 1, datanodeCommandHandler
        .getInvocationCount(SCMCommandProto.Type.deleteContainerCommand));
    Assert.assertEquals(currentDeleteCommandCount + 1,
        replicationManager.getMetrics().getNumDeletionCmdsSent());

    Assert.assertTrue(datanodeCommandHandler.received(
        SCMCommandProto.Type.deleteContainerCommand,
        replicaFive.getDatanodeDetails()));
    Assert.assertEquals(1, replicationManager.getInflightDeletion().size());
    Assert.assertEquals(1, replicationManager.getMetrics()
        .getInflightDeletion());
  }

  @Test
  public void testOverReplicatedAndPolicySatisfied() throws
      SCMException, ContainerNotFoundException, InterruptedException {
    final ContainerInfo container = getContainer(LifeCycleState.CLOSED);
    final ContainerID id = container.containerID();
    final UUID originNodeId = UUID.randomUUID();
    final ContainerReplica replicaOne = getReplicas(
        id, State.CLOSED, 1000L, originNodeId, randomDatanodeDetails());
    final ContainerReplica replicaTwo = getReplicas(
        id, State.CLOSED, 1000L, originNodeId, randomDatanodeDetails());
    final ContainerReplica replicaThree = getReplicas(
        id, State.CLOSED, 1000L, originNodeId, randomDatanodeDetails());
    final ContainerReplica replicaFour = getReplicas(
        id, State.CLOSED, 1000L, originNodeId, randomDatanodeDetails());

    containerStateManager.loadContainer(container);
    containerStateManager.updateContainerReplica(id, replicaOne);
    containerStateManager.updateContainerReplica(id, replicaTwo);
    containerStateManager.updateContainerReplica(id, replicaThree);
    containerStateManager.updateContainerReplica(id, replicaFour);

    Mockito.when(containerPlacementPolicy.validateContainerPlacement(
        Mockito.argThat(list -> list.size() == 3),
        Mockito.anyInt()
    )).thenAnswer(
        invocation -> new ContainerPlacementStatusDefault(2, 2, 3));

    final int currentDeleteCommandCount = datanodeCommandHandler
        .getInvocationCount(SCMCommandProto.Type.deleteContainerCommand);

    replicationManager.processAll();
    // Wait for EventQueue to call the event handler
    eventQueue.processAll(1000);
    Assert.assertEquals(currentDeleteCommandCount + 1, datanodeCommandHandler
        .getInvocationCount(SCMCommandProto.Type.deleteContainerCommand));
    Assert.assertEquals(currentDeleteCommandCount + 1,
        replicationManager.getMetrics().getNumDeletionCmdsSent());
    Assert.assertEquals(1, replicationManager.getInflightDeletion().size());
    Assert.assertEquals(1, replicationManager.getMetrics()
        .getInflightDeletion());
  }

  @Test
  public void testOverReplicatedAndPolicyUnSatisfiedAndDeleted() throws
      SCMException, ContainerNotFoundException, InterruptedException {
    final ContainerInfo container = getContainer(LifeCycleState.CLOSED);
    final ContainerID id = container.containerID();
    final UUID originNodeId = UUID.randomUUID();
    final ContainerReplica replicaOne = getReplicas(
        id, State.CLOSED, 1000L, originNodeId, randomDatanodeDetails());
    final ContainerReplica replicaTwo = getReplicas(
        id, State.CLOSED, 1000L, originNodeId, randomDatanodeDetails());
    final ContainerReplica replicaThree = getReplicas(
        id, State.CLOSED, 1000L, originNodeId, randomDatanodeDetails());
    final ContainerReplica replicaFour = getReplicas(
        id, State.CLOSED, 1000L, originNodeId, randomDatanodeDetails());
    final ContainerReplica replicaFive = getReplicas(
        id, State.QUASI_CLOSED, 1000L, originNodeId, randomDatanodeDetails());

    containerStateManager.loadContainer(container);
    containerStateManager.updateContainerReplica(id, replicaOne);
    containerStateManager.updateContainerReplica(id, replicaTwo);
    containerStateManager.updateContainerReplica(id, replicaThree);
    containerStateManager.updateContainerReplica(id, replicaFour);
    containerStateManager.updateContainerReplica(id, replicaFive);

    Mockito.when(containerPlacementPolicy.validateContainerPlacement(
        Mockito.argThat(list -> list != null && list.size() <= 4),
        Mockito.anyInt()
    )).thenAnswer(
        invocation -> new ContainerPlacementStatusDefault(1, 2, 3));

    final int currentDeleteCommandCount = datanodeCommandHandler
        .getInvocationCount(SCMCommandProto.Type.deleteContainerCommand);

    replicationManager.processAll();
    // Wait for EventQueue to call the event handler
    eventQueue.processAll(1000);
    Assert.assertEquals(currentDeleteCommandCount + 2, datanodeCommandHandler
        .getInvocationCount(SCMCommandProto.Type.deleteContainerCommand));
    Assert.assertEquals(currentDeleteCommandCount + 2,
        replicationManager.getMetrics().getNumDeletionCmdsSent());
    Assert.assertEquals(1, replicationManager.getInflightDeletion().size());
    Assert.assertEquals(1, replicationManager.getMetrics()
        .getInflightDeletion());
  }

  @Test
  public void testReplicateCommandTimeout() throws
      SCMException, ContainerNotFoundException, InterruptedException {
    replicationManager.stop();
    ReplicationManagerConfiguration newConf =
        new ReplicationManagerConfiguration();
    // Set a short timeout
    newConf.setEventTimeout(Duration.ofSeconds(1));
    createReplicationManager(newConf);
    final ContainerInfo container = createContainer(LifeCycleState.CLOSED);
    addReplica(container, new NodeStatus(IN_SERVICE, HEALTHY), CLOSED);
    addReplica(container, new NodeStatus(IN_SERVICE, HEALTHY), CLOSED);
    assertReplicaScheduled(1);

    // Make a timeout
    Thread.sleep(2000);

    replicationManager.processContainersNow();
    // Wait for EventQueue to call the event handler
    Thread.sleep(100L);

    Assert.assertEquals(1, replicationManager.getMetrics()
        .getNumReplicationCmdsTimeout());
  }

  @Test
  public void testDeleteCommandTimeout() throws
      SCMException, ContainerNotFoundException, InterruptedException {
    replicationManager.stop();
    ReplicationManagerConfiguration newConf =
        new ReplicationManagerConfiguration();
    // Set a short timeout
    newConf.setEventTimeout(Duration.ofSeconds(1));
    createReplicationManager(newConf);
    final ContainerInfo container = createContainer(LifeCycleState.CLOSED);
    addReplica(container, new NodeStatus(IN_SERVICE, HEALTHY), CLOSED);
    addReplica(container, new NodeStatus(IN_SERVICE, HEALTHY), CLOSED);
    addReplica(container, new NodeStatus(IN_SERVICE, HEALTHY), CLOSED);
    addReplica(container, new NodeStatus(IN_SERVICE, HEALTHY), CLOSED);
    assertDeleteScheduled(1);

    // Make a timeout
    Thread.sleep(2000);

    replicationManager.processContainersNow();
    // Wait for EventQueue to call the event handler
    Thread.sleep(100L);

    Assert.assertEquals(1, replicationManager.getMetrics()
        .getNumDeletionCmdsTimeout());
  }

  /**
   * ReplicationManager should replicate an additional replica if there are
   * decommissioned replicas.
   */
  @Test
  public void testUnderReplicatedDueToDecommission() throws
      SCMException, ContainerNotFoundException, InterruptedException {
    final ContainerInfo container = createContainer(LifeCycleState.CLOSED);
    addReplica(container, new NodeStatus(IN_SERVICE, HEALTHY), CLOSED);
    addReplica(container, new NodeStatus(DECOMMISSIONING, HEALTHY), CLOSED);
    addReplica(container, new NodeStatus(DECOMMISSIONING, HEALTHY), CLOSED);
    assertReplicaScheduled(2);
  }

  /**
   * ReplicationManager should replicate an additional replica when all copies
   * are decommissioning.
   */
  @Test
  public void testUnderReplicatedDueToAllDecommission() throws
      SCMException, ContainerNotFoundException, InterruptedException {
    final ContainerInfo container = createContainer(LifeCycleState.CLOSED);
    addReplica(container, new NodeStatus(DECOMMISSIONING, HEALTHY), CLOSED);
    addReplica(container, new NodeStatus(DECOMMISSIONING, HEALTHY), CLOSED);
    addReplica(container, new NodeStatus(DECOMMISSIONING, HEALTHY), CLOSED);
    assertReplicaScheduled(3);
  }

  /**
   * ReplicationManager should not take any action when the container is
   * correctly replicated with decommissioned replicas still present.
   */
  @Test
  public void testCorrectlyReplicatedWithDecommission() throws
      SCMException, ContainerNotFoundException, InterruptedException {
    final ContainerInfo container = createContainer(LifeCycleState.CLOSED);
    addReplica(container, new NodeStatus(IN_SERVICE, HEALTHY), CLOSED);
    addReplica(container, new NodeStatus(IN_SERVICE, HEALTHY), CLOSED);
    addReplica(container, new NodeStatus(IN_SERVICE, HEALTHY), CLOSED);
    addReplica(container, new NodeStatus(DECOMMISSIONING, HEALTHY), CLOSED);
    assertReplicaScheduled(0);
  }

  /**
   * ReplicationManager should replicate an additional replica when min rep
   * is not met for maintenance.
   */
  @Test
  public void testUnderReplicatedDueToMaintenance() throws
      SCMException, ContainerNotFoundException, InterruptedException {
    final ContainerInfo container = createContainer(LifeCycleState.CLOSED);
    addReplica(container, new NodeStatus(IN_SERVICE, HEALTHY), CLOSED);
    addReplica(container, new NodeStatus(IN_MAINTENANCE, HEALTHY), CLOSED);
    addReplica(container, new NodeStatus(IN_MAINTENANCE, HEALTHY), CLOSED);
    assertReplicaScheduled(1);
  }

  /**
   * ReplicationManager should not replicate an additional replica when if
   * min replica for maintenance is 1 and another replica is available.
   */
  @Test
  public void testNotUnderReplicatedDueToMaintenanceMinRepOne() throws
      SCMException, ContainerNotFoundException, InterruptedException {
    replicationManager.stop();
    ReplicationManagerConfiguration newConf =
        new ReplicationManagerConfiguration();
    newConf.setMaintenanceReplicaMinimum(1);
    createReplicationManager(newConf);
    final ContainerInfo container = createContainer(LifeCycleState.CLOSED);
    addReplica(container, new NodeStatus(IN_SERVICE, HEALTHY), CLOSED);
    addReplica(container, new NodeStatus(IN_MAINTENANCE, HEALTHY), CLOSED);
    addReplica(container, new NodeStatus(IN_MAINTENANCE, HEALTHY), CLOSED);
    assertReplicaScheduled(0);
  }

  /**
   * ReplicationManager should replicate an additional replica when all copies
   * are going off line and min rep is 1.
   */
  @Test
  public void testUnderReplicatedDueToMaintenanceMinRepOne() throws
      SCMException, ContainerNotFoundException, InterruptedException {
    replicationManager.stop();
    ReplicationManagerConfiguration newConf =
        new ReplicationManagerConfiguration();
    newConf.setMaintenanceReplicaMinimum(1);
    createReplicationManager(newConf);
    final ContainerInfo container = createContainer(LifeCycleState.CLOSED);
    addReplica(container, new NodeStatus(IN_MAINTENANCE, HEALTHY), CLOSED);
    addReplica(container, new NodeStatus(IN_MAINTENANCE, HEALTHY), CLOSED);
    addReplica(container, new NodeStatus(IN_MAINTENANCE, HEALTHY), CLOSED);
    assertReplicaScheduled(1);
  }

  /**
   * ReplicationManager should replicate additional replica when all copies
   * are going into maintenance.
   */
  @Test
  public void testUnderReplicatedDueToAllMaintenance() throws
      SCMException, ContainerNotFoundException, InterruptedException {
    final ContainerInfo container = createContainer(LifeCycleState.CLOSED);
    addReplica(container, new NodeStatus(IN_MAINTENANCE, HEALTHY), CLOSED);
    addReplica(container, new NodeStatus(IN_MAINTENANCE, HEALTHY), CLOSED);
    addReplica(container, new NodeStatus(IN_MAINTENANCE, HEALTHY), CLOSED);
    assertReplicaScheduled(2);
  }

  /**
   * ReplicationManager should not replicate additional replica sufficient
   * replica are available.
   */
  @Test
  public void testCorrectlyReplicatedWithMaintenance() throws
      SCMException, ContainerNotFoundException, InterruptedException {
    final ContainerInfo container = createContainer(LifeCycleState.CLOSED);
    addReplica(container, new NodeStatus(IN_SERVICE, HEALTHY), CLOSED);
    addReplica(container, new NodeStatus(IN_SERVICE, HEALTHY), CLOSED);
    addReplica(container, new NodeStatus(IN_MAINTENANCE, HEALTHY), CLOSED);
    addReplica(container, new NodeStatus(IN_MAINTENANCE, HEALTHY), CLOSED);
    assertReplicaScheduled(0);
  }

  /**
   * ReplicationManager should replicate additional replica when all copies
   * are decommissioning or maintenance.
   */
  @Test
  public void testUnderReplicatedWithDecommissionAndMaintenance() throws
      SCMException, ContainerNotFoundException, InterruptedException {
    final ContainerInfo container = createContainer(LifeCycleState.CLOSED);
    addReplica(container, new NodeStatus(DECOMMISSIONED, HEALTHY), CLOSED);
    addReplica(container, new NodeStatus(DECOMMISSIONED, HEALTHY), CLOSED);
    addReplica(container, new NodeStatus(IN_MAINTENANCE, HEALTHY), CLOSED);
    addReplica(container, new NodeStatus(IN_MAINTENANCE, HEALTHY), CLOSED);
    assertReplicaScheduled(2);
  }

  /**
   * When a CLOSED container is over replicated, ReplicationManager
   * deletes the excess replicas. While choosing the replica for deletion
   * ReplicationManager should not attempt to remove a DECOMMISSION or
   * MAINTENANCE replica.
   */
  @Test
  public void testOverReplicatedClosedContainerWithDecomAndMaint()
      throws SCMException, ContainerNotFoundException, InterruptedException {
    final ContainerInfo container = createContainer(LifeCycleState.CLOSED);
    addReplica(container, NodeStatus.inServiceHealthy(), CLOSED);
    addReplica(container, new NodeStatus(DECOMMISSIONED, HEALTHY), CLOSED);
    addReplica(container, new NodeStatus(IN_MAINTENANCE, HEALTHY), CLOSED);
    addReplica(container, NodeStatus.inServiceHealthy(), CLOSED);
    addReplica(container, NodeStatus.inServiceHealthy(), CLOSED);
    addReplica(container, NodeStatus.inServiceHealthy(), CLOSED);
    addReplica(container, NodeStatus.inServiceHealthy(), CLOSED);

    final int currentDeleteCommandCount = datanodeCommandHandler
        .getInvocationCount(SCMCommandProto.Type.deleteContainerCommand);

    replicationManager.processAll();
    // Wait for EventQueue to call the event handler
    eventQueue.processAll(1000);
    Assert.assertEquals(currentDeleteCommandCount + 2, datanodeCommandHandler
        .getInvocationCount(SCMCommandProto.Type.deleteContainerCommand));
    Assert.assertEquals(currentDeleteCommandCount + 2,
        replicationManager.getMetrics().getNumDeletionCmdsSent());
    Assert.assertEquals(1, replicationManager.getInflightDeletion().size());
    Assert.assertEquals(1, replicationManager.getMetrics()
        .getInflightDeletion());
    // Get the DECOM and Maint replica and ensure none of them are scheduled
    // for removal
    Set<ContainerReplica> decom =
        containerStateManager.getContainerReplicas(container.containerID())
        .stream()
        .filter(r -> r.getDatanodeDetails().getPersistedOpState() != IN_SERVICE)
        .collect(Collectors.toSet());
    for (ContainerReplica r : decom) {
      Assert.assertFalse(datanodeCommandHandler.received(
          SCMCommandProto.Type.deleteContainerCommand,
          r.getDatanodeDetails()));
    }
  }

  /**
   * Replication Manager should not attempt to replicate from an unhealthy
   * (stale or dead) node. To test this, setup a scenario where a replia needs
   * to be created, but mark all nodes stale. That way, no new replica will be
   * scheduled.
   */
  @Test
  public void testUnderReplicatedNotHealthySource()
      throws SCMException, ContainerNotFoundException, InterruptedException {
    final ContainerInfo container = createContainer(LifeCycleState.CLOSED);
    addReplica(container, NodeStatus.inServiceStale(), CLOSED);
    addReplica(container, new NodeStatus(DECOMMISSIONED, STALE), CLOSED);
    addReplica(container, new NodeStatus(DECOMMISSIONED, STALE), CLOSED);
    // There should be replica scheduled, but as all nodes are stale, nothing
    // gets scheduled.
    assertReplicaScheduled(0);
  }

  /**
   * if all the prerequisites are satisfied, move should work as expected.
   */
  @Test
  public void testMove() throws SCMException, NodeNotFoundException,
      InterruptedException, ExecutionException {
    final ContainerInfo container = createContainer(LifeCycleState.CLOSED);
    ContainerID id = container.containerID();
    ContainerReplica dn1 = addReplica(container,
        new NodeStatus(IN_SERVICE, HEALTHY), CLOSED);
    addReplica(container,
        new NodeStatus(IN_SERVICE, HEALTHY), CLOSED);
    addReplica(container,
        new NodeStatus(IN_SERVICE, HEALTHY), CLOSED);
    DatanodeDetails dn3 = addNode(new NodeStatus(IN_SERVICE, HEALTHY));
    CompletableFuture<MoveResult> cf =
        replicationManager.move(id, dn1.getDatanodeDetails(), dn3);
    Assert.assertTrue(scmLogs.getOutput().contains(
        "receive a move request about container"));
    Thread.sleep(100L);
    Assert.assertTrue(datanodeCommandHandler.received(
        SCMCommandProto.Type.replicateContainerCommand, dn3));
    Assert.assertEquals(1, datanodeCommandHandler.getInvocationCount(
        SCMCommandProto.Type.replicateContainerCommand));

    //replicate container to dn3
    addReplicaToDn(container, dn3, CLOSED);
    replicationManager.processAll();
    eventQueue.processAll(1000);

    Assert.assertTrue(datanodeCommandHandler.received(
        SCMCommandProto.Type.deleteContainerCommand, dn1.getDatanodeDetails()));
    Assert.assertEquals(1, datanodeCommandHandler.getInvocationCount(
        SCMCommandProto.Type.deleteContainerCommand));
    containerStateManager.removeContainerReplica(id, dn1);

    replicationManager.processAll();
    eventQueue.processAll(1000);

    Assert.assertTrue(cf.isDone() && cf.get() == MoveResult.COMPLETED);
  }

  /**
   * make sure RM does not delete replica if placement policy is not satisfied.
   */
  @Test
  public void testMoveNotDeleteSrcIfPolicyNotSatisfied()
      throws SCMException, NodeNotFoundException,
      InterruptedException, ExecutionException {
    final ContainerInfo container = createContainer(LifeCycleState.CLOSED);
    ContainerID id = container.containerID();
    ContainerReplica dn1 = addReplica(container,
        new NodeStatus(IN_SERVICE, HEALTHY), CLOSED);
    ContainerReplica dn2 = addReplica(container,
        new NodeStatus(IN_SERVICE, HEALTHY), CLOSED);
    addReplica(container,
        new NodeStatus(IN_SERVICE, HEALTHY), CLOSED);
    DatanodeDetails dn4 = addNode(new NodeStatus(IN_SERVICE, HEALTHY));
    CompletableFuture<MoveResult> cf =
        replicationManager.move(id, dn1.getDatanodeDetails(), dn4);
    Assert.assertTrue(scmLogs.getOutput().contains(
        "receive a move request about container"));
    Thread.sleep(100L);
    Assert.assertTrue(datanodeCommandHandler.received(
        SCMCommandProto.Type.replicateContainerCommand, dn4));
    Assert.assertEquals(1, datanodeCommandHandler.getInvocationCount(
        SCMCommandProto.Type.replicateContainerCommand));

    //replicate container to dn4
    addReplicaToDn(container, dn4, CLOSED);
    //now, replication succeeds, but replica in dn2 lost,
    //and there are only tree replicas totally, so rm should
    //not delete the replica on dn1
    containerStateManager.removeContainerReplica(id, dn2);
    replicationManager.processAll();
    eventQueue.processAll(1000);

    Assert.assertFalse(datanodeCommandHandler.received(
        SCMCommandProto.Type.deleteContainerCommand, dn1.getDatanodeDetails()));

    Assert.assertTrue(cf.isDone() && cf.get() == MoveResult.DELETE_FAIL_POLICY);
  }


  /**
   * test src and target datanode become unhealthy when moving.
   */
  @Test
  public void testDnBecameUnhealthyWhenMoving() throws SCMException,
      NodeNotFoundException, InterruptedException, ExecutionException {
    final ContainerInfo container = createContainer(LifeCycleState.CLOSED);
    ContainerID id = container.containerID();
    ContainerReplica dn1 = addReplica(container,
        new NodeStatus(IN_SERVICE, HEALTHY), CLOSED);
    addReplica(container,
        new NodeStatus(IN_SERVICE, HEALTHY), CLOSED);
    addReplica(container,
        new NodeStatus(IN_SERVICE, HEALTHY), CLOSED);
    DatanodeDetails dn3 = addNode(new NodeStatus(IN_SERVICE, HEALTHY));
    CompletableFuture<MoveResult> cf =
        replicationManager.move(id, dn1.getDatanodeDetails(), dn3);
    Assert.assertTrue(scmLogs.getOutput().contains(
        "receive a move request about container"));

    nodeManager.setNodeStatus(dn3, new NodeStatus(IN_SERVICE, STALE));
    replicationManager.processAll();
    eventQueue.processAll(1000);

    Assert.assertTrue(cf.isDone() && cf.get() ==
        MoveResult.REPLICATION_FAIL_NODE_UNHEALTHY);

    nodeManager.setNodeStatus(dn3, new NodeStatus(IN_SERVICE, HEALTHY));
    cf = replicationManager.move(id, dn1.getDatanodeDetails(), dn3);
    addReplicaToDn(container, dn3, CLOSED);
    replicationManager.processAll();
    eventQueue.processAll(1000);
    nodeManager.setNodeStatus(dn1.getDatanodeDetails(),
        new NodeStatus(IN_SERVICE, STALE));
    replicationManager.processAll();
    eventQueue.processAll(1000);

    Assert.assertTrue(cf.isDone() && cf.get() ==
        MoveResult.DELETION_FAIL_NODE_UNHEALTHY);
  }

  /**
   * before Replication Manager generates a completablefuture for a move option,
   * some Prerequisites should be satisfied.
   */
  @Test
  public void testMovePrerequisites()
      throws SCMException, NodeNotFoundException,
      InterruptedException, ExecutionException {
    //all conditions is met
    final ContainerInfo container = createContainer(LifeCycleState.CLOSED);
    ContainerID id = container.containerID();
    ContainerReplica dn1 = addReplica(container,
        new NodeStatus(IN_SERVICE, HEALTHY), CLOSED);
    ContainerReplica dn2 = addReplica(container,
        new NodeStatus(IN_SERVICE, HEALTHY), CLOSED);
    DatanodeDetails dn3 = addNode(new NodeStatus(IN_SERVICE, HEALTHY));
    ContainerReplica dn4 = addReplica(container,
        new NodeStatus(IN_SERVICE, HEALTHY), CLOSED);

    CompletableFuture<MoveResult> cf;
    //the above move is executed successfully, so there may be some item in
    //inflightReplication or inflightDeletion. here we stop replication manager
    //to clear these states, which may impact the tests below.
    //we don't need a running replicationManamger now
    replicationManager.stop();
    Thread.sleep(100L);
    cf = replicationManager.move(id, dn1.getDatanodeDetails(), dn3);
    Assert.assertTrue(cf.isDone() && cf.get() ==
        MoveResult.RM_NOT_RUNNING);
    replicationManager.start();
    Thread.sleep(100L);

    //container in not in CLOSED state
    for (LifeCycleState state : LifeCycleState.values()) {
      if (state != LifeCycleState.CLOSED) {
        container.setState(state);
        cf = replicationManager.move(id, dn1.getDatanodeDetails(), dn3);
        Assert.assertTrue(cf.isDone() && cf.get() ==
            MoveResult.REPLICATION_FAIL_CONTAINER_NOT_CLOSED);
      }
    }
    container.setState(LifeCycleState.CLOSED);

    //Node is not in healthy state
    for (HddsProtos.NodeState state : HddsProtos.NodeState.values()) {
      if (state != HEALTHY) {
        nodeManager.setNodeStatus(dn3,
            new NodeStatus(IN_SERVICE, state));
        cf = replicationManager.move(id, dn1.getDatanodeDetails(), dn3);
        Assert.assertTrue(cf.isDone() && cf.get() ==
            MoveResult.REPLICATION_FAIL_NODE_UNHEALTHY);
        cf = replicationManager.move(id, dn3, dn1.getDatanodeDetails());
        Assert.assertTrue(cf.isDone() && cf.get() ==
            MoveResult.REPLICATION_FAIL_NODE_UNHEALTHY);
      }
    }
    nodeManager.setNodeStatus(dn3, new NodeStatus(IN_SERVICE, HEALTHY));

    //Node is not in IN_SERVICE state
    for (HddsProtos.NodeOperationalState state :
        HddsProtos.NodeOperationalState.values()) {
      if (state != IN_SERVICE) {
        nodeManager.setNodeStatus(dn3,
            new NodeStatus(state, HEALTHY));
        cf = replicationManager.move(id, dn1.getDatanodeDetails(), dn3);
        Assert.assertTrue(cf.isDone() && cf.get() ==
            MoveResult.REPLICATION_FAIL_NODE_NOT_IN_SERVICE);
        cf = replicationManager.move(id, dn3, dn1.getDatanodeDetails());
        Assert.assertTrue(cf.isDone() && cf.get() ==
            MoveResult.REPLICATION_FAIL_NODE_NOT_IN_SERVICE);
      }
    }
    nodeManager.setNodeStatus(dn3, new NodeStatus(IN_SERVICE, HEALTHY));

    //container exists in target datanode
    cf = replicationManager.move(id, dn1.getDatanodeDetails(),
        dn2.getDatanodeDetails());
    Assert.assertTrue(cf.isDone() && cf.get() ==
        MoveResult.REPLICATION_FAIL_EXIST_IN_TARGET);

    //container does not exist in source datanode
    cf = replicationManager.move(id, dn3, dn3);
    Assert.assertTrue(cf.isDone() && cf.get() ==
        MoveResult.REPLICATION_FAIL_NOT_EXIST_IN_SOURCE);

    replicationManager.start();
    //make container over relplicated to test the
    // case that container is in inflightDeletion
    ContainerReplica dn5 = addReplica(container,
        new NodeStatus(IN_SERVICE, HEALTHY), State.CLOSED);
    ContainerReplica dn6 = addReplica(container,
        new NodeStatus(IN_SERVICE, HEALTHY), State.CLOSED);
    replicationManager.processAll();
    //waiting for inflightDeletion generation
    eventQueue.processAll(1000);
    cf = replicationManager.move(id, dn1.getDatanodeDetails(), dn3);
    Assert.assertTrue(cf.isDone() && cf.get() ==
        MoveResult.REPLICATION_FAIL_INFLIGHT_DELETION);
    resetReplicationManager();

    //make the replica num be 2 to test the case
    //that container is in inflightReplication
    containerStateManager.removeContainerReplica(id, dn6);
    containerStateManager.removeContainerReplica(id, dn5);
    containerStateManager.removeContainerReplica(id, dn4);
    //replication manager should generate inflightReplication
    replicationManager.processAll();
    //waiting for inflightReplication generation
    eventQueue.processAll(1000);
    cf = replicationManager.move(id, dn1.getDatanodeDetails(), dn3);
    Assert.assertTrue(cf.isDone() && cf.get() ==
        MoveResult.REPLICATION_FAIL_INFLIGHT_REPLICATION);
  }

  @Test
  public void testReplicateCommandTimeout() throws
      SCMException, InterruptedException {
    long timeout = new ReplicationManagerConfiguration().getEventTimeout();

    final ContainerInfo container = createContainer(LifeCycleState.CLOSED);
    addReplica(container, new NodeStatus(IN_SERVICE, HEALTHY), CLOSED);
    addReplica(container, new NodeStatus(IN_SERVICE, HEALTHY), CLOSED);
    assertReplicaScheduled(1);

    // Already a pending replica, so nothing scheduled
    assertReplicaScheduled(0);

    // Advance the clock past the timeout, and there should be a replica
    // scheduled
    clock.fastForward(timeout + 1000);
    assertReplicaScheduled(1);
  }

  private ContainerInfo createContainer(LifeCycleState containerState)
      throws SCMException {
    final ContainerInfo container = getContainer(containerState);
    containerStateManager.loadContainer(container);
    return container;
  }

  private DatanodeDetails addNode(NodeStatus nodeStatus) {
    DatanodeDetails dn = randomDatanodeDetails();
    dn.setPersistedOpState(nodeStatus.getOperationalState());
    dn.setPersistedOpStateExpiryEpochSec(
        nodeStatus.getOpStateExpiryEpochSeconds());
    nodeManager.register(dn, nodeStatus);
    return dn;
  }

  private void resetReplicationManager() throws InterruptedException {
    replicationManager.stop();
    Thread.sleep(100L);
    replicationManager.start();
    Thread.sleep(100L);
  }

  private ContainerReplica addReplica(ContainerInfo container,
      NodeStatus nodeStatus, State replicaState)
      throws ContainerNotFoundException {
    DatanodeDetails dn = addNode(nodeStatus);
    return addReplicaToDn(container, dn, replicaState);
  }

  private ContainerReplica addReplicaToDn(ContainerInfo container,
                               DatanodeDetails dn, State replicaState)
      throws ContainerNotFoundException {
    // Using the same originID for all replica in the container set. If each
    // replica has a unique originID, it causes problems in ReplicationManager
    // when processing over-replicated containers.
    final UUID originNodeId =
        UUID.nameUUIDFromBytes(Longs.toByteArray(container.getContainerID()));
    final ContainerReplica replica = getReplicas(
        container.containerID(), replicaState, 1000L, originNodeId, dn);
    containerStateManager
        .updateContainerReplica(container.containerID(), replica);
    return replica;
  }

  private void assertReplicaScheduled(int delta) throws InterruptedException {
    final int currentReplicateCommandCount = datanodeCommandHandler
        .getInvocationCount(SCMCommandProto.Type.replicateContainerCommand);

    replicationManager.processAll();
    // Wait for EventQueue to call the event handler
    eventQueue.processAll(1000);
    Assert.assertEquals(currentReplicateCommandCount + delta,
        datanodeCommandHandler.getInvocationCount(
            SCMCommandProto.Type.replicateContainerCommand));
    Assert.assertEquals(currentReplicateCommandCount + delta,
        replicationManager.getMetrics().getNumReplicationCmdsSent());
  }

  private void assertDeleteScheduled(int delta) throws InterruptedException {
    final int currentDeleteCommandCount = datanodeCommandHandler
        .getInvocationCount(SCMCommandProto.Type.deleteContainerCommand);

    replicationManager.processContainersNow();
    // Wait for EventQueue to call the event handler
    Thread.sleep(100L);
    Assert.assertEquals(currentDeleteCommandCount + delta,
        datanodeCommandHandler.getInvocationCount(
            SCMCommandProto.Type.deleteContainerCommand));
    Assert.assertEquals(currentDeleteCommandCount + delta,
        replicationManager.getMetrics().getNumDeletionCmdsSent());
  }

  @After
  public void teardown() throws IOException {
    containerStateManager.close();
    replicationManager.stop();
  }

  private static class DatanodeCommandHandler implements
      EventHandler<CommandForDatanode> {

    private AtomicInteger invocation = new AtomicInteger(0);
    private Map<SCMCommandProto.Type, AtomicInteger> commandInvocation =
        new HashMap<>();
    private List<CommandForDatanode> commands = new ArrayList<>();

    @Override
    public void onMessage(final CommandForDatanode command,
                          final EventPublisher publisher) {
      final SCMCommandProto.Type type = command.getCommand().getType();
      commandInvocation.computeIfAbsent(type, k -> new AtomicInteger(0));
      commandInvocation.get(type).incrementAndGet();
      invocation.incrementAndGet();
      commands.add(command);
    }

    private int getInvocation() {
      return invocation.get();
    }

    private int getInvocationCount(SCMCommandProto.Type type) {
      return commandInvocation.containsKey(type) ?
          commandInvocation.get(type).get() : 0;
    }

    private List<CommandForDatanode> getReceivedCommands() {
      return commands;
    }

    /**
     * Returns true if the command handler has received the given
     * command type for the provided datanode.
     *
     * @param type Command Type
     * @param datanode DatanodeDetails
     * @return True if command was received, false otherwise
     */
    private boolean received(final SCMCommandProto.Type type,
                             final DatanodeDetails datanode) {
      return commands.stream().anyMatch(dc ->
          dc.getCommand().getType().equals(type) &&
              dc.getDatanodeId().equals(datanode.getUuid()));
    }
  }
}<|MERGE_RESOLUTION|>--- conflicted
+++ resolved
@@ -53,12 +53,8 @@
 import org.mockito.Mockito;
 
 import java.io.IOException;
-<<<<<<< HEAD
-import java.time.Duration;
-=======
 import java.time.Instant;
 import java.time.ZoneId;
->>>>>>> 57d42b12
 import java.util.ArrayList;
 import java.util.HashMap;
 import java.util.List;
@@ -219,7 +215,6 @@
     final ContainerInfo container = getContainer(LifeCycleState.OPEN);
     containerStateManager.loadContainer(container);
     replicationManager.processAll();
-    // Wait for EventQueue to call the event handler
     eventQueue.processAll(1000);
     Assert.assertEquals(0, datanodeCommandHandler.getInvocation());
 
@@ -254,7 +249,6 @@
         .getInvocationCount(SCMCommandProto.Type.closeContainerCommand);
 
     replicationManager.processAll();
-    // Wait for EventQueue to call the event handler
     eventQueue.processAll(1000);
     Assert.assertEquals(currentCloseCommandCount + 3, datanodeCommandHandler
         .getInvocationCount(SCMCommandProto.Type.closeContainerCommand));
@@ -265,7 +259,6 @@
     }
 
     replicationManager.processAll();
-    // Wait for EventQueue to call the event handler
     eventQueue.processAll(1000);
     Assert.assertEquals(currentCloseCommandCount + 6, datanodeCommandHandler
         .getInvocationCount(SCMCommandProto.Type.closeContainerCommand));
@@ -300,7 +293,6 @@
         .getInvocationCount(SCMCommandProto.Type.closeContainerCommand);
     // Two of the replicas are in OPEN state
     replicationManager.processAll();
-    // Wait for EventQueue to call the event handler
     eventQueue.processAll(1000);
     Assert.assertEquals(currentCloseCommandCount + 2, datanodeCommandHandler
         .getInvocationCount(SCMCommandProto.Type.closeContainerCommand));
@@ -338,7 +330,6 @@
     // All the QUASI_CLOSED replicas have same originNodeId, so the
     // container will not be closed. ReplicationManager should take no action.
     replicationManager.processAll();
-    // Wait for EventQueue to call the event handler
     eventQueue.processAll(1000);
     Assert.assertEquals(0, datanodeCommandHandler.getInvocation());
   }
@@ -380,7 +371,6 @@
     // All the QUASI_CLOSED replicas have same originNodeId, so the
     // container will not be closed. ReplicationManager should take no action.
     replicationManager.processAll();
-    // Wait for EventQueue to call the event handler
     eventQueue.processAll(1000);
     Assert.assertEquals(0, datanodeCommandHandler.getInvocation());
 
@@ -391,7 +381,6 @@
     containerStateManager.updateContainerReplica(id, unhealthyReplica);
 
     replicationManager.processAll();
-    // Wait for EventQueue to call the event handler
     eventQueue.processAll(1000);
     Assert.assertEquals(currentDeleteCommandCount + 1, datanodeCommandHandler
         .getInvocationCount(SCMCommandProto.Type.deleteContainerCommand));
@@ -409,7 +398,6 @@
 
     // The container is under replicated as unhealthy replica is removed
     replicationManager.processAll();
-    // Wait for EventQueue to call the event handler
     eventQueue.processAll(1000);
 
     // We should get replicate command
@@ -436,9 +424,8 @@
     final long currentBytesCompleted = replicationManager.getMetrics()
         .getNumReplicationBytesCompleted();
 
-    replicationManager.processContainersNow();
-    // Wait for EventQueue to call the event handler
-    Thread.sleep(100L);
+    replicationManager.processAll();
+    eventQueue.processAll(1000);
 
     Assert.assertEquals(0, replicationManager.getInflightReplication().size());
     Assert.assertEquals(0, replicationManager.getMetrics()
@@ -478,7 +465,6 @@
         .getInvocationCount(SCMCommandProto.Type.deleteContainerCommand);
 
     replicationManager.processAll();
-    // Wait for EventQueue to call the event handler
     eventQueue.processAll(1000);
     Assert.assertEquals(currentDeleteCommandCount + 1, datanodeCommandHandler
         .getInvocationCount(SCMCommandProto.Type.deleteContainerCommand));
@@ -504,9 +490,8 @@
     final long currentDeleteCommandCompleted = replicationManager.getMetrics()
         .getNumDeletionCmdsCompleted();
 
-    replicationManager.processContainersNow();
-    // Wait for EventQueue to call the event handler
-    Thread.sleep(100L);
+    replicationManager.processAll();
+    eventQueue.processAll(1000);
     Assert.assertEquals(0, replicationManager.getInflightDeletion().size());
     Assert.assertEquals(0, replicationManager.getMetrics()
         .getInflightDeletion());
@@ -545,7 +530,6 @@
         .getInvocationCount(SCMCommandProto.Type.deleteContainerCommand);
 
     replicationManager.processAll();
-    // Wait for EventQueue to call the event handler
     eventQueue.processAll(1000);
     Assert.assertEquals(currentDeleteCommandCount + 1, datanodeCommandHandler
         .getInvocationCount(SCMCommandProto.Type.deleteContainerCommand));
@@ -563,9 +547,8 @@
     // Now we remove the replica to simulate deletion complete
     containerStateManager.removeContainerReplica(id, replicaOne);
 
-    replicationManager.processContainersNow();
-    // Wait for EventQueue to call the event handler
-    Thread.sleep(100L);
+    replicationManager.processAll();
+    eventQueue.processAll(1000);
 
     Assert.assertEquals(currentDeleteCommandCompleted + 1,
         replicationManager.getMetrics().getNumDeletionCmdsCompleted());
@@ -600,7 +583,6 @@
         .getNumReplicationBytesTotal();
 
     replicationManager.processAll();
-    // Wait for EventQueue to call the event handler
     eventQueue.processAll(1000);
     Assert.assertEquals(currentReplicateCommandCount + 1,
         datanodeCommandHandler.getInvocationCount(
@@ -625,9 +607,8 @@
         id, State.CLOSED, 1000L, originNodeId, targetDn);
     containerStateManager.updateContainerReplica(id, replicatedReplicaThree);
 
-    replicationManager.processContainersNow();
-    // Wait for EventQueue to call the event handler
-    Thread.sleep(100L);
+    replicationManager.processAll();
+    eventQueue.processAll(1000);
 
     Assert.assertEquals(currentReplicateCommandCompleted + 1,
         replicationManager.getMetrics().getNumReplicationCmdsCompleted());
@@ -679,7 +660,6 @@
         .getInvocationCount(SCMCommandProto.Type.deleteContainerCommand);
 
     replicationManager.processAll();
-    // Wait for EventQueue to call the event handler
     GenericTestUtils.waitFor(
         () -> (currentReplicateCommandCount + 1) == datanodeCommandHandler
             .getInvocationCount(SCMCommandProto.Type.replicateContainerCommand),
@@ -705,7 +685,6 @@
      */
 
     replicationManager.processAll();
-    // Wait for EventQueue to call the event handler
     eventQueue.processAll(1000);
     Assert.assertEquals(currentDeleteCommandCount + 1, datanodeCommandHandler
         .getInvocationCount(SCMCommandProto.Type.deleteContainerCommand));
@@ -730,18 +709,14 @@
      */
 
     replicationManager.processAll();
-    // Wait for EventQueue to call the event handler
-<<<<<<< HEAD
-    Thread.sleep(100L);
+    eventQueue.processAll(1000);
 
     Assert.assertEquals(0, replicationManager.getInflightDeletion().size());
     Assert.assertEquals(0, replicationManager.getMetrics()
         .getInflightDeletion());
     Assert.assertEquals(currentDeleteCommandCompleted + 1,
         replicationManager.getMetrics().getNumDeletionCmdsCompleted());
-=======
-    eventQueue.processAll(1000);
->>>>>>> 57d42b12
+
     Assert.assertEquals(currentReplicateCommandCount + 2,
         datanodeCommandHandler.getInvocationCount(
             SCMCommandProto.Type.replicateContainerCommand));
@@ -777,7 +752,6 @@
         .getInvocationCount(SCMCommandProto.Type.closeContainerCommand);
 
     replicationManager.processAll();
-    // Wait for EventQueue to call the event handler
     eventQueue.processAll(1000);
 
     // All the replicas have same BCSID, so all of them will be closed.
@@ -807,7 +781,6 @@
     }
 
     replicationManager.processAll();
-    // Wait for EventQueue to call the event handler
     eventQueue.processAll(1000);
     Assert.assertEquals(0, datanodeCommandHandler.getInvocation());
   }
@@ -835,7 +808,6 @@
     eventQueue.addHandler(SCMEvents.CLOSE_CONTAINER, closeContainerHandler);
 
     replicationManager.processAll();
-    // Wait for EventQueue to call the event handler
     eventQueue.processAll(1000);
     Mockito.verify(closeContainerHandler, Mockito.times(1))
         .onMessage(id, eventQueue);
@@ -888,17 +860,10 @@
         .getNumReplicationBytesTotal();
 
     replicationManager.processAll();
-    // Wait for EventQueue to call the event handler
-<<<<<<< HEAD
-    Thread.sleep(100L);
+    eventQueue.processAll(1000);
     // At this stage, due to the mocked calls to validateContainerPlacement
     // the policy will not be satisfied, and replication will be triggered.
-=======
-    eventQueue.processAll(1000);
-    // At this stage, due to the mocked calls to validteContainerPlacement
-    // the mis-replicated racks will not have improved, so expect to see nothing
-    // scheduled.
->>>>>>> 57d42b12
+
     Assert.assertEquals(currentReplicateCommandCount + 1, datanodeCommandHandler
         .getInvocationCount(SCMCommandProto.Type.replicateContainerCommand));
     Assert.assertEquals(currentReplicateCommandCount + 1,
@@ -923,14 +888,8 @@
         .getInvocationCount(SCMCommandProto.Type.replicateContainerCommand);
 
     replicationManager.processAll();
-    // Wait for EventQueue to call the event handler
-<<<<<<< HEAD
-    Thread.sleep(100L);
+    eventQueue.processAll(1000);
     // At this stage, due to the mocked calls to validateContainerPlacement
-=======
-    eventQueue.processAll(1000);
-    // At this stage, due to the mocked calls to validteContainerPlacement
->>>>>>> 57d42b12
     // the mis-replicated racks will not have improved, so expect to see nothing
     // scheduled.
     Assert.assertEquals(currentReplicateCommandCount, datanodeCommandHandler
@@ -979,7 +938,6 @@
         .getInvocationCount(SCMCommandProto.Type.deleteContainerCommand);
 
     replicationManager.processAll();
-    // Wait for EventQueue to call the event handler
     eventQueue.processAll(1000);
     // The unhealthy replica should be removed, but not the other replica
     // as each time we test with 3 replicas, Mockito ensures it returns
@@ -1028,7 +986,6 @@
         .getInvocationCount(SCMCommandProto.Type.deleteContainerCommand);
 
     replicationManager.processAll();
-    // Wait for EventQueue to call the event handler
     eventQueue.processAll(1000);
     Assert.assertEquals(currentDeleteCommandCount + 1, datanodeCommandHandler
         .getInvocationCount(SCMCommandProto.Type.deleteContainerCommand));
@@ -1073,7 +1030,6 @@
         .getInvocationCount(SCMCommandProto.Type.deleteContainerCommand);
 
     replicationManager.processAll();
-    // Wait for EventQueue to call the event handler
     eventQueue.processAll(1000);
     Assert.assertEquals(currentDeleteCommandCount + 2, datanodeCommandHandler
         .getInvocationCount(SCMCommandProto.Type.deleteContainerCommand));
@@ -1082,58 +1038,6 @@
     Assert.assertEquals(1, replicationManager.getInflightDeletion().size());
     Assert.assertEquals(1, replicationManager.getMetrics()
         .getInflightDeletion());
-  }
-
-  @Test
-  public void testReplicateCommandTimeout() throws
-      SCMException, ContainerNotFoundException, InterruptedException {
-    replicationManager.stop();
-    ReplicationManagerConfiguration newConf =
-        new ReplicationManagerConfiguration();
-    // Set a short timeout
-    newConf.setEventTimeout(Duration.ofSeconds(1));
-    createReplicationManager(newConf);
-    final ContainerInfo container = createContainer(LifeCycleState.CLOSED);
-    addReplica(container, new NodeStatus(IN_SERVICE, HEALTHY), CLOSED);
-    addReplica(container, new NodeStatus(IN_SERVICE, HEALTHY), CLOSED);
-    assertReplicaScheduled(1);
-
-    // Make a timeout
-    Thread.sleep(2000);
-
-    replicationManager.processContainersNow();
-    // Wait for EventQueue to call the event handler
-    Thread.sleep(100L);
-
-    Assert.assertEquals(1, replicationManager.getMetrics()
-        .getNumReplicationCmdsTimeout());
-  }
-
-  @Test
-  public void testDeleteCommandTimeout() throws
-      SCMException, ContainerNotFoundException, InterruptedException {
-    replicationManager.stop();
-    ReplicationManagerConfiguration newConf =
-        new ReplicationManagerConfiguration();
-    // Set a short timeout
-    newConf.setEventTimeout(Duration.ofSeconds(1));
-    createReplicationManager(newConf);
-    final ContainerInfo container = createContainer(LifeCycleState.CLOSED);
-    addReplica(container, new NodeStatus(IN_SERVICE, HEALTHY), CLOSED);
-    addReplica(container, new NodeStatus(IN_SERVICE, HEALTHY), CLOSED);
-    addReplica(container, new NodeStatus(IN_SERVICE, HEALTHY), CLOSED);
-    addReplica(container, new NodeStatus(IN_SERVICE, HEALTHY), CLOSED);
-    assertDeleteScheduled(1);
-
-    // Make a timeout
-    Thread.sleep(2000);
-
-    replicationManager.processContainersNow();
-    // Wait for EventQueue to call the event handler
-    Thread.sleep(100L);
-
-    Assert.assertEquals(1, replicationManager.getMetrics()
-        .getNumDeletionCmdsTimeout());
   }
 
   /**
@@ -1297,7 +1201,6 @@
         .getInvocationCount(SCMCommandProto.Type.deleteContainerCommand);
 
     replicationManager.processAll();
-    // Wait for EventQueue to call the event handler
     eventQueue.processAll(1000);
     Assert.assertEquals(currentDeleteCommandCount + 2, datanodeCommandHandler
         .getInvocationCount(SCMCommandProto.Type.deleteContainerCommand));
@@ -1594,6 +1497,31 @@
     // scheduled
     clock.fastForward(timeout + 1000);
     assertReplicaScheduled(1);
+    Assert.assertEquals(1, replicationManager.getMetrics()
+        .getNumReplicationCmdsTimeout());
+  }
+
+  @Test
+  public void testDeleteCommandTimeout() throws
+      SCMException, InterruptedException {
+    long timeout = new ReplicationManagerConfiguration().getEventTimeout();
+
+    final ContainerInfo container = createContainer(LifeCycleState.CLOSED);
+    addReplica(container, new NodeStatus(IN_SERVICE, HEALTHY), CLOSED);
+    addReplica(container, new NodeStatus(IN_SERVICE, HEALTHY), CLOSED);
+    addReplica(container, new NodeStatus(IN_SERVICE, HEALTHY), CLOSED);
+    addReplica(container, new NodeStatus(IN_SERVICE, HEALTHY), CLOSED);
+    assertDeleteScheduled(1);
+
+    // Already a pending replica, so nothing scheduled
+    assertReplicaScheduled(0);
+
+    // Advance the clock past the timeout, and there should be a replica
+    // scheduled
+    clock.fastForward(timeout + 1000);
+    assertDeleteScheduled(1);
+    Assert.assertEquals(1, replicationManager.getMetrics()
+        .getNumDeletionCmdsTimeout());
   }
 
   private ContainerInfo createContainer(LifeCycleState containerState)
@@ -1646,7 +1574,6 @@
         .getInvocationCount(SCMCommandProto.Type.replicateContainerCommand);
 
     replicationManager.processAll();
-    // Wait for EventQueue to call the event handler
     eventQueue.processAll(1000);
     Assert.assertEquals(currentReplicateCommandCount + delta,
         datanodeCommandHandler.getInvocationCount(
@@ -1659,9 +1586,8 @@
     final int currentDeleteCommandCount = datanodeCommandHandler
         .getInvocationCount(SCMCommandProto.Type.deleteContainerCommand);
 
-    replicationManager.processContainersNow();
-    // Wait for EventQueue to call the event handler
-    Thread.sleep(100L);
+    replicationManager.processAll();
+    eventQueue.processAll(1000);
     Assert.assertEquals(currentDeleteCommandCount + delta,
         datanodeCommandHandler.getInvocationCount(
             SCMCommandProto.Type.deleteContainerCommand));
