--- conflicted
+++ resolved
@@ -195,13 +195,7 @@
 
     MetricsRecordBuilder metricsSource = getMetrics(SCMNodeMetrics.SOURCE_NAME);
 
-<<<<<<< HEAD
-    assertGauge("InServiceHealthyNodes", 0,
-        getMetrics(SCMNodeMetrics.class.getSimpleName()));
-    assertGauge("InServiceHealthyReadonlyNodes", 1,
-=======
     assertGauge("InServiceHealthyNodes", 1,
->>>>>>> 7eefee7c
         getMetrics(SCMNodeMetrics.class.getSimpleName()));
     assertGauge("InServiceHealthyReadonlyNodes", 0,
         getMetrics(SCMNodeMetrics.class.getSimpleName()));
