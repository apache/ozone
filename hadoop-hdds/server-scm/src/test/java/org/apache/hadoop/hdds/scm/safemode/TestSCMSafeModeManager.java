/*
 * Licensed to the Apache Software Foundation (ASF) under one or more
 * contributor license agreements. See the NOTICE file distributed with
 * this work for additional information regarding copyright ownership.
 * The ASF licenses this file to You under the Apache License, Version 2.0
 * (the "License"); you may not use this file except in compliance with
 * the License. You may obtain a copy of the License at
 *
 *      http://www.apache.org/licenses/LICENSE-2.0
 *
 * Unless required by applicable law or agreed to in writing, software
 * distributed under the License is distributed on an "AS IS" BASIS,
 * WITHOUT WARRANTIES OR CONDITIONS OF ANY KIND, either express or implied.
 * See the License for the specific language governing permissions and
 * limitations under the License.
 */

package org.apache.hadoop.hdds.scm.safemode;

import static org.assertj.core.api.Assertions.assertThat;
import static org.junit.jupiter.api.Assertions.assertEquals;
import static org.junit.jupiter.api.Assertions.assertFalse;
import static org.junit.jupiter.api.Assertions.assertThrows;
import static org.junit.jupiter.api.Assertions.assertTrue;
import static org.junit.jupiter.params.provider.Arguments.arguments;
import static org.mockito.Mockito.mock;
import static org.mockito.Mockito.when;

import java.io.File;
import java.io.IOException;
import java.time.Clock;
import java.time.ZoneId;
import java.time.ZoneOffset;
import java.util.ArrayList;
import java.util.Collections;
import java.util.List;
import java.util.Map;
import java.util.Set;
import java.util.stream.Stream;
import org.apache.commons.lang3.tuple.Pair;
import org.apache.hadoop.hdds.HddsConfigKeys;
import org.apache.hadoop.hdds.client.RatisReplicationConfig;
import org.apache.hadoop.hdds.conf.OzoneConfiguration;
import org.apache.hadoop.hdds.protocol.DatanodeDetails;
import org.apache.hadoop.hdds.protocol.proto.HddsProtos;
import org.apache.hadoop.hdds.protocol.proto.HddsProtos.ReplicationFactor;
import org.apache.hadoop.hdds.protocol.proto.StorageContainerDatanodeProtocolProtos;
import org.apache.hadoop.hdds.scm.HddsTestUtils;
import org.apache.hadoop.hdds.scm.container.ContainerInfo;
import org.apache.hadoop.hdds.scm.container.ContainerManager;
import org.apache.hadoop.hdds.scm.container.ContainerManagerImpl;
import org.apache.hadoop.hdds.scm.container.MockNodeManager;
import org.apache.hadoop.hdds.scm.container.replication.ContainerReplicaPendingOps;
import org.apache.hadoop.hdds.scm.events.SCMEvents;
import org.apache.hadoop.hdds.scm.ha.SCMContext;
import org.apache.hadoop.hdds.scm.ha.SCMHAManagerStub;
import org.apache.hadoop.hdds.scm.ha.SCMServiceManager;
import org.apache.hadoop.hdds.scm.metadata.SCMMetadataStore;
import org.apache.hadoop.hdds.scm.metadata.SCMMetadataStoreImpl;
import org.apache.hadoop.hdds.scm.node.NodeManager;
import org.apache.hadoop.hdds.scm.node.SCMNodeManager;
import org.apache.hadoop.hdds.scm.pipeline.MockRatisPipelineProvider;
import org.apache.hadoop.hdds.scm.pipeline.Pipeline;
import org.apache.hadoop.hdds.scm.pipeline.PipelineManager;
import org.apache.hadoop.hdds.scm.pipeline.PipelineManagerImpl;
import org.apache.hadoop.hdds.scm.pipeline.PipelineProvider;
import org.apache.hadoop.hdds.scm.server.SCMDatanodeHeartbeatDispatcher;
import org.apache.hadoop.hdds.scm.server.SCMDatanodeProtocolServer;
import org.apache.hadoop.hdds.server.events.EventQueue;
import org.apache.ozone.test.GenericTestUtils;
import org.junit.jupiter.api.AfterEach;
import org.junit.jupiter.api.BeforeEach;
import org.junit.jupiter.api.Test;
import org.junit.jupiter.api.Timeout;
import org.junit.jupiter.api.io.TempDir;
import org.junit.jupiter.params.ParameterizedTest;
import org.junit.jupiter.params.provider.Arguments;
import org.junit.jupiter.params.provider.CsvSource;
import org.junit.jupiter.params.provider.MethodSource;
import org.junit.jupiter.params.provider.ValueSource;

/** Test class for SCMSafeModeManager.
 */
@Timeout(300)
public class TestSCMSafeModeManager {

  private EventQueue queue;
  private SCMContext scmContext;
  private SCMServiceManager serviceManager;
  private SCMSafeModeManager scmSafeModeManager;
  private OzoneConfiguration config;
  private List<ContainerInfo> containers = Collections.emptyList();

  private SCMMetadataStore scmMetadataStore;
  @TempDir
  private File tempDir;

  @BeforeEach
  public void setUp() throws IOException {
    queue = new EventQueue();
    scmContext = SCMContext.emptyContext();
    serviceManager = new SCMServiceManager();
    config = new OzoneConfiguration();
    config.setBoolean(HddsConfigKeys.HDDS_SCM_SAFEMODE_PIPELINE_CREATION,
        false);
    config.set(HddsConfigKeys.OZONE_METADATA_DIRS, tempDir.getAbsolutePath());
    scmMetadataStore = new SCMMetadataStoreImpl(config);
  }

  @AfterEach
  public void destroyDbStore() throws Exception {
    if (scmMetadataStore.getStore() != null) {
      scmMetadataStore.getStore().close();
    }
  }

  @ParameterizedTest
  @ValueSource(ints = {0, 20})
  public void testSafeModeState(int numContainers) throws Exception {
    testSafeMode(numContainers);
  }

  private void testSafeMode(int numContainers) throws Exception {
    containers = new ArrayList<>();
    containers.addAll(HddsTestUtils.getContainerInfo(numContainers));

    // Currently, only considered containers which are not in open state.
    for (ContainerInfo container : containers) {
      container.setState(HddsProtos.LifeCycleState.CLOSED);
      container.setNumberOfKeys(10);
    }
    ContainerManager containerManager = mock(ContainerManager.class);
    when(containerManager.getContainers()).thenReturn(containers);
    scmSafeModeManager = new SCMSafeModeManager(
        config, containerManager, null, null, queue,
        serviceManager, scmContext);

    assertTrue(scmSafeModeManager.getInSafeMode());
    validateRuleStatus("DatanodeSafeModeRule", "registered datanodes 0");
    SCMDatanodeProtocolServer.NodeRegistrationContainerReport nodeRegistrationContainerReport =
        HddsTestUtils.createNodeRegistrationContainerReport(containers);
    queue.fireEvent(SCMEvents.NODE_REGISTRATION_CONT_REPORT, nodeRegistrationContainerReport);
    queue.fireEvent(SCMEvents.CONTAINER_REGISTRATION_REPORT, nodeRegistrationContainerReport);

    long cutOff = (long) Math.ceil(numContainers * config.getDouble(
        HddsConfigKeys.HDDS_SCM_SAFEMODE_THRESHOLD_PCT,
        HddsConfigKeys.HDDS_SCM_SAFEMODE_THRESHOLD_PCT_DEFAULT));

    assertEquals(cutOff, scmSafeModeManager.getSafeModeMetrics()
        .getNumContainerWithOneReplicaReportedThreshold().value());

    GenericTestUtils.waitFor(() -> !scmSafeModeManager.getInSafeMode(),
        100, 1000 * 5);

    assertEquals(cutOff, scmSafeModeManager.getSafeModeMetrics()
        .getCurrentContainersWithOneReplicaReportedCount().value());

  }

  @Test
  public void testSafeModeExitRule() throws Exception {
    containers = new ArrayList<>();
    int numContainers = 100;
    containers.addAll(HddsTestUtils.getContainerInfo(numContainers));
    // Assign open state to containers to be included in the safe mode
    // container list
    for (ContainerInfo container : containers) {
      container.setState(HddsProtos.LifeCycleState.CLOSED);
      container.setNumberOfKeys(10);
    }
    ContainerManager containerManager = mock(ContainerManager.class);
    when(containerManager.getContainers()).thenReturn(containers);
    scmSafeModeManager = new SCMSafeModeManager(
        config, containerManager, null, null, queue,
        serviceManager, scmContext);

    long cutOff = (long) Math.ceil(numContainers * config.getDouble(
        HddsConfigKeys.HDDS_SCM_SAFEMODE_THRESHOLD_PCT,
        HddsConfigKeys.HDDS_SCM_SAFEMODE_THRESHOLD_PCT_DEFAULT));

    assertEquals(cutOff, scmSafeModeManager.getSafeModeMetrics()
        .getNumContainerWithOneReplicaReportedThreshold().value());

    assertTrue(scmSafeModeManager.getInSafeMode());
    validateRuleStatus("ContainerSafeModeRule",
        "0.00% of [Ratis] Containers(0 / 100) with at least one reported");
    testContainerThreshold(containers.subList(0, 25), 0.25);
    assertEquals(25, scmSafeModeManager.getSafeModeMetrics()
        .getCurrentContainersWithOneReplicaReportedCount().value());
    assertTrue(scmSafeModeManager.getInSafeMode());
    testContainerThreshold(containers.subList(25, 50), 0.50);
    assertEquals(50, scmSafeModeManager.getSafeModeMetrics()
        .getCurrentContainersWithOneReplicaReportedCount().value());
    assertTrue(scmSafeModeManager.getInSafeMode());
    testContainerThreshold(containers.subList(50, 75), 0.75);
    assertEquals(75, scmSafeModeManager.getSafeModeMetrics()
        .getCurrentContainersWithOneReplicaReportedCount().value());
    assertTrue(scmSafeModeManager.getInSafeMode());
    testContainerThreshold(containers.subList(75, 100), 1.0);
    assertEquals(100, scmSafeModeManager.getSafeModeMetrics()
        .getCurrentContainersWithOneReplicaReportedCount().value());

    GenericTestUtils.waitFor(() -> !scmSafeModeManager.getInSafeMode(),
        100, 1000 * 5);
  }


  private OzoneConfiguration createConf(double healthyPercent,
      double oneReplicaPercent) {
    OzoneConfiguration conf = new OzoneConfiguration(config);
    conf.setDouble(HddsConfigKeys.
        HDDS_SCM_SAFEMODE_HEALTHY_PIPELINE_THRESHOLD_PCT, healthyPercent);
    conf.setDouble(HddsConfigKeys.
        HDDS_SCM_SAFEMODE_ONE_NODE_REPORTED_PIPELINE_PCT, oneReplicaPercent);
    return conf;
  }

  @ParameterizedTest
  @CsvSource(value = {"100,0.9,false", "0.9,200,false", "0.9,0.1,true"})
  public void testHealthyPipelinePercentWithIncorrectValue(double healthyPercent,
                                                           double oneReplicaPercent,
                                                           boolean overrideScmSafeModeThresholdPct) throws Exception {
    OzoneConfiguration conf = createConf(healthyPercent, oneReplicaPercent);
    if (overrideScmSafeModeThresholdPct) {
      conf.setDouble(HddsConfigKeys.HDDS_SCM_SAFEMODE_THRESHOLD_PCT, -1.0);
    }
    MockNodeManager mockNodeManager = new MockNodeManager(true, 10);
    PipelineManager pipelineManager = PipelineManagerImpl.newPipelineManager(
        conf,
        SCMHAManagerStub.getInstance(true),
        mockNodeManager,
        scmMetadataStore.getPipelineTable(),
        queue,
        scmContext,
        serviceManager,
        Clock.system(ZoneOffset.UTC));
    ContainerManager containerManager = mock(ContainerManager.class);
    when(containerManager.getContainers()).thenReturn(containers);
    IllegalArgumentException exception = assertThrows(IllegalArgumentException.class,
        () -> new SCMSafeModeManager(conf, containerManager,
            pipelineManager, mockNodeManager, queue, serviceManager, scmContext));
    assertThat(exception).hasMessageEndingWith("value should be >= 0.0 and <= 1.0");
  }

  private static Stream<Arguments> testCaseForSafeModeExitRuleWithPipelineAvailabilityCheck() {
    return Stream.of(
        Arguments.of(100, 30, 8, 0.90, 1),
        Arguments.of(100, 90, 22, 0.10, 0.9),
        Arguments.of(100, 30, 8, 0, 0.9),
        Arguments.of(100, 90, 22, 0, 0),
        Arguments.of(100, 90, 22, 0, 0.5)
    );
  }

  @ParameterizedTest
  @MethodSource("testCaseForSafeModeExitRuleWithPipelineAvailabilityCheck")
  public void testSafeModeExitRuleWithPipelineAvailabilityCheck(
      int containerCount, int nodeCount, int pipelineCount,
      double healthyPipelinePercent, double oneReplicaPercent)
      throws Exception {

    OzoneConfiguration conf = createConf(healthyPipelinePercent,
        oneReplicaPercent);

    containers = new ArrayList<>();
    containers.addAll(HddsTestUtils.getContainerInfo(containerCount));

    MockNodeManager mockNodeManager = new MockNodeManager(true, nodeCount);
    PipelineManagerImpl pipelineManager =
        PipelineManagerImpl.newPipelineManager(
            conf,
            SCMHAManagerStub.getInstance(true),
            mockNodeManager,
            scmMetadataStore.getPipelineTable(),
            queue,
            scmContext,
            serviceManager,
            Clock.system(ZoneOffset.UTC));
    PipelineProvider<RatisReplicationConfig> mockRatisProvider =
        new MockRatisPipelineProvider(mockNodeManager,
            pipelineManager.getStateManager(), config);
    pipelineManager.setPipelineProvider(HddsProtos.ReplicationType.RATIS,
        mockRatisProvider);
    pipelineManager.getBackgroundPipelineCreator().stop();
    pipelineManager.getBackgroundPipelineScrubber().stop();

    for (int i = 0; i < pipelineCount; i++) {
      // Create pipeline
      Pipeline pipeline = pipelineManager.createPipeline(
          RatisReplicationConfig.getInstance(
              ReplicationFactor.THREE));

      pipelineManager.openPipeline(pipeline.getId());
      // Mark pipeline healthy
      pipeline = pipelineManager.getPipeline(pipeline.getId());
      MockRatisPipelineProvider.markPipelineHealthy(pipeline);
    }

    for (ContainerInfo container : containers) {
      container.setState(HddsProtos.LifeCycleState.CLOSED);
    }

    ContainerManager containerManager = mock(ContainerManager.class);
    when(containerManager.getContainers()).thenReturn(containers);

    scmSafeModeManager = new SCMSafeModeManager(
        conf, containerManager, pipelineManager, mockNodeManager, queue,
        serviceManager, scmContext);

    assertTrue(scmSafeModeManager.getInSafeMode());
    if (healthyPipelinePercent > 0) {
      validateRuleStatus("HealthyPipelineSafeModeRule",
          "healthy Ratis/THREE pipelines");
    }
    validateRuleStatus("OneReplicaPipelineSafeModeRule",
        "reported Ratis/THREE pipelines with at least one datanode");

    testContainerThreshold(containers, 1.0);

    List<Pipeline> pipelines = pipelineManager.getPipelines();

    int healthyPipelineThresholdCount =
        scmSafeModeManager.getHealthyPipelineSafeModeRule()
            .getHealthyPipelineThresholdCount();
    int oneReplicaThresholdCount =
        scmSafeModeManager.getOneReplicaPipelineSafeModeRule()
            .getThresholdCount();

    assertEquals(healthyPipelineThresholdCount,
        scmSafeModeManager.getSafeModeMetrics()
            .getNumHealthyPipelinesThreshold().value());

    assertEquals(oneReplicaThresholdCount,
        scmSafeModeManager.getSafeModeMetrics()
            .getNumPipelinesWithAtleastOneReplicaReportedThreshold().value());

    // Because even if no pipelines are there, and threshold we set to zero,
    // we shall a get an event when datanode is registered. In that case,
    // validate will return true, and add this to validatedRules.
    if (Math.max(healthyPipelinePercent, oneReplicaThresholdCount) == 0) {
      firePipelineEvent(pipelineManager, pipelines.get(0));
    }

    for (int i = 0; i < Math.max(healthyPipelineThresholdCount,
        Math.min(oneReplicaThresholdCount, pipelines.size())); i++) {
      firePipelineEvent(pipelineManager, pipelines.get(i));

      if (i < healthyPipelineThresholdCount) {
        checkHealthy(i + 1);
        assertEquals(i + 1,
            scmSafeModeManager.getSafeModeMetrics()
                .getCurrentHealthyPipelinesCount().value());
      }

      if (i < oneReplicaThresholdCount) {
        checkOpen(i + 1);
        assertEquals(i + 1,
            scmSafeModeManager.getSafeModeMetrics()
                .getCurrentPipelinesWithAtleastOneReplicaCount().value());
      }
    }

    assertEquals(healthyPipelineThresholdCount,
        scmSafeModeManager.getSafeModeMetrics()
            .getCurrentHealthyPipelinesCount().value());

    assertEquals(oneReplicaThresholdCount,
        scmSafeModeManager.getSafeModeMetrics()
            .getCurrentPipelinesWithAtleastOneReplicaCount().value());


    GenericTestUtils.waitFor(() -> !scmSafeModeManager.getInSafeMode(),
        100, 1000 * 5);
  }

  /**
   * @param safeModeRule verify that this rule is not satisfied
   * @param stringToMatch string to match in the rule status.
   */
  private void validateRuleStatus(String safeModeRule, String stringToMatch) {
    Set<Map.Entry<String, Pair<Boolean, String>>> ruleStatuses =
        scmSafeModeManager.getRuleStatus().entrySet();
    for (Map.Entry<String, Pair<Boolean, String>> entry : ruleStatuses) {
      if (entry.getKey().equals(safeModeRule)) {
        Pair<Boolean, String> value = entry.getValue();
        assertEquals(false, value.getLeft());
        assertThat(value.getRight()).contains(stringToMatch);
      }
    }
  }

  private void checkHealthy(int expectedCount) throws Exception {
    GenericTestUtils.waitFor(() -> scmSafeModeManager
            .getHealthyPipelineSafeModeRule()
            .getCurrentHealthyPipelineCount() == expectedCount,
        100,  5000);
  }

  private void checkOpen(int expectedCount) throws Exception {
    GenericTestUtils.waitFor(() -> scmSafeModeManager
            .getOneReplicaPipelineSafeModeRule()
            .getCurrentReportedPipelineCount() == expectedCount,
        1000,  5000);
  }

  private void firePipelineEvent(PipelineManager pipelineManager,
      Pipeline pipeline) throws Exception {
    pipelineManager.openPipeline(pipeline.getId());
    queue.fireEvent(SCMEvents.OPEN_PIPELINE,
        pipelineManager.getPipeline(pipeline.getId()));

    for (DatanodeDetails dn : pipeline.getNodes()) {
      List<StorageContainerDatanodeProtocolProtos.
              PipelineReport> reports = new ArrayList<>();
      HddsProtos.PipelineID pipelineID = pipeline.getId().getProtobuf();
      reports.add(StorageContainerDatanodeProtocolProtos
              .PipelineReport.newBuilder()
              .setPipelineID(pipelineID)
              .setIsLeader(true)
              .setBytesWritten(0)
              .build());
      StorageContainerDatanodeProtocolProtos
              .PipelineReportsProto.Builder pipelineReportsProto =
              StorageContainerDatanodeProtocolProtos
                      .PipelineReportsProto.newBuilder();
      pipelineReportsProto.addAllPipelineReport(reports);
      queue.fireEvent(SCMEvents.PIPELINE_REPORT, new
              SCMDatanodeHeartbeatDispatcher
                      .PipelineReportFromDatanode(dn,
              pipelineReportsProto.build()));
    }
  }


  @Test
  public void testDisableSafeMode() {
    OzoneConfiguration conf = new OzoneConfiguration(config);
    conf.setBoolean(HddsConfigKeys.HDDS_SCM_SAFEMODE_ENABLED, false);
    PipelineManager pipelineManager = mock(PipelineManager.class);
    ContainerManager containerManager = mock(ContainerManager.class);
    NodeManager nodeManager = mock(SCMNodeManager.class);
    when(containerManager.getContainers()).thenReturn(containers);
    scmSafeModeManager = new SCMSafeModeManager(
        conf, containerManager, pipelineManager, nodeManager, queue,
        serviceManager, scmContext);
    assertFalse(scmSafeModeManager.getInSafeMode());
  }

  @ParameterizedTest
  @ValueSource(ints = {0, 3, 5})
  public void testSafeModeDataNodeExitRule(int numberOfDns) throws Exception {
    containers = new ArrayList<>();
    testSafeModeDataNodes(numberOfDns);
  }

  /**
   * Check that containers in Allocated state are not considered while
   * computing percentage of containers with at least 1 reported replica in
   * safe mode exit rule.
   */
  @Test
  public void testContainerSafeModeRule() throws Exception {
    containers = new ArrayList<>();
    // Add 100 containers to the list of containers in SCM
    containers.addAll(HddsTestUtils.getContainerInfo(25 * 4));
    // Assign CLOSED state to first 25 containers and OPEN state to rest
    // of the containers. Set container key count = 10 in each container.
    for (ContainerInfo container : containers.subList(0, 25)) {
      container.setState(HddsProtos.LifeCycleState.CLOSED);
      container.setNumberOfKeys(10);
    }
    for (ContainerInfo container : containers.subList(25, 100)) {
      container.setState(HddsProtos.LifeCycleState.OPEN);
      container.setNumberOfKeys(10);
    }

    // Set the last 5 closed containers to be empty
    for (ContainerInfo container : containers.subList(20, 25)) {
      container.setNumberOfKeys(0);
    }

    ContainerManager containerManager = mock(ContainerManager.class);
    when(containerManager.getContainers()).thenReturn(containers);

    scmSafeModeManager = new SCMSafeModeManager(
        config, containerManager, null, null, queue, serviceManager, scmContext);

    assertTrue(scmSafeModeManager.getInSafeMode());

    // When 10 CLOSED containers are reported by DNs, the computed container
    // threshold should be 10/20 as there are only 20 CLOSED NON-EMPTY
    // containers.
    // Containers in OPEN state should not contribute towards list of
    // containers while calculating container threshold in SCMSafeNodeManager
    testContainerThreshold(containers.subList(0, 10), 0.5);
    assertTrue(scmSafeModeManager.getInSafeMode());

    // When remaining 10 CLOSED NON-EMPTY containers are reported by DNs,
    // the container threshold should be (10+10)/20.
    testContainerThreshold(containers.subList(10, 25), 1.0);

    GenericTestUtils.waitFor(() -> !scmSafeModeManager.getInSafeMode(),
        100, 1000 * 5);
  }

  // We simulate common EC types: EC-2-2-1024K, EC-3-2-1024K, EC-6-3-1024K.
  static Stream<Arguments> processECDataParityCombination() {
    Stream<Arguments> args = Stream.of(arguments(2, 2),
        arguments(3, 2), arguments(6, 3));
    return args;
  }

  @ParameterizedTest
  @MethodSource("processECDataParityCombination")
  public void testContainerSafeModeRuleEC(int data, int parity) throws Exception {
    containers = new ArrayList<>();

    // We generate 100 EC Containers.
    containers.addAll(HddsTestUtils.getECContainerInfo(25 * 4, data, parity));

    // Prepare the data for the container.
    // We have prepared 25 containers in the CLOSED state and 75 containers in the OPEN state.
    // Out of the 25 containers, only 20 containers have a NumberOfKeys greater than 0.
    for (ContainerInfo container : containers.subList(0, 25)) {
      container.setState(HddsProtos.LifeCycleState.CLOSED);
      container.setNumberOfKeys(10);
    }

    for (ContainerInfo container : containers.subList(25, 100)) {
      container.setState(HddsProtos.LifeCycleState.OPEN);
      container.setNumberOfKeys(10);
    }

    // Set the last 5 closed containers to be empty
    for (ContainerInfo container : containers.subList(20, 25)) {
      container.setNumberOfKeys(0);
    }

    for (ContainerInfo container : containers) {
      scmMetadataStore.getContainerTable().put(container.containerID(), container);
    }

    // Declare SCMSafeModeManager and confirm entry into Safe Mode.
    EventQueue eventQueue = new EventQueue();
    MockNodeManager nodeManager = new MockNodeManager(true, 0);
    PipelineManager pipelineManager = PipelineManagerImpl.newPipelineManager(
        config,
        SCMHAManagerStub.getInstance(true),
        nodeManager,
        scmMetadataStore.getPipelineTable(),
        eventQueue,
        scmContext,
        serviceManager,
        Clock.system(ZoneOffset.UTC));

    ContainerManager containerManager = new ContainerManagerImpl(config,
        SCMHAManagerStub.getInstance(true), null, pipelineManager,
        scmMetadataStore.getContainerTable(),
        new ContainerReplicaPendingOps(Clock.system(ZoneId.systemDefault())));

    scmSafeModeManager = new SCMSafeModeManager(
        config, containerManager, pipelineManager, nodeManager, queue,
        serviceManager, scmContext);
    assertTrue(scmSafeModeManager.getInSafeMode());

    // Only 20 containers are involved in the calculation,
    // so when 10 containers complete registration, our threshold is 50%.
    testECContainerThreshold(containers.subList(0, 10), 0.5, data);
    assertTrue(scmSafeModeManager.getInSafeMode());

    // When the registration of the remaining containers is completed,
    // the threshold will reach 100%.
    testECContainerThreshold(containers.subList(10, 20), 1.0, data);

    ContainerSafeModeRule containerSafeModeRule =
        scmSafeModeManager.getContainerSafeModeRule();
    assertTrue(containerSafeModeRule.validate());
  }

  private void testSafeModeDataNodes(int numOfDns) throws Exception {
    OzoneConfiguration conf = new OzoneConfiguration(config);
    conf.setInt(HddsConfigKeys.HDDS_SCM_SAFEMODE_MIN_DATANODE, numOfDns);
    ContainerManager containerManager = mock(ContainerManager.class);
    when(containerManager.getContainers()).thenReturn(containers);
    scmSafeModeManager = new SCMSafeModeManager(
        conf, containerManager, null, null, queue,
        serviceManager, scmContext);

    // Assert SCM is in Safe mode.
    assertTrue(scmSafeModeManager.getInSafeMode());

    // Register all DataNodes except last one and assert SCM is in safe mode.
    for (int i = 0; i < numOfDns - 1; i++) {
      SCMDatanodeProtocolServer.NodeRegistrationContainerReport nodeRegistrationContainerReport =
          HddsTestUtils.createNodeRegistrationContainerReport(containers);
      queue.fireEvent(SCMEvents.NODE_REGISTRATION_CONT_REPORT, nodeRegistrationContainerReport);
      queue.fireEvent(SCMEvents.CONTAINER_REGISTRATION_REPORT, nodeRegistrationContainerReport);
      assertTrue(scmSafeModeManager.getInSafeMode());
      assertEquals(1, scmSafeModeManager.getCurrentContainerThreshold());
    }

    if (numOfDns == 0) {
      GenericTestUtils.waitFor(() -> scmSafeModeManager.getInSafeMode(),
          10, 1000 * 10);
      return;
    }
    // Register last DataNode and check that SCM is out of Safe mode.
    queue.fireEvent(SCMEvents.NODE_REGISTRATION_CONT_REPORT,
        HddsTestUtils.createNodeRegistrationContainerReport(containers));
    GenericTestUtils.waitFor(() -> !scmSafeModeManager.getInSafeMode(),
        10, 1000 * 10);
  }

  private void testContainerThreshold(List<ContainerInfo> dnContainers,
      double expectedThreshold)
      throws Exception {
    SCMDatanodeProtocolServer.NodeRegistrationContainerReport nodeRegistrationContainerReport =
        HddsTestUtils.createNodeRegistrationContainerReport(dnContainers);
    queue.fireEvent(SCMEvents.NODE_REGISTRATION_CONT_REPORT,
        nodeRegistrationContainerReport);
    queue.fireEvent(SCMEvents.CONTAINER_REGISTRATION_REPORT,
        nodeRegistrationContainerReport);
    GenericTestUtils.waitFor(() -> {
      double threshold = scmSafeModeManager.getCurrentContainerThreshold();
      return threshold == expectedThreshold;
    }, 100, 2000 * 9);
  }

  /**
   * Test ECContainer reaching SafeMode threshold.
   *
   * @param dnContainers
   * The list of containers that need to reach the threshold.
   * @param expectedThreshold
   * The expected threshold.
   * @param dataBlockNum
   * The number of data blocks. For EC-3-2-1024K,
   * we need 3 registration requests to ensure the EC Container is confirmed.
   * For EC-6-3-1024K, we need 6 registration requests to ensure the EC Container is confirmed.
   * @throws Exception The thrown exception message.
   */
  private void testECContainerThreshold(List<ContainerInfo> dnContainers,
      double expectedThreshold, int dataBlockNum) throws Exception {

    // Step1. We need to ensure the number of confirmed EC data blocks
    // based on the quantity of dataBlockNum.
    for (int i = 0; i < dataBlockNum; i++) {
      SCMDatanodeProtocolServer.NodeRegistrationContainerReport nodeRegistrationContainerReport =
          HddsTestUtils.createNodeRegistrationContainerReport(dnContainers);
      queue.fireEvent(SCMEvents.NODE_REGISTRATION_CONT_REPORT,
          nodeRegistrationContainerReport);
      queue.fireEvent(SCMEvents.CONTAINER_REGISTRATION_REPORT,
          nodeRegistrationContainerReport);
    }

    // Step2. Wait for the threshold to be reached.
    GenericTestUtils.waitFor(() -> {
      double threshold = scmSafeModeManager.getCurrentECContainerThreshold();
      return threshold == expectedThreshold;
    }, 100, 2000 * 9);
  }

  @Test
  public void testSafeModePipelineExitRule() throws Exception {
    containers = new ArrayList<>();
    containers.addAll(HddsTestUtils.getContainerInfo(25 * 4));
    MockNodeManager nodeManager = new MockNodeManager(true, 3);
    PipelineManagerImpl pipelineManager =
        PipelineManagerImpl.newPipelineManager(
            config,
            SCMHAManagerStub.getInstance(true),
            nodeManager,
            scmMetadataStore.getPipelineTable(),
            queue,
            scmContext,
            serviceManager,
            Clock.system(ZoneOffset.UTC));

    PipelineProvider<RatisReplicationConfig> mockRatisProvider =
        new MockRatisPipelineProvider(nodeManager,
            pipelineManager.getStateManager(), config);
    pipelineManager.setPipelineProvider(HddsProtos.ReplicationType.RATIS,
        mockRatisProvider);

    Pipeline pipeline = pipelineManager.createPipeline(
        RatisReplicationConfig.getInstance(
            ReplicationFactor.THREE));

<<<<<<< HEAD
    pipeline = pipelineManager.getPipeline(pipeline.getId());
    MockRatisPipelineProvider.markPipelineHealthy(pipeline);
    ContainerManager containerManager = mock(ContainerManager.class);
    when(containerManager.getContainers()).thenReturn(containers);
=======
      scmSafeModeManager = new SCMSafeModeManager(
          config, containerManager, pipelineManager, nodeManager, queue,
          serviceManager, scmContext);
>>>>>>> bf205400

    scmSafeModeManager = new SCMSafeModeManager(
        config, containerManager, pipelineManager, queue, serviceManager,
        scmContext);

    SCMDatanodeProtocolServer.NodeRegistrationContainerReport nodeRegistrationContainerReport =
        HddsTestUtils.createNodeRegistrationContainerReport(containers);
    queue.fireEvent(SCMEvents.NODE_REGISTRATION_CONT_REPORT, nodeRegistrationContainerReport);
    queue.fireEvent(SCMEvents.CONTAINER_REGISTRATION_REPORT, nodeRegistrationContainerReport);

    assertTrue(scmSafeModeManager.getInSafeMode());

    firePipelineEvent(pipelineManager, pipeline);

    GenericTestUtils.waitFor(() -> !scmSafeModeManager.getInSafeMode(),
        100, 1000 * 10);
    pipelineManager.close();
  }

  @Test
  public void testPipelinesNotCreatedUntilPreCheckPasses() throws Exception {
    int numOfDns = 5;
    // enable pipeline check
    config.setInt(HddsConfigKeys.HDDS_SCM_SAFEMODE_MIN_DATANODE, numOfDns);
    config.setBoolean(HddsConfigKeys.HDDS_SCM_SAFEMODE_PIPELINE_CREATION,
        true);

    MockNodeManager nodeManager = new MockNodeManager(true, numOfDns);

    PipelineManagerImpl pipelineManager =
        PipelineManagerImpl.newPipelineManager(
            config,
            SCMHAManagerStub.getInstance(true),
            nodeManager,
            scmMetadataStore.getPipelineTable(),
            queue,
            scmContext,
            serviceManager,
            Clock.system(ZoneOffset.UTC));

    PipelineProvider<RatisReplicationConfig> mockRatisProvider =
        new MockRatisPipelineProvider(nodeManager,
            pipelineManager.getStateManager(), config);
    pipelineManager.setPipelineProvider(HddsProtos.ReplicationType.RATIS,
        mockRatisProvider);

    ContainerManager containerManager = mock(ContainerManager.class);
    when(containerManager.getContainers()).thenReturn(containers);

    scmSafeModeManager = new SCMSafeModeManager(
        config, containerManager, pipelineManager, nodeManager, queue,
        serviceManager, scmContext);

    // Assert SCM is in Safe mode.
    assertTrue(scmSafeModeManager.getInSafeMode());

    // stop background pipeline creator as we manually create
    // pipeline below
    pipelineManager.getBackgroundPipelineCreator().stop();

    // Register all DataNodes except last one and assert SCM is in safe mode.
    for (int i = 0; i < numOfDns - 1; i++) {
      SCMDatanodeProtocolServer.NodeRegistrationContainerReport nodeRegistrationContainerReport =
          HddsTestUtils.createNodeRegistrationContainerReport(containers);
      queue.fireEvent(SCMEvents.NODE_REGISTRATION_CONT_REPORT, nodeRegistrationContainerReport);
      queue.fireEvent(SCMEvents.CONTAINER_REGISTRATION_REPORT, nodeRegistrationContainerReport);
      assertTrue(scmSafeModeManager.getInSafeMode());
      assertFalse(scmSafeModeManager.getPreCheckComplete());
    }
    queue.processAll(5000);

    // Register last DataNode and check that the SafeModeEvent gets fired, but
    // SafeMode is still enabled with preCheck completed.
    queue.fireEvent(SCMEvents.NODE_REGISTRATION_CONT_REPORT,
        HddsTestUtils.createNodeRegistrationContainerReport(containers));
    queue.processAll(5000);

    assertTrue(scmSafeModeManager.getPreCheckComplete());
    assertTrue(scmSafeModeManager.getInSafeMode());

    Pipeline pipeline = pipelineManager.createPipeline(
        RatisReplicationConfig.getInstance(ReplicationFactor.THREE));

    // Mark pipeline healthy
    pipeline = pipelineManager.getPipeline(pipeline.getId());
    MockRatisPipelineProvider.markPipelineHealthy(pipeline);

    firePipelineEvent(pipelineManager, pipeline);

    queue.processAll(5000);
    assertTrue(scmSafeModeManager.getPreCheckComplete());
    assertFalse(scmSafeModeManager.getInSafeMode());
  }
}<|MERGE_RESOLUTION|>--- conflicted
+++ resolved
@@ -686,25 +686,20 @@
         RatisReplicationConfig.getInstance(
             ReplicationFactor.THREE));
 
-<<<<<<< HEAD
     pipeline = pipelineManager.getPipeline(pipeline.getId());
     MockRatisPipelineProvider.markPipelineHealthy(pipeline);
     ContainerManager containerManager = mock(ContainerManager.class);
     when(containerManager.getContainers()).thenReturn(containers);
-=======
-      scmSafeModeManager = new SCMSafeModeManager(
+
+    scmSafeModeManager = new SCMSafeModeManager(
           config, containerManager, pipelineManager, nodeManager, queue,
           serviceManager, scmContext);
->>>>>>> bf205400
-
-    scmSafeModeManager = new SCMSafeModeManager(
-        config, containerManager, pipelineManager, queue, serviceManager,
-        scmContext);
 
     SCMDatanodeProtocolServer.NodeRegistrationContainerReport nodeRegistrationContainerReport =
         HddsTestUtils.createNodeRegistrationContainerReport(containers);
     queue.fireEvent(SCMEvents.NODE_REGISTRATION_CONT_REPORT, nodeRegistrationContainerReport);
     queue.fireEvent(SCMEvents.CONTAINER_REGISTRATION_REPORT, nodeRegistrationContainerReport);
+      
 
     assertTrue(scmSafeModeManager.getInSafeMode());
 
