--- conflicted
+++ resolved
@@ -80,12 +80,7 @@
   private StorageContainerManager scm;
   private SCMNodeManager nodeManager;
   private ContainerManagerV2 containerManager;
-<<<<<<< HEAD
-  private PipelineManagerV2Impl pipelineManager;
-=======
-  private NodeReportHandler nodeReportHandler;
   private PipelineManagerImpl pipelineManager;
->>>>>>> fa7dc301
   private DeadNodeHandler deadNodeHandler;
   private HealthyReadOnlyNodeHandler healthyReadOnlyNodeHandler;
   private EventPublisher publisher;
