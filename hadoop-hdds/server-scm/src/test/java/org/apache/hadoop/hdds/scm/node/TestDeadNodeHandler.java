--- conflicted
+++ resolved
@@ -79,12 +79,7 @@
 
   private StorageContainerManager scm;
   private SCMNodeManager nodeManager;
-<<<<<<< HEAD
   private ContainerManager containerManager;
-  private NodeReportHandler nodeReportHandler;
-=======
-  private ContainerManagerV2 containerManager;
->>>>>>> 52ec27cf
   private PipelineManagerImpl pipelineManager;
   private DeadNodeHandler deadNodeHandler;
   private HealthyReadOnlyNodeHandler healthyReadOnlyNodeHandler;
