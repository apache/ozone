--- conflicted
+++ resolved
@@ -89,13 +89,8 @@
   private Path temp;
 
   @Test
-<<<<<<< HEAD
-  public void testMTLSOnInterScmGrpcProtocolServiceAccess() throws Exception {
+  void testMTLSOnInterScmGrpcProtocolServiceAccess() throws Exception {
     int port = PortAllocator.getFreePort();
-=======
-  void testMTLSOnInterScmGrpcProtocolServiceAccess() throws Exception {
-    int port = new Random().nextInt(1000) + 45000;
->>>>>>> 086b2b86
     OzoneConfiguration conf = setupConfiguration(port);
     SCMCertificateClient
         scmCertClient = setupCertificateClientForMTLS(conf);
