/**
 * Licensed to the Apache Software Foundation (ASF) under one
 * or more contributor license agreements.  See the NOTICE file
 * distributed with this work for additional information
 * regarding copyright ownership.  The ASF licenses this file
 * to you under the Apache License, Version 2.0 (the
 * "License"); you may not use this file except in compliance
 * with the License.  You may obtain a copy of the License at
 *
 *     http://www.apache.org/licenses/LICENSE-2.0
 *
 * Unless required by applicable law or agreed to in writing, software
 * distributed under the License is distributed on an "AS IS" BASIS,
 * WITHOUT WARRANTIES OR CONDITIONS OF ANY KIND, either express or implied.
 * See the License for the specific language governing permissions and
 * limitations under the License.
 */
package org.apache.hadoop.hdds.scm.pipeline;

import com.google.common.base.Supplier;
import org.apache.hadoop.fs.FileUtil;
import org.apache.hadoop.hdds.HddsConfigKeys;
import org.apache.hadoop.hdds.client.RatisReplicationConfig;
import org.apache.hadoop.hdds.conf.OzoneConfiguration;
import org.apache.hadoop.hdds.protocol.DatanodeDetails;
import org.apache.hadoop.hdds.protocol.proto.HddsProtos;
import org.apache.hadoop.hdds.protocol.proto.HddsProtos.ReplicationFactor;
import org.apache.hadoop.hdds.protocol.proto.StorageContainerDatanodeProtocolProtos;
import org.apache.hadoop.hdds.scm.HddsTestUtils;
import org.apache.hadoop.hdds.scm.container.ContainerID;
import org.apache.hadoop.hdds.scm.container.ContainerInfo;
import org.apache.hadoop.hdds.scm.container.ContainerManager;
import org.apache.hadoop.hdds.scm.container.ContainerReplica;
import org.apache.hadoop.hdds.scm.container.MockNodeManager;
import org.apache.hadoop.hdds.scm.exceptions.SCMException;
import org.apache.hadoop.hdds.scm.ha.SCMHADBTransactionBuffer;
import org.apache.hadoop.hdds.scm.ha.SCMHADBTransactionBufferStub;
import org.apache.hadoop.hdds.scm.ha.SCMHAManagerStub;
import org.apache.hadoop.hdds.scm.ha.SCMContext;
import org.apache.hadoop.hdds.scm.ha.SCMServiceManager;
import org.apache.hadoop.hdds.scm.metadata.SCMDBDefinition;
import org.apache.hadoop.hdds.scm.node.NodeStatus;
import org.apache.hadoop.hdds.scm.safemode.SCMSafeModeManager;
import org.apache.hadoop.hdds.scm.server.SCMDatanodeHeartbeatDispatcher;
import org.apache.hadoop.hdds.scm.server.StorageContainerManager;
import org.apache.hadoop.hdds.server.events.EventQueue;
import org.apache.hadoop.hdds.utils.db.DBStore;
import org.apache.hadoop.hdds.utils.db.DBStoreBuilder;
import org.apache.hadoop.hdds.utils.db.Table;
import org.apache.hadoop.metrics2.MetricsRecordBuilder;
import org.apache.hadoop.ozone.container.common.SCMTestUtils;
import org.apache.ozone.test.GenericTestUtils;
import org.apache.ozone.test.TestClock;
import org.apache.ratis.protocol.exceptions.NotLeaderException;
import org.junit.After;
import org.junit.Assert;
import org.junit.Before;
import org.junit.Test;
import org.slf4j.LoggerFactory;

import java.io.File;
import java.io.IOException;
import java.time.Instant;
import java.time.ZoneOffset;
import java.util.ArrayList;
import java.util.HashSet;
import java.util.List;
import java.util.Set;
import java.util.UUID;
import java.util.concurrent.TimeUnit;
import java.util.stream.Collectors;

import static org.apache.hadoop.hdds.scm.ScmConfigKeys.OZONE_DATANODE_PIPELINE_LIMIT;
import static org.apache.hadoop.hdds.scm.ScmConfigKeys.OZONE_DATANODE_PIPELINE_LIMIT_DEFAULT;
import static org.apache.hadoop.hdds.scm.ScmConfigKeys.OZONE_SCM_PIPELINE_ALLOCATED_TIMEOUT;
import static org.apache.hadoop.hdds.scm.pipeline.Pipeline.PipelineState.ALLOCATED;
import static org.apache.hadoop.test.MetricsAsserts.getLongCounter;
import static org.apache.hadoop.test.MetricsAsserts.getMetrics;
import static org.junit.Assert.assertEquals;
import static org.junit.Assert.assertTrue;
import static org.junit.Assert.fail;
import static org.mockito.Mockito.doReturn;
import static org.mockito.Mockito.mock;
import static org.mockito.Mockito.spy;
import static org.mockito.Mockito.when;

/**
 * Tests for PipelineManagerImpl.
 */
public class TestPipelineManagerImpl {
  private OzoneConfiguration conf;
  private File testDir;
  private DBStore dbStore;
  private MockNodeManager nodeManager;
  private int maxPipelineCount;
  private SCMContext scmContext;
  private SCMServiceManager serviceManager;
  private StorageContainerManager scm;
  private TestClock testClock;

  @Before
  public void init() throws Exception {
    testClock = new TestClock(Instant.now(), ZoneOffset.UTC);
    conf = SCMTestUtils.getConf();
    testDir = GenericTestUtils.getTestDir(
        TestPipelineManagerImpl.class.getSimpleName() + UUID.randomUUID());
    conf.set(HddsConfigKeys.OZONE_METADATA_DIRS,
        GenericTestUtils.getRandomizedTempPath());
    scm = HddsTestUtils.getScm(conf);
    conf.set(HddsConfigKeys.OZONE_METADATA_DIRS, testDir.getAbsolutePath());
    dbStore = DBStoreBuilder.createDBStore(conf, new SCMDBDefinition());
    nodeManager = new MockNodeManager(true, 20);
    maxPipelineCount = nodeManager.getNodeCount(
        HddsProtos.NodeOperationalState.IN_SERVICE,
        HddsProtos.NodeState.HEALTHY) *
        conf.getInt(OZONE_DATANODE_PIPELINE_LIMIT,
            OZONE_DATANODE_PIPELINE_LIMIT_DEFAULT) /
        HddsProtos.ReplicationFactor.THREE.getNumber();
    scmContext = new SCMContext.Builder().setIsInSafeMode(true)
        .setLeader(true).setIsPreCheckComplete(true)
        .setSCM(scm).build();
    serviceManager = new SCMServiceManager();
  }

  @After
  public void cleanup() throws Exception {
    if (dbStore != null) {
      dbStore.close();
    }
    FileUtil.fullyDelete(testDir);
  }

  private PipelineManagerImpl createPipelineManager(boolean isLeader)
      throws IOException {
    return PipelineManagerImpl.newPipelineManager(conf,
        SCMHAManagerStub.getInstance(isLeader),
        new MockNodeManager(true, 20),
        SCMDBDefinition.PIPELINES.getTable(dbStore),
        new EventQueue(),
        scmContext,
        serviceManager,
        testClock);
  }

  private PipelineManagerImpl createPipelineManager(
      boolean isLeader, SCMHADBTransactionBuffer buffer) throws IOException {
    return PipelineManagerImpl.newPipelineManager(conf,
        SCMHAManagerStub.getInstance(isLeader, buffer),
        new MockNodeManager(true, 20),
        SCMDBDefinition.PIPELINES.getTable(dbStore),
        new EventQueue(),
        SCMContext.emptyContext(),
        serviceManager,
        new TestClock(Instant.now(), ZoneOffset.UTC));
  }

  @Test
  public void testCreatePipeline() throws Exception {
    SCMHADBTransactionBuffer buffer1 =
        new SCMHADBTransactionBufferStub(dbStore);
    PipelineManagerImpl pipelineManager =
        createPipelineManager(true, buffer1);
    Assert.assertTrue(pipelineManager.getPipelines().isEmpty());
    Pipeline pipeline1 = pipelineManager.createPipeline(
        RatisReplicationConfig.getInstance(ReplicationFactor.THREE));
    assertEquals(1, pipelineManager.getPipelines().size());
    Assert.assertTrue(pipelineManager.containsPipeline(pipeline1.getId()));

    Pipeline pipeline2 = pipelineManager.createPipeline(
        RatisReplicationConfig.getInstance(ReplicationFactor.ONE));
    assertEquals(2, pipelineManager.getPipelines().size());
    Assert.assertTrue(pipelineManager.containsPipeline(pipeline2.getId()));
    buffer1.close();
    pipelineManager.close();

    SCMHADBTransactionBuffer buffer2 =
        new SCMHADBTransactionBufferStub(dbStore);
    PipelineManagerImpl pipelineManager2 =
        createPipelineManager(true, buffer2);
    // Should be able to load previous pipelines.
    Assert.assertFalse(pipelineManager2.getPipelines().isEmpty());
    assertEquals(2, pipelineManager.getPipelines().size());
    Pipeline pipeline3 = pipelineManager2.createPipeline(
        RatisReplicationConfig.getInstance(ReplicationFactor.THREE));
    buffer2.close();
    assertEquals(3, pipelineManager2.getPipelines().size());
    Assert.assertTrue(pipelineManager2.containsPipeline(pipeline3.getId()));

    pipelineManager2.close();
  }

  @Test
  public void testCreatePipelineShouldFailOnFollower() throws Exception {
    PipelineManagerImpl pipelineManager = createPipelineManager(false);
    Assert.assertTrue(pipelineManager.getPipelines().isEmpty());
    try {
      pipelineManager
          .createPipeline(RatisReplicationConfig
              .getInstance(ReplicationFactor.THREE));
    } catch (NotLeaderException ex) {
      pipelineManager.close();
      return;
    }
    // Should not reach here.
    Assert.fail();
  }

  @Test
  public void testUpdatePipelineStates() throws Exception {
    SCMHADBTransactionBuffer buffer = new SCMHADBTransactionBufferStub(dbStore);
    PipelineManagerImpl pipelineManager =
        createPipelineManager(true, buffer);
    Table<PipelineID, Pipeline> pipelineStore =
        SCMDBDefinition.PIPELINES.getTable(dbStore);
    Pipeline pipeline = pipelineManager.createPipeline(
        RatisReplicationConfig.getInstance(ReplicationFactor.THREE));
    assertEquals(1, pipelineManager.getPipelines().size());
    Assert.assertTrue(pipelineManager.containsPipeline(pipeline.getId()));
    assertEquals(ALLOCATED, pipeline.getPipelineState());
    buffer.flush();
    assertEquals(ALLOCATED,
        pipelineStore.get(pipeline.getId()).getPipelineState());
    PipelineID pipelineID = pipeline.getId();

    pipelineManager.openPipeline(pipelineID);
    pipelineManager.addContainerToPipeline(pipelineID, ContainerID.valueOf(1));
    Assert.assertTrue(pipelineManager
        .getPipelines(RatisReplicationConfig
                .getInstance(ReplicationFactor.THREE),
            Pipeline.PipelineState.OPEN).contains(pipeline));
    buffer.flush();
    Assert.assertTrue(pipelineStore.get(pipeline.getId()).isOpen());

    pipelineManager.deactivatePipeline(pipeline.getId());
    assertEquals(Pipeline.PipelineState.DORMANT,
        pipelineManager.getPipeline(pipelineID).getPipelineState());
    buffer.flush();
    assertEquals(Pipeline.PipelineState.DORMANT,
        pipelineStore.get(pipeline.getId()).getPipelineState());
    Assert.assertFalse(pipelineManager
        .getPipelines(RatisReplicationConfig
            .getInstance(ReplicationFactor.THREE),
            Pipeline.PipelineState.OPEN).contains(pipeline));
    Assert.assertEquals(1, pipelineManager.getPipelineCount(
        RatisReplicationConfig.getInstance(ReplicationFactor.THREE),
            Pipeline.PipelineState.DORMANT));

    pipelineManager.activatePipeline(pipeline.getId());
    Assert.assertTrue(pipelineManager
        .getPipelines(RatisReplicationConfig
            .getInstance(ReplicationFactor.THREE),
            Pipeline.PipelineState.OPEN).contains(pipeline));
    Assert.assertEquals(1, pipelineManager.getPipelineCount(
        RatisReplicationConfig.getInstance(ReplicationFactor.THREE),
            Pipeline.PipelineState.OPEN));
    buffer.flush();
    Assert.assertTrue(pipelineStore.get(pipeline.getId()).isOpen());
    pipelineManager.close();
  }

  @Test
  public void testOpenPipelineShouldFailOnFollower() throws Exception {
    PipelineManagerImpl pipelineManager = createPipelineManager(true);
    Pipeline pipeline = pipelineManager.createPipeline(
        RatisReplicationConfig.getInstance(ReplicationFactor.THREE));
    assertEquals(1, pipelineManager.getPipelines().size());
    Assert.assertTrue(pipelineManager.containsPipeline(pipeline.getId()));
    assertEquals(ALLOCATED, pipeline.getPipelineState());
    // Change to follower
    assert pipelineManager.getScmhaManager() instanceof SCMHAManagerStub;
    ((SCMHAManagerStub) pipelineManager.getScmhaManager()).setIsLeader(false);
    try {
      pipelineManager.openPipeline(pipeline.getId());
    } catch (NotLeaderException ex) {
      pipelineManager.close();
      return;
    }
    // Should not reach here.
    Assert.fail();
  }

  @Test
  public void testActivatePipelineShouldFailOnFollower() throws Exception {
    PipelineManagerImpl pipelineManager = createPipelineManager(true);
    Pipeline pipeline = pipelineManager.createPipeline(
        RatisReplicationConfig.getInstance(ReplicationFactor.THREE));
    assertEquals(1, pipelineManager.getPipelines().size());
    Assert.assertTrue(pipelineManager.containsPipeline(pipeline.getId()));
    assertEquals(ALLOCATED, pipeline.getPipelineState());
    // Change to follower
    assert pipelineManager.getScmhaManager() instanceof SCMHAManagerStub;
    ((SCMHAManagerStub) pipelineManager.getScmhaManager()).setIsLeader(false);
    try {
      pipelineManager.activatePipeline(pipeline.getId());
    } catch (NotLeaderException ex) {
      pipelineManager.close();
      return;
    }
    // Should not reach here.
    Assert.fail();
  }

  @Test
  public void testDeactivatePipelineShouldFailOnFollower() throws Exception {
    PipelineManagerImpl pipelineManager = createPipelineManager(true);
    Pipeline pipeline = pipelineManager.createPipeline(
        RatisReplicationConfig.getInstance(ReplicationFactor.THREE));
    assertEquals(1, pipelineManager.getPipelines().size());
    Assert.assertTrue(pipelineManager.containsPipeline(pipeline.getId()));
    assertEquals(ALLOCATED, pipeline.getPipelineState());
    // Change to follower
    assert pipelineManager.getScmhaManager() instanceof SCMHAManagerStub;
    ((SCMHAManagerStub) pipelineManager.getScmhaManager()).setIsLeader(false);
    try {
      pipelineManager.deactivatePipeline(pipeline.getId());
    } catch (NotLeaderException ex) {
      pipelineManager.close();
      return;
    }
    // Should not reach here.
    Assert.fail();
  }

  @Test
  public void testRemovePipeline() throws Exception {
    PipelineManagerImpl pipelineManager = createPipelineManager(true);
    pipelineManager.setScmContext(scmContext);
    // Create a pipeline
    Pipeline pipeline = pipelineManager.createPipeline(
        RatisReplicationConfig.getInstance(ReplicationFactor.THREE));
    assertEquals(1, pipelineManager.getPipelines().size());
    Assert.assertTrue(pipelineManager.containsPipeline(pipeline.getId()));
    assertEquals(ALLOCATED, pipeline.getPipelineState());

    // Open the pipeline
    pipelineManager.openPipeline(pipeline.getId());
    ContainerManager containerManager = scm.getContainerManager();
    ContainerInfo containerInfo = HddsTestUtils.
            getContainer(HddsProtos.LifeCycleState.CLOSED, pipeline.getId());
    ContainerID containerID = containerInfo.containerID();
    //Add Container to ContainerMap
    containerManager.getContainerStateManager().
            addContainer(containerInfo.getProtobuf());
    //Add Container to PipelineStateMap
    pipelineManager.addContainerToPipeline(pipeline.getId(), containerID);
    Assert.assertTrue(pipelineManager
        .getPipelines(RatisReplicationConfig
            .getInstance(ReplicationFactor.THREE),
            Pipeline.PipelineState.OPEN).contains(pipeline));

    try {
      pipelineManager.removePipeline(pipeline);
      fail();
    } catch (IOException ioe) {
      // Should not be able to remove the OPEN pipeline.
      assertEquals(1, pipelineManager.getPipelines().size());
    } catch (Exception e) {
      Assert.fail("Should not reach here.");
    }

    // Destroy pipeline
    pipelineManager.closePipeline(pipeline, false);
    try {
      pipelineManager.getPipeline(pipeline.getId());
      fail("Pipeline should not have been retrieved");
    } catch (PipelineNotFoundException e) {
      // There may be pipelines created by BackgroundPipelineCreator
      // exist in pipelineManager, just ignore them.
    }

    pipelineManager.close();
  }

  @Test
  public void testClosePipelineShouldFailOnFollower() throws Exception {
    PipelineManagerImpl pipelineManager = createPipelineManager(true);
    pipelineManager.setScmContext(scmContext);
    Pipeline pipeline = pipelineManager.createPipeline(
        RatisReplicationConfig.getInstance(ReplicationFactor.THREE));
    assertEquals(1, pipelineManager.getPipelines().size());
    Assert.assertTrue(pipelineManager.containsPipeline(pipeline.getId()));
    assertEquals(ALLOCATED, pipeline.getPipelineState());
    // Change to follower
    assert pipelineManager.getScmhaManager() instanceof SCMHAManagerStub;
    ((SCMHAManagerStub) pipelineManager.getScmhaManager()).setIsLeader(false);
    try {
      pipelineManager.closePipeline(pipeline, false);
    } catch (NotLeaderException ex) {
      pipelineManager.close();
      return;
    }
    // Should not reach here.
    Assert.fail();
  }

  @Test
  public void testPipelineReport() throws Exception {
    PipelineManagerImpl pipelineManager = createPipelineManager(true);
    pipelineManager.setScmContext(scmContext);
    SCMSafeModeManager scmSafeModeManager =
        new SCMSafeModeManager(conf, new ArrayList<>(), null, pipelineManager,
            new EventQueue(), serviceManager, scmContext);
    Pipeline pipeline = pipelineManager
        .createPipeline(RatisReplicationConfig
            .getInstance(ReplicationFactor.THREE));

    // pipeline is not healthy until all dns report
    List<DatanodeDetails> nodes = pipeline.getNodes();
    Assert.assertFalse(
        pipelineManager.getPipeline(pipeline.getId()).isHealthy());
    // get pipeline report from each dn in the pipeline
    PipelineReportHandler pipelineReportHandler =
        new PipelineReportHandler(scmSafeModeManager, pipelineManager,
            SCMContext.emptyContext(), conf);
    nodes.subList(0, 2).forEach(dn -> sendPipelineReport(dn, pipeline,
        pipelineReportHandler, false));
    sendPipelineReport(nodes.get(nodes.size() - 1), pipeline,
        pipelineReportHandler, true);

    // pipeline is healthy when all dns report
    Assert
        .assertTrue(pipelineManager.getPipeline(pipeline.getId()).isHealthy());
    // pipeline should now move to open state
    Assert
        .assertTrue(pipelineManager.getPipeline(pipeline.getId()).isOpen());

    // close the pipeline
    pipelineManager.closePipeline(pipeline, false);

    // pipeline report for destroyed pipeline should be ignored
    nodes.subList(0, 2).forEach(dn -> sendPipelineReport(dn, pipeline,
        pipelineReportHandler, false));
    sendPipelineReport(nodes.get(nodes.size() - 1), pipeline,
        pipelineReportHandler, true);

    try {
      pipelineManager.getPipeline(pipeline.getId());
      fail("Pipeline should not have been retrieved");
    } catch (PipelineNotFoundException e) {
      // should reach here
    }

    // clean up
    pipelineManager.close();
  }

  @Test
  public void testPipelineCreationFailedMetric() throws Exception {
    PipelineManagerImpl pipelineManager = createPipelineManager(true);

    // No pipeline at start
    MetricsRecordBuilder metrics = getMetrics(
        SCMPipelineMetrics.class.getSimpleName());
    long numPipelineAllocated = getLongCounter("NumPipelineAllocated",
        metrics);
    assertEquals(0, numPipelineAllocated);

    // 3 DNs are unhealthy.
    // Create 5 pipelines (Use up 15 Datanodes)

    for (int i = 0; i < maxPipelineCount; i++) {
      Pipeline pipeline = pipelineManager
          .createPipeline(RatisReplicationConfig
              .getInstance(ReplicationFactor.THREE));
      Assert.assertNotNull(pipeline);
    }

    metrics = getMetrics(
        SCMPipelineMetrics.class.getSimpleName());
    numPipelineAllocated = getLongCounter("NumPipelineAllocated", metrics);
    assertEquals(maxPipelineCount, numPipelineAllocated);

    long numPipelineCreateFailed = getLongCounter(
        "NumPipelineCreationFailed", metrics);
    assertEquals(0, numPipelineCreateFailed);

    //This should fail...
    try {
      pipelineManager
          .createPipeline(RatisReplicationConfig
              .getInstance(ReplicationFactor.THREE));
      fail();
    } catch (SCMException ioe) {
      // pipeline creation failed this time.
      assertEquals(SCMException.ResultCodes.FAILED_TO_FIND_SUITABLE_NODE,
          ioe.getResult());
    }

    metrics = getMetrics(
        SCMPipelineMetrics.class.getSimpleName());
    numPipelineAllocated = getLongCounter("NumPipelineAllocated", metrics);
    assertEquals(maxPipelineCount, numPipelineAllocated);

    numPipelineCreateFailed = getLongCounter(
        "NumPipelineCreationFailed", metrics);
    assertEquals(1, numPipelineCreateFailed);

    // clean up
    pipelineManager.close();
  }

  @Test
  public void testPipelineOpenOnlyWhenLeaderReported() throws Exception {
    SCMHADBTransactionBuffer buffer1 =
        new SCMHADBTransactionBufferStub(dbStore);
    PipelineManagerImpl pipelineManager =
        createPipelineManager(true, buffer1);

    Pipeline pipeline = pipelineManager
        .createPipeline(RatisReplicationConfig
            .getInstance(ReplicationFactor.THREE));
    // close manager
    buffer1.close();
    pipelineManager.close();
    // new pipeline manager loads the pipelines from the db in ALLOCATED state
    pipelineManager = createPipelineManager(true);
    assertEquals(Pipeline.PipelineState.ALLOCATED,
        pipelineManager.getPipeline(pipeline.getId()).getPipelineState());

    SCMSafeModeManager scmSafeModeManager =
        new SCMSafeModeManager(new OzoneConfiguration(), new ArrayList<>(),
            null, pipelineManager, new EventQueue(),
            serviceManager, scmContext);
    PipelineReportHandler pipelineReportHandler =
        new PipelineReportHandler(scmSafeModeManager, pipelineManager,
            SCMContext.emptyContext(), conf);

    // Report pipelines with leaders
    List<DatanodeDetails> nodes = pipeline.getNodes();
    assertEquals(3, nodes.size());
    // Send report for all but no leader
    nodes.forEach(dn -> sendPipelineReport(dn, pipeline, pipelineReportHandler,
        false));

    assertEquals(Pipeline.PipelineState.ALLOCATED,
        pipelineManager.getPipeline(pipeline.getId()).getPipelineState());

    nodes.subList(0, 2).forEach(dn -> sendPipelineReport(dn, pipeline,
        pipelineReportHandler, false));
    sendPipelineReport(nodes.get(nodes.size() - 1), pipeline,
        pipelineReportHandler, true);

    assertEquals(Pipeline.PipelineState.OPEN,
        pipelineManager.getPipeline(pipeline.getId()).getPipelineState());

    pipelineManager.close();
  }

  @Test
  public void testScrubPipelines() throws Exception {
    // Allocated pipelines should not be scrubbed for 50 seconds.
    conf.setTimeDuration(
        OZONE_SCM_PIPELINE_ALLOCATED_TIMEOUT, 50, TimeUnit.SECONDS);

    PipelineManagerImpl pipelineManager = createPipelineManager(true);
    pipelineManager.setScmContext(scmContext);
    Pipeline allocatedPipeline = pipelineManager
        .createPipeline(RatisReplicationConfig
            .getInstance(ReplicationFactor.THREE));
    // At this point, pipeline is not at OPEN stage.
<<<<<<< HEAD
    assertEquals(Pipeline.PipelineState.ALLOCATED,
        pipeline.getPipelineState());
=======
    Assert.assertEquals(Pipeline.PipelineState.ALLOCATED,
        allocatedPipeline.getPipelineState());
>>>>>>> a9df2854

    // pipeline should be seen in pipelineManager as ALLOCATED.
    Assert.assertTrue(pipelineManager
        .getPipelines(RatisReplicationConfig
            .getInstance(ReplicationFactor.THREE),
            Pipeline.PipelineState.ALLOCATED).contains(allocatedPipeline));

    Pipeline closedPipeline = pipelineManager
        .createPipeline(RatisReplicationConfig
            .getInstance(ReplicationFactor.THREE));
    pipelineManager.openPipeline(closedPipeline.getId());
    pipelineManager.closePipeline(closedPipeline, true);

    // pipeline should be seen in pipelineManager as CLOSED.
    Assert.assertTrue(pipelineManager
        .getPipelines(RatisReplicationConfig
                .getInstance(ReplicationFactor.THREE),
            Pipeline.PipelineState.CLOSED).contains(closedPipeline));

    // Set the clock to "now". All pipelines were created before this.
    testClock.set(Instant.now());

    pipelineManager.scrubPipelines();

    // The allocatedPipeline should not be scrubbed as the interval has not
    // yet passed.
    Assert.assertTrue(pipelineManager
        .getPipelines(RatisReplicationConfig
            .getInstance(ReplicationFactor.THREE),
            Pipeline.PipelineState.ALLOCATED).contains(allocatedPipeline));

    // The closedPipeline should be scrubbed, as they are scrubbed immediately
    Assert.assertFalse(pipelineManager
        .getPipelines(RatisReplicationConfig
                .getInstance(ReplicationFactor.THREE),
            Pipeline.PipelineState.CLOSED).contains(closedPipeline));

    testClock.fastForward((60000));

    pipelineManager.scrubPipelines();

    // The allocatedPipeline should now be scrubbed as the interval has passed
    Assert.assertFalse(pipelineManager
        .getPipelines(RatisReplicationConfig
                .getInstance(ReplicationFactor.THREE),
            Pipeline.PipelineState.ALLOCATED).contains(allocatedPipeline));

    pipelineManager.close();
  }

  @Test
  public void testScrubPipelinesShouldFailOnFollower() throws Exception {
    conf.setTimeDuration(
        OZONE_SCM_PIPELINE_ALLOCATED_TIMEOUT, 10, TimeUnit.SECONDS);

    PipelineManagerImpl pipelineManager = createPipelineManager(true);
    pipelineManager.setScmContext(scmContext);
    Pipeline pipeline = pipelineManager
        .createPipeline(RatisReplicationConfig
            .getInstance(ReplicationFactor.THREE));
    // At this point, pipeline is not at OPEN stage.
    assertEquals(Pipeline.PipelineState.ALLOCATED,
        pipeline.getPipelineState());

    // pipeline should be seen in pipelineManager as ALLOCATED.
    Assert.assertTrue(pipelineManager
        .getPipelines(RatisReplicationConfig
                .getInstance(ReplicationFactor.THREE),
            Pipeline.PipelineState.ALLOCATED).contains(pipeline));

    // Change to follower
    assert pipelineManager.getScmhaManager() instanceof SCMHAManagerStub;
    ((SCMHAManagerStub) pipelineManager.getScmhaManager()).setIsLeader(false);

    testClock.fastForward(20000);
    try {
      pipelineManager.scrubPipelines();
    } catch (NotLeaderException ex) {
      pipelineManager.close();
      return;
    }
    // Should not reach here.
    Assert.fail();
  }

  @Test
  public void testPipelineNotCreatedUntilSafeModePrecheck() throws Exception {
    // No timeout for pipeline scrubber.
    conf.setTimeDuration(
        OZONE_SCM_PIPELINE_ALLOCATED_TIMEOUT, -1,
        TimeUnit.MILLISECONDS);

    scmContext.updateSafeModeStatus(
        new SCMSafeModeManager.SafeModeStatus(true, false));

    PipelineManagerImpl pipelineManager = createPipelineManager(true);
    try {
      pipelineManager
          .createPipeline(RatisReplicationConfig
              .getInstance(ReplicationFactor.THREE));
      fail("Pipelines should not have been created");
    } catch (IOException e) {
      // No pipeline is created.
      Assert.assertTrue(pipelineManager.getPipelines().isEmpty());
    }

    // Ensure a pipeline of factor ONE can be created - no exceptions should be
    // raised.
    Pipeline pipeline = pipelineManager
        .createPipeline(RatisReplicationConfig
            .getInstance(ReplicationFactor.ONE));
    Assert.assertTrue(pipelineManager
        .getPipelines(RatisReplicationConfig
            .getInstance(ReplicationFactor.ONE))
        .contains(pipeline));

    // Simulate safemode check exiting.
    scmContext.updateSafeModeStatus(
        new SCMSafeModeManager.SafeModeStatus(true, true));
    GenericTestUtils.waitFor(new Supplier<Boolean>() {
      @Override
      public Boolean get() {
        return pipelineManager.getPipelines().size() != 0;
      }
    }, 100, 10000);
    pipelineManager.close();
  }

  @Test
  public void testSafeModeUpdatedOnSafemodeExit() throws Exception {
    // No timeout for pipeline scrubber.
    conf.setTimeDuration(
        OZONE_SCM_PIPELINE_ALLOCATED_TIMEOUT, -1,
        TimeUnit.MILLISECONDS);

    PipelineManagerImpl pipelineManager = createPipelineManager(true);

    scmContext.updateSafeModeStatus(
        new SCMSafeModeManager.SafeModeStatus(true, false));
    Assert.assertTrue(pipelineManager.getSafeModeStatus());
    Assert.assertFalse(pipelineManager.isPipelineCreationAllowed());

    // First pass pre-check as true, but safemode still on
    // Simulate safemode check exiting.
    scmContext.updateSafeModeStatus(
        new SCMSafeModeManager.SafeModeStatus(true, true));
    Assert.assertTrue(pipelineManager.getSafeModeStatus());
    Assert.assertTrue(pipelineManager.isPipelineCreationAllowed());

    // Then also turn safemode off
    scmContext.updateSafeModeStatus(
        new SCMSafeModeManager.SafeModeStatus(false, true));
    Assert.assertFalse(pipelineManager.getSafeModeStatus());
    Assert.assertTrue(pipelineManager.isPipelineCreationAllowed());
    pipelineManager.close();
  }

  @Test
  public void testAddContainerWithClosedPipeline() throws Exception {
    GenericTestUtils.LogCapturer logCapturer = GenericTestUtils.LogCapturer.
            captureLogs(LoggerFactory.getLogger(PipelineStateMap.class));
    SCMHADBTransactionBuffer buffer = new SCMHADBTransactionBufferStub(dbStore);
    PipelineManagerImpl pipelineManager =
            createPipelineManager(true, buffer);
    Table<PipelineID, Pipeline> pipelineStore =
            SCMDBDefinition.PIPELINES.getTable(dbStore);
    Pipeline pipeline = pipelineManager.createPipeline(
            RatisReplicationConfig
                .getInstance(HddsProtos.ReplicationFactor.THREE));
    PipelineID pipelineID = pipeline.getId();
    pipelineManager.addContainerToPipeline(pipelineID, ContainerID.valueOf(1));
    pipelineManager.getStateManager().updatePipelineState(
            pipelineID.getProtobuf(), HddsProtos.PipelineState.PIPELINE_CLOSED);
    buffer.flush();
    Assert.assertTrue(pipelineStore.get(pipelineID).isClosed());
    pipelineManager.addContainerToPipelineSCMStart(pipelineID,
            ContainerID.valueOf(2));
    assertTrue(logCapturer.getOutput().contains("Container " +
            ContainerID.valueOf(2) + " in open state for pipeline=" +
            pipelineID + " in closed state"));
  }

  @Test
  public void testPipelineCloseFlow() throws IOException {
    GenericTestUtils.LogCapturer logCapturer = GenericTestUtils.LogCapturer
            .captureLogs(LoggerFactory.getLogger(PipelineManagerImpl.class));
    PipelineManagerImpl pipelineManager = createPipelineManager(true);
    pipelineManager.setScmContext(scmContext);
    Pipeline pipeline = pipelineManager.createPipeline(
            RatisReplicationConfig
                .getInstance(HddsProtos.ReplicationFactor.THREE));
    PipelineID pipelineID = pipeline.getId();
    ContainerManager containerManager = scm.getContainerManager();
    ContainerInfo containerInfo = HddsTestUtils.
        getContainer(HddsProtos.LifeCycleState.CLOSED, pipelineID);
    ContainerID containerID = containerInfo.containerID();
    //Add Container to ContainerMap
    containerManager.getContainerStateManager().
            addContainer(containerInfo.getProtobuf());
    //Add Container to PipelineStateMap
    pipelineManager.addContainerToPipeline(pipelineID, containerID);
    pipelineManager.closePipeline(pipeline, false);
    String containerExpectedOutput = "Container " + containerID +
            " closed for pipeline=" + pipelineID;
    String pipelineExpectedOutput =
        "Pipeline " + pipeline + " moved to CLOSED state";
    String logOutput = logCapturer.getOutput();
    assertTrue(logOutput.contains(containerExpectedOutput));
    assertTrue(logOutput.contains(pipelineExpectedOutput));

    int containerLogIdx = logOutput.indexOf(containerExpectedOutput);
    int pipelineLogIdx = logOutput.indexOf(pipelineExpectedOutput);
    assertTrue(containerLogIdx < pipelineLogIdx);
  }

  @Test
<<<<<<< HEAD
  public void testGetStalePipelines() throws IOException {
    SCMHADBTransactionBuffer buffer = new SCMHADBTransactionBufferStub(dbStore);
    PipelineManagerImpl pipelineManager =
            spy(createPipelineManager(true, buffer));

    // For existing pipelines
    List<Pipeline> pipelines = new ArrayList<>();
    UUID[] uuids = new UUID[3];
    String[] ipAddresses = new String[3];
    String[] hostNames = new String[3];
    for (int i = 0; i < 3; i++) {
      uuids[i] = UUID.randomUUID();
      ipAddresses[i] = "1.2.3." + (i + 1);
      hostNames[i] = "host" + i;

      Pipeline pipeline = mock(Pipeline.class);
      DatanodeDetails datanodeDetails = mock(DatanodeDetails.class);
      when(datanodeDetails.getUuid()).thenReturn(uuids[i]);
      when(datanodeDetails.getIpAddress()).thenReturn(ipAddresses[i]);
      when(datanodeDetails.getHostName()).thenReturn(hostNames[i]);
      List<DatanodeDetails> nodes = new ArrayList<>();
      nodes.add(datanodeDetails);
      when(pipeline.getNodes()).thenReturn(nodes);
      pipelines.add(pipeline);
    }

    List<DatanodeDetails> nodes = new ArrayList<>();
    nodes.add(pipelines.get(0).getNodes().get(0));
    nodes.add(pipelines.get(1).getNodes().get(0));
    nodes.add(pipelines.get(2).getNodes().get(0));
    Pipeline pipeline = mock(Pipeline.class);
    when(pipeline.getNodes()).thenReturn(nodes);
    pipelines.add(pipeline);

    doReturn(pipelines).when(pipelineManager).getPipelines();

    // node with changed uuid
    DatanodeDetails node0 = mock(DatanodeDetails.class);
    UUID changedUUID = UUID.randomUUID();
    when(node0.getUuid()).thenReturn(changedUUID);
    when(node0.getIpAddress()).thenReturn(ipAddresses[0]);
    when(node0.getHostName()).thenReturn(hostNames[0]);

    // test uuid change
    assertTrue(pipelineManager.getStalePipelines(node0).isEmpty());

    // node with changed IP
    DatanodeDetails node1 = mock(DatanodeDetails.class);
    when(node1.getUuid()).thenReturn(uuids[0]);
    when(node1.getIpAddress()).thenReturn("1.2.3.100");
    when(node1.getHostName()).thenReturn(hostNames[0]);

    // test IP change
    List<Pipeline> pipelineList1 = pipelineManager.getStalePipelines(node1);
    assertEquals(2, pipelineList1.size());
    assertEquals(pipelines.get(0), pipelineList1.get(0));
    assertEquals(pipelines.get(3), pipelineList1.get(1));

    // node with changed host name
    DatanodeDetails node2 = mock(DatanodeDetails.class);
    when(node2.getUuid()).thenReturn(uuids[0]);
    when(node2.getIpAddress()).thenReturn(ipAddresses[0]);
    when(node2.getHostName()).thenReturn("host100");

    // test IP change
    List<Pipeline> pipelineList2 = pipelineManager.getStalePipelines(node2);
    assertEquals(2, pipelineList1.size());
    assertEquals(pipelines.get(0), pipelineList2.get(0));
    assertEquals(pipelines.get(3), pipelineList2.get(1));
  }

=======
  public void testCreatePipelineForRead() throws IOException {
    PipelineManager pipelineManager = createPipelineManager(true);
    List<DatanodeDetails> dns = nodeManager
        .getNodes(NodeStatus.inServiceHealthy())
        .stream()
        .limit(3)
        .collect(Collectors.toList());
    Set<ContainerReplica> replicas = createContainerReplicasList(dns);
    Pipeline pipeline = pipelineManager.createPipelineForRead(
        RatisReplicationConfig.getInstance(ReplicationFactor.THREE), replicas);
    Assert.assertEquals(3, pipeline.getNodes().size());
    for (DatanodeDetails dn : pipeline.getNodes())  {
      Assert.assertTrue(dns.contains(dn));
    }
  }

  private Set<ContainerReplica> createContainerReplicasList(
      List <DatanodeDetails> dns) {
    Set<ContainerReplica> replicas = new HashSet<>();
    for (DatanodeDetails dn : dns) {
      ContainerReplica r = ContainerReplica.newBuilder()
          .setBytesUsed(1)
          .setContainerID(ContainerID.valueOf(1))
          .setContainerState(StorageContainerDatanodeProtocolProtos
              .ContainerReplicaProto.State.CLOSED)
          .setKeyCount(1)
          .setOriginNodeId(UUID.randomUUID())
          .setSequenceId(1)
          .setReplicaIndex(0)
          .setDatanodeDetails(dn)
          .build();
      replicas.add(r);
    }
    return replicas;
  }
>>>>>>> a9df2854

  private void sendPipelineReport(
      DatanodeDetails dn, Pipeline pipeline,
      PipelineReportHandler pipelineReportHandler,
      boolean isLeader) {
    SCMDatanodeHeartbeatDispatcher.PipelineReportFromDatanode report =
        HddsTestUtils.getPipelineReportFromDatanode(dn, pipeline.getId(),
            isLeader);
    pipelineReportHandler.onMessage(report, new EventQueue());
  }
}<|MERGE_RESOLUTION|>--- conflicted
+++ resolved
@@ -558,13 +558,8 @@
         .createPipeline(RatisReplicationConfig
             .getInstance(ReplicationFactor.THREE));
     // At this point, pipeline is not at OPEN stage.
-<<<<<<< HEAD
-    assertEquals(Pipeline.PipelineState.ALLOCATED,
-        pipeline.getPipelineState());
-=======
     Assert.assertEquals(Pipeline.PipelineState.ALLOCATED,
         allocatedPipeline.getPipelineState());
->>>>>>> a9df2854
 
     // pipeline should be seen in pipelineManager as ALLOCATED.
     Assert.assertTrue(pipelineManager
@@ -781,7 +776,6 @@
   }
 
   @Test
-<<<<<<< HEAD
   public void testGetStalePipelines() throws IOException {
     SCMHADBTransactionBuffer buffer = new SCMHADBTransactionBufferStub(dbStore);
     PipelineManagerImpl pipelineManager =
@@ -853,7 +847,6 @@
     assertEquals(pipelines.get(3), pipelineList2.get(1));
   }
 
-=======
   public void testCreatePipelineForRead() throws IOException {
     PipelineManager pipelineManager = createPipelineManager(true);
     List<DatanodeDetails> dns = nodeManager
@@ -889,7 +882,6 @@
     }
     return replicas;
   }
->>>>>>> a9df2854
 
   private void sendPipelineReport(
       DatanodeDetails dn, Pipeline pipeline,
