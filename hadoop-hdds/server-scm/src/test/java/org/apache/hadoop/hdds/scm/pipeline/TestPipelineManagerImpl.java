--- conflicted
+++ resolved
@@ -76,17 +76,12 @@
 import static org.apache.hadoop.hdds.scm.pipeline.Pipeline.PipelineState.ALLOCATED;
 import static org.apache.hadoop.test.MetricsAsserts.getLongCounter;
 import static org.apache.hadoop.test.MetricsAsserts.getMetrics;
-<<<<<<< HEAD
-import static org.junit.Assert.assertTrue;
-import static org.junit.Assert.fail;
+import static org.junit.jupiter.api.Assertions.assertTrue;
+import static org.junit.jupiter.api.Assertions.fail;
 import static org.mockito.Mockito.doReturn;
 import static org.mockito.Mockito.mock;
 import static org.mockito.Mockito.spy;
 import static org.mockito.Mockito.when;
-=======
-import static org.junit.jupiter.api.Assertions.assertTrue;
-import static org.junit.jupiter.api.Assertions.fail;
->>>>>>> e169d714
 
 /**
  * Tests for PipelineManagerImpl.
@@ -835,9 +830,9 @@
 
     // test IP change
     List<Pipeline> pipelineList1 = pipelineManager.getStalePipelines(node1);
-    Assert.assertEquals(2, pipelineList1.size());
-    Assert.assertEquals(pipelines.get(0), pipelineList1.get(0));
-    Assert.assertEquals(pipelines.get(3), pipelineList1.get(1));
+    Assertions.assertEquals(2, pipelineList1.size());
+    Assertions.assertEquals(pipelines.get(0), pipelineList1.get(0));
+    Assertions.assertEquals(pipelines.get(3), pipelineList1.get(1));
 
     // node with changed host name
     DatanodeDetails node2 = mock(DatanodeDetails.class);
@@ -847,9 +842,9 @@
 
     // test IP change
     List<Pipeline> pipelineList2 = pipelineManager.getStalePipelines(node2);
-    Assert.assertEquals(2, pipelineList1.size());
-    Assert.assertEquals(pipelines.get(0), pipelineList2.get(0));
-    Assert.assertEquals(pipelines.get(3), pipelineList2.get(1));
+    Assertions.assertEquals(2, pipelineList1.size());
+    Assertions.assertEquals(pipelines.get(0), pipelineList2.get(0));
+    Assertions.assertEquals(pipelines.get(3), pipelineList2.get(1));
   }
 
   public void testCreatePipelineForRead() throws IOException {
