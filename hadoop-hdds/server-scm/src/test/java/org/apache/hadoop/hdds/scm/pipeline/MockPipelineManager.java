/*
 * Licensed to the Apache Software Foundation (ASF) under one or more
 * contributor license agreements.  See the NOTICE file distributed with this
 * work for additional information regarding copyright ownership.  The ASF
 * licenses this file to you under the Apache License, Version 2.0 (the
 * "License"); you may not use this file except in compliance with the License.
 * You may obtain a copy of the License at
 * <p/>
 * http://www.apache.org/licenses/LICENSE-2.0
 * <p/>
 * Unless required by applicable law or agreed to in writing, software
 * distributed under the License is distributed on an "AS IS" BASIS, WITHOUT
 * WARRANTIES OR CONDITIONS OF ANY KIND, either express or implied. See the
 * License for the specific language governing permissions and limitations under
 * the License.
 */

package org.apache.hadoop.hdds.scm.pipeline;

import org.apache.hadoop.hdds.client.ReplicationConfig;
import org.apache.hadoop.hdds.protocol.DatanodeDetails;
import org.apache.hadoop.hdds.protocol.MockDatanodeDetails;
import org.apache.hadoop.hdds.protocol.proto.HddsProtos;
import org.apache.hadoop.hdds.scm.container.ContainerID;
import org.apache.hadoop.hdds.scm.container.ContainerReplica;
import org.apache.hadoop.hdds.scm.ha.SCMHAManager;
import org.apache.hadoop.hdds.scm.metadata.SCMDBDefinition;
import org.apache.hadoop.hdds.scm.node.NodeManager;
import org.apache.hadoop.hdds.utils.db.DBStore;
import org.apache.hadoop.hdds.utils.db.Table;
import org.apache.hadoop.ozone.ClientVersion;

import java.io.IOException;
import java.util.ArrayList;
import java.util.Collection;
import java.util.Collections;
import java.util.HashMap;
import java.util.List;
import java.util.Map;
import java.util.NavigableSet;
import java.util.Set;
import java.util.stream.Collectors;
import java.util.stream.Stream;

/**
 * Mock PipelineManager implementation for testing.
 */
public class MockPipelineManager implements PipelineManager {

  private PipelineStateManager stateManager;

  public MockPipelineManager(DBStore dbStore, SCMHAManager scmhaManager,
                             NodeManager nodeManager) throws IOException {
    stateManager = PipelineStateManagerImpl
        .newBuilder().setNodeManager(nodeManager)
        .setRatisServer(scmhaManager.getRatisServer())
        .setPipelineStore(SCMDBDefinition.PIPELINES.getTable(dbStore))
        .setSCMDBTransactionBuffer(scmhaManager.getDBTransactionBuffer())
        .build();
  }

  @Override
  public Pipeline createPipeline(ReplicationConfig replicationConfig)
      throws IOException {
    return createPipeline(replicationConfig, Collections.emptyList(),
        Collections.emptyList());
  }

  @Override
  public Pipeline createPipeline(ReplicationConfig replicationConfig,
      List<DatanodeDetails> excludedNodes, List<DatanodeDetails> favoredNodes)
      throws IOException {
    final List<DatanodeDetails> nodes = Stream.generate(
        MockDatanodeDetails::randomDatanodeDetails)
        .limit(replicationConfig.getRequiredNodes())
        .collect(Collectors.toList());
    final Pipeline pipeline = Pipeline.newBuilder()
        .setId(PipelineID.randomId())
        .setReplicationConfig(replicationConfig)
        .setNodes(nodes)
        .setState(Pipeline.PipelineState.OPEN)
        .build();

    stateManager.addPipeline(pipeline.getProtobufMessage(
        ClientVersion.CURRENT_VERSION));
    return pipeline;
  }

  @Override
  public Pipeline createPipeline(final ReplicationConfig replicationConfig,
      final List<DatanodeDetails> nodes) {
    return Pipeline.newBuilder()
        .setId(PipelineID.randomId())
        .setReplicationConfig(replicationConfig)
        .setNodes(nodes)
        .setState(Pipeline.PipelineState.OPEN)
        .build();
  }

  @Override
  public Pipeline createPipelineForRead(
      final ReplicationConfig replicationConfig,
      final Set<ContainerReplica> replicas) {
    List<DatanodeDetails> dns = new ArrayList<>();
    Map<DatanodeDetails, Integer> map = new HashMap<>();
    for (ContainerReplica r : replicas) {
      map.put(r.getDatanodeDetails(), r.getReplicaIndex());
      dns.add(r.getDatanodeDetails());
    }
    return Pipeline.newBuilder()
        .setId(PipelineID.randomId())
        .setReplicationConfig(replicationConfig)
        .setNodes(dns)
        .setReplicaIndexes(map)
        .setState(Pipeline.PipelineState.CLOSED)
        .build();
  }

  @Override
  public Pipeline getPipeline(final PipelineID pipelineID)
      throws PipelineNotFoundException {
    return stateManager.getPipeline(pipelineID);
  }

  @Override
  public boolean containsPipeline(final PipelineID pipelineID) {
    try {
      stateManager.getPipeline(pipelineID);
      return true;
    } catch (PipelineNotFoundException e) {
      return false;
    }
  }

  @Override
  public List<Pipeline> getPipelines() {
    return stateManager.getPipelines();
  }

  @Override
  public List<Pipeline> getPipelines(
      final ReplicationConfig replicationConfig) {
    return stateManager.getPipelines(replicationConfig);
  }

  @Override
  public List<Pipeline> getPipelines(ReplicationConfig replicationConfig,
      final Pipeline.PipelineState state) {
    return stateManager.getPipelines(replicationConfig, state);
  }

  @Override
  public List<Pipeline> getPipelines(ReplicationConfig replicationConfig,
      final Pipeline.PipelineState state,
      final Collection<DatanodeDetails> excludeDns,
      final Collection<PipelineID> excludePipelines) {
    return stateManager.getPipelines(replicationConfig, state,
        excludeDns, excludePipelines);
  }

  @Override
  /**
   * Returns the count of pipelines meeting the given ReplicationConfig and
   * state.
   * @param replicationConfig The ReplicationConfig of the pipelines to count
   * @param state The current state of the pipelines to count
   * @return The count of pipelines meeting the above criteria
   */
  public int getPipelineCount(ReplicationConfig replicationConfig,
      final Pipeline.PipelineState state) {
    return stateManager.getPipelineCount(replicationConfig, state);
  }

  @Override
  public void addContainerToPipeline(final PipelineID pipelineID,
                                     final ContainerID containerID)
      throws IOException {
    stateManager.addContainerToPipeline(pipelineID, containerID);
  }

  @Override
  public void addContainerToPipelineSCMStart(
          PipelineID pipelineID, ContainerID containerID) throws IOException {
    stateManager.addContainerToPipelineSCMStart(pipelineID, containerID);
  }

  @Override
  public void removeContainerFromPipeline(final PipelineID pipelineID,
                                          final ContainerID containerID)
      throws IOException {
    stateManager.removeContainerFromPipeline(pipelineID, containerID);
  }

  @Override
  public NavigableSet<ContainerID> getContainersInPipeline(
      final PipelineID pipelineID) throws IOException {
    return stateManager.getContainers(pipelineID);
  }

  @Override
  public int getNumberOfContainers(final PipelineID pipelineID)
      throws IOException {
    return getContainersInPipeline(pipelineID).size();
  }

  @Override
  public void openPipeline(final PipelineID pipelineId)
      throws IOException {
    stateManager.updatePipelineState(
        pipelineId.getProtobuf(), HddsProtos.PipelineState.PIPELINE_OPEN);
  }

  @Override
  public void closePipeline(final Pipeline pipeline, final boolean onTimeout)
      throws IOException {
    stateManager.updatePipelineState(pipeline.getId().getProtobuf(),
        HddsProtos.PipelineState.PIPELINE_CLOSED);
  }

  @Override
<<<<<<< HEAD
  public void closeStalePipelines(DatanodeDetails datanodeDetails) {

  }

  @Override
  public void scrubPipeline(ReplicationConfig replicationConfig)
      throws IOException {
=======
  public void scrubPipelines() {
>>>>>>> a9df2854

  }

  @Override
  public void startPipelineCreator() {

  }

  @Override
  public void triggerPipelineCreation() {

  }

  @Override
  public void incNumBlocksAllocatedMetric(final PipelineID id) {

  }

  @Override
  public int minHealthyVolumeNum(Pipeline pipeline) {
    return 0;
  }

  @Override
  public int minPipelineLimit(Pipeline pipeline) {
    return 0;
  }

  @Override
  public void activatePipeline(final PipelineID pipelineID)
      throws IOException {
  }

  @Override
  public void deactivatePipeline(final PipelineID pipelineID)
      throws IOException {
    stateManager.updatePipelineState(pipelineID.getProtobuf(),
        HddsProtos.PipelineState.PIPELINE_DORMANT);
  }

  @Override
  public boolean getSafeModeStatus() {
    return false;
  }

  @Override
  public void reinitialize(Table<PipelineID, Pipeline> pipelineStore)
      throws IOException {

  }

  @Override
  public void freezePipelineCreation() {

  }

  @Override
  public void resumePipelineCreation() {

  }

  @Override
  public void close() throws IOException {

  }

  @Override
  public Map<String, Integer> getPipelineInfo() {
    return null;
  }

  @Override
  public void acquireReadLock() {

  }

  @Override
  public void releaseReadLock() {

  }

  @Override
  public void acquireWriteLock() {

  }

  @Override
  public void releaseWriteLock() {

  }
}<|MERGE_RESOLUTION|>--- conflicted
+++ resolved
@@ -218,17 +218,12 @@
   }
 
   @Override
-<<<<<<< HEAD
   public void closeStalePipelines(DatanodeDetails datanodeDetails) {
 
   }
 
   @Override
-  public void scrubPipeline(ReplicationConfig replicationConfig)
-      throws IOException {
-=======
   public void scrubPipelines() {
->>>>>>> a9df2854
 
   }
 
