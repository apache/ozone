--- conflicted
+++ resolved
@@ -230,14 +230,11 @@
         RatisReplicationConfig.getInstance(ReplicationFactor.THREE),
         healthyNodes);
     Pipeline pipeline2 = provider.create(
-<<<<<<< HEAD
-        new RatisReplicationConfig(ReplicationFactor.THREE), healthyNodes);
-    Pipeline pipeline3 = provider.createForRead(
-        new RatisReplicationConfig(ReplicationFactor.THREE), replicas);
-=======
         RatisReplicationConfig.getInstance(ReplicationFactor.THREE),
         healthyNodes);
->>>>>>> 75f55016
+    Pipeline pipeline3 = provider.createForRead(
+        RatisReplicationConfig.getInstance(ReplicationFactor.THREE),
+        replicas);
 
     Assert.assertEquals(pipeline1.getNodeSet(), pipeline2.getNodeSet());
     Assert.assertEquals(pipeline2.getNodeSet(), pipeline3.getNodeSet());
@@ -309,8 +306,8 @@
         .limit(healthyCount - 3).collect(Collectors.toList());
 
     Pipeline pipeline1 = provider.create(
-        new RatisReplicationConfig(ReplicationFactor.THREE), excludedNodes,
-        Collections.EMPTY_LIST);
+        RatisReplicationConfig.getInstance(ReplicationFactor.THREE),
+        excludedNodes, Collections.EMPTY_LIST);
 
     for (DatanodeDetails dn : pipeline1.getNodes()) {
       assertFalse(excludedNodes.contains(dn));
