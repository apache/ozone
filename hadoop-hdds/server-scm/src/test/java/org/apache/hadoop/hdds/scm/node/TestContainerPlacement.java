/**
 * Licensed to the Apache Software Foundation (ASF) under one
 * or more contributor license agreements.  See the NOTICE file
 * distributed with this work for additional information
 * regarding copyright ownership.  The ASF licenses this file
 * to you under the Apache License, Version 2.0 (the
 * "License"); you may not use this file except in compliance
 * with the License.  You may obtain a copy of the License at
 *
 * http://www.apache.org/licenses/LICENSE-2.0
 *
 * Unless required by applicable law or agreed to in writing, software
 * distributed under the License is distributed on an "AS IS" BASIS,
 * WITHOUT WARRANTIES OR CONDITIONS OF ANY KIND, either express or implied.
 * See the License for the specific language governing permissions and
 * limitations under the License.
 */

package org.apache.hadoop.hdds.scm.node;

import org.apache.commons.io.IOUtils;
import org.apache.hadoop.conf.Configuration;
import org.apache.hadoop.fs.FileUtil;
import org.apache.hadoop.hdds.HddsConfigKeys;
import org.apache.hadoop.hdds.scm.ScmConfigKeys;
import org.apache.hadoop.hdds.scm.TestUtils;
import org.apache.hadoop.hdds.scm.XceiverClientManager;
import org.apache.hadoop.hdds.scm.container.ContainerInfo;
import org.apache.hadoop.hdds.scm.container.SCMContainerManager;
import org.apache.hadoop.hdds.scm.container.placement.algorithms
    .ContainerPlacementPolicy;
import org.apache.hadoop.hdds.scm.container.placement.algorithms
    .SCMContainerPlacementCapacity;
import org.apache.hadoop.hdds.conf.OzoneConfiguration;
import org.apache.hadoop.hdds.protocol.DatanodeDetails;
import org.apache.hadoop.hdds.scm.events.SCMEvents;
import org.apache.hadoop.hdds.scm.pipeline.PipelineManager;
import org.apache.hadoop.hdds.scm.pipeline.SCMPipelineManager;
import org.apache.hadoop.hdds.scm.server.SCMStorageConfig;
import org.apache.hadoop.hdds.server.events.EventQueue;
import org.apache.hadoop.ozone.OzoneConsts;
import org.apache.hadoop.ozone.container.common.SCMTestUtils;
import org.apache.hadoop.test.PathUtils;
import org.junit.Ignore;
import org.junit.Rule;
import org.junit.Test;
import org.junit.rules.ExpectedException;
import org.mockito.Mockito;

import java.io.File;
import java.io.IOException;
import java.util.List;
import java.util.concurrent.TimeoutException;

import static org.apache.hadoop.hdds.scm.ScmConfigKeys
    .OZONE_SCM_DB_CACHE_SIZE_DEFAULT;
import static org.apache.hadoop.hdds.scm.ScmConfigKeys
    .OZONE_SCM_DB_CACHE_SIZE_MB;
import static org.apache.hadoop.hdds.protocol.proto.HddsProtos.NodeState
    .HEALTHY;
import static org.junit.Assert.assertEquals;

/**
 * Test for different container placement policy.
 */
public class TestContainerPlacement {
  @Rule
  public ExpectedException thrown = ExpectedException.none();

  /**
   * Returns a new copy of Configuration.
   *
   * @return Config
   */
  OzoneConfiguration getConf() {
    return new OzoneConfiguration();
  }

  /**
   * Creates a NodeManager.
   *
   * @param config - Config for the node manager.
   * @return SCNNodeManager
   * @throws IOException
   */

  SCMNodeManager createNodeManager(OzoneConfiguration config)
      throws IOException {
    EventQueue eventQueue = new EventQueue();
    eventQueue.addHandler(SCMEvents.NEW_NODE,
        Mockito.mock(NewNodeHandler.class));
    eventQueue.addHandler(SCMEvents.STALE_NODE,
        Mockito.mock(StaleNodeHandler.class));
    eventQueue.addHandler(SCMEvents.DEAD_NODE,
        Mockito.mock(DeadNodeHandler.class));

    SCMStorageConfig storageConfig = Mockito.mock(SCMStorageConfig.class);
    Mockito.when(storageConfig.getClusterID()).thenReturn("cluster1");

    SCMNodeManager nodeManager = new SCMNodeManager(config,
        storageConfig, eventQueue, null);
    return nodeManager;
  }

  SCMContainerManager createContainerManager(Configuration config,
      NodeManager scmNodeManager) throws IOException {
    EventQueue eventQueue = new EventQueue();
    final int cacheSize = config.getInt(OZONE_SCM_DB_CACHE_SIZE_MB,
        OZONE_SCM_DB_CACHE_SIZE_DEFAULT);
    PipelineManager pipelineManager =
        new SCMPipelineManager(config, scmNodeManager, eventQueue, null);
    return new SCMContainerManager(config, scmNodeManager, pipelineManager,
        eventQueue);

  }

  /**
   * Test capacity based container placement policy with node reports.
   *
   * @throws IOException
   * @throws InterruptedException
   * @throws TimeoutException
   */
  @Test
  @Ignore
  public void testContainerPlacementCapacity() throws IOException,
      InterruptedException, TimeoutException {
    OzoneConfiguration conf = getConf();
    final int nodeCount = 4;
    final long capacity = 10L * OzoneConsts.GB;
    final long used = 2L * OzoneConsts.GB;
    final long remaining = capacity - used;

    final File testDir = PathUtils.getTestDir(
        TestContainerPlacement.class);
    conf.set(HddsConfigKeys.OZONE_METADATA_DIRS,
        testDir.getAbsolutePath());
    conf.setClass(ScmConfigKeys.OZONE_SCM_CONTAINER_PLACEMENT_IMPL_KEY,
        SCMContainerPlacementCapacity.class, ContainerPlacementPolicy.class);

    SCMNodeManager nodeManager = createNodeManager(conf);
    SCMContainerManager containerManager =
        createContainerManager(conf, nodeManager);
    List<DatanodeDetails> datanodes =
        TestUtils.getListOfRegisteredDatanodeDetails(nodeManager, nodeCount);
    XceiverClientManager xceiverClientManager = null;
    try {
      for (DatanodeDetails datanodeDetails : datanodes) {
        nodeManager.processHeartbeat(datanodeDetails);
      }

      //TODO: wait for heartbeat to be processed
      Thread.sleep(4 * 1000);
      assertEquals(nodeCount, nodeManager.getNodeCount(HEALTHY));
      assertEquals(capacity * nodeCount,
          (long) nodeManager.getStats().getCapacity().get());
      assertEquals(used * nodeCount,
          (long) nodeManager.getStats().getScmUsed().get());
      assertEquals(remaining * nodeCount,
          (long) nodeManager.getStats().getRemaining().get());

      xceiverClientManager= new XceiverClientManager(conf);

      ContainerInfo container = containerManager
          .allocateContainer(
<<<<<<< HEAD
          xceiverClientManager.getType(),
          xceiverClientManager.getFactor(), OzoneConsts.OZONE);
      assertEquals(xceiverClientManager.getFactor().getNumber(),
=======
              SCMTestUtils.getReplicationType(conf),
              SCMTestUtils.getReplicationFactor(conf), "OZONE");
      assertEquals(SCMTestUtils.getReplicationFactor(conf).getNumber(),
>>>>>>> d3021fb2
          containerManager.getContainerReplicas(
              container.containerID()).size());
    } finally {
      IOUtils.closeQuietly(containerManager);
      IOUtils.closeQuietly(nodeManager);
      if (xceiverClientManager != null) {
        xceiverClientManager.close();
      }
      FileUtil.fullyDelete(testDir);
    }
  }
}<|MERGE_RESOLUTION|>--- conflicted
+++ resolved
@@ -163,15 +163,10 @@
 
       ContainerInfo container = containerManager
           .allocateContainer(
-<<<<<<< HEAD
-          xceiverClientManager.getType(),
-          xceiverClientManager.getFactor(), OzoneConsts.OZONE);
-      assertEquals(xceiverClientManager.getFactor().getNumber(),
-=======
               SCMTestUtils.getReplicationType(conf),
-              SCMTestUtils.getReplicationFactor(conf), "OZONE");
+              SCMTestUtils.getReplicationFactor(conf),
+              OzoneConsts.OZONE);
       assertEquals(SCMTestUtils.getReplicationFactor(conf).getNumber(),
->>>>>>> d3021fb2
           containerManager.getContainerReplicas(
               container.containerID()).size());
     } finally {
