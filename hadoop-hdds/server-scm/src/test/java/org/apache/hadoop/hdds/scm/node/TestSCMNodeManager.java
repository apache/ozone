/**
 * Licensed to the Apache Software Foundation (ASF) under one
 * or more contributor license agreements.  See the NOTICE file
 * distributed with this work for additional information
 * regarding copyright ownership.  The ASF licenses this file
 * to you under the Apache License, Version 2.0 (the
 * "License"); you may not use this file except in compliance
 * with the License.  You may obtain a copy of the License at
 * <p>
 * http://www.apache.org/licenses/LICENSE-2.0
 * <p>
 * Unless required by applicable law or agreed to in writing, software
 * distributed under the License is distributed on an "AS IS" BASIS,
 * WITHOUT WARRANTIES OR CONDITIONS OF ANY KIND, either express or implied.
 * See the License for the specific language governing permissions and
 * limitations under the License.
 */
package org.apache.hadoop.hdds.scm.node;

import java.io.File;
import java.io.IOException;
import java.util.ArrayList;
import java.util.Arrays;
import java.util.Collection;
import java.util.Collections;
import java.util.List;
import java.util.Set;
import java.util.UUID;
import java.util.concurrent.ExecutionException;
import java.util.concurrent.ScheduledFuture;
import java.util.concurrent.TimeUnit;
import java.util.concurrent.TimeoutException;

import org.apache.hadoop.fs.FileUtil;
import org.apache.hadoop.hdds.HddsConfigKeys;
import org.apache.hadoop.hdds.client.RatisReplicationConfig;
import org.apache.hadoop.hdds.client.ReplicationConfig;
import org.apache.hadoop.hdds.protocol.MockDatanodeDetails;
import org.apache.hadoop.hdds.conf.OzoneConfiguration;
import org.apache.hadoop.hdds.protocol.DatanodeDetails;
import org.apache.hadoop.hdds.protocol.proto.HddsProtos;
import org.apache.hadoop.hdds.protocol.proto.StorageContainerDatanodeProtocolProtos.CommandQueueReportProto;
import org.apache.hadoop.hdds.protocol.proto.StorageContainerDatanodeProtocolProtos.SCMCommandProto;
import org.apache.hadoop.hdds.protocol.proto
    .StorageContainerDatanodeProtocolProtos.LayoutVersionProto;
import org.apache.hadoop.hdds.scm.exceptions.SCMException;
import org.apache.hadoop.hdds.scm.ha.SCMContext;
import org.apache.hadoop.hdds.scm.net.NetworkTopologyImpl;
import org.apache.hadoop.hdds.scm.pipeline.Pipeline;
import org.apache.hadoop.hdds.scm.pipeline.PipelineManagerImpl;
import org.apache.hadoop.hdds.scm.server.SCMDatanodeHeartbeatDispatcher.NodeReportFromDatanode;
import org.apache.hadoop.hdds.protocol.proto.StorageContainerDatanodeProtocolProtos.NodeReportProto;
import org.apache.hadoop.hdds.protocol.proto.StorageContainerDatanodeProtocolProtos.StorageReportProto;
import org.apache.hadoop.hdds.protocol.proto.StorageContainerDatanodeProtocolProtos.MetadataStorageReportProto;
import org.apache.hadoop.hdds.scm.ScmConfigKeys;
import org.apache.hadoop.hdds.scm.HddsTestUtils;
import org.apache.hadoop.hdds.scm.container.placement.metrics.SCMNodeStat;
import org.apache.hadoop.hdds.scm.net.NetworkTopology;
import org.apache.hadoop.hdds.scm.node.states.NodeNotFoundException;
import org.apache.hadoop.hdds.scm.pipeline.PipelineID;
import org.apache.hadoop.hdds.scm.server.SCMStorageConfig;
import org.apache.hadoop.hdds.scm.server.StorageContainerManager;
import org.apache.hadoop.hdds.scm.server.upgrade.FinalizationCheckpoint;
import org.apache.hadoop.hdds.server.events.EventPublisher;
import org.apache.hadoop.hdds.server.events.EventQueue;
import org.apache.hadoop.hdds.upgrade.HDDSLayoutVersionManager;
import org.apache.hadoop.hdds.protocol.proto.StorageContainerDatanodeProtocolProtos.SCMRegisteredResponseProto.ErrorCode;
import org.apache.hadoop.ozone.container.upgrade.UpgradeUtils;
import org.apache.hadoop.ozone.protocol.commands.CloseContainerCommand;
import org.apache.hadoop.ozone.protocol.commands.CommandForDatanode;
import org.apache.hadoop.ozone.protocol.commands.CreatePipelineCommand;
import org.apache.hadoop.ozone.protocol.commands.DeleteBlocksCommand;
import org.apache.hadoop.ozone.protocol.commands.RegisteredCommand;
import org.apache.hadoop.ozone.protocol.commands.ReplicateContainerCommand;
import org.apache.hadoop.ozone.protocol.commands.SCMCommand;
import org.apache.hadoop.ozone.upgrade.LayoutVersionManager;
import org.apache.hadoop.ozone.protocol.commands.SetNodeOperationalStateCommand;
import org.apache.hadoop.security.authentication.client.AuthenticationException;
import org.apache.ozone.test.GenericTestUtils;
import org.apache.hadoop.test.PathUtils;
import org.junit.Assert;
import org.junit.jupiter.api.AfterEach;
import org.junit.jupiter.api.Assertions;
import org.junit.jupiter.api.BeforeEach;
import org.junit.jupiter.api.Test;

import java.util.Map;
import java.util.function.Predicate;
import java.util.stream.Collectors;

import static java.util.Collections.emptyList;
import static java.util.concurrent.TimeUnit.MILLISECONDS;
import static java.util.concurrent.TimeUnit.SECONDS;
import static org.apache.hadoop.fs.CommonConfigurationKeysPublic.NET_TOPOLOGY_NODE_SWITCH_MAPPING_IMPL_KEY;
import static org.apache.hadoop.fs.CommonConfigurationKeysPublic.NET_TOPOLOGY_TABLE_MAPPING_FILE_KEY;
import static org.apache.hadoop.hdds.HddsConfigKeys.HDDS_HEARTBEAT_INTERVAL;
import static org.apache.hadoop.hdds.protocol.MockDatanodeDetails.createDatanodeDetails;
import static org.apache.hadoop.hdds.protocol.MockDatanodeDetails.randomDatanodeDetails;
import static org.apache.hadoop.hdds.protocol.proto.HddsProtos.NodeState.STALE;
import static org.apache.hadoop.hdds.protocol.proto.StorageContainerDatanodeProtocolProtos.SCMCommandProto.Type.finalizeNewLayoutVersionCommand;
import static org.apache.hadoop.hdds.protocol.proto.StorageContainerDatanodeProtocolProtos.SCMRegisteredResponseProto.ErrorCode.errorNodeNotPermitted;
import static org.apache.hadoop.hdds.protocol.proto.StorageContainerDatanodeProtocolProtos.SCMRegisteredResponseProto.ErrorCode.success;
import static org.apache.hadoop.hdds.scm.HddsTestUtils.getRandomPipelineReports;
import static org.apache.hadoop.hdds.scm.ScmConfigKeys.OZONE_SCM_DEADNODE_INTERVAL;
import static org.apache.hadoop.hdds.scm.ScmConfigKeys.OZONE_SCM_HEARTBEAT_PROCESS_INTERVAL;
import static org.apache.hadoop.hdds.scm.ScmConfigKeys.OZONE_SCM_PIPELINE_AUTO_CREATE_FACTOR_ONE;
import static org.apache.hadoop.hdds.scm.ScmConfigKeys.OZONE_SCM_RATIS_PIPELINE_LIMIT;
import static org.apache.hadoop.hdds.scm.ScmConfigKeys.OZONE_SCM_STALENODE_INTERVAL;
import static org.apache.hadoop.hdds.scm.events.SCMEvents.DATANODE_COMMAND;
import static org.apache.hadoop.hdds.scm.events.SCMEvents.DATANODE_COMMAND_COUNT_UPDATED;
import static org.apache.hadoop.hdds.scm.events.SCMEvents.NEW_NODE;
import static org.apache.hadoop.ozone.container.upgrade.UpgradeUtils.toLayoutVersionProto;
import static org.junit.jupiter.api.Assertions.assertEquals;
import static org.junit.jupiter.api.Assertions.assertNotEquals;
import static org.junit.jupiter.api.Assertions.assertNotNull;
import static org.junit.jupiter.api.Assertions.assertTrue;
import static org.junit.jupiter.api.Assertions.fail;
import static org.mockito.Mockito.mock;
import static org.mockito.Mockito.times;
import static org.mockito.Mockito.verify;
import static org.mockito.Mockito.when;

import org.junit.jupiter.params.ParameterizedTest;
import org.junit.jupiter.params.provider.ValueSource;
import org.mockito.ArgumentCaptor;
import org.mockito.Mockito;
import org.slf4j.Logger;
import org.slf4j.LoggerFactory;

/**
 * Test the SCM Node Manager class.
 */
public class TestSCMNodeManager {

  private static final Logger LOG =
      LoggerFactory.getLogger(TestSCMNodeManager.class);

  private File testDir;
  private StorageContainerManager scm;
  private SCMContext scmContext;

  private static final int MAX_LV = HDDSLayoutVersionManager.maxLayoutVersion();
  private static final LayoutVersionProto LARGER_SLV_LAYOUT_PROTO =
      toLayoutVersionProto(MAX_LV, MAX_LV + 1);
  private static final LayoutVersionProto SMALLER_MLV_LAYOUT_PROTO =
      toLayoutVersionProto(MAX_LV - 1, MAX_LV);
  // In a real cluster, startup is disallowed if MLV is larger than SLV, so
  // increase both numbers to test smaller SLV or larger MLV.
  private static final LayoutVersionProto SMALLER_MLV_SLV_LAYOUT_PROTO =
      toLayoutVersionProto(MAX_LV - 1, MAX_LV - 1);
  private static final LayoutVersionProto LARGER_MLV_SLV_LAYOUT_PROTO =
      toLayoutVersionProto(MAX_LV + 1, MAX_LV + 1);
  private static final LayoutVersionProto CORRECT_LAYOUT_PROTO =
      toLayoutVersionProto(MAX_LV, MAX_LV);

  @BeforeEach
  public void setup() {
    testDir = PathUtils.getTestDir(
        TestSCMNodeManager.class);
  }

  @AfterEach
  public void cleanup() {
    if (scm != null) {
      scm.stop();
      scm.join();
    }
    FileUtil.fullyDelete(testDir);
  }

  /**
   * Returns a new copy of Configuration.
   *
   * @return Config
   */
  OzoneConfiguration getConf() {
    OzoneConfiguration conf = new OzoneConfiguration();
    conf.set(HddsConfigKeys.OZONE_METADATA_DIRS,
        testDir.getAbsolutePath());
    conf.setTimeDuration(OZONE_SCM_HEARTBEAT_PROCESS_INTERVAL, 100,
        TimeUnit.MILLISECONDS);
    conf.setBoolean(HddsConfigKeys.HDDS_SCM_SAFEMODE_PIPELINE_CREATION, false);
    conf.setInt(OZONE_SCM_RATIS_PIPELINE_LIMIT, 10);
    conf.setBoolean(ScmConfigKeys.OZONE_SCM_HA_ENABLE_KEY, false);
    return conf;
  }

  /**
   * Creates a NodeManager.
   *
   * @param config - Config for the node manager.
   * @return SCNNodeManager
   * @throws IOException
   */

  SCMNodeManager createNodeManager(OzoneConfiguration config)
      throws IOException, AuthenticationException {
    scm = HddsTestUtils.getScm(config);
    scmContext = new SCMContext.Builder().setIsInSafeMode(true)
        .setLeader(true).setIsPreCheckComplete(true)
        .setSCM(scm).build();
    PipelineManagerImpl pipelineManager =
        (PipelineManagerImpl) scm.getPipelineManager();
    pipelineManager.setScmContext(scmContext);
    return (SCMNodeManager) scm.getScmNodeManager();
  }

  /**
   * Tests that Node manager handles heartbeats correctly, and comes out of
   * safe Mode.
   *
   * @throws IOException
   * @throws InterruptedException
   * @throws TimeoutException
   */
  @Test
  public void testScmHeartbeat()
      throws IOException, InterruptedException, AuthenticationException {

    try (SCMNodeManager nodeManager = createNodeManager(getConf())) {
      LayoutVersionManager versionManager =
          nodeManager.getLayoutVersionManager();
      LayoutVersionProto layoutInfo = toLayoutVersionProto(
          versionManager.getMetadataLayoutVersion(),
          versionManager.getSoftwareLayoutVersion());
      int registeredNodes = 5;
      // Send some heartbeats from different nodes.
      for (int x = 0; x < registeredNodes; x++) {
        DatanodeDetails datanodeDetails = HddsTestUtils
            .createRandomDatanodeAndRegister(nodeManager);
        nodeManager.processHeartbeat(datanodeDetails, layoutInfo);
      }

      //TODO: wait for heartbeat to be processed
      Thread.sleep(4 * 1000);
      assertEquals(nodeManager.getAllNodes().size(), registeredNodes,
          "Heartbeat thread should have picked up the scheduled heartbeats.");
    }
  }

  /**
   * Tests that node manager handles layout version changes from heartbeats
   * correctly.
   *
   * @throws IOException
   * @throws InterruptedException
   * @throws TimeoutException
   */
  @Test
  public void testScmLayoutOnHeartbeat() throws Exception {
    OzoneConfiguration conf = getConf();
    conf.setTimeDuration(ScmConfigKeys.OZONE_SCM_PIPELINE_CREATION_INTERVAL,
        1, TimeUnit.DAYS);

    try (SCMNodeManager nodeManager = createNodeManager(conf)) {
      assertTrue(scm.checkLeader());
      // Register 2 nodes correctly.
      // These will be used with a faulty node to test pipeline creation.
      DatanodeDetails goodNode1 = registerWithCapacity(nodeManager);
      DatanodeDetails goodNode2 = registerWithCapacity(nodeManager);

      scm.exitSafeMode();

      assertPipelineClosedAfterLayoutHeartbeat(goodNode1, goodNode2,
          nodeManager, SMALLER_MLV_LAYOUT_PROTO);
      assertPipelineClosedAfterLayoutHeartbeat(goodNode1, goodNode2,
          nodeManager, LARGER_MLV_SLV_LAYOUT_PROTO);
      assertPipelineClosedAfterLayoutHeartbeat(goodNode1, goodNode2,
          nodeManager, SMALLER_MLV_SLV_LAYOUT_PROTO);
      assertPipelineClosedAfterLayoutHeartbeat(goodNode1, goodNode2,
          nodeManager, LARGER_SLV_LAYOUT_PROTO);
    }
  }

  /**
   * Create {@link DatanodeDetails} to register with {@code nodeManager}, and
   * provide the datanode maximum capacity so that space used does not block
   * pipeline creation.
   * @return The created {@link DatanodeDetails}.
   */
  private DatanodeDetails registerWithCapacity(SCMNodeManager nodeManager) {
    return registerWithCapacity(nodeManager,
        UpgradeUtils.defaultLayoutVersionProto(), success);
  }

  /**
   * Create {@link DatanodeDetails} to register with {@code nodeManager}, and
   * provide the datanode maximum capacity so that space used does not block
   * pipeline creation. Also check that the result of registering matched
   * {@code expectedResult}.
   * @return The created {@link DatanodeDetails}.
   */
  private DatanodeDetails registerWithCapacity(SCMNodeManager nodeManager,
      LayoutVersionProto layout, ErrorCode expectedResult) {
    DatanodeDetails details = MockDatanodeDetails.randomDatanodeDetails();

    StorageReportProto storageReport =
        HddsTestUtils.createStorageReport(details.getUuid(),
            details.getNetworkFullPath(), Long.MAX_VALUE);
    MetadataStorageReportProto metadataStorageReport =
        HddsTestUtils.createMetadataStorageReport(details.getNetworkFullPath(),
            Long.MAX_VALUE);

    RegisteredCommand cmd = nodeManager.register(
        MockDatanodeDetails.randomDatanodeDetails(),
        HddsTestUtils.createNodeReport(Arrays.asList(storageReport),
            Arrays.asList(metadataStorageReport)),
        getRandomPipelineReports(), layout);

    assertEquals(expectedResult, cmd.getError());
    return cmd.getDatanode();
  }

  private void assertPipelineClosedAfterLayoutHeartbeat(
      DatanodeDetails originalNode1, DatanodeDetails originalNode2,
      SCMNodeManager nodeManager, LayoutVersionProto layout) throws Exception {

    List<DatanodeDetails>  originalNodes =
        Arrays.asList(originalNode1, originalNode2);

    // Initial condition: 2 healthy nodes registered.
    assertPipelines(HddsProtos.ReplicationFactor.ONE, count -> count == 2,
        originalNodes);
    assertPipelines(HddsProtos.ReplicationFactor.THREE,
        count -> count == 0, new ArrayList<>());

    // Even when safemode exit or new node addition trigger pipeline
    // creation, they will fail with not enough healthy nodes for ratis 3
    // pipeline. Therefore we do not have to worry about this create call
    // failing due to datanodes reaching their maximum pipeline limit.
    assertPipelineCreationFailsWithNotEnoughNodes(2);

    // Register a new node correctly.
    DatanodeDetails node = registerWithCapacity(nodeManager);

    List<DatanodeDetails> allNodes = new ArrayList<>(originalNodes);
    allNodes.add(node);

    // Safemode exit and adding the new node should trigger pipeline creation.
    assertPipelines(HddsProtos.ReplicationFactor.ONE, count -> count == 3,
        allNodes);
    assertPipelines(HddsProtos.ReplicationFactor.THREE, count -> count >= 1,
        allNodes);

    // node sends incorrect layout.
    nodeManager.processHeartbeat(node, layout);

    // Its pipelines should be closed then removed, meaning there is not
    // enough nodes for factor 3 pipelines.
    assertPipelines(HddsProtos.ReplicationFactor.ONE, count -> count == 2,
        originalNodes);
    assertPipelines(HddsProtos.ReplicationFactor.THREE,
        count -> count == 0, new ArrayList<>());

    assertPipelineCreationFailsWithNotEnoughNodes(2);
  }

  /**
   * Tests that node manager handles layout versions for newly registered nodes
   * correctly.
   *
   * @throws IOException
   * @throws InterruptedException
   * @throws TimeoutException
   */
  @Test
  public void testScmLayoutOnRegister()
      throws Exception {

    OzoneConfiguration conf = getConf();
    conf.setTimeDuration(ScmConfigKeys.OZONE_SCM_PIPELINE_CREATION_INTERVAL,
        1, TimeUnit.DAYS);

    try (SCMNodeManager nodeManager = createNodeManager(conf)) {
      assertTrue(scm.checkLeader());
      // Nodes with mismatched SLV cannot join the cluster.
      registerWithCapacity(nodeManager,
          LARGER_SLV_LAYOUT_PROTO, errorNodeNotPermitted);
      registerWithCapacity(nodeManager,
          SMALLER_MLV_SLV_LAYOUT_PROTO, errorNodeNotPermitted);
      registerWithCapacity(nodeManager,
          LARGER_MLV_SLV_LAYOUT_PROTO, errorNodeNotPermitted);
      // Nodes with mismatched MLV can join, but should not be allowed in
      // pipelines.
      DatanodeDetails badMlvNode1 = registerWithCapacity(nodeManager,
          SMALLER_MLV_LAYOUT_PROTO, success);
      DatanodeDetails badMlvNode2 = registerWithCapacity(nodeManager,
          SMALLER_MLV_LAYOUT_PROTO, success);
      // This node has correct MLV and SLV, so it can join and be used in
      // pipelines.
      DatanodeDetails goodNode = registerWithCapacity(nodeManager,
          CORRECT_LAYOUT_PROTO, success);

      assertEquals(3, nodeManager.getAllNodes().size());

      scm.exitSafeMode();

      // SCM should auto create a factor 1 pipeline for the one healthy node.
      // Still should not have enough healthy nodes for ratis 3 pipeline.
      assertPipelines(HddsProtos.ReplicationFactor.ONE,
          count -> count == 1,
          Collections.singletonList(goodNode));
      assertPipelines(HddsProtos.ReplicationFactor.THREE,
          count -> count == 0,
          new ArrayList<>());

      // Even when safemode exit or new node addition trigger pipeline
      // creation, they will fail with not enough healthy nodes for ratis 3
      // pipeline. Therefore we do not have to worry about this create call
      // failing due to datanodes reaching their maximum pipeline limit.
      assertPipelineCreationFailsWithNotEnoughNodes(1);

      // Heartbeat bad MLV nodes back to healthy.
      nodeManager.processHeartbeat(badMlvNode1, CORRECT_LAYOUT_PROTO);
      nodeManager.processHeartbeat(badMlvNode2, CORRECT_LAYOUT_PROTO);

      // After moving out of healthy readonly, pipeline creation should be
      // triggered.
      assertPipelines(HddsProtos.ReplicationFactor.ONE,
          count -> count == 3,
          Arrays.asList(badMlvNode1, badMlvNode2, goodNode));
      assertPipelines(HddsProtos.ReplicationFactor.THREE,
          count -> count >= 1,
          Arrays.asList(badMlvNode1, badMlvNode2, goodNode));
    }
  }

  private void assertPipelineCreationFailsWithNotEnoughNodes(
      int actualNodeCount) throws Exception {
    try {
      ReplicationConfig ratisThree =
          ReplicationConfig.fromProtoTypeAndFactor(
              HddsProtos.ReplicationType.RATIS,
              HddsProtos.ReplicationFactor.THREE);
      scm.getPipelineManager().createPipeline(ratisThree);
      fail("3 nodes should not have been found for a pipeline.");
    } catch (SCMException ex) {
      assertTrue(ex.getMessage().contains("Required 3. Found " +
          actualNodeCount));
    }
  }

  private void assertPipelines(HddsProtos.ReplicationFactor factor,
      Predicate<Integer> countCheck, Collection<DatanodeDetails> allowedDNs)
      throws Exception {

    Set<String> allowedDnIds = allowedDNs.stream()
        .map(DatanodeDetails::getUuidString)
        .collect(Collectors.toSet());

    RatisReplicationConfig replConfig = RatisReplicationConfig
        .getInstance(factor);

    // Wait for the expected number of pipelines using allowed DNs.
    GenericTestUtils.waitFor(() -> {
      // Closed pipelines are no longer in operation so we should not count
      // them. We cannot check for open pipelines only because this is a mock
      // test so the pipelines may remain in ALLOCATED state.
      List<Pipeline> pipelines = scm.getPipelineManager()
          .getPipelines(replConfig)
          .stream()
          .filter(p -> p.getPipelineState() != Pipeline.PipelineState.CLOSED)
          .collect(Collectors.toList());
      LOG.info("Found {} non-closed pipelines of type {} and factor {}.",
          pipelines.size(),
          replConfig.getReplicationType(), replConfig.getReplicationFactor());
      boolean success = countCheck.test(pipelines.size());

      // If we have the correct number of pipelines, make sure that none of
      // these pipelines use nodes outside of allowedDNs.
      if (success) {
        for (Pipeline pipeline: pipelines) {
          for (DatanodeDetails pipelineDN: pipeline.getNodes()) {
            // Do not wait for this condition to be true. Disallowed DNs should
            // never be used once we have the expected number of pipelines.
            if (!allowedDnIds.contains(pipelineDN.getUuidString())) {
              String message = String.format("Pipeline %s used datanode %s " +
                      "which is not in the set of allowed datanodes: %s",
                  pipeline.getId().toString(), pipelineDN.getUuidString(),
                  allowedDnIds);
              fail(message);
            }
          }
        }
      }

      return success;
    }, 1000, 10000);
  }

  /**
   * asserts that if we send no heartbeats node manager stays in safemode.
   *
   * @throws IOException
   * @throws InterruptedException
   * @throws TimeoutException
   */
  @Test
  public void testScmNoHeartbeats()
      throws IOException, InterruptedException, AuthenticationException {

    try (SCMNodeManager nodeManager = createNodeManager(getConf())) {
      //TODO: wait for heartbeat to be processed
      Thread.sleep(4 * 1000);
      assertEquals(0, nodeManager.getAllNodes().size(),
          "No heartbeats, 0 nodes should be registered");
    }
  }

  /**
   * Asserts that adding heartbeats after shutdown does not work. This implies
   * that heartbeat thread has been shutdown safely by closing the node
   * manager.
   *
   * @throws IOException
   * @throws InterruptedException
   * @throws TimeoutException
   */
  @Test
  public void testScmShutdown()
      throws IOException, InterruptedException, AuthenticationException {
    OzoneConfiguration conf = getConf();
    conf.getTimeDuration(ScmConfigKeys.OZONE_SCM_HEARTBEAT_PROCESS_INTERVAL,
        100, TimeUnit.MILLISECONDS);
    SCMNodeManager nodeManager = createNodeManager(conf);
    DatanodeDetails datanodeDetails = HddsTestUtils
        .createRandomDatanodeAndRegister(nodeManager);
    LayoutVersionManager versionManager = nodeManager.getLayoutVersionManager();
    LayoutVersionProto layoutInfo = toLayoutVersionProto(
        versionManager.getMetadataLayoutVersion(),
        versionManager.getSoftwareLayoutVersion());
    nodeManager.close();

    // These should never be processed.
    nodeManager.processHeartbeat(datanodeDetails, layoutInfo);

    // Let us just wait for 2 seconds to prove that HBs are not processed.
    Thread.sleep(2 * 1000);

    //TODO: add assertion
  }

  /**
   * Asserts that we detect as many healthy nodes as we have generated heartbeat
   * for.
   *
   * @throws IOException
   * @throws InterruptedException
   * @throws TimeoutException
   */
  @Test
  public void testScmHealthyNodeCount()
      throws IOException, InterruptedException, AuthenticationException {
    OzoneConfiguration conf = getConf();
    final int count = 10;

    try (SCMNodeManager nodeManager = createNodeManager(conf)) {
      LayoutVersionManager versionManager =
          nodeManager.getLayoutVersionManager();
      LayoutVersionProto layoutInfo = toLayoutVersionProto(
          versionManager.getMetadataLayoutVersion(),
          versionManager.getSoftwareLayoutVersion());

      for (int x = 0; x < count; x++) {
        DatanodeDetails datanodeDetails = HddsTestUtils
            .createRandomDatanodeAndRegister(nodeManager);
        nodeManager.processHeartbeat(datanodeDetails, layoutInfo);
      }
      //TODO: wait for heartbeat to be processed
      Thread.sleep(4 * 1000);
      assertEquals(count, nodeManager.getNodeCount(
          NodeStatus.inServiceHealthy()));

      Map<String, Map<String, Integer>> nodeCounts = nodeManager.getNodeCount();
      assertEquals(count,
          nodeCounts.get(HddsProtos.NodeOperationalState.IN_SERVICE.name())
              .get(HddsProtos.NodeState.HEALTHY.name()).intValue());
    }
  }

  /**
   * Asserts that if Stale Interval value is more than 5 times the value of HB
   * processing thread it is a sane value.
   *
   * @throws IOException
   * @throws InterruptedException
   * @throws TimeoutException
   */
  @Test
  public void testScmSanityOfUserConfig2()
      throws IOException, AuthenticationException {
    OzoneConfiguration conf = getConf();
    final int interval = 100;
    conf.setTimeDuration(OZONE_SCM_HEARTBEAT_PROCESS_INTERVAL, interval,
        TimeUnit.MILLISECONDS);
    conf.setTimeDuration(HDDS_HEARTBEAT_INTERVAL, 1, TimeUnit.SECONDS);

    // This should be 5 times more than  OZONE_SCM_HEARTBEAT_PROCESS_INTERVAL
    // and 3 times more than OZONE_SCM_HEARTBEAT_INTERVAL
    conf.setTimeDuration(OZONE_SCM_STALENODE_INTERVAL, 3 * 1000, MILLISECONDS);
    createNodeManager(conf).close();
  }

  /**
   * For leader SCM, ensure that a change to the operationalState of a node
   * fires a SCMCommand of type SetNodeOperationalStateCommand.
   *
   * For follower SCM, no SetNodeOperationalStateCommand should be fired, yet
   * operationalState of the node will be updated according to the heartbeat.
   */
  @Test
  public void testSetNodeOpStateAndCommandFired()
      throws IOException, NodeNotFoundException, AuthenticationException {
    final int interval = 100;

    OzoneConfiguration conf = getConf();
    conf.setTimeDuration(OZONE_SCM_HEARTBEAT_PROCESS_INTERVAL, interval,
        MILLISECONDS);
    // If factor 1 pipelines are auto created, registering the new node will
    // trigger a pipeline creation command which may interfere with command
    // checking in this test.
    conf.setBoolean(OZONE_SCM_PIPELINE_AUTO_CREATE_FACTOR_ONE, false);

    try (SCMNodeManager nodeManager = createNodeManager(conf)) {
      DatanodeDetails dn = HddsTestUtils.createRandomDatanodeAndRegister(
          nodeManager);

      LayoutVersionManager versionManager =
          nodeManager.getLayoutVersionManager();
      final LayoutVersionProto layoutInfo = toLayoutVersionProto(
          versionManager.getMetadataLayoutVersion(),
          versionManager.getSoftwareLayoutVersion());

      long expiry = System.currentTimeMillis() / 1000 + 1000;
      nodeManager.setNodeOperationalState(dn,
          HddsProtos.NodeOperationalState.ENTERING_MAINTENANCE, expiry);

      // If found mismatch, leader SCM fires a SetNodeOperationalStateCommand
      // to update the opState persisted in Datanode.
      scm.getScmContext().updateLeaderAndTerm(true, 1);
      List<SCMCommand> commands = nodeManager.processHeartbeat(dn, layoutInfo);

      assertEquals(SetNodeOperationalStateCommand.class,
          commands.get(0).getClass());
      assertEquals(1, commands.size());

      // If found mismatch, follower SCM update its own opState according
      // to the heartbeat, and no SCMCommand will be fired.
      scm.getScmContext().updateLeaderAndTerm(false, 2);
      commands = nodeManager.processHeartbeat(dn, layoutInfo);

      assertEquals(0, commands.size());

      NodeStatus scmStatus = nodeManager.getNodeStatus(dn);
      assertTrue(scmStatus.getOperationalState() == dn.getPersistedOpState()
          && scmStatus.getOpStateExpiryEpochSeconds()
          == dn.getPersistedOpStateExpiryEpochSec());
    }
  }

  /**
   * Asserts that a single node moves from Healthy to stale node, then from
   * stale node to dead node if it misses enough heartbeats.
   *
   * @throws IOException
   * @throws InterruptedException
   * @throws TimeoutException
   */
  @Test
  public void testScmDetectStaleAndDeadNode()
      throws IOException, InterruptedException, AuthenticationException {
    final int interval = 100;
    final int nodeCount = 10;

    OzoneConfiguration conf = getConf();
    conf.setTimeDuration(OZONE_SCM_HEARTBEAT_PROCESS_INTERVAL, interval,
        MILLISECONDS);
    conf.setTimeDuration(HDDS_HEARTBEAT_INTERVAL, 1, SECONDS);
    conf.setTimeDuration(OZONE_SCM_STALENODE_INTERVAL, 3, SECONDS);
    conf.setTimeDuration(OZONE_SCM_DEADNODE_INTERVAL, 6, SECONDS);


    try (SCMNodeManager nodeManager = createNodeManager(conf)) {
      LayoutVersionManager versionManager =
          nodeManager.getLayoutVersionManager();
      LayoutVersionProto layoutInfo = toLayoutVersionProto(
          versionManager.getMetadataLayoutVersion(),
          versionManager.getSoftwareLayoutVersion());
      List<DatanodeDetails> nodeList = createNodeSet(nodeManager, nodeCount);


      DatanodeDetails staleNode = HddsTestUtils.createRandomDatanodeAndRegister(
          nodeManager);

      // Heartbeat once
      nodeManager.processHeartbeat(staleNode, layoutInfo);

      // Heartbeat all other nodes.
      for (DatanodeDetails dn : nodeList) {
        nodeManager.processHeartbeat(dn, layoutInfo);
      }

      // Wait for 2 seconds .. and heartbeat good nodes again.
      Thread.sleep(2 * 1000);

      for (DatanodeDetails dn : nodeList) {
        nodeManager.processHeartbeat(dn, layoutInfo);
      }

      // Wait for 2 seconds, wait a total of 4 seconds to make sure that the
      // node moves into stale state.
      Thread.sleep(2 * 1000);
      List<DatanodeDetails> staleNodeList =
          nodeManager.getNodes(NodeStatus.inServiceStale());
      assertEquals(1, nodeManager.getNodeCount(NodeStatus.inServiceStale()),
          "Expected to find 1 stale node");
      assertEquals(1, staleNodeList.size(),
          "Expected to find 1 stale node");
      assertEquals(staleNode.getUuid(), staleNodeList.get(0).getUuid(),
          "Stale node is not the expected ID");

      Map<String, Map<String, Integer>> nodeCounts = nodeManager.getNodeCount();
      assertEquals(1,
          nodeCounts.get(HddsProtos.NodeOperationalState.IN_SERVICE.name())
              .get(HddsProtos.NodeState.STALE.name()).intValue());

      Thread.sleep(1000);
      // heartbeat good nodes again.
      for (DatanodeDetails dn : nodeList) {
        nodeManager.processHeartbeat(dn, layoutInfo);
      }

      //  6 seconds is the dead window for this test , so we wait a total of
      // 7 seconds to make sure that the node moves into dead state.
      Thread.sleep(2 * 1000);

      // the stale node has been removed
      staleNodeList = nodeManager.getNodes(NodeStatus.inServiceStale());
      nodeCounts = nodeManager.getNodeCount();
      assertEquals(0, nodeManager.getNodeCount(NodeStatus.inServiceStale()),
          "Expected to find 1 stale node");
      assertEquals(0, staleNodeList.size(),
          "Expected to find 1 stale node");
      assertEquals(0,
          nodeCounts.get(HddsProtos.NodeOperationalState.IN_SERVICE.name())
              .get(HddsProtos.NodeState.STALE.name()).intValue());

      // Check for the dead node now.
      List<DatanodeDetails> deadNodeList =
          nodeManager.getNodes(NodeStatus.inServiceDead());
      assertEquals(1, nodeManager.getNodeCount(NodeStatus.inServiceDead()),
          "Expected to find 1 dead node");
      assertEquals(1, deadNodeList.size(), "Expected to find 1 dead node");
      assertEquals(1,
          nodeCounts.get(HddsProtos.NodeOperationalState.IN_SERVICE.name())
              .get(HddsProtos.NodeState.DEAD.name()).intValue());
      assertEquals(staleNode.getUuid(), deadNodeList.get(0).getUuid(),
          "Dead node is not the expected ID");
    }
  }

  /**
   * Simulate a JVM Pause by pausing the health check process
   * Ensure that none of the nodes with heartbeats become Dead or Stale.
   * @throws IOException
   * @throws InterruptedException
   * @throws AuthenticationException
   */
  @Test
  public void testScmHandleJvmPause()
      throws IOException, InterruptedException, AuthenticationException {
    final int healthCheckInterval = 200; // milliseconds
    final int heartbeatInterval = 1; // seconds
    final int staleNodeInterval = 3; // seconds
    final int deadNodeInterval = 6; // seconds
    ScheduledFuture schedFuture;

    OzoneConfiguration conf = getConf();
    conf.setTimeDuration(OZONE_SCM_HEARTBEAT_PROCESS_INTERVAL,
        healthCheckInterval, MILLISECONDS);
    conf.setTimeDuration(HDDS_HEARTBEAT_INTERVAL,
        heartbeatInterval, SECONDS);
    conf.setTimeDuration(OZONE_SCM_STALENODE_INTERVAL,
        staleNodeInterval, SECONDS);
    conf.setTimeDuration(OZONE_SCM_DEADNODE_INTERVAL,
        deadNodeInterval, SECONDS);

    try (SCMNodeManager nodeManager = createNodeManager(conf)) {
      LayoutVersionManager versionManager =
          nodeManager.getLayoutVersionManager();
      LayoutVersionProto layoutInfo = toLayoutVersionProto(
          versionManager.getMetadataLayoutVersion(),
          versionManager.getSoftwareLayoutVersion());
      DatanodeDetails node1 =
          HddsTestUtils.createRandomDatanodeAndRegister(nodeManager);
      DatanodeDetails node2 =
          HddsTestUtils.createRandomDatanodeAndRegister(nodeManager);

      nodeManager.processHeartbeat(node1, layoutInfo);
      nodeManager.processHeartbeat(node2, layoutInfo);

      // Sleep so that heartbeat processing thread gets to run.
      Thread.sleep(1000);

      //Assert all nodes are healthy.
      assertEquals(2, nodeManager.getAllNodes().size());
      assertEquals(2,
          nodeManager.getNodeCount(NodeStatus.inServiceHealthy()));
      /**
       * Simulate a JVM Pause and subsequent handling in following steps:
       * Step 1 : stop heartbeat check process for stale node interval
       * Step 2 : resume heartbeat check
       * Step 3 : wait for 1 iteration of heartbeat check thread
       * Step 4 : retrieve the state of all nodes - assert all are HEALTHY
       * Step 5 : heartbeat for node1
       * [TODO : what if there is scheduling delay of test thread in Step 5?]
       * Step 6 : wait for some time to allow iterations of check process
       * Step 7 : retrieve the state of all nodes -  assert node2 is STALE
       * and node1 is HEALTHY
       */

      // Step 1 : stop health check process (simulate JVM pause)
      nodeManager.pauseHealthCheck();
      Thread.sleep(MILLISECONDS.convert(staleNodeInterval, SECONDS));

      // Step 2 : resume health check
      assertEquals(0, nodeManager.getSkippedHealthChecks(),
          "Unexpected, already skipped heartbeat checks");
      schedFuture = nodeManager.unpauseHealthCheck();

      // Step 3 : wait for 1 iteration of health check
      try {
        schedFuture.get();
        assertTrue(nodeManager.getSkippedHealthChecks() > 0,
            "We did not skip any heartbeat checks");
      } catch (ExecutionException e) {
        fail("Unexpected exception waiting for Scheduled Health Check");
      }

      // Step 4 : all nodes should still be HEALTHY
      assertEquals(2, nodeManager.getAllNodes().size());
      assertEquals(2, nodeManager.getNodeCount(NodeStatus.inServiceHealthy()));

      // Step 5 : heartbeat for node1
      nodeManager.processHeartbeat(node1, layoutInfo);

      // Step 6 : wait for health check process to run
      Thread.sleep(1000);

      // Step 7 : node2 should transition to STALE
      assertEquals(1, nodeManager.getNodeCount(NodeStatus.inServiceHealthy()));
      assertEquals(1, nodeManager.getNodeCount(NodeStatus.inServiceStale()));
    }
  }

  @Test
  public void testProcessLayoutVersion() throws IOException {
    // TODO: Refactor this class to use org.junit.jupiter so test
    //  parameterization can be used.
    for (FinalizationCheckpoint checkpoint: FinalizationCheckpoint.values()) {
      LOG.info("Testing with SCM finalization checkpoint {}", checkpoint);
      testProcessLayoutVersionLowerMlv(checkpoint);
      testProcessLayoutVersionReportHigherMlv(checkpoint);
    }
  }

  // Currently invoked by testProcessLayoutVersion.
  public void testProcessLayoutVersionReportHigherMlv(
      FinalizationCheckpoint currentCheckpoint)
      throws IOException {
    final int healthCheckInterval = 200; // milliseconds
    final int heartbeatInterval = 1; // seconds

    OzoneConfiguration conf = getConf();
    conf.setTimeDuration(OZONE_SCM_HEARTBEAT_PROCESS_INTERVAL,
        healthCheckInterval, MILLISECONDS);
    conf.setTimeDuration(HDDS_HEARTBEAT_INTERVAL,
        heartbeatInterval, SECONDS);

    SCMStorageConfig scmStorageConfig = mock(SCMStorageConfig.class);
    when(scmStorageConfig.getClusterID()).thenReturn("xyz111");
    EventPublisher eventPublisher = mock(EventPublisher.class);
    HDDSLayoutVersionManager lvm  =
        new HDDSLayoutVersionManager(scmStorageConfig.getLayoutVersion());
    SCMContext nodeManagerContext = SCMContext.emptyContext();
    nodeManagerContext.setFinalizationCheckpoint(currentCheckpoint);
    SCMNodeManager nodeManager  = new SCMNodeManager(conf,
        scmStorageConfig, eventPublisher, new NetworkTopologyImpl(conf),
        nodeManagerContext, lvm);

    // Regardless of SCM's finalization checkpoint, datanodes with higher MLV
    // than SCM should not be found in the cluster.
    DatanodeDetails node1 =
        HddsTestUtils.createRandomDatanodeAndRegister(nodeManager);
    GenericTestUtils.LogCapturer logCapturer = GenericTestUtils.LogCapturer
        .captureLogs(SCMNodeManager.LOG);
    int scmMlv =
        nodeManager.getLayoutVersionManager().getMetadataLayoutVersion();
    int scmSlv =
        nodeManager.getLayoutVersionManager().getSoftwareLayoutVersion();
    nodeManager.processLayoutVersionReport(node1,
        LayoutVersionProto.newBuilder()
            .setMetadataLayoutVersion(scmMlv + 1)
            .setSoftwareLayoutVersion(scmSlv + 1)
            .build());
    assertTrue(logCapturer.getOutput()
        .contains("Invalid data node in the cluster"));
    nodeManager.close();
  }

  // Currently invoked by testProcessLayoutVersion.
  public void testProcessLayoutVersionLowerMlv(FinalizationCheckpoint
      currentCheckpoint) throws IOException {
    OzoneConfiguration conf = new OzoneConfiguration();
    SCMStorageConfig scmStorageConfig = mock(SCMStorageConfig.class);
    when(scmStorageConfig.getClusterID()).thenReturn("xyz111");
    EventPublisher eventPublisher = mock(EventPublisher.class);
    HDDSLayoutVersionManager lvm  =
        new HDDSLayoutVersionManager(scmStorageConfig.getLayoutVersion());
    SCMContext nodeManagerContext = SCMContext.emptyContext();
    nodeManagerContext.setFinalizationCheckpoint(currentCheckpoint);
    SCMNodeManager nodeManager  = new SCMNodeManager(conf,
        scmStorageConfig, eventPublisher, new NetworkTopologyImpl(conf),
        nodeManagerContext, lvm);
    DatanodeDetails node1 =
        HddsTestUtils.createRandomDatanodeAndRegister(nodeManager);
    verify(eventPublisher,
        times(1)).fireEvent(NEW_NODE, node1);
    int scmMlv =
        nodeManager.getLayoutVersionManager().getMetadataLayoutVersion();
    nodeManager.processLayoutVersionReport(node1,
        LayoutVersionProto.newBuilder()
            .setMetadataLayoutVersion(scmMlv - 1)
            .setSoftwareLayoutVersion(scmMlv)
            .build());
    ArgumentCaptor<CommandForDatanode> captor =
        ArgumentCaptor.forClass(CommandForDatanode.class);

    if (currentCheckpoint.hasCrossed(FinalizationCheckpoint.MLV_EQUALS_SLV)) {
      // If the mlv equals slv checkpoint passed, datanodes with older mlvs
      // should be instructed to finalize.
      verify(eventPublisher, times(1))
          .fireEvent(Mockito.eq(DATANODE_COMMAND), captor.capture());
      assertEquals(captor.getValue().getDatanodeId(), node1.getUuid());
      assertEquals(captor.getValue().getCommand().getType(),
          finalizeNewLayoutVersionCommand);
    } else {
      // SCM has not finished finalizing its mlv, so datanodes with older
      // mlvs should not be instructed to finalize yet.
      verify(eventPublisher, times(0))
          .fireEvent(Mockito.eq(DATANODE_COMMAND), captor.capture());
    }
  }

  @Test
  public void testProcessCommandQueueReport()
      throws IOException, NodeNotFoundException {
    OzoneConfiguration conf = new OzoneConfiguration();
    SCMStorageConfig scmStorageConfig = mock(SCMStorageConfig.class);
    when(scmStorageConfig.getClusterID()).thenReturn("xyz111");
    EventPublisher eventPublisher = mock(EventPublisher.class);
    HDDSLayoutVersionManager lvm  =
        new HDDSLayoutVersionManager(scmStorageConfig.getLayoutVersion());
    SCMNodeManager nodeManager  = new SCMNodeManager(conf,
        scmStorageConfig, eventPublisher, new NetworkTopologyImpl(conf),
        SCMContext.emptyContext(), lvm);
    LayoutVersionProto layoutInfo = toLayoutVersionProto(
        lvm.getMetadataLayoutVersion(), lvm.getSoftwareLayoutVersion());

    DatanodeDetails node1 =
        HddsTestUtils.createRandomDatanodeAndRegister(nodeManager);
    verify(eventPublisher,
        times(1)).fireEvent(NEW_NODE, node1);
    for (int i = 0; i < 3; i++) {
      nodeManager.addDatanodeCommand(node1.getUuid(), ReplicateContainerCommand
          .toTarget(1, MockDatanodeDetails.randomDatanodeDetails()));
    }
    for (int i = 0; i < 5; i++) {
      nodeManager.addDatanodeCommand(node1.getUuid(),
          new DeleteBlocksCommand(emptyList()));
    }

    Assertions.assertEquals(3, nodeManager.getTotalDatanodeCommandCount(
        node1, SCMCommandProto.Type.replicateContainerCommand));
    Assertions.assertEquals(5, nodeManager.getTotalDatanodeCommandCount(
        node1, SCMCommandProto.Type.deleteBlocksCommand));

    nodeManager.processHeartbeat(node1, layoutInfo,
        CommandQueueReportProto.newBuilder()
            .addCommand(SCMCommandProto.Type.replicateContainerCommand)
            .addCount(123)
            .addCommand(SCMCommandProto.Type.closeContainerCommand)
            .addCount(11)
            .build());
    assertEquals(-1, nodeManager.getNodeQueuedCommandCount(
        node1, SCMCommandProto.Type.closePipelineCommand));
    assertEquals(126, nodeManager.getNodeQueuedCommandCount(
        node1, SCMCommandProto.Type.replicateContainerCommand));
    assertEquals(11, nodeManager.getNodeQueuedCommandCount(
        node1, SCMCommandProto.Type.closeContainerCommand));
    assertEquals(5, nodeManager.getNodeQueuedCommandCount(
        node1, SCMCommandProto.Type.deleteBlocksCommand));

    Assertions.assertEquals(126, nodeManager.getTotalDatanodeCommandCount(
        node1, SCMCommandProto.Type.replicateContainerCommand));
    Assertions.assertEquals(5, nodeManager.getTotalDatanodeCommandCount(
        node1, SCMCommandProto.Type.deleteBlocksCommand));

    ArgumentCaptor<DatanodeDetails> captor =
        ArgumentCaptor.forClass(DatanodeDetails.class);
    verify(eventPublisher, times(1))
        .fireEvent(Mockito.eq(DATANODE_COMMAND_COUNT_UPDATED),
            captor.capture());
    assertEquals(node1, captor.getValue());

    // Send another report missing an earlier entry, and ensure it is not
    // still reported as a stale value.
    nodeManager.processHeartbeat(node1, layoutInfo,
        CommandQueueReportProto.newBuilder()
            .addCommand(SCMCommandProto.Type.closeContainerCommand)
            .addCount(11)
            .build());
    assertEquals(-1, nodeManager.getNodeQueuedCommandCount(
        node1, SCMCommandProto.Type.replicateContainerCommand));
    assertEquals(11, nodeManager.getNodeQueuedCommandCount(
        node1, SCMCommandProto.Type.closeContainerCommand));

    verify(eventPublisher, times(2))
        .fireEvent(Mockito.eq(DATANODE_COMMAND_COUNT_UPDATED),
            captor.capture());
    assertEquals(node1, captor.getValue());

    // Add a a few more commands to the queue and check the counts are the sum.
    for (int i = 0; i < 5; i++) {
      nodeManager.addDatanodeCommand(node1.getUuid(),
          new CloseContainerCommand(1, PipelineID.randomId()));
    }
    Assertions.assertEquals(0, nodeManager.getTotalDatanodeCommandCount(
        node1, SCMCommandProto.Type.replicateContainerCommand));
    Assertions.assertEquals(16, nodeManager.getTotalDatanodeCommandCount(
        node1, SCMCommandProto.Type.closeContainerCommand));
    Map<SCMCommandProto.Type, Integer> counts =
        nodeManager.getTotalDatanodeCommandCounts(node1,
            SCMCommandProto.Type.replicateContainerCommand,
            SCMCommandProto.Type.closeContainerCommand);
    Assertions.assertEquals(0,
        counts.get(SCMCommandProto.Type.replicateContainerCommand));
    Assertions.assertEquals(16,
        counts.get(SCMCommandProto.Type.closeContainerCommand));
  }

  @Test
  public void testCommandCount()
      throws AuthenticationException, IOException {
    SCMNodeManager nodeManager = createNodeManager(getConf());

    UUID datanode1 = UUID.randomUUID();
    UUID datanode2 = UUID.randomUUID();
    long containerID = 1;

    SCMCommand<?> closeContainerCommand =
        new CloseContainerCommand(containerID, PipelineID.randomId());
    SCMCommand<?> createPipelineCommand =
        new CreatePipelineCommand(PipelineID.randomId(),
            HddsProtos.ReplicationType.RATIS,
            HddsProtos.ReplicationFactor.THREE, emptyList());

    nodeManager.onMessage(
        new CommandForDatanode<>(datanode1, closeContainerCommand), null);
    nodeManager.onMessage(
        new CommandForDatanode<>(datanode1, closeContainerCommand), null);
    nodeManager.onMessage(
        new CommandForDatanode<>(datanode1, createPipelineCommand), null);

    Assert.assertEquals(2, nodeManager.getCommandQueueCount(
        datanode1, SCMCommandProto.Type.closeContainerCommand));
    Assert.assertEquals(1, nodeManager.getCommandQueueCount(
        datanode1, SCMCommandProto.Type.createPipelineCommand));
    Assert.assertEquals(0, nodeManager.getCommandQueueCount(
        datanode1, SCMCommandProto.Type.closePipelineCommand));

    Assert.assertEquals(0, nodeManager.getCommandQueueCount(
        datanode2, SCMCommandProto.Type.closeContainerCommand));
  }

  /**
   * Check for NPE when datanodeDetails is passed null for sendHeartbeat.
   *
   * @throws IOException
   */
  @Test
  public void testScmCheckForErrorOnNullDatanodeDetails()
      throws IOException, AuthenticationException {
    try (SCMNodeManager nodeManager = createNodeManager(getConf())) {
      nodeManager.processHeartbeat(null, null);
    } catch (NullPointerException npe) {
      GenericTestUtils.assertExceptionContains("Heartbeat is missing " +
          "DatanodeDetails.", npe);
    }
  }

  /**
   * Asserts that a dead node, stale node and healthy nodes co-exist. The counts
   * , lists and node ID match the expected node state.
   * <p/>
   * This test is pretty complicated because it explores all states of Node
   * manager in a single test. Please read thru the comments to get an idea of
   * the current state of the node Manager.
   * <p/>
   * This test is written like a state machine to avoid threads and concurrency
   * issues. This test is replicated below with the use of threads. Avoiding
   * threads make it easy to debug the state machine.
   *
   * @throws IOException
   * @throws InterruptedException
   * @throws TimeoutException
   */
  /**
   * These values are very important. Here is what it means so you don't
   * have to look it up while reading this code.
   *
   *  OZONE_SCM_HEARTBEAT_PROCESS_INTERVAL - This the frequency of the
   *  HB processing thread that is running in the SCM. This thread must run
   *  for the SCM  to process the Heartbeats.
   *
   *  OZONE_SCM_HEARTBEAT_INTERVAL - This is the frequency at which
   *  datanodes will send heartbeats to SCM. Please note: This is the only
   *  config value for node manager that is specified in seconds. We don't
   *  want SCM heartbeat resolution to be more than in seconds.
   *  In this test it is not used, but we are forced to set it because we
   *  have validation code that checks Stale Node interval and Dead Node
   *  interval is larger than the value of
   *  OZONE_SCM_HEARTBEAT_INTERVAL.
   *
   *  OZONE_SCM_STALENODE_INTERVAL - This is the time that must elapse
   *  from the last heartbeat for us to mark a node as stale. In this test
   *  we set that to 3. That is if a node has not heartbeat SCM for last 3
   *  seconds we will mark it as stale.
   *
   *  OZONE_SCM_DEADNODE_INTERVAL - This is the time that must elapse
   *  from the last heartbeat for a node to be marked dead. We have an
   *  additional constraint that this must be at least 2 times bigger than
   *  Stale node Interval.
   *
   *  With these we are trying to explore the state of this cluster with
   *  various timeouts. Each section is commented so that you can keep
   *  track of the state of the cluster nodes.
   *
   */

  @Test
  public void testScmClusterIsInExpectedState1()
      throws IOException, InterruptedException, AuthenticationException {
    OzoneConfiguration conf = getConf();
    conf.setTimeDuration(OZONE_SCM_HEARTBEAT_PROCESS_INTERVAL, 100,
        MILLISECONDS);
    conf.setTimeDuration(HDDS_HEARTBEAT_INTERVAL, 1, SECONDS);
    conf.setTimeDuration(OZONE_SCM_STALENODE_INTERVAL, 3, SECONDS);
    conf.setTimeDuration(OZONE_SCM_DEADNODE_INTERVAL, 6, SECONDS);


    /**
     * Cluster state: Healthy: All nodes are heartbeat-ing like normal.
     */
    try (SCMNodeManager nodeManager = createNodeManager(conf)) {
      LayoutVersionManager versionManager =
          nodeManager.getLayoutVersionManager();
      LayoutVersionProto layoutInfo = toLayoutVersionProto(
          versionManager.getMetadataLayoutVersion(),
          versionManager.getSoftwareLayoutVersion());
      DatanodeDetails healthyNode =
          HddsTestUtils.createRandomDatanodeAndRegister(nodeManager);
      DatanodeDetails staleNode =
          HddsTestUtils.createRandomDatanodeAndRegister(nodeManager);
      DatanodeDetails deadNode =
          HddsTestUtils.createRandomDatanodeAndRegister(nodeManager);
      nodeManager.processHeartbeat(healthyNode, layoutInfo);
      nodeManager.processHeartbeat(staleNode, layoutInfo);
      nodeManager.processHeartbeat(deadNode, layoutInfo);

      // Sleep so that heartbeat processing thread gets to run.
      Thread.sleep(500);

      //Assert all nodes are healthy.
      assertEquals(3, nodeManager.getAllNodes().size());
      assertEquals(3, nodeManager.getNodeCount(NodeStatus.inServiceHealthy()));

      /**
       * Cluster state: Quiesced: We are going to sleep for 3 seconds. Which
       * means that no node is heartbeating. All nodes should move to Stale.
       */
      Thread.sleep(3 * 1000);
      assertEquals(3, nodeManager.getAllNodes().size());
      assertEquals(3, nodeManager.getNodeCount(NodeStatus.inServiceStale()));


      /**
       * Cluster State : Move healthy node back to healthy state, move other 2
       * nodes to Stale State.
       *
       * We heartbeat healthy node after 1 second and let other 2 nodes elapse
       * the 3 second windows.
       */

      nodeManager.processHeartbeat(healthyNode, layoutInfo);
      nodeManager.processHeartbeat(staleNode, layoutInfo);
      nodeManager.processHeartbeat(deadNode, layoutInfo);

      Thread.sleep(1500);
      nodeManager.processHeartbeat(healthyNode, layoutInfo);
      Thread.sleep(2 * 1000);
      assertEquals(1, nodeManager.getNodeCount(NodeStatus.inServiceHealthy()));


      // 3.5 seconds from last heartbeat for the stale and deadNode. So those
      //  2 nodes must move to Stale state and the healthy node must
      // remain in the healthy State.
      List<DatanodeDetails> healthyList = nodeManager.getNodes(
          NodeStatus.inServiceHealthy());
      assertEquals(1, healthyList.size(), "Expected one healthy node");
      assertEquals(healthyNode.getUuid(), healthyList.get(0).getUuid(),
          "Healthy node is not the expected ID");

      assertEquals(2, nodeManager.getNodeCount(NodeStatus.inServiceStale()));

      /**
       * Cluster State: Allow healthyNode to remain in healthy state and
       * staleNode to move to stale state and deadNode to move to dead state.
       */

      nodeManager.processHeartbeat(healthyNode, layoutInfo);
      nodeManager.processHeartbeat(staleNode, layoutInfo);
      Thread.sleep(1500);
      nodeManager.processHeartbeat(healthyNode, layoutInfo);
      Thread.sleep(2 * 1000);

      // 3.5 seconds have elapsed for stale node, so it moves into Stale.
      // 7 seconds have elapsed for dead node, so it moves into dead.
      // 2 Seconds have elapsed for healthy node, so it stays in healthy state.
      healthyList = nodeManager.getNodes((NodeStatus.inServiceHealthy()));
      List<DatanodeDetails> staleList =
          nodeManager.getNodes(NodeStatus.inServiceStale());
      List<DatanodeDetails> deadList =
          nodeManager.getNodes(NodeStatus.inServiceDead());

      assertEquals(3, nodeManager.getAllNodes().size());
      assertEquals(1, nodeManager.getNodeCount(NodeStatus.inServiceHealthy()));
      assertEquals(1, nodeManager.getNodeCount(NodeStatus.inServiceStale()));
      assertEquals(1, nodeManager.getNodeCount(NodeStatus.inServiceDead()));

      assertEquals(1, healthyList.size(), "Expected one healthy node");
      assertEquals(healthyNode.getUuid(), healthyList.get(0).getUuid(),
          "Healthy node is not the expected ID");

      assertEquals(1, staleList.size(), "Expected one stale node");
      assertEquals(staleNode.getUuid(), staleList.get(0).getUuid(),
          "Stale node is not the expected ID");

      assertEquals(1, deadList.size(), "Expected one dead node");
      assertEquals(deadNode.getUuid(), deadList.get(0).getUuid(),
          "Dead node is not the expected ID");
      /**
       * Cluster State : let us heartbeat all the nodes and verify that we get
       * back all the nodes in healthy state.
       */
      nodeManager.processHeartbeat(healthyNode, layoutInfo);
      nodeManager.processHeartbeat(staleNode, layoutInfo);
      nodeManager.processHeartbeat(deadNode, layoutInfo);
      Thread.sleep(500);
      //Assert all nodes are healthy.
      assertEquals(3, nodeManager.getAllNodes().size());
      assertEquals(3, nodeManager.getNodeCount(NodeStatus.inServiceHealthy()));
    }
  }

  /**
   * Heartbeat a given set of nodes at a specified frequency.
   *
   * @param manager       - Node Manager
   * @param list          - List of datanodeIDs
   * @param sleepDuration - Duration to sleep between heartbeats.
   * @throws InterruptedException
   */
  private void heartbeatNodeSet(SCMNodeManager manager,
                                List<DatanodeDetails> list,
                                int sleepDuration) throws InterruptedException {
    LayoutVersionManager versionManager = manager.getLayoutVersionManager();
    LayoutVersionProto layoutInfo = toLayoutVersionProto(
        versionManager.getMetadataLayoutVersion(),
        versionManager.getSoftwareLayoutVersion());
    while (!Thread.currentThread().isInterrupted()) {
      for (DatanodeDetails dn : list) {
        manager.processHeartbeat(dn, layoutInfo);
      }
      Thread.sleep(sleepDuration);
    }
  }

  /**
   * Create a set of Nodes with a given prefix.
   *
   * @param count  - number of nodes.
   * @return List of Nodes.
   */
  private List<DatanodeDetails> createNodeSet(SCMNodeManager nodeManager, int
      count) {
    List<DatanodeDetails> list = new ArrayList<>();
    for (int x = 0; x < count; x++) {
      DatanodeDetails datanodeDetails = HddsTestUtils
          .createRandomDatanodeAndRegister(nodeManager);
      list.add(datanodeDetails);
    }
    return list;
  }

  /**
   * Function that tells us if we found the right number of stale nodes.
   *
   * @param nodeManager - node manager
   * @param count       - number of stale nodes to look for.
   * @return true if we found the expected number.
   */
  private boolean findNodes(NodeManager nodeManager, int count,
                            HddsProtos.NodeState state) {
    return count == nodeManager.getNodeCount(NodeStatus.inServiceStale());
  }

  /**
   * Asserts that we can create a set of nodes that send its heartbeats from
   * different threads and NodeManager behaves as expected.
   *
   * @throws IOException
   * @throws InterruptedException
   */
  @Test
  public void testScmClusterIsInExpectedState2()
      throws IOException, InterruptedException, TimeoutException,
      AuthenticationException {
    final int healthyCount = 5000;
    final int staleCount = 100;
    final int deadCount = 10;

    OzoneConfiguration conf = getConf();
    conf.setTimeDuration(OZONE_SCM_HEARTBEAT_PROCESS_INTERVAL, 100,
        MILLISECONDS);
    conf.setTimeDuration(HDDS_HEARTBEAT_INTERVAL, 1, SECONDS);
    conf.setTimeDuration(OZONE_SCM_STALENODE_INTERVAL, 3, SECONDS);
    conf.setTimeDuration(OZONE_SCM_DEADNODE_INTERVAL, 6, SECONDS);


    try (SCMNodeManager nodeManager = createNodeManager(conf)) {
      List<DatanodeDetails> healthyNodeList = createNodeSet(nodeManager,
          healthyCount);
      List<DatanodeDetails> staleNodeList = createNodeSet(nodeManager,
          staleCount);
      List<DatanodeDetails> deadNodeList = createNodeSet(nodeManager,
          deadCount);

      Runnable healthyNodeTask = () -> {
        try {
          // 2 second heartbeat makes these nodes stay healthy.
          heartbeatNodeSet(nodeManager, healthyNodeList, 2 * 1000);
        } catch (InterruptedException ignored) {
        }
      };

      Runnable staleNodeTask = () -> {
        try {
          // 4 second heartbeat makes these nodes go to stale and back to
          // healthy again.
          heartbeatNodeSet(nodeManager, staleNodeList, 4 * 1000);
        } catch (InterruptedException ignored) {
        }
      };

      LayoutVersionManager versionManager =
          nodeManager.getLayoutVersionManager();
      LayoutVersionProto layoutInfo = toLayoutVersionProto(
          versionManager.getMetadataLayoutVersion(),
          versionManager.getSoftwareLayoutVersion());

      // No Thread just one time HBs the node manager, so that these will be
      // marked as dead nodes eventually.
      for (DatanodeDetails dn : deadNodeList) {
        nodeManager.processHeartbeat(dn, layoutInfo);
      }


      Thread thread1 = new Thread(healthyNodeTask);
      thread1.setDaemon(true);
      thread1.start();


      Thread thread2 = new Thread(staleNodeTask);
      thread2.setDaemon(true);
      thread2.start();

      Thread.sleep(10 * 1000);

      // Assert all healthy nodes are healthy now, this has to be a greater
      // than check since Stale nodes can be healthy when we check the state.

      assertTrue(nodeManager.getNodeCount(NodeStatus.inServiceHealthy())
          >= healthyCount);

      assertEquals(deadCount,
          nodeManager.getNodeCount(NodeStatus.inServiceDead()));

      List<DatanodeDetails> deadList =
          nodeManager.getNodes(NodeStatus.inServiceDead());

      for (DatanodeDetails node : deadList) {
        assertTrue(deadNodeList.contains(node));
      }



      // Checking stale nodes is tricky since they have to move between
      // healthy and stale to avoid becoming dead nodes. So we search for
      // that state for a while, if we don't find that state waitfor will
      // throw.
      GenericTestUtils.waitFor(() -> findNodes(nodeManager, staleCount, STALE),
          500, 4 * 1000);

      thread1.interrupt();
      thread2.interrupt();
    }
  }

  /**
   * Asserts that we can handle 6000+ nodes heartbeating SCM.
   *
   * @throws IOException
   * @throws InterruptedException
   * @throws TimeoutException
   */
  @Test
  public void testScmCanHandleScale()
      throws IOException, InterruptedException, TimeoutException,
      AuthenticationException {
    final int healthyCount = 3000;
    final int staleCount = 3000;
    OzoneConfiguration conf = getConf();
    conf.setTimeDuration(OZONE_SCM_HEARTBEAT_PROCESS_INTERVAL, 100,
        MILLISECONDS);
    conf.setTimeDuration(HDDS_HEARTBEAT_INTERVAL, 1,
        SECONDS);
    conf.setTimeDuration(OZONE_SCM_STALENODE_INTERVAL, 3 * 1000,
        MILLISECONDS);
    conf.setTimeDuration(OZONE_SCM_DEADNODE_INTERVAL, 6 * 1000,
        MILLISECONDS);

    try (SCMNodeManager nodeManager = createNodeManager(conf)) {
      List<DatanodeDetails> healthyList = createNodeSet(nodeManager,
          healthyCount);
      List<DatanodeDetails> staleList = createNodeSet(nodeManager,
          staleCount);

      Runnable healthyNodeTask = () -> {
        try {
          heartbeatNodeSet(nodeManager, healthyList, 2 * 1000);
        } catch (InterruptedException ignored) {

        }
      };

      Runnable staleNodeTask = () -> {
        try {
          heartbeatNodeSet(nodeManager, staleList, 4 * 1000);
        } catch (InterruptedException ignored) {
        }
      };

      Thread thread1 = new Thread(healthyNodeTask);
      thread1.setDaemon(true);
      thread1.start();

      Thread thread2 = new Thread(staleNodeTask);
      thread2.setDaemon(true);
      thread2.start();
      Thread.sleep(3 * 1000);

      GenericTestUtils.waitFor(() -> findNodes(nodeManager, staleCount, STALE),
          500, 20 * 1000);
      assertEquals(healthyCount + staleCount,
          nodeManager.getAllNodes().size(), "Node count mismatch");

      thread1.interrupt();
      thread2.interrupt();
    }
  }

  /**
   * Test multiple nodes sending initial heartbeat with their node report.
   *
   * @throws IOException
   * @throws InterruptedException
   * @throws TimeoutException
   */
  @Test
  public void testScmStatsFromNodeReport()
      throws IOException, InterruptedException, AuthenticationException {
    OzoneConfiguration conf = getConf();
    conf.setTimeDuration(OZONE_SCM_HEARTBEAT_PROCESS_INTERVAL, 1000,
        MILLISECONDS);
    final int nodeCount = 10;
    final long capacity = 2000;
    final long used = 100;
    final long remaining = capacity - used;
    List<DatanodeDetails> dnList = new ArrayList<>(nodeCount);
    try (SCMNodeManager nodeManager = createNodeManager(conf)) {
      LayoutVersionManager versionManager =
          nodeManager.getLayoutVersionManager();
      LayoutVersionProto layoutInfo = toLayoutVersionProto(
          versionManager.getMetadataLayoutVersion(),
          versionManager.getSoftwareLayoutVersion());

      EventQueue eventQueue = (EventQueue) scm.getEventQueue();
      for (int x = 0; x < nodeCount; x++) {
        DatanodeDetails dn = MockDatanodeDetails.randomDatanodeDetails();
        dnList.add(dn);
        UUID dnId = dn.getUuid();
        long free = capacity - used;
        String storagePath = testDir.getAbsolutePath() + "/" + dnId;
        StorageReportProto report = HddsTestUtils
            .createStorageReport(dnId, storagePath, capacity, used, free, null);
        nodeManager.register(dn, HddsTestUtils.createNodeReport(
            Arrays.asList(report), emptyList()), null);
        nodeManager.processHeartbeat(dn, layoutInfo);
      }
      //TODO: wait for EventQueue to be processed
      eventQueue.processAll(8000L);

      assertEquals(nodeCount, nodeManager.getNodeCount(
          NodeStatus.inServiceHealthy()));
      assertEquals(capacity * nodeCount, (long) nodeManager.getStats()
          .getCapacity().get());
      assertEquals(used * nodeCount, (long) nodeManager.getStats()
          .getScmUsed().get());
      assertEquals(remaining * nodeCount, (long) nodeManager.getStats()
          .getRemaining().get());
      assertEquals(1, nodeManager.minHealthyVolumeNum(dnList));
      dnList.clear();
    }
  }

  /**
   * Test multiple nodes sending initial heartbeat with their node report
   * with multiple volumes.
   *
   * @throws IOException
   * @throws InterruptedException
   * @throws TimeoutException
   */
  @Test
  public void tesVolumeInfoFromNodeReport()
      throws IOException, InterruptedException, AuthenticationException {
    OzoneConfiguration conf = getConf();
    conf.setTimeDuration(OZONE_SCM_HEARTBEAT_PROCESS_INTERVAL, 1000,
        MILLISECONDS);
    final int volumeCount = 10;
    final long capacity = 2000;
    final long used = 100;
    List<DatanodeDetails> dnList = new ArrayList<>(1);
    try (SCMNodeManager nodeManager = createNodeManager(conf)) {
      EventQueue eventQueue = (EventQueue) scm.getEventQueue();
      DatanodeDetails dn = MockDatanodeDetails.randomDatanodeDetails();
      dnList.add(dn);
      UUID dnId = dn.getUuid();
      long free = capacity - used;
      List<StorageReportProto> reports = new ArrayList<>(volumeCount);
      boolean failed = true;
      for (int x = 0; x < volumeCount; x++) {
        String storagePath = testDir.getAbsolutePath() + "/" + dnId;
        reports.add(HddsTestUtils
            .createStorageReport(dnId, storagePath, capacity,
                used, free, null, failed));
        failed = !failed;
      }
      nodeManager.register(dn, HddsTestUtils.createNodeReport(reports,
          emptyList()), null);
      LayoutVersionManager versionManager =
          nodeManager.getLayoutVersionManager();
      LayoutVersionProto layoutInfo = toLayoutVersionProto(
          versionManager.getMetadataLayoutVersion(),
          versionManager.getSoftwareLayoutVersion());
      nodeManager.processHeartbeat(dn, layoutInfo);
      //TODO: wait for EventQueue to be processed
      eventQueue.processAll(8000L);

      assertEquals(1, nodeManager
          .getNodeCount(NodeStatus.inServiceHealthy()));
      assertEquals(volumeCount / 2,
          nodeManager.minHealthyVolumeNum(dnList));
      dnList.clear();
    }
  }


  /**
   * Test single node stat update based on nodereport from different heartbeat
   * status (healthy, stale and dead).
   * @throws IOException
   * @throws InterruptedException
   * @throws TimeoutException
   */
  @Test
  public void testScmNodeReportUpdate()
      throws IOException, InterruptedException, TimeoutException,
      AuthenticationException {
    OzoneConfiguration conf = getConf();
    final int heartbeatCount = 5;
    final int nodeCount = 1;
    final int interval = 100;

    conf.setTimeDuration(OZONE_SCM_HEARTBEAT_PROCESS_INTERVAL, interval,
        MILLISECONDS);
    conf.setTimeDuration(HDDS_HEARTBEAT_INTERVAL, 1, SECONDS);
    conf.setTimeDuration(OZONE_SCM_STALENODE_INTERVAL, 3, SECONDS);
    conf.setTimeDuration(OZONE_SCM_DEADNODE_INTERVAL, 6, SECONDS);

    try (SCMNodeManager nodeManager = createNodeManager(conf)) {
      DatanodeDetails datanodeDetails =
          HddsTestUtils.createRandomDatanodeAndRegister(nodeManager);
      NodeReportHandler nodeReportHandler = new NodeReportHandler(nodeManager);
      EventPublisher publisher = mock(EventPublisher.class);
      final long capacity = 2000;
      final long usedPerHeartbeat = 100;
      UUID dnId = datanodeDetails.getUuid();
      for (int x = 0; x < heartbeatCount; x++) {
        long scmUsed = x * usedPerHeartbeat;
        long remaining = capacity - scmUsed;
        String storagePath = testDir.getAbsolutePath() + "/" + dnId;
        StorageReportProto report = HddsTestUtils
            .createStorageReport(dnId, storagePath, capacity, scmUsed,
                remaining, null);
        NodeReportProto nodeReportProto = HddsTestUtils.createNodeReport(
            Arrays.asList(report), emptyList());
        nodeReportHandler.onMessage(
            new NodeReportFromDatanode(datanodeDetails, nodeReportProto),
            publisher);
        LayoutVersionManager versionManager =
            nodeManager.getLayoutVersionManager();
        LayoutVersionProto layoutInfo = toLayoutVersionProto(
            versionManager.getMetadataLayoutVersion(),
            versionManager.getSoftwareLayoutVersion());
        nodeManager.processHeartbeat(datanodeDetails, layoutInfo);
        Thread.sleep(100);
      }

      final long expectedScmUsed = usedPerHeartbeat * (heartbeatCount - 1);
      final long expectedRemaining = capacity - expectedScmUsed;

      GenericTestUtils.waitFor(
          () -> nodeManager.getStats().getScmUsed().get() == expectedScmUsed,
          100, 4 * 1000);

      long foundCapacity = nodeManager.getStats().getCapacity().get();
      assertEquals(capacity, foundCapacity);

      long foundScmUsed = nodeManager.getStats().getScmUsed().get();
      assertEquals(expectedScmUsed, foundScmUsed);

      long foundRemaining = nodeManager.getStats().getRemaining().get();
      assertEquals(expectedRemaining, foundRemaining);

      // Test NodeManager#getNodeStats
      assertEquals(nodeCount, nodeManager.getNodeStats().size());
      long nodeCapacity = nodeManager.getNodeStat(datanodeDetails).get()
          .getCapacity().get();
      assertEquals(capacity, nodeCapacity);

      foundScmUsed = nodeManager.getNodeStat(datanodeDetails).get().getScmUsed()
          .get();
      assertEquals(expectedScmUsed, foundScmUsed);

      foundRemaining = nodeManager.getNodeStat(datanodeDetails).get()
          .getRemaining().get();
      assertEquals(expectedRemaining, foundRemaining);

      // Compare the result from
      // NodeManager#getNodeStats and NodeManager#getNodeStat
      SCMNodeStat stat1 = nodeManager.getNodeStats().
          get(datanodeDetails);
      SCMNodeStat stat2 = nodeManager.getNodeStat(datanodeDetails).get();
      assertEquals(stat1, stat2);

      // Wait up to 4s so that the node becomes stale
      // Verify the usage info should be unchanged.
      GenericTestUtils.waitFor(
          () -> nodeManager.getNodeCount(NodeStatus.inServiceStale()) == 1, 100,
          4 * 1000);
      assertEquals(nodeCount, nodeManager.getNodeStats().size());

      foundCapacity = nodeManager.getNodeStat(datanodeDetails).get()
          .getCapacity().get();
      assertEquals(capacity, foundCapacity);
      foundScmUsed = nodeManager.getNodeStat(datanodeDetails).get()
          .getScmUsed().get();
      assertEquals(expectedScmUsed, foundScmUsed);

      foundRemaining = nodeManager.getNodeStat(datanodeDetails).get().
          getRemaining().get();
      assertEquals(expectedRemaining, foundRemaining);

      // Wait up to 4 more seconds so the node becomes dead
      // Verify usage info should be updated.
      GenericTestUtils.waitFor(
          () -> nodeManager.getNodeCount(NodeStatus.inServiceDead()) == 1, 100,
          4 * 1000);

      assertEquals(0, nodeManager.getNodeStats().size());
      foundCapacity = nodeManager.getStats().getCapacity().get();
      assertEquals(0, foundCapacity);

      foundScmUsed = nodeManager.getStats().getScmUsed().get();
      assertEquals(0, foundScmUsed);

      foundRemaining = nodeManager.getStats().getRemaining().get();
      assertEquals(0, foundRemaining);

      LayoutVersionManager versionManager =
          nodeManager.getLayoutVersionManager();
      LayoutVersionProto layoutInfo = toLayoutVersionProto(
          versionManager.getMetadataLayoutVersion(),
          versionManager.getSoftwareLayoutVersion());

      nodeManager.processHeartbeat(datanodeDetails, layoutInfo);

      // Wait up to 5 seconds so that the dead node becomes healthy
      // Verify usage info should be updated.
      GenericTestUtils.waitFor(
          () -> nodeManager.getNodeCount(NodeStatus.inServiceHealthy()) == 1,
          100, 5 * 1000);
      GenericTestUtils.waitFor(
          () -> nodeManager.getStats().getScmUsed().get() == expectedScmUsed,
          100, 4 * 1000);
      assertEquals(nodeCount, nodeManager.getNodeStats().size());
      foundCapacity = nodeManager.getNodeStat(datanodeDetails).get()
          .getCapacity().get();
      assertEquals(capacity, foundCapacity);
      foundScmUsed = nodeManager.getNodeStat(datanodeDetails).get().getScmUsed()
          .get();
      assertEquals(expectedScmUsed, foundScmUsed);
      foundRemaining = nodeManager.getNodeStat(datanodeDetails).get()
          .getRemaining().get();
      assertEquals(expectedRemaining, foundRemaining);
    }
  }

  @Test
  public void testHandlingSCMCommandEvent()
      throws IOException, AuthenticationException {
    OzoneConfiguration conf = getConf();
    conf.getTimeDuration(ScmConfigKeys.OZONE_SCM_HEARTBEAT_PROCESS_INTERVAL,
        100, TimeUnit.MILLISECONDS);

    DatanodeDetails datanodeDetails = randomDatanodeDetails();
    UUID dnId = datanodeDetails.getUuid();
    String storagePath = testDir.getAbsolutePath() + "/" + dnId;
    StorageReportProto report =
        HddsTestUtils.createStorageReport(dnId, storagePath, 100, 10, 90, null);

    EventQueue eq = new EventQueue();
    try (SCMNodeManager nodemanager = createNodeManager(conf)) {
      eq.addHandler(DATANODE_COMMAND, nodemanager);

      nodemanager
          .register(datanodeDetails, HddsTestUtils.createNodeReport(
              Arrays.asList(report), emptyList()),
                  HddsTestUtils.getRandomPipelineReports());
      eq.fireEvent(DATANODE_COMMAND,
          new CommandForDatanode<>(datanodeDetails.getUuid(),
              new CloseContainerCommand(1L,
                  PipelineID.randomId())));

      LayoutVersionManager versionManager =
          nodemanager.getLayoutVersionManager();
      LayoutVersionProto layoutInfo = toLayoutVersionProto(
          versionManager.getMetadataLayoutVersion(),
          versionManager.getSoftwareLayoutVersion());
      eq.processAll(1000L);
      List<SCMCommand> command =
          nodemanager.processHeartbeat(datanodeDetails, layoutInfo);
      // With dh registered, SCM will send create pipeline command to dn
      assertTrue(command.size() >= 1);
      assertTrue(command.get(0).getClass().equals(
          CloseContainerCommand.class) ||
          command.get(1).getClass().equals(CloseContainerCommand.class));
    } catch (IOException e) {
      e.printStackTrace();
      throw  e;
    }
  }

  /**
<<<<<<< HEAD
=======
   * Test add node into network topology during node register. Datanode
   * uses Ip address to resolve network location.
   */
  @Test
  public void testScmRegisterNodeWithIpAddress()
      throws IOException, InterruptedException, AuthenticationException {
    testScmRegisterNodeWithNetworkTopology(false);
  }

  /**
   * Test add node into network topology during node register. Datanode
   * uses hostname to resolve network location.
   */
  @Test
  public void testScmRegisterNodeWithHostname()
      throws IOException, InterruptedException, AuthenticationException {
    testScmRegisterNodeWithNetworkTopology(true);
  }

  /**
>>>>>>> cddc5719
   * Test add node into a 4-layer network topology during node register.
   */
  @Test
  public void testScmRegisterNodeWith4LayerNetworkTopology()
      throws IOException, InterruptedException, AuthenticationException {
    OzoneConfiguration conf = getConf();
    conf.setTimeDuration(OZONE_SCM_HEARTBEAT_PROCESS_INTERVAL, 1000,
        MILLISECONDS);

    // create table mapping file
    String[] hostNames = {"host1", "host2", "host3", "host4"};
    String[] ipAddress = {"1.2.3.4", "2.3.4.5", "3.4.5.6", "4.5.6.7"};
    String mapFile = this.getClass().getClassLoader()
        .getResource("nodegroup-mapping").getPath();

    // create and register nodes
    conf.set(NET_TOPOLOGY_NODE_SWITCH_MAPPING_IMPL_KEY,
        "org.apache.hadoop.net.TableMapping");
    conf.set(NET_TOPOLOGY_TABLE_MAPPING_FILE_KEY, mapFile);
    conf.set(ScmConfigKeys.OZONE_SCM_NETWORK_TOPOLOGY_SCHEMA_FILE,
        "network-topology-nodegroup.xml");
    final int nodeCount = hostNames.length;
    // use default IP address to resolve node
    try (SCMNodeManager nodeManager = createNodeManager(conf)) {
      for (int i = 0; i < nodeCount; i++) {
        DatanodeDetails node = createDatanodeDetails(
            UUID.randomUUID().toString(), hostNames[i], ipAddress[i], null);
        nodeManager.register(node, null, null);
      }

      // verify network topology cluster has all the registered nodes
      Thread.sleep(4 * 1000);
      NetworkTopology clusterMap = scm.getClusterMap();
      assertEquals(nodeCount,
          nodeManager.getNodeCount(NodeStatus.inServiceHealthy()));
      assertEquals(nodeCount, clusterMap.getNumOfLeafNode(""));
      assertEquals(4, clusterMap.getMaxLevel());
      List<DatanodeDetails> nodeList = nodeManager.getAllNodes();
      nodeList.forEach(node -> assertTrue(
          node.getNetworkLocation().startsWith("/rack1/ng")));
      nodeList.forEach(node -> assertNotNull(node.getParent()));
    }
  }

  @Test
  public void testScmRegisterNodeWithNetworkTopology()
      throws IOException, InterruptedException, AuthenticationException {
    OzoneConfiguration conf = getConf();
    conf.setTimeDuration(OZONE_SCM_HEARTBEAT_PROCESS_INTERVAL, 1000,
        MILLISECONDS);

    // create table mapping file
    String[] hostNames = {"host1", "host2", "host3", "host4"};
    String[] ipAddress = {"1.2.3.4", "2.3.4.5", "3.4.5.6", "4.5.6.7"};
    String mapFile = this.getClass().getClassLoader()
        .getResource("rack-mapping").getPath();

    // create and register nodes
    conf.set(NET_TOPOLOGY_NODE_SWITCH_MAPPING_IMPL_KEY,
        "org.apache.hadoop.net.TableMapping");
    conf.set(NET_TOPOLOGY_TABLE_MAPPING_FILE_KEY, mapFile);

    final int nodeCount = hostNames.length;
    // use default IP address to resolve node
    try (SCMNodeManager nodeManager = createNodeManager(conf)) {
      for (int i = 0; i < nodeCount; i++) {
        DatanodeDetails node = createDatanodeDetails(
            UUID.randomUUID().toString(), hostNames[i], ipAddress[i], null);
        nodeManager.register(node, null, null);
      }

      // verify network topology cluster has all the registered nodes
      Thread.sleep(4 * 1000);
      NetworkTopology clusterMap = scm.getClusterMap();
      assertEquals(nodeCount,
          nodeManager.getNodeCount(NodeStatus.inServiceHealthy()));
      assertEquals(nodeCount, clusterMap.getNumOfLeafNode(""));
      assertEquals(3, clusterMap.getMaxLevel());
      List<DatanodeDetails> nodeList = nodeManager.getAllNodes();
      nodeList.forEach(node ->
          assertEquals("/rack1", node.getNetworkLocation()));

      // test get node
      Arrays.stream(hostNames).forEach(hostname -> assertNotEquals(0,
          nodeManager.getNodesByAddress(hostname).size()));

      Arrays.stream(ipAddress).forEach(ip -> assertNotEquals(0,
          nodeManager.getNodesByAddress(ip).size()));
    }
  }

  @Test
  public void testGetNodeInfo()
      throws IOException, InterruptedException, NodeNotFoundException,
      AuthenticationException {
    OzoneConfiguration conf = getConf();
    final int nodeCount = 6;
    SCMNodeManager nodeManager = createNodeManager(conf);

    for (int i = 0; i < nodeCount; i++) {
      DatanodeDetails datanodeDetails =
          MockDatanodeDetails.randomDatanodeDetails();
      final long capacity = 2000;
      final long used = 100;
      final long remaining = 1900;
      UUID dnId = datanodeDetails.getUuid();
      String storagePath = testDir.getAbsolutePath() + "/" + dnId;
      StorageReportProto report = HddsTestUtils
          .createStorageReport(dnId, storagePath, capacity, used,
              remaining, null);

      nodeManager.register(datanodeDetails, HddsTestUtils.createNodeReport(
          Arrays.asList(report), emptyList()),
          HddsTestUtils.getRandomPipelineReports());

      LayoutVersionManager versionManager =
          nodeManager.getLayoutVersionManager();
      LayoutVersionProto layoutInfo = toLayoutVersionProto(
          versionManager.getMetadataLayoutVersion(),
          versionManager.getSoftwareLayoutVersion());
      nodeManager.register(datanodeDetails,
          HddsTestUtils.createNodeReport(Arrays.asList(report),
              emptyList()),
          HddsTestUtils.getRandomPipelineReports(), layoutInfo);
      nodeManager.processHeartbeat(datanodeDetails, layoutInfo);
      if (i == 5) {
        nodeManager.setNodeOperationalState(datanodeDetails,
            HddsProtos.NodeOperationalState.ENTERING_MAINTENANCE);
      }
      if (i == 3 || i == 4) {
        nodeManager.setNodeOperationalState(datanodeDetails,
            HddsProtos.NodeOperationalState.DECOMMISSIONED);
      }
    }
    Thread.sleep(100);

    Map<String, Long> stats = nodeManager.getNodeInfo();
    // 3 IN_SERVICE nodes:
    assertEquals(6000, stats.get("DiskCapacity").longValue());
    assertEquals(300, stats.get("DiskUsed").longValue());
    assertEquals(5700, stats.get("DiskRemaining").longValue());

    // 2 Decommissioned nodes
    assertEquals(4000, stats.get("DecommissionedDiskCapacity").longValue());
    assertEquals(200, stats.get("DecommissionedDiskUsed").longValue());
    assertEquals(3800, stats.get("DecommissionedDiskRemaining").longValue());

    // 1 Maintenance node
    assertEquals(2000, stats.get("MaintenanceDiskCapacity").longValue());
    assertEquals(100, stats.get("MaintenanceDiskUsed").longValue());
    assertEquals(1900, stats.get("MaintenanceDiskRemaining").longValue());
  }

  /**
   * Test add node into a 4-layer network topology during node register.
   */
<<<<<<< HEAD
  @Test
  public void testGetNodesByAddress()
      throws IOException, InterruptedException, AuthenticationException {
=======
  @ParameterizedTest
  @ValueSource(booleans = {true, false})
  void testGetNodesByAddress(boolean useHostname)
      throws IOException, AuthenticationException {
>>>>>>> cddc5719
    OzoneConfiguration conf = getConf();
    conf.setTimeDuration(OZONE_SCM_HEARTBEAT_PROCESS_INTERVAL, 1000,
        MILLISECONDS);
    conf.setBoolean(DFSConfigKeysLegacy.DFS_DATANODE_USE_DN_HOSTNAME,
        useHostname);

    // create a set of hosts - note two hosts on "host1"
    String[] hostNames = {"host1", "host1", "host2", "host3", "host4"};
    String[] ipAddress =
        {"1.2.3.4", "1.2.3.4", "2.3.4.5", "3.4.5.6", "4.5.6.7"};

    final int nodeCount = hostNames.length;
    try (SCMNodeManager nodeManager = createNodeManager(conf)) {
      for (int i = 0; i < nodeCount; i++) {
        DatanodeDetails node = createDatanodeDetails(
            UUID.randomUUID().toString(), hostNames[i], ipAddress[i], null);
        nodeManager.register(node, null, null);
      }
      // test get node
      assertEquals(0, nodeManager.getNodesByAddress(null).size());

      assertEquals(2, nodeManager.getNodesByAddress("host1").size());
      assertEquals(1, nodeManager.getNodesByAddress("host2").size());
      assertEquals(0, nodeManager.getNodesByAddress("unknown").size());

      assertEquals(2, nodeManager.getNodesByAddress("1.2.3.4").size());
      assertEquals(1, nodeManager.getNodesByAddress("2.3.4.5").size());
      assertEquals(0, nodeManager.getNodesByAddress("1.9.8.7").size());
    }
  }

  /**
   * Test node register with updated IP and host name.
   */
  @Test
  public void testScmRegisterNodeWithUpdatedIpAndHostname()
          throws IOException, InterruptedException, AuthenticationException {
    OzoneConfiguration conf = getConf();
    conf.setTimeDuration(OZONE_SCM_HEARTBEAT_PROCESS_INTERVAL, 1000,
            MILLISECONDS);

    // create table mapping file
    String hostName = "host1";
    String ipAddress = "1.2.3.4";
    String mapFile = this.getClass().getClassLoader()
            .getResource("nodegroup-mapping").getPath();
    conf.set(NET_TOPOLOGY_NODE_SWITCH_MAPPING_IMPL_KEY,
            "org.apache.hadoop.net.TableMapping");
    conf.set(NET_TOPOLOGY_TABLE_MAPPING_FILE_KEY, mapFile);
    conf.set(ScmConfigKeys.OZONE_SCM_NETWORK_TOPOLOGY_SCHEMA_FILE,
            "network-topology-nodegroup.xml");

    // use default IP address to resolve node
    try (SCMNodeManager nodeManager = createNodeManager(conf)) {
      String nodeUuid = UUID.randomUUID().toString();
      DatanodeDetails node = createDatanodeDetails(
              nodeUuid, hostName, ipAddress, null);
      nodeManager.register(node, null, null);

      // verify network topology cluster has all the registered nodes
      Thread.sleep(2 * 1000);
      NetworkTopology clusterMap = scm.getClusterMap();
      assertEquals(1,
              nodeManager.getNodeCount(NodeStatus.inServiceHealthy()));
      assertEquals(1, clusterMap.getNumOfLeafNode(""));
      assertEquals(4, clusterMap.getMaxLevel());
      List<DatanodeDetails> nodeList = nodeManager.getAllNodes();
      assertEquals(1, nodeList.size());

      DatanodeDetails returnedNode = nodeList.get(0);
      assertEquals(ipAddress, returnedNode.getIpAddress());
      assertEquals(hostName, returnedNode.getHostName());
      assertTrue(returnedNode.getNetworkLocation()
              .startsWith("/rack1/ng"));
      assertNotNull(returnedNode.getParent());

      // test updating ip address and host name
      String updatedIpAddress = "2.3.4.5";
      String updatedHostName = "host2";
      DatanodeDetails updatedNode = createDatanodeDetails(
              nodeUuid, updatedHostName, updatedIpAddress, null);
      nodeManager.register(updatedNode, null, null);

      assertEquals(1,
              nodeManager.getNodeCount(NodeStatus.inServiceHealthy()));
      assertEquals(1, clusterMap.getNumOfLeafNode(""));
      assertEquals(4, clusterMap.getMaxLevel());
      List<DatanodeDetails> updatedNodeList = nodeManager.getAllNodes();
      assertEquals(1, updatedNodeList.size());

      DatanodeDetails returnedUpdatedNode = updatedNodeList.get(0);
      assertEquals(updatedIpAddress, returnedUpdatedNode.getIpAddress());
      assertEquals(updatedHostName, returnedUpdatedNode.getHostName());
      assertTrue(returnedUpdatedNode.getNetworkLocation()
              .startsWith("/rack1/ng"));
      assertNotNull(returnedUpdatedNode.getParent());

      assertEquals(emptyList(), nodeManager.getNodesByAddress(hostName));
      assertEquals(emptyList(), nodeManager.getNodesByAddress(ipAddress));
    }
  }
}<|MERGE_RESOLUTION|>--- conflicted
+++ resolved
@@ -32,6 +32,7 @@
 import java.util.concurrent.TimeoutException;
 
 import org.apache.hadoop.fs.FileUtil;
+import org.apache.hadoop.hdds.DFSConfigKeysLegacy;
 import org.apache.hadoop.hdds.HddsConfigKeys;
 import org.apache.hadoop.hdds.client.RatisReplicationConfig;
 import org.apache.hadoop.hdds.client.ReplicationConfig;
@@ -1794,29 +1795,6 @@
   }
 
   /**
-<<<<<<< HEAD
-=======
-   * Test add node into network topology during node register. Datanode
-   * uses Ip address to resolve network location.
-   */
-  @Test
-  public void testScmRegisterNodeWithIpAddress()
-      throws IOException, InterruptedException, AuthenticationException {
-    testScmRegisterNodeWithNetworkTopology(false);
-  }
-
-  /**
-   * Test add node into network topology during node register. Datanode
-   * uses hostname to resolve network location.
-   */
-  @Test
-  public void testScmRegisterNodeWithHostname()
-      throws IOException, InterruptedException, AuthenticationException {
-    testScmRegisterNodeWithNetworkTopology(true);
-  }
-
-  /**
->>>>>>> cddc5719
    * Test add node into a 4-layer network topology during node register.
    */
   @Test
@@ -1973,16 +1951,10 @@
   /**
    * Test add node into a 4-layer network topology during node register.
    */
-<<<<<<< HEAD
-  @Test
-  public void testGetNodesByAddress()
-      throws IOException, InterruptedException, AuthenticationException {
-=======
   @ParameterizedTest
   @ValueSource(booleans = {true, false})
   void testGetNodesByAddress(boolean useHostname)
       throws IOException, AuthenticationException {
->>>>>>> cddc5719
     OzoneConfiguration conf = getConf();
     conf.setTimeDuration(OZONE_SCM_HEARTBEAT_PROCESS_INTERVAL, 1000,
         MILLISECONDS);
