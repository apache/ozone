/**
 * Licensed to the Apache Software Foundation (ASF) under one
 * or more contributor license agreements.  See the NOTICE file
 * distributed with this work for additional information
 * regarding copyright ownership.  The ASF licenses this file
 * to you under the Apache License, Version 2.0 (the
 * "License"); you may not use this file except in compliance
 * with the License.  You may obtain a copy of the License at
 * <p>
 * http://www.apache.org/licenses/LICENSE-2.0
 * <p>
 * Unless required by applicable law or agreed to in writing, software
 * distributed under the License is distributed on an "AS IS" BASIS,
 * WITHOUT WARRANTIES OR CONDITIONS OF ANY KIND, either express or implied.
 * See the License for the specific language governing permissions and
 * limitations under the License.
 */
package org.apache.hadoop.hdds.scm.node;

import java.io.File;
import java.io.IOException;
import java.util.ArrayList;
import java.util.Arrays;
import java.util.Collection;
import java.util.Collections;
import java.util.List;
import java.util.Set;
import java.util.UUID;
import java.util.concurrent.ExecutionException;
import java.util.concurrent.ScheduledFuture;
import java.util.concurrent.TimeUnit;
import java.util.concurrent.TimeoutException;

import org.apache.hadoop.fs.FileUtil;
import org.apache.hadoop.hdds.DFSConfigKeysLegacy;
import org.apache.hadoop.hdds.HddsConfigKeys;
import org.apache.hadoop.hdds.protocol.MockDatanodeDetails;
import org.apache.hadoop.hdds.conf.OzoneConfiguration;
import org.apache.hadoop.hdds.protocol.DatanodeDetails;
import org.apache.hadoop.hdds.protocol.proto.HddsProtos;
import org.apache.hadoop.hdds.protocol.proto
    .StorageContainerDatanodeProtocolProtos.LayoutVersionProto;
import org.apache.hadoop.hdds.scm.exceptions.SCMException;
import org.apache.hadoop.hdds.scm.ha.SCMContext;
import org.apache.hadoop.hdds.scm.net.NetworkTopologyImpl;
import org.apache.hadoop.hdds.scm.pipeline.Pipeline;
import org.apache.hadoop.hdds.scm.server.SCMDatanodeHeartbeatDispatcher.NodeReportFromDatanode;
import org.apache.hadoop.hdds.protocol.proto.StorageContainerDatanodeProtocolProtos.NodeReportProto;
import org.apache.hadoop.hdds.protocol.proto.StorageContainerDatanodeProtocolProtos.StorageReportProto;
import org.apache.hadoop.hdds.scm.ScmConfigKeys;
import org.apache.hadoop.hdds.scm.TestUtils;
import org.apache.hadoop.hdds.scm.container.placement.metrics.SCMNodeStat;
import org.apache.hadoop.hdds.scm.net.NetworkTopology;
import org.apache.hadoop.hdds.scm.node.states.NodeNotFoundException;
import org.apache.hadoop.hdds.scm.pipeline.PipelineID;
import org.apache.hadoop.hdds.scm.server.SCMStorageConfig;
import org.apache.hadoop.hdds.scm.server.StorageContainerManager;
import org.apache.hadoop.hdds.server.events.EventPublisher;
import org.apache.hadoop.hdds.server.events.EventQueue;
import org.apache.hadoop.hdds.upgrade.HDDSLayoutVersionManager;
import org.apache.hadoop.hdds.protocol.proto.StorageContainerDatanodeProtocolProtos.SCMRegisteredResponseProto.ErrorCode;
import org.apache.hadoop.ozone.protocol.commands.CloseContainerCommand;
import org.apache.hadoop.ozone.protocol.commands.CommandForDatanode;
import org.apache.hadoop.ozone.protocol.commands.RegisteredCommand;
import org.apache.hadoop.ozone.protocol.commands.SCMCommand;
import org.apache.hadoop.ozone.upgrade.LayoutVersionManager;
import org.apache.hadoop.ozone.protocol.commands.SetNodeOperationalStateCommand;
import org.apache.hadoop.security.authentication.client.AuthenticationException;
import org.apache.hadoop.test.GenericTestUtils;
import org.apache.hadoop.test.LambdaTestUtils;
import org.apache.hadoop.test.PathUtils;
import org.junit.After;
import org.junit.Assert;
import org.junit.Before;
import org.junit.BeforeClass;
import org.junit.Ignore;
import org.junit.Rule;
import org.junit.Test;
import org.junit.rules.ExpectedException;

import java.util.Map;
import java.util.function.Predicate;
import java.util.stream.Collectors;

import static java.util.concurrent.TimeUnit.MILLISECONDS;
import static java.util.concurrent.TimeUnit.SECONDS;
import static org.apache.hadoop.fs.CommonConfigurationKeysPublic.NET_TOPOLOGY_NODE_SWITCH_MAPPING_IMPL_KEY;
import static org.apache.hadoop.fs.CommonConfigurationKeysPublic.NET_TOPOLOGY_TABLE_MAPPING_FILE_KEY;
import static org.apache.hadoop.hdds.HddsConfigKeys.HDDS_HEARTBEAT_INTERVAL;
import static org.apache.hadoop.hdds.protocol.MockDatanodeDetails.createDatanodeDetails;
import static org.apache.hadoop.hdds.protocol.MockDatanodeDetails.randomDatanodeDetails;
import static org.apache.hadoop.hdds.protocol.proto.HddsProtos.NodeState.STALE;
import static org.apache.hadoop.hdds.protocol.proto.StorageContainerDatanodeProtocolProtos.SCMCommandProto.Type.finalizeNewLayoutVersionCommand;
import static org.apache.hadoop.hdds.protocol.proto.StorageContainerDatanodeProtocolProtos.SCMRegisteredResponseProto.ErrorCode.errorNodeNotPermitted;
import static org.apache.hadoop.hdds.protocol.proto.StorageContainerDatanodeProtocolProtos.SCMRegisteredResponseProto.ErrorCode.success;
import static org.apache.hadoop.hdds.scm.ScmConfigKeys.OZONE_SCM_RATIS_PIPELINE_LIMIT;
import static org.apache.hadoop.hdds.scm.TestUtils.getRandomPipelineReports;
import static org.apache.hadoop.hdds.scm.events.SCMEvents.*;
import static org.apache.hadoop.hdds.scm.ScmConfigKeys
    .OZONE_SCM_DEADNODE_INTERVAL;
import static org.apache.hadoop.hdds.scm.ScmConfigKeys
    .OZONE_SCM_HEARTBEAT_PROCESS_INTERVAL;
import static org.apache.hadoop.hdds.scm.ScmConfigKeys
    .OZONE_SCM_STALENODE_INTERVAL;
import static org.apache.hadoop.hdds.scm.events.SCMEvents.DATANODE_COMMAND;
import static org.apache.hadoop.ozone.container.upgrade.UpgradeUtils.toLayoutVersionProto;
import static org.junit.Assert.assertEquals;
import static org.junit.Assert.assertTrue;
import static org.mockito.Mockito.mock;
import static org.mockito.Mockito.times;
import static org.mockito.Mockito.verify;
import static org.mockito.Mockito.when;

import org.mockito.ArgumentCaptor;
import org.mockito.Mockito;

/**
 * Test the SCM Node Manager class.
 */
public class TestSCMNodeManager {

  private File testDir;
  private StorageContainerManager scm;

  private static final int MAX_LV = HDDSLayoutVersionManager.maxLayoutVersion();
  private static final LayoutVersionProto LARGER_SLV_LAYOUT_PROTO =
      toLayoutVersionProto(MAX_LV, MAX_LV + 1);
  private static final LayoutVersionProto SMALLER_MLV_LAYOUT_PROTO =
      toLayoutVersionProto(MAX_LV - 1, MAX_LV);
  // In a real cluster, startup is disallowed if MLV is larger than SLV, so
  // increase both numbers to test smaller SLV or larger MLV.
  private static final LayoutVersionProto SMALLER_MLV_SLV_LAYOUT_PROTO =
      toLayoutVersionProto(MAX_LV - 1, MAX_LV - 1);
  private static final LayoutVersionProto LARGER_MLV_SLV_LAYOUT_PROTO =
      toLayoutVersionProto(MAX_LV + 1, MAX_LV + 1);
  private static final LayoutVersionProto CORRECT_LAYOUT_PROTO =
      toLayoutVersionProto(MAX_LV, MAX_LV);

  @Rule
  public ExpectedException thrown = ExpectedException.none();

  @BeforeClass
  public static void init() throws IOException {
  }

  @Before
  public void setup() {
    testDir = PathUtils.getTestDir(
        TestSCMNodeManager.class);
  }

  @After
  public void cleanup() {
    if (scm != null) {
      scm.stop();
      scm.join();
    }
    FileUtil.fullyDelete(testDir);
  }

  /**
   * Returns a new copy of Configuration.
   *
   * @return Config
   */
  OzoneConfiguration getConf() {
    OzoneConfiguration conf = new OzoneConfiguration();
    conf.set(HddsConfigKeys.OZONE_METADATA_DIRS,
        testDir.getAbsolutePath());
    conf.setTimeDuration(OZONE_SCM_HEARTBEAT_PROCESS_INTERVAL, 100,
        TimeUnit.MILLISECONDS);
    conf.setBoolean(HddsConfigKeys.HDDS_SCM_SAFEMODE_PIPELINE_CREATION, false);
    conf.setInt(OZONE_SCM_RATIS_PIPELINE_LIMIT, 10);
    return conf;
  }

  /**
   * Creates a NodeManager.
   *
   * @param config - Config for the node manager.
   * @return SCNNodeManager
   * @throws IOException
   */

  SCMNodeManager createNodeManager(OzoneConfiguration config)
      throws IOException, AuthenticationException {
    scm = TestUtils.getScm(config);
    return (SCMNodeManager) scm.getScmNodeManager();
  }

  /**
   * Tests that Node manager handles heartbeats correctly, and comes out of
   * safe Mode.
   *
   * @throws IOException
   * @throws InterruptedException
   * @throws TimeoutException
   */
  @Test
  public void testScmHeartbeat()
      throws IOException, InterruptedException, AuthenticationException {

    try (SCMNodeManager nodeManager = createNodeManager(getConf())) {
      LayoutVersionManager versionManager =
          nodeManager.getLayoutVersionManager();
      LayoutVersionProto layoutInfo = toLayoutVersionProto(
          versionManager.getMetadataLayoutVersion(),
          versionManager.getSoftwareLayoutVersion());
      int registeredNodes = 5;
      // Send some heartbeats from different nodes.
      for (int x = 0; x < registeredNodes; x++) {
        DatanodeDetails datanodeDetails = TestUtils
            .createRandomDatanodeAndRegister(nodeManager);
        nodeManager.processHeartbeat(datanodeDetails, layoutInfo);
      }

      //TODO: wait for heartbeat to be processed
      Thread.sleep(4 * 1000);
      assertTrue("Heartbeat thread should have picked up the" +
              "scheduled heartbeats.",
          nodeManager.getAllNodes().size() == registeredNodes);
    }
  }

  /**
   * Tests that node manager handles layout version changes from heartbeats
   * correctly.
   *
   * @throws IOException
   * @throws InterruptedException
   * @throws TimeoutException
   */
  @Test
  public void testScmLayoutOnHeartbeat() throws Exception {
    OzoneConfiguration conf = getConf();
    conf.setTimeDuration(ScmConfigKeys.OZONE_SCM_PIPELINE_CREATION_INTERVAL,
        1, TimeUnit.DAYS);

    try (SCMNodeManager nodeManager = createNodeManager(conf)) {
      // Register 2 nodes correctly.
      // These will be used with a faulty node to test pipeline creation.
      DatanodeDetails goodNode1 =
          TestUtils.createRandomDatanodeAndRegister(nodeManager);
      DatanodeDetails goodNode2 =
          TestUtils.createRandomDatanodeAndRegister(nodeManager);

      scm.exitSafeMode();

      assertPipelineClosedAfterLayoutHeartbeat(goodNode1, goodNode2,
          nodeManager, SMALLER_MLV_LAYOUT_PROTO);
      assertPipelineClosedAfterLayoutHeartbeat(goodNode1, goodNode2,
          nodeManager, LARGER_MLV_SLV_LAYOUT_PROTO);
      assertPipelineClosedAfterLayoutHeartbeat(goodNode1, goodNode2,
          nodeManager, SMALLER_MLV_SLV_LAYOUT_PROTO);
      assertPipelineClosedAfterLayoutHeartbeat(goodNode1, goodNode2,
          nodeManager, LARGER_SLV_LAYOUT_PROTO);
    }
  }

  private void assertPipelineClosedAfterLayoutHeartbeat(
      DatanodeDetails originalNode1, DatanodeDetails originalNode2,
      SCMNodeManager nodeManager, LayoutVersionProto layout) throws Exception {

    List<DatanodeDetails>  originalNodes =
        Arrays.asList(originalNode1, originalNode2);

    // Initial condition: 2 healthy nodes registered.
    assertPipelines(HddsProtos.ReplicationFactor.ONE, count -> count == 2,
        originalNodes);
    assertPipelines(HddsProtos.ReplicationFactor.THREE,
        count -> count == 0, new ArrayList<>());

    // Even when safemode exit or new node addition trigger pipeline
    // creation, they will fail with not enough healthy nodes for ratis 3
    // pipeline. Therefore we do not have to worry about this create call
    // failing due to datanodes reaching their maximum pipeline limit.
    assertPipelineCreationFailsWithNotEnoughNodes(2);

    // Register a new node correctly.
    DatanodeDetails node = TestUtils
        .createRandomDatanodeAndRegister(nodeManager);

    List<DatanodeDetails> allNodes = new ArrayList<>(originalNodes);
    allNodes.add(node);

    // Safemode exit and adding the new node should trigger pipeline creation.
    assertPipelines(HddsProtos.ReplicationFactor.ONE, count -> count == 3,
        allNodes);
    assertPipelines(HddsProtos.ReplicationFactor.THREE, count -> count >= 1,
        allNodes);

    // node sends incorrect layout.
    nodeManager.processHeartbeat(node, layout);

    // Its pipelines should be closed then removed, meaning there is not
    // enough nodes for factor 3 pipelines.
    assertPipelines(HddsProtos.ReplicationFactor.ONE, count -> count == 2,
        originalNodes);
    assertPipelines(HddsProtos.ReplicationFactor.THREE,
        count -> count == 0, new ArrayList<>());

    assertPipelineCreationFailsWithNotEnoughNodes(2);
  }

  /**
   * Tests that node manager handles layout versions for newly registered nodes
   * correctly.
   *
   * @throws IOException
   * @throws InterruptedException
   * @throws TimeoutException
   */
  @Test
  public void testScmLayoutOnRegister()
      throws Exception {

    OzoneConfiguration conf = getConf();
    conf.setTimeDuration(ScmConfigKeys.OZONE_SCM_PIPELINE_CREATION_INTERVAL,
        1, TimeUnit.DAYS);

    try (SCMNodeManager nodeManager = createNodeManager(conf)) {
      // Nodes with mismatched SLV cannot join the cluster.
      assertRegister(nodeManager,
          LARGER_SLV_LAYOUT_PROTO, errorNodeNotPermitted);
      assertRegister(nodeManager,
          SMALLER_MLV_SLV_LAYOUT_PROTO, errorNodeNotPermitted);
      assertRegister(nodeManager,
          LARGER_MLV_SLV_LAYOUT_PROTO, errorNodeNotPermitted);
      // Nodes with mismatched MLV can join, but should not be allowed in
      // pipelines.
      DatanodeDetails badMlvNode1 = assertRegister(nodeManager,
          SMALLER_MLV_LAYOUT_PROTO, success);
      DatanodeDetails badMlvNode2 = assertRegister(nodeManager,
          SMALLER_MLV_LAYOUT_PROTO, success);
      // This node has correct MLV and SLV, so it can join and be used in
      // pipelines.
      DatanodeDetails goodNode = assertRegister(nodeManager,
          CORRECT_LAYOUT_PROTO, success);

      Assert.assertEquals(3, nodeManager.getAllNodes().size());

      scm.exitSafeMode();

      // SCM should auto create a factor 1 pipeline for the one healthy node.
      // Still should not have enough healthy nodes for ratis 3 pipeline.
      assertPipelines(HddsProtos.ReplicationFactor.ONE,
          count -> count == 1,
          Collections.singletonList(goodNode));
      assertPipelines(HddsProtos.ReplicationFactor.THREE,
          count -> count == 0,
          new ArrayList<>());

      // Even when safemode exit or new node addition trigger pipeline
      // creation, they will fail with not enough healthy nodes for ratis 3
      // pipeline. Therefore we do not have to worry about this create call
      // failing due to datanodes reaching their maximum pipeline limit.
      assertPipelineCreationFailsWithNotEnoughNodes(1);

      // Heartbeat bad MLV nodes back to healthy.
      nodeManager.processHeartbeat(badMlvNode1, CORRECT_LAYOUT_PROTO);
      nodeManager.processHeartbeat(badMlvNode2, CORRECT_LAYOUT_PROTO);

      // After moving out of healthy readonly, pipeline creation should be
      // triggered.
      assertPipelines(HddsProtos.ReplicationFactor.ONE,
          count -> count == 3,
          Arrays.asList(badMlvNode1, badMlvNode2, goodNode));
      assertPipelines(HddsProtos.ReplicationFactor.THREE,
          count -> count >= 1,
          Arrays.asList(badMlvNode1, badMlvNode2, goodNode));
    }
  }

  private DatanodeDetails assertRegister(SCMNodeManager manager,
      LayoutVersionProto layout, ErrorCode expectedResult) {
    RegisteredCommand cmd = manager.register(
        MockDatanodeDetails.randomDatanodeDetails(), null,
        getRandomPipelineReports(), layout);

    Assert.assertEquals(expectedResult, cmd.getError());
    return cmd.getDatanode();
  }

  private void assertPipelineCreationFailsWithNotEnoughNodes(
      int actualNodeCount) throws Exception {
    try {
      scm.getPipelineManager()
          .createPipeline(HddsProtos.ReplicationType.RATIS,
              HddsProtos.ReplicationFactor.THREE);
      Assert.fail("3 nodes should not have been found for a pipeline.");
    } catch (SCMException ex) {
      Assert.assertTrue(ex.getMessage().contains("Required 3. Found " +
          actualNodeCount));
    }
  }

  private void assertPipelines(HddsProtos.ReplicationFactor factor,
      Predicate<Integer> countCheck, Collection<DatanodeDetails> allowedDNs)
      throws Exception {

    Set<String> allowedDnIds = allowedDNs.stream()
        .map(DatanodeDetails::getUuidString)
        .collect(Collectors.toSet());

    LambdaTestUtils.await(10000, 1000, () -> {

      // Make sure that none of these pipelines use nodes outside of allowedDNs.
      List<Pipeline> pipelines = scm.getPipelineManager()
          .getPipelines(HddsProtos.ReplicationType.RATIS, factor);

      for (Pipeline pipeline: pipelines) {
        for(DatanodeDetails pipelineDN: pipeline.getNodes()) {
          // Do not wait for this condition to be true. Unhealthy DNs should
          // never be used.
          if (!allowedDnIds.contains(pipelineDN.getUuidString())) {
            String message = String.format("Pipeline %s used datanode %s " +
                "which is not in the set of allowed datanodes: %s",
                pipeline.getId().toString(), pipelineDN.getUuidString(),
                allowedDnIds.toString());

            Assert.fail(message);
          }
        }
      }

      // Wait for the expected number of pipelines using allowed DNs.
      return countCheck.test(pipelines.size());
    });
  }

  /**
   * asserts that if we send no heartbeats node manager stays in safemode.
   *
   * @throws IOException
   * @throws InterruptedException
   * @throws TimeoutException
   */
  @Test
  public void testScmNoHeartbeats()
      throws IOException, InterruptedException, AuthenticationException {

    try (SCMNodeManager nodeManager = createNodeManager(getConf())) {
      //TODO: wait for heartbeat to be processed
      Thread.sleep(4 * 1000);
      assertTrue("No heartbeats, 0 nodes should be registered",
          nodeManager.getAllNodes().size() == 0);
    }
  }

  /**
   * Asserts that adding heartbeats after shutdown does not work. This implies
   * that heartbeat thread has been shutdown safely by closing the node
   * manager.
   *
   * @throws IOException
   * @throws InterruptedException
   * @throws TimeoutException
   */
  @Test
  public void testScmShutdown()
      throws IOException, InterruptedException, AuthenticationException {
    OzoneConfiguration conf = getConf();
    conf.getTimeDuration(ScmConfigKeys.OZONE_SCM_HEARTBEAT_PROCESS_INTERVAL,
        100, TimeUnit.MILLISECONDS);
    SCMNodeManager nodeManager = createNodeManager(conf);
    DatanodeDetails datanodeDetails = TestUtils
        .createRandomDatanodeAndRegister(nodeManager);
    LayoutVersionManager versionManager = nodeManager.getLayoutVersionManager();
    LayoutVersionProto layoutInfo = toLayoutVersionProto(
        versionManager.getMetadataLayoutVersion(),
        versionManager.getSoftwareLayoutVersion());
    nodeManager.close();

    // These should never be processed.
    nodeManager.processHeartbeat(datanodeDetails, layoutInfo);

    // Let us just wait for 2 seconds to prove that HBs are not processed.
    Thread.sleep(2 * 1000);

    //TODO: add assertion
  }

  /**
   * Asserts that we detect as many healthy nodes as we have generated heartbeat
   * for.
   *
   * @throws IOException
   * @throws InterruptedException
   * @throws TimeoutException
   */
  @Test
  public void testScmHealthyNodeCount()
      throws IOException, InterruptedException, AuthenticationException {
    OzoneConfiguration conf = getConf();
    final int count = 10;

    try (SCMNodeManager nodeManager = createNodeManager(conf)) {
      LayoutVersionManager versionManager =
          nodeManager.getLayoutVersionManager();
      LayoutVersionProto layoutInfo = toLayoutVersionProto(
          versionManager.getMetadataLayoutVersion(),
          versionManager.getSoftwareLayoutVersion());

      for (int x = 0; x < count; x++) {
        DatanodeDetails datanodeDetails = TestUtils
            .createRandomDatanodeAndRegister(nodeManager);
        nodeManager.processHeartbeat(datanodeDetails, layoutInfo);
      }
      //TODO: wait for heartbeat to be processed
      Thread.sleep(4 * 1000);
      assertEquals(count, nodeManager.getNodeCount(
          NodeStatus.inServiceHealthy()));

      Map<String, Map<String, Integer>> nodeCounts = nodeManager.getNodeCount();
      assertEquals(count,
          nodeCounts.get(HddsProtos.NodeOperationalState.IN_SERVICE.name())
              .get(HddsProtos.NodeState.HEALTHY.name()).intValue());
    }
  }

  /**
   * Asserts that if Stale Interval value is more than 5 times the value of HB
   * processing thread it is a sane value.
   *
   * @throws IOException
   * @throws InterruptedException
   * @throws TimeoutException
   */
  @Test
  public void testScmSanityOfUserConfig2()
      throws IOException, AuthenticationException {
    OzoneConfiguration conf = getConf();
    final int interval = 100;
    conf.setTimeDuration(OZONE_SCM_HEARTBEAT_PROCESS_INTERVAL, interval,
        TimeUnit.MILLISECONDS);
    conf.setTimeDuration(HDDS_HEARTBEAT_INTERVAL, 1, TimeUnit.SECONDS);

    // This should be 5 times more than  OZONE_SCM_HEARTBEAT_PROCESS_INTERVAL
    // and 3 times more than OZONE_SCM_HEARTBEAT_INTERVAL
    conf.setTimeDuration(OZONE_SCM_STALENODE_INTERVAL, 3 * 1000, MILLISECONDS);
    createNodeManager(conf).close();
  }

  /**
   * For leader SCM, ensure that a change to the operationalState of a node
   * fires a SCMCommand of type SetNodeOperationalStateCommand.
   *
   * For follower SCM, no SetNodeOperationalStateCommand should be fired, yet
   * operationalState of the node will be updated according to the heartbeat.
   */
  @Test
<<<<<<< HEAD
  @Ignore // TODO - this test is no longer valid as the heartbeat processing
  //        now generates the command message.
=======
>>>>>>> 48b84c51
  public void testSetNodeOpStateAndCommandFired()
      throws IOException, NodeNotFoundException, AuthenticationException {
    final int interval = 100;

    OzoneConfiguration conf = getConf();
    conf.setTimeDuration(OZONE_SCM_HEARTBEAT_PROCESS_INTERVAL, interval,
        MILLISECONDS);

    try (SCMNodeManager nodeManager = createNodeManager(conf)) {
      DatanodeDetails dn = TestUtils.createRandomDatanodeAndRegister(
          nodeManager);
      long expiry = System.currentTimeMillis() / 1000 + 1000;
      nodeManager.setNodeOperationalState(dn,
          HddsProtos.NodeOperationalState.ENTERING_MAINTENANCE, expiry);

      // If found mismatch, leader SCM fires a SetNodeOperationalStateCommand
      // to update the opState persisted in Datanode.
      scm.getScmContext().updateLeaderAndTerm(true, 1);
      List<SCMCommand> commands = nodeManager.processHeartbeat(dn);

      Assert.assertTrue(commands.get(0).getClass().equals(
          SetNodeOperationalStateCommand.class));
      assertEquals(1, commands.size());

      // If found mismatch, follower SCM update its own opState according
      // to the heartbeat, and no SCMCommand will be fired.
      scm.getScmContext().updateLeaderAndTerm(false, 2);
      commands = nodeManager.processHeartbeat(dn);

      assertEquals(0, commands.size());

      NodeStatus scmStatus = nodeManager.getNodeStatus(dn);
      assertTrue(scmStatus.getOperationalState() == dn.getPersistedOpState()
          && scmStatus.getOpStateExpiryEpochSeconds()
          == dn.getPersistedOpStateExpiryEpochSec());
    }
  }

  /**
   * Asserts that a single node moves from Healthy to stale node, then from
   * stale node to dead node if it misses enough heartbeats.
   *
   * @throws IOException
   * @throws InterruptedException
   * @throws TimeoutException
   */
  @Test
  @Ignore("HDDS-5098")
  public void testScmDetectStaleAndDeadNode()
      throws IOException, InterruptedException, AuthenticationException {
    final int interval = 100;
    final int nodeCount = 10;

    OzoneConfiguration conf = getConf();
    conf.setTimeDuration(OZONE_SCM_HEARTBEAT_PROCESS_INTERVAL, interval,
        MILLISECONDS);
    conf.setTimeDuration(HDDS_HEARTBEAT_INTERVAL, 1, SECONDS);
    conf.setTimeDuration(OZONE_SCM_STALENODE_INTERVAL, 3, SECONDS);
    conf.setTimeDuration(OZONE_SCM_DEADNODE_INTERVAL, 6, SECONDS);


    try (SCMNodeManager nodeManager = createNodeManager(conf)) {
      LayoutVersionManager versionManager =
          nodeManager.getLayoutVersionManager();
      LayoutVersionProto layoutInfo = toLayoutVersionProto(
          versionManager.getMetadataLayoutVersion(),
          versionManager.getSoftwareLayoutVersion());
      List<DatanodeDetails> nodeList = createNodeSet(nodeManager, nodeCount);


      DatanodeDetails staleNode = TestUtils.createRandomDatanodeAndRegister(
          nodeManager);

      // Heartbeat once
      nodeManager.processHeartbeat(staleNode, layoutInfo);

      // Heartbeat all other nodes.
      for (DatanodeDetails dn : nodeList) {
        nodeManager.processHeartbeat(dn, layoutInfo);
      }

      // Wait for 2 seconds .. and heartbeat good nodes again.
      Thread.sleep(2 * 1000);

      for (DatanodeDetails dn : nodeList) {
        nodeManager.processHeartbeat(dn, layoutInfo);
      }

      // Wait for 2 seconds, wait a total of 4 seconds to make sure that the
      // node moves into stale state.
      Thread.sleep(2 * 1000);
      List<DatanodeDetails> staleNodeList =
          nodeManager.getNodes(NodeStatus.inServiceStale());
      assertEquals("Expected to find 1 stale node",
          1, nodeManager.getNodeCount(NodeStatus.inServiceStale()));
      assertEquals("Expected to find 1 stale node",
          1, staleNodeList.size());
      assertEquals("Stale node is not the expected ID", staleNode
          .getUuid(), staleNodeList.get(0).getUuid());
      Thread.sleep(1000);

      Map<String, Map<String, Integer>> nodeCounts = nodeManager.getNodeCount();
      assertEquals(1,
          nodeCounts.get(HddsProtos.NodeOperationalState.IN_SERVICE.name())
              .get(HddsProtos.NodeState.STALE.name()).intValue());

      // heartbeat good nodes again.
      for (DatanodeDetails dn : nodeList) {
        nodeManager.processHeartbeat(dn, layoutInfo);
      }

      //  6 seconds is the dead window for this test , so we wait a total of
      // 7 seconds to make sure that the node moves into dead state.
      Thread.sleep(2 * 1000);

      // the stale node has been removed
      staleNodeList = nodeManager.getNodes(NodeStatus.inServiceStale());
      nodeCounts = nodeManager.getNodeCount();
      assertEquals("Expected to find 1 stale node",
          0, nodeManager.getNodeCount(NodeStatus.inServiceStale()));
      assertEquals("Expected to find 1 stale node",
          0, staleNodeList.size());
      assertEquals(0,
          nodeCounts.get(HddsProtos.NodeOperationalState.IN_SERVICE.name())
              .get(HddsProtos.NodeState.STALE.name()).intValue());

      // Check for the dead node now.
      List<DatanodeDetails> deadNodeList =
          nodeManager.getNodes(NodeStatus.inServiceDead());
      assertEquals("Expected to find 1 dead node", 1,
          nodeManager.getNodeCount(NodeStatus.inServiceDead()));
      assertEquals("Expected to find 1 dead node",
          1, deadNodeList.size());
      assertEquals(1,
          nodeCounts.get(HddsProtos.NodeOperationalState.IN_SERVICE.name())
              .get(HddsProtos.NodeState.DEAD.name()).intValue());
      assertEquals("Dead node is not the expected ID", staleNode
          .getUuid(), deadNodeList.get(0).getUuid());
    }
  }

  /**
   * Simulate a JVM Pause by pausing the health check process
   * Ensure that none of the nodes with heartbeats become Dead or Stale.
   * @throws IOException
   * @throws InterruptedException
   * @throws AuthenticationException
   */
  @Test
  public void testScmHandleJvmPause()
      throws IOException, InterruptedException, AuthenticationException {
    final int healthCheckInterval = 200; // milliseconds
    final int heartbeatInterval = 1; // seconds
    final int staleNodeInterval = 3; // seconds
    final int deadNodeInterval = 6; // seconds
    ScheduledFuture schedFuture;

    OzoneConfiguration conf = getConf();
    conf.setTimeDuration(OZONE_SCM_HEARTBEAT_PROCESS_INTERVAL,
        healthCheckInterval, MILLISECONDS);
    conf.setTimeDuration(HDDS_HEARTBEAT_INTERVAL,
        heartbeatInterval, SECONDS);
    conf.setTimeDuration(OZONE_SCM_STALENODE_INTERVAL,
        staleNodeInterval, SECONDS);
    conf.setTimeDuration(OZONE_SCM_DEADNODE_INTERVAL,
        deadNodeInterval, SECONDS);

    try (SCMNodeManager nodeManager = createNodeManager(conf)) {
      LayoutVersionManager versionManager =
          nodeManager.getLayoutVersionManager();
      LayoutVersionProto layoutInfo = toLayoutVersionProto(
          versionManager.getMetadataLayoutVersion(),
          versionManager.getSoftwareLayoutVersion());
      DatanodeDetails node1 =
          TestUtils.createRandomDatanodeAndRegister(nodeManager);
      DatanodeDetails node2 =
          TestUtils.createRandomDatanodeAndRegister(nodeManager);

      nodeManager.processHeartbeat(node1, layoutInfo);
      nodeManager.processHeartbeat(node2, layoutInfo);

      // Sleep so that heartbeat processing thread gets to run.
      Thread.sleep(1000);

      //Assert all nodes are healthy.
      assertEquals(2, nodeManager.getAllNodes().size());
      assertEquals(2,
          nodeManager.getNodeCount(NodeStatus.inServiceHealthy()));
      /**
       * Simulate a JVM Pause and subsequent handling in following steps:
       * Step 1 : stop heartbeat check process for stale node interval
       * Step 2 : resume heartbeat check
       * Step 3 : wait for 1 iteration of heartbeat check thread
       * Step 4 : retrieve the state of all nodes - assert all are HEALTHY
       * Step 5 : heartbeat for node1
       * [TODO : what if there is scheduling delay of test thread in Step 5?]
       * Step 6 : wait for some time to allow iterations of check process
       * Step 7 : retrieve the state of all nodes -  assert node2 is STALE
       * and node1 is HEALTHY
       */

      // Step 1 : stop health check process (simulate JVM pause)
      nodeManager.pauseHealthCheck();
      Thread.sleep(MILLISECONDS.convert(staleNodeInterval, SECONDS));

      // Step 2 : resume health check
      assertTrue("Unexpected, already skipped heartbeat checks",
          (nodeManager.getSkippedHealthChecks() == 0));
      schedFuture = nodeManager.unpauseHealthCheck();

      // Step 3 : wait for 1 iteration of health check
      try {
        schedFuture.get();
        assertTrue("We did not skip any heartbeat checks",
            nodeManager.getSkippedHealthChecks() > 0);
      } catch (ExecutionException e) {
        assertEquals("Unexpected exception waiting for Scheduled Health Check",
            0, 1);
      }

      // Step 4 : all nodes should still be HEALTHY
      assertEquals(2, nodeManager.getAllNodes().size());
      assertEquals(2, nodeManager.getNodeCount(NodeStatus.inServiceHealthy()));

      // Step 5 : heartbeat for node1
      nodeManager.processHeartbeat(node1, layoutInfo);

      // Step 6 : wait for health check process to run
      Thread.sleep(1000);

      // Step 7 : node2 should transition to STALE
      assertEquals(1, nodeManager.getNodeCount(NodeStatus.inServiceHealthy()));
      assertEquals(1, nodeManager.getNodeCount(NodeStatus.inServiceStale()));
    }
  }

  @Test
  public void testProcessLayoutVersionReportHigherMlv() throws IOException,
      AuthenticationException {
    final int healthCheckInterval = 200; // milliseconds
    final int heartbeatInterval = 1; // seconds

    OzoneConfiguration conf = getConf();
    conf.setTimeDuration(OZONE_SCM_HEARTBEAT_PROCESS_INTERVAL,
        healthCheckInterval, MILLISECONDS);
    conf.setTimeDuration(HDDS_HEARTBEAT_INTERVAL,
        heartbeatInterval, SECONDS);

    try (SCMNodeManager nodeManager = createNodeManager(conf)) {
      DatanodeDetails node1 =
          TestUtils.createRandomDatanodeAndRegister(nodeManager);
      GenericTestUtils.LogCapturer logCapturer = GenericTestUtils.LogCapturer
          .captureLogs(SCMNodeManager.LOG);
      int scmMlv =
          nodeManager.getLayoutVersionManager().getMetadataLayoutVersion();
      nodeManager.processLayoutVersionReport(node1,
          LayoutVersionProto.newBuilder()
              .setMetadataLayoutVersion(scmMlv + 1)
              .setSoftwareLayoutVersion(scmMlv + 2)
              .build());
      Assert.assertTrue(logCapturer.getOutput()
          .contains("Invalid data node in the cluster"));
    }
  }

  @Test
  public void testProcessLayoutVersionLowerMlv() throws IOException {
    OzoneConfiguration conf = new OzoneConfiguration();
    SCMStorageConfig scmStorageConfig = mock(SCMStorageConfig.class);
    when(scmStorageConfig.getClusterID()).thenReturn("xyz111");
    EventPublisher eventPublisher = mock(EventPublisher.class);
    HDDSLayoutVersionManager lvm  =
        new HDDSLayoutVersionManager(scmStorageConfig.getLayoutVersion());
    SCMNodeManager nodeManager  = new SCMNodeManager(conf,
        scmStorageConfig, eventPublisher, new NetworkTopologyImpl(conf),
        SCMContext.emptyContext(), lvm);
    DatanodeDetails node1 =
        TestUtils.createRandomDatanodeAndRegister(nodeManager);
    verify(eventPublisher,
        times(1)).fireEvent(NEW_NODE, node1);
    int scmMlv =
        nodeManager.getLayoutVersionManager().getMetadataLayoutVersion();
    nodeManager.processLayoutVersionReport(node1,
        LayoutVersionProto.newBuilder()
            .setMetadataLayoutVersion(scmMlv - 1)
            .setSoftwareLayoutVersion(scmMlv)
            .build());
    ArgumentCaptor<CommandForDatanode> captor =
        ArgumentCaptor.forClass(CommandForDatanode.class);
    verify(eventPublisher, times(1))
        .fireEvent(Mockito.eq(DATANODE_COMMAND), captor.capture());
    assertTrue(captor.getValue().getDatanodeId()
        .equals(node1.getUuid()));
    assertTrue(captor.getValue().getCommand().getType()
        .equals(finalizeNewLayoutVersionCommand));
  }

  /**
   * Check for NPE when datanodeDetails is passed null for sendHeartbeat.
   *
   * @throws IOException
   */
  @Test
  public void testScmCheckForErrorOnNullDatanodeDetails()
      throws IOException, AuthenticationException {
    try (SCMNodeManager nodeManager = createNodeManager(getConf())) {
      nodeManager.processHeartbeat(null, null);
    } catch (NullPointerException npe) {
      GenericTestUtils.assertExceptionContains("Heartbeat is missing " +
          "DatanodeDetails.", npe);
    }
  }

  /**
   * Asserts that a dead node, stale node and healthy nodes co-exist. The counts
   * , lists and node ID match the expected node state.
   * <p/>
   * This test is pretty complicated because it explores all states of Node
   * manager in a single test. Please read thru the comments to get an idea of
   * the current state of the node Manager.
   * <p/>
   * This test is written like a state machine to avoid threads and concurrency
   * issues. This test is replicated below with the use of threads. Avoiding
   * threads make it easy to debug the state machine.
   *
   * @throws IOException
   * @throws InterruptedException
   * @throws TimeoutException
   */
  /**
   * These values are very important. Here is what it means so you don't
   * have to look it up while reading this code.
   *
   *  OZONE_SCM_HEARTBEAT_PROCESS_INTERVAL - This the frequency of the
   *  HB processing thread that is running in the SCM. This thread must run
   *  for the SCM  to process the Heartbeats.
   *
   *  OZONE_SCM_HEARTBEAT_INTERVAL - This is the frequency at which
   *  datanodes will send heartbeats to SCM. Please note: This is the only
   *  config value for node manager that is specified in seconds. We don't
   *  want SCM heartbeat resolution to be more than in seconds.
   *  In this test it is not used, but we are forced to set it because we
   *  have validation code that checks Stale Node interval and Dead Node
   *  interval is larger than the value of
   *  OZONE_SCM_HEARTBEAT_INTERVAL.
   *
   *  OZONE_SCM_STALENODE_INTERVAL - This is the time that must elapse
   *  from the last heartbeat for us to mark a node as stale. In this test
   *  we set that to 3. That is if a node has not heartbeat SCM for last 3
   *  seconds we will mark it as stale.
   *
   *  OZONE_SCM_DEADNODE_INTERVAL - This is the time that must elapse
   *  from the last heartbeat for a node to be marked dead. We have an
   *  additional constraint that this must be at least 2 times bigger than
   *  Stale node Interval.
   *
   *  With these we are trying to explore the state of this cluster with
   *  various timeouts. Each section is commented so that you can keep
   *  track of the state of the cluster nodes.
   *
   */

  @Test
  public void testScmClusterIsInExpectedState1()
      throws IOException, InterruptedException, AuthenticationException {
    OzoneConfiguration conf = getConf();
    conf.setTimeDuration(OZONE_SCM_HEARTBEAT_PROCESS_INTERVAL, 100,
        MILLISECONDS);
    conf.setTimeDuration(HDDS_HEARTBEAT_INTERVAL, 1, SECONDS);
    conf.setTimeDuration(OZONE_SCM_STALENODE_INTERVAL, 3, SECONDS);
    conf.setTimeDuration(OZONE_SCM_DEADNODE_INTERVAL, 6, SECONDS);


    /**
     * Cluster state: Healthy: All nodes are heartbeat-ing like normal.
     */
    try (SCMNodeManager nodeManager = createNodeManager(conf)) {
      LayoutVersionManager versionManager =
          nodeManager.getLayoutVersionManager();
      LayoutVersionProto layoutInfo = toLayoutVersionProto(
          versionManager.getMetadataLayoutVersion(),
          versionManager.getSoftwareLayoutVersion());
      DatanodeDetails healthyNode =
          TestUtils.createRandomDatanodeAndRegister(nodeManager);
      DatanodeDetails staleNode =
          TestUtils.createRandomDatanodeAndRegister(nodeManager);
      DatanodeDetails deadNode =
          TestUtils.createRandomDatanodeAndRegister(nodeManager);
      nodeManager.processHeartbeat(healthyNode, layoutInfo);
      nodeManager.processHeartbeat(staleNode, layoutInfo);
      nodeManager.processHeartbeat(deadNode, layoutInfo);

      // Sleep so that heartbeat processing thread gets to run.
      Thread.sleep(500);

      //Assert all nodes are healthy.
      assertEquals(3, nodeManager.getAllNodes().size());
      assertEquals(3, nodeManager.getNodeCount(NodeStatus.inServiceHealthy()));

      /**
       * Cluster state: Quiesced: We are going to sleep for 3 seconds. Which
       * means that no node is heartbeating. All nodes should move to Stale.
       */
      Thread.sleep(3 * 1000);
      assertEquals(3, nodeManager.getAllNodes().size());
      assertEquals(3, nodeManager.getNodeCount(NodeStatus.inServiceStale()));


      /**
       * Cluster State : Move healthy node back to healthy state, move other 2
       * nodes to Stale State.
       *
       * We heartbeat healthy node after 1 second and let other 2 nodes elapse
       * the 3 second windows.
       */

      nodeManager.processHeartbeat(healthyNode, layoutInfo);
      nodeManager.processHeartbeat(staleNode, layoutInfo);
      nodeManager.processHeartbeat(deadNode, layoutInfo);

      Thread.sleep(1500);
      nodeManager.processHeartbeat(healthyNode, layoutInfo);
      Thread.sleep(2 * 1000);
      assertEquals(1, nodeManager.getNodeCount(NodeStatus.inServiceHealthy()));


      // 3.5 seconds from last heartbeat for the stale and deadNode. So those
      //  2 nodes must move to Stale state and the healthy node must
      // remain in the healthy State.
      List<DatanodeDetails> healthyList = nodeManager.getNodes(
          NodeStatus.inServiceHealthy());
      assertEquals("Expected one healthy node", 1, healthyList.size());
      assertEquals("Healthy node is not the expected ID", healthyNode
          .getUuid(), healthyList.get(0).getUuid());

      assertEquals(2, nodeManager.getNodeCount(NodeStatus.inServiceStale()));

      /**
       * Cluster State: Allow healthyNode to remain in healthy state and
       * staleNode to move to stale state and deadNode to move to dead state.
       */

      nodeManager.processHeartbeat(healthyNode, layoutInfo);
      nodeManager.processHeartbeat(staleNode, layoutInfo);
      Thread.sleep(1500);
      nodeManager.processHeartbeat(healthyNode, layoutInfo);
      Thread.sleep(2 * 1000);

      // 3.5 seconds have elapsed for stale node, so it moves into Stale.
      // 7 seconds have elapsed for dead node, so it moves into dead.
      // 2 Seconds have elapsed for healthy node, so it stays in healthy state.
      healthyList = nodeManager.getNodes((NodeStatus.inServiceHealthy()));
      List<DatanodeDetails> staleList =
          nodeManager.getNodes(NodeStatus.inServiceStale());
      List<DatanodeDetails> deadList =
          nodeManager.getNodes(NodeStatus.inServiceDead());

      assertEquals(3, nodeManager.getAllNodes().size());
      assertEquals(1, nodeManager.getNodeCount(NodeStatus.inServiceHealthy()));
      assertEquals(1, nodeManager.getNodeCount(NodeStatus.inServiceStale()));
      assertEquals(1, nodeManager.getNodeCount(NodeStatus.inServiceDead()));

      assertEquals("Expected one healthy node",
          1, healthyList.size());
      assertEquals("Healthy node is not the expected ID", healthyNode
          .getUuid(), healthyList.get(0).getUuid());

      assertEquals("Expected one stale node",
          1, staleList.size());
      assertEquals("Stale node is not the expected ID", staleNode
          .getUuid(), staleList.get(0).getUuid());

      assertEquals("Expected one dead node",
          1, deadList.size());
      assertEquals("Dead node is not the expected ID", deadNode
          .getUuid(), deadList.get(0).getUuid());
      /**
       * Cluster State : let us heartbeat all the nodes and verify that we get
       * back all the nodes in healthy state.
       */
      nodeManager.processHeartbeat(healthyNode, layoutInfo);
      nodeManager.processHeartbeat(staleNode, layoutInfo);
      nodeManager.processHeartbeat(deadNode, layoutInfo);
      Thread.sleep(500);
      //Assert all nodes are healthy.
      assertEquals(3, nodeManager.getAllNodes().size());
      assertEquals(3, nodeManager.getNodeCount(NodeStatus.inServiceHealthy()));
    }
  }

  /**
   * Heartbeat a given set of nodes at a specified frequency.
   *
   * @param manager       - Node Manager
   * @param list          - List of datanodeIDs
   * @param sleepDuration - Duration to sleep between heartbeats.
   * @throws InterruptedException
   */
  private void heartbeatNodeSet(SCMNodeManager manager,
                                List<DatanodeDetails> list,
                                int sleepDuration) throws InterruptedException {
    LayoutVersionManager versionManager = manager.getLayoutVersionManager();
    LayoutVersionProto layoutInfo = toLayoutVersionProto(
        versionManager.getMetadataLayoutVersion(),
        versionManager.getSoftwareLayoutVersion());
    while (!Thread.currentThread().isInterrupted()) {
      for (DatanodeDetails dn : list) {
        manager.processHeartbeat(dn, layoutInfo);
      }
      Thread.sleep(sleepDuration);
    }
  }

  /**
   * Create a set of Nodes with a given prefix.
   *
   * @param count  - number of nodes.
   * @return List of Nodes.
   */
  private List<DatanodeDetails> createNodeSet(SCMNodeManager nodeManager, int
      count) {
    List<DatanodeDetails> list = new ArrayList<>();
    for (int x = 0; x < count; x++) {
      DatanodeDetails datanodeDetails = TestUtils
          .createRandomDatanodeAndRegister(nodeManager);
      list.add(datanodeDetails);
    }
    return list;
  }

  /**
   * Function that tells us if we found the right number of stale nodes.
   *
   * @param nodeManager - node manager
   * @param count       - number of stale nodes to look for.
   * @return true if we found the expected number.
   */
  private boolean findNodes(NodeManager nodeManager, int count,
                            HddsProtos.NodeState state) {
    return count == nodeManager.getNodeCount(NodeStatus.inServiceStale());
  }

  /**
   * Asserts that we can create a set of nodes that send its heartbeats from
   * different threads and NodeManager behaves as expected.
   *
   * @throws IOException
   * @throws InterruptedException
   */
  @Test
  public void testScmClusterIsInExpectedState2()
      throws IOException, InterruptedException, TimeoutException,
      AuthenticationException {
    final int healthyCount = 5000;
    final int staleCount = 100;
    final int deadCount = 10;

    OzoneConfiguration conf = getConf();
    conf.setTimeDuration(OZONE_SCM_HEARTBEAT_PROCESS_INTERVAL, 100,
        MILLISECONDS);
    conf.setTimeDuration(HDDS_HEARTBEAT_INTERVAL, 1, SECONDS);
    conf.setTimeDuration(OZONE_SCM_STALENODE_INTERVAL, 3, SECONDS);
    conf.setTimeDuration(OZONE_SCM_DEADNODE_INTERVAL, 6, SECONDS);


    try (SCMNodeManager nodeManager = createNodeManager(conf)) {
      List<DatanodeDetails> healthyNodeList = createNodeSet(nodeManager,
          healthyCount);
      List<DatanodeDetails> staleNodeList = createNodeSet(nodeManager,
          staleCount);
      List<DatanodeDetails> deadNodeList = createNodeSet(nodeManager,
          deadCount);

      Runnable healthyNodeTask = () -> {
        try {
          // 2 second heartbeat makes these nodes stay healthy.
          heartbeatNodeSet(nodeManager, healthyNodeList, 2 * 1000);
        } catch (InterruptedException ignored) {
        }
      };

      Runnable staleNodeTask = () -> {
        try {
          // 4 second heartbeat makes these nodes go to stale and back to
          // healthy again.
          heartbeatNodeSet(nodeManager, staleNodeList, 4 * 1000);
        } catch (InterruptedException ignored) {
        }
      };

      LayoutVersionManager versionManager =
          nodeManager.getLayoutVersionManager();
      LayoutVersionProto layoutInfo = toLayoutVersionProto(
          versionManager.getMetadataLayoutVersion(),
          versionManager.getSoftwareLayoutVersion());

      // No Thread just one time HBs the node manager, so that these will be
      // marked as dead nodes eventually.
      for (DatanodeDetails dn : deadNodeList) {
        nodeManager.processHeartbeat(dn, layoutInfo);
      }


      Thread thread1 = new Thread(healthyNodeTask);
      thread1.setDaemon(true);
      thread1.start();


      Thread thread2 = new Thread(staleNodeTask);
      thread2.setDaemon(true);
      thread2.start();

      Thread.sleep(10 * 1000);

      // Assert all healthy nodes are healthy now, this has to be a greater
      // than check since Stale nodes can be healthy when we check the state.

      assertTrue(nodeManager.getNodeCount(NodeStatus.inServiceHealthy())
          >= healthyCount);

      assertEquals(deadCount,
          nodeManager.getNodeCount(NodeStatus.inServiceDead()));

      List<DatanodeDetails> deadList =
          nodeManager.getNodes(NodeStatus.inServiceDead());

      for (DatanodeDetails node : deadList) {
        assertTrue(deadNodeList.contains(node));
      }



      // Checking stale nodes is tricky since they have to move between
      // healthy and stale to avoid becoming dead nodes. So we search for
      // that state for a while, if we don't find that state waitfor will
      // throw.
      GenericTestUtils.waitFor(() -> findNodes(nodeManager, staleCount, STALE),
          500, 4 * 1000);

      thread1.interrupt();
      thread2.interrupt();
    }
  }

  /**
   * Asserts that we can handle 6000+ nodes heartbeating SCM.
   *
   * @throws IOException
   * @throws InterruptedException
   * @throws TimeoutException
   */
  @Test
  public void testScmCanHandleScale()
      throws IOException, InterruptedException, TimeoutException,
      AuthenticationException {
    final int healthyCount = 3000;
    final int staleCount = 3000;
    OzoneConfiguration conf = getConf();
    conf.setTimeDuration(OZONE_SCM_HEARTBEAT_PROCESS_INTERVAL, 100,
        MILLISECONDS);
    conf.setTimeDuration(HDDS_HEARTBEAT_INTERVAL, 1,
        SECONDS);
    conf.setTimeDuration(OZONE_SCM_STALENODE_INTERVAL, 3 * 1000,
        MILLISECONDS);
    conf.setTimeDuration(OZONE_SCM_DEADNODE_INTERVAL, 6 * 1000,
        MILLISECONDS);

    try (SCMNodeManager nodeManager = createNodeManager(conf)) {
      List<DatanodeDetails> healthyList = createNodeSet(nodeManager,
          healthyCount);
      List<DatanodeDetails> staleList = createNodeSet(nodeManager,
          staleCount);

      Runnable healthyNodeTask = () -> {
        try {
          heartbeatNodeSet(nodeManager, healthyList, 2 * 1000);
        } catch (InterruptedException ignored) {

        }
      };

      Runnable staleNodeTask = () -> {
        try {
          heartbeatNodeSet(nodeManager, staleList, 4 * 1000);
        } catch (InterruptedException ignored) {
        }
      };

      Thread thread1 = new Thread(healthyNodeTask);
      thread1.setDaemon(true);
      thread1.start();

      Thread thread2 = new Thread(staleNodeTask);
      thread2.setDaemon(true);
      thread2.start();
      Thread.sleep(3 * 1000);

      GenericTestUtils.waitFor(() -> findNodes(nodeManager, staleCount, STALE),
          500, 20 * 1000);
      assertEquals("Node count mismatch",
          healthyCount + staleCount, nodeManager.getAllNodes().size());

      thread1.interrupt();
      thread2.interrupt();
    }
  }

  /**
   * Test multiple nodes sending initial heartbeat with their node report.
   *
   * @throws IOException
   * @throws InterruptedException
   * @throws TimeoutException
   */
  @Test
  public void testScmStatsFromNodeReport()
      throws IOException, InterruptedException, AuthenticationException {
    OzoneConfiguration conf = getConf();
    conf.setTimeDuration(OZONE_SCM_HEARTBEAT_PROCESS_INTERVAL, 1000,
        MILLISECONDS);
    final int nodeCount = 10;
    final long capacity = 2000;
    final long used = 100;
    final long remaining = capacity - used;
    List<DatanodeDetails> dnList = new ArrayList<>(nodeCount);
    try (SCMNodeManager nodeManager = createNodeManager(conf)) {
      LayoutVersionManager versionManager =
          nodeManager.getLayoutVersionManager();
      LayoutVersionProto layoutInfo = toLayoutVersionProto(
          versionManager.getMetadataLayoutVersion(),
          versionManager.getSoftwareLayoutVersion());

      EventQueue eventQueue = (EventQueue) scm.getEventQueue();
      for (int x = 0; x < nodeCount; x++) {
        DatanodeDetails dn = MockDatanodeDetails.randomDatanodeDetails();
        dnList.add(dn);
        UUID dnId = dn.getUuid();
        long free = capacity - used;
        String storagePath = testDir.getAbsolutePath() + "/" + dnId;
        StorageReportProto report = TestUtils
            .createStorageReport(dnId, storagePath, capacity, used, free, null);
        nodeManager.register(dn, TestUtils.createNodeReport(report), null);
        nodeManager.processHeartbeat(dn, layoutInfo);
      }
      //TODO: wait for EventQueue to be processed
      eventQueue.processAll(8000L);

      assertEquals(nodeCount, nodeManager.getNodeCount(
          NodeStatus.inServiceHealthy()));
      assertEquals(capacity * nodeCount, (long) nodeManager.getStats()
          .getCapacity().get());
      assertEquals(used * nodeCount, (long) nodeManager.getStats()
          .getScmUsed().get());
      assertEquals(remaining * nodeCount, (long) nodeManager.getStats()
          .getRemaining().get());
      assertEquals(1, nodeManager.minHealthyVolumeNum(dnList));
      dnList.clear();
    }
  }

  /**
   * Test multiple nodes sending initial heartbeat with their node report
   * with multiple volumes.
   *
   * @throws IOException
   * @throws InterruptedException
   * @throws TimeoutException
   */
  @Test
  public void tesVolumeInfoFromNodeReport()
      throws IOException, InterruptedException, AuthenticationException {
    OzoneConfiguration conf = getConf();
    conf.setTimeDuration(OZONE_SCM_HEARTBEAT_PROCESS_INTERVAL, 1000,
        MILLISECONDS);
    final int volumeCount = 10;
    final long capacity = 2000;
    final long used = 100;
    List<DatanodeDetails> dnList = new ArrayList<>(1);
    try (SCMNodeManager nodeManager = createNodeManager(conf)) {
      EventQueue eventQueue = (EventQueue) scm.getEventQueue();
      DatanodeDetails dn = MockDatanodeDetails.randomDatanodeDetails();
      dnList.add(dn);
      UUID dnId = dn.getUuid();
      long free = capacity - used;
      List<StorageReportProto> reports = new ArrayList<>(volumeCount);
      boolean failed = true;
      for (int x = 0; x < volumeCount; x++) {
        String storagePath = testDir.getAbsolutePath() + "/" + dnId;
        reports.add(TestUtils
            .createStorageReport(dnId, storagePath, capacity,
                used, free, null, failed));
        failed = !failed;
      }
      nodeManager.register(dn, TestUtils.createNodeReport(reports), null);
      LayoutVersionManager versionManager =
          nodeManager.getLayoutVersionManager();
      LayoutVersionProto layoutInfo = toLayoutVersionProto(
          versionManager.getMetadataLayoutVersion(),
          versionManager.getSoftwareLayoutVersion());
      nodeManager.processHeartbeat(dn, layoutInfo);
      //TODO: wait for EventQueue to be processed
      eventQueue.processAll(8000L);

      assertEquals(1, nodeManager
          .getNodeCount(NodeStatus.inServiceHealthy()));
      assertEquals(volumeCount / 2,
          nodeManager.minHealthyVolumeNum(dnList));
      dnList.clear();
    }
  }


  /**
   * Test single node stat update based on nodereport from different heartbeat
   * status (healthy, stale and dead).
   * @throws IOException
   * @throws InterruptedException
   * @throws TimeoutException
   */
  @Test
  public void testScmNodeReportUpdate()
      throws IOException, InterruptedException, TimeoutException,
      AuthenticationException {
    OzoneConfiguration conf = getConf();
    final int heartbeatCount = 5;
    final int nodeCount = 1;
    final int interval = 100;

    conf.setTimeDuration(OZONE_SCM_HEARTBEAT_PROCESS_INTERVAL, interval,
        MILLISECONDS);
    conf.setTimeDuration(HDDS_HEARTBEAT_INTERVAL, 1, SECONDS);
    conf.setTimeDuration(OZONE_SCM_STALENODE_INTERVAL, 3, SECONDS);
    conf.setTimeDuration(OZONE_SCM_DEADNODE_INTERVAL, 6, SECONDS);

    try (SCMNodeManager nodeManager = createNodeManager(conf)) {
      DatanodeDetails datanodeDetails =
          TestUtils.createRandomDatanodeAndRegister(nodeManager);
      NodeReportHandler nodeReportHandler = new NodeReportHandler(nodeManager);
      EventPublisher publisher = mock(EventPublisher.class);
      final long capacity = 2000;
      final long usedPerHeartbeat = 100;
      UUID dnId = datanodeDetails.getUuid();
      for (int x = 0; x < heartbeatCount; x++) {
        long scmUsed = x * usedPerHeartbeat;
        long remaining = capacity - scmUsed;
        String storagePath = testDir.getAbsolutePath() + "/" + dnId;
        StorageReportProto report = TestUtils
            .createStorageReport(dnId, storagePath, capacity, scmUsed,
                remaining, null);
        NodeReportProto nodeReportProto = TestUtils.createNodeReport(report);
        nodeReportHandler.onMessage(
            new NodeReportFromDatanode(datanodeDetails, nodeReportProto),
            publisher);
        LayoutVersionManager versionManager =
            nodeManager.getLayoutVersionManager();
        LayoutVersionProto layoutInfo = toLayoutVersionProto(
            versionManager.getMetadataLayoutVersion(),
            versionManager.getSoftwareLayoutVersion());
        nodeManager.processHeartbeat(datanodeDetails, layoutInfo);
        Thread.sleep(100);
      }

      final long expectedScmUsed = usedPerHeartbeat * (heartbeatCount - 1);
      final long expectedRemaining = capacity - expectedScmUsed;

      GenericTestUtils.waitFor(
          () -> nodeManager.getStats().getScmUsed().get() == expectedScmUsed,
          100, 4 * 1000);

      long foundCapacity = nodeManager.getStats().getCapacity().get();
      assertEquals(capacity, foundCapacity);

      long foundScmUsed = nodeManager.getStats().getScmUsed().get();
      assertEquals(expectedScmUsed, foundScmUsed);

      long foundRemaining = nodeManager.getStats().getRemaining().get();
      assertEquals(expectedRemaining, foundRemaining);

      // Test NodeManager#getNodeStats
      assertEquals(nodeCount, nodeManager.getNodeStats().size());
      long nodeCapacity = nodeManager.getNodeStat(datanodeDetails).get()
          .getCapacity().get();
      assertEquals(capacity, nodeCapacity);

      foundScmUsed = nodeManager.getNodeStat(datanodeDetails).get().getScmUsed()
          .get();
      assertEquals(expectedScmUsed, foundScmUsed);

      foundRemaining = nodeManager.getNodeStat(datanodeDetails).get()
          .getRemaining().get();
      assertEquals(expectedRemaining, foundRemaining);

      // Compare the result from
      // NodeManager#getNodeStats and NodeManager#getNodeStat
      SCMNodeStat stat1 = nodeManager.getNodeStats().
          get(datanodeDetails);
      SCMNodeStat stat2 = nodeManager.getNodeStat(datanodeDetails).get();
      assertEquals(stat1, stat2);

      // Wait up to 4s so that the node becomes stale
      // Verify the usage info should be unchanged.
      GenericTestUtils.waitFor(
          () -> nodeManager.getNodeCount(NodeStatus.inServiceStale()) == 1, 100,
          4 * 1000);
      assertEquals(nodeCount, nodeManager.getNodeStats().size());

      foundCapacity = nodeManager.getNodeStat(datanodeDetails).get()
          .getCapacity().get();
      assertEquals(capacity, foundCapacity);
      foundScmUsed = nodeManager.getNodeStat(datanodeDetails).get()
          .getScmUsed().get();
      assertEquals(expectedScmUsed, foundScmUsed);

      foundRemaining = nodeManager.getNodeStat(datanodeDetails).get().
          getRemaining().get();
      assertEquals(expectedRemaining, foundRemaining);

      // Wait up to 4 more seconds so the node becomes dead
      // Verify usage info should be updated.
      GenericTestUtils.waitFor(
          () -> nodeManager.getNodeCount(NodeStatus.inServiceDead()) == 1, 100,
          4 * 1000);

      assertEquals(0, nodeManager.getNodeStats().size());
      foundCapacity = nodeManager.getStats().getCapacity().get();
      assertEquals(0, foundCapacity);

      foundScmUsed = nodeManager.getStats().getScmUsed().get();
      assertEquals(0, foundScmUsed);

      foundRemaining = nodeManager.getStats().getRemaining().get();
      assertEquals(0, foundRemaining);

      LayoutVersionManager versionManager =
          nodeManager.getLayoutVersionManager();
      LayoutVersionProto layoutInfo = toLayoutVersionProto(
          versionManager.getMetadataLayoutVersion(),
          versionManager.getSoftwareLayoutVersion());

      nodeManager.processHeartbeat(datanodeDetails, layoutInfo);

      // Wait up to 5 seconds so that the dead node becomes healthy
      // Verify usage info should be updated.
      GenericTestUtils.waitFor(
          () -> nodeManager.getNodeCount(NodeStatus.inServiceHealthy()) == 1,
          100, 5 * 1000);
      GenericTestUtils.waitFor(
          () -> nodeManager.getStats().getScmUsed().get() == expectedScmUsed,
          100, 4 * 1000);
      assertEquals(nodeCount, nodeManager.getNodeStats().size());
      foundCapacity = nodeManager.getNodeStat(datanodeDetails).get()
          .getCapacity().get();
      assertEquals(capacity, foundCapacity);
      foundScmUsed = nodeManager.getNodeStat(datanodeDetails).get().getScmUsed()
          .get();
      assertEquals(expectedScmUsed, foundScmUsed);
      foundRemaining = nodeManager.getNodeStat(datanodeDetails).get()
          .getRemaining().get();
      assertEquals(expectedRemaining, foundRemaining);
    }
  }

  @Test
  public void testHandlingSCMCommandEvent()
      throws IOException, AuthenticationException {
    OzoneConfiguration conf = getConf();
    conf.getTimeDuration(ScmConfigKeys.OZONE_SCM_HEARTBEAT_PROCESS_INTERVAL,
        100, TimeUnit.MILLISECONDS);

    DatanodeDetails datanodeDetails = randomDatanodeDetails();
    UUID dnId = datanodeDetails.getUuid();
    String storagePath = testDir.getAbsolutePath() + "/" + dnId;
    StorageReportProto report =
        TestUtils.createStorageReport(dnId, storagePath, 100, 10, 90, null);

    EventQueue eq = new EventQueue();
    try (SCMNodeManager nodemanager = createNodeManager(conf)) {
      eq.addHandler(DATANODE_COMMAND, nodemanager);

      nodemanager.register(datanodeDetails, TestUtils.createNodeReport(report),
              getRandomPipelineReports());
      eq.fireEvent(DATANODE_COMMAND,
          new CommandForDatanode<>(datanodeDetails.getUuid(),
              new CloseContainerCommand(1L,
                  PipelineID.randomId())));

      LayoutVersionManager versionManager =
          nodemanager.getLayoutVersionManager();
      LayoutVersionProto layoutInfo = toLayoutVersionProto(
          versionManager.getMetadataLayoutVersion(),
          versionManager.getSoftwareLayoutVersion());
      eq.processAll(1000L);
      List<SCMCommand> command =
          nodemanager.processHeartbeat(datanodeDetails, layoutInfo);
      // With dh registered, SCM will send create pipeline command to dn
      Assert.assertTrue(command.size() >= 1);
      Assert.assertTrue(command.get(0).getClass().equals(
          CloseContainerCommand.class) ||
          command.get(1).getClass().equals(CloseContainerCommand.class));
    } catch (IOException e) {
      e.printStackTrace();
      throw  e;
    }
  }

  /**
   * Test add node into network topology during node register. Datanode
   * uses Ip address to resolve network location.
   */
  @Test
  public void testScmRegisterNodeWithIpAddress()
      throws IOException, InterruptedException, AuthenticationException {
    testScmRegisterNodeWithNetworkTopology(false);
  }

  /**
   * Test add node into network topology during node register. Datanode
   * uses hostname to resolve network location.
   */
  @Test
  public void testScmRegisterNodeWithHostname()
      throws IOException, InterruptedException, AuthenticationException {
    testScmRegisterNodeWithNetworkTopology(true);
  }

  /**
   * Test getNodesByAddress when using IPs.
   *
   */
  @Test
  public void testgetNodesByAddressWithIpAddress()
      throws IOException, InterruptedException, AuthenticationException {
    testGetNodesByAddress(false);
  }

  /**
   * Test getNodesByAddress when using hostnames.
   */
  @Test
  public void testgetNodesByAddressWithHostname()
      throws IOException, InterruptedException, AuthenticationException {
    testGetNodesByAddress(true);
  }

  /**
   * Test add node into a 4-layer network topology during node register.
   */
  @Test
  public void testScmRegisterNodeWith4LayerNetworkTopology()
      throws IOException, InterruptedException, AuthenticationException {
    OzoneConfiguration conf = getConf();
    conf.setTimeDuration(OZONE_SCM_HEARTBEAT_PROCESS_INTERVAL, 1000,
        MILLISECONDS);

    // create table mapping file
    String[] hostNames = {"host1", "host2", "host3", "host4"};
    String[] ipAddress = {"1.2.3.4", "2.3.4.5", "3.4.5.6", "4.5.6.7"};
    String mapFile = this.getClass().getClassLoader()
        .getResource("nodegroup-mapping").getPath();

    // create and register nodes
    conf.set(NET_TOPOLOGY_NODE_SWITCH_MAPPING_IMPL_KEY,
        "org.apache.hadoop.net.TableMapping");
    conf.set(NET_TOPOLOGY_TABLE_MAPPING_FILE_KEY, mapFile);
    conf.set(ScmConfigKeys.OZONE_SCM_NETWORK_TOPOLOGY_SCHEMA_FILE,
        "network-topology-nodegroup.xml");
    final int nodeCount = hostNames.length;
    // use default IP address to resolve node
    try (SCMNodeManager nodeManager = createNodeManager(conf)) {
      for (int i = 0; i < nodeCount; i++) {
        DatanodeDetails node = createDatanodeDetails(
            UUID.randomUUID().toString(), hostNames[i], ipAddress[i], null);
        nodeManager.register(node, null, null);
      }

      // verify network topology cluster has all the registered nodes
      Thread.sleep(4 * 1000);
      NetworkTopology clusterMap = scm.getClusterMap();
      assertEquals(nodeCount,
          nodeManager.getNodeCount(NodeStatus.inServiceHealthy()));
      assertEquals(nodeCount, clusterMap.getNumOfLeafNode(""));
      assertEquals(4, clusterMap.getMaxLevel());
      List<DatanodeDetails> nodeList = nodeManager.getAllNodes();
      nodeList.stream().forEach(node ->
          Assert.assertTrue(node.getNetworkLocation().startsWith("/rack1/ng")));
      nodeList.stream().forEach(node ->
          Assert.assertTrue(node.getParent() != null));
    }
  }

  private void testScmRegisterNodeWithNetworkTopology(boolean useHostname)
      throws IOException, InterruptedException, AuthenticationException {
    OzoneConfiguration conf = getConf();
    conf.setTimeDuration(OZONE_SCM_HEARTBEAT_PROCESS_INTERVAL, 1000,
        MILLISECONDS);

    // create table mapping file
    String[] hostNames = {"host1", "host2", "host3", "host4"};
    String[] ipAddress = {"1.2.3.4", "2.3.4.5", "3.4.5.6", "4.5.6.7"};
    String mapFile = this.getClass().getClassLoader()
        .getResource("rack-mapping").getPath();

    // create and register nodes
    conf.set(NET_TOPOLOGY_NODE_SWITCH_MAPPING_IMPL_KEY,
        "org.apache.hadoop.net.TableMapping");
    conf.set(NET_TOPOLOGY_TABLE_MAPPING_FILE_KEY, mapFile);
    if (useHostname) {
      conf.set(DFSConfigKeysLegacy.DFS_DATANODE_USE_DN_HOSTNAME, "true");
    }
    final int nodeCount = hostNames.length;
    // use default IP address to resolve node
    try (SCMNodeManager nodeManager = createNodeManager(conf)) {
      for (int i = 0; i < nodeCount; i++) {
        DatanodeDetails node = createDatanodeDetails(
            UUID.randomUUID().toString(), hostNames[i], ipAddress[i], null);
        nodeManager.register(node, null, null);
      }

      // verify network topology cluster has all the registered nodes
      Thread.sleep(4 * 1000);
      NetworkTopology clusterMap = scm.getClusterMap();
      assertEquals(nodeCount,
          nodeManager.getNodeCount(NodeStatus.inServiceHealthy()));
      assertEquals(nodeCount, clusterMap.getNumOfLeafNode(""));
      assertEquals(3, clusterMap.getMaxLevel());
      List<DatanodeDetails> nodeList = nodeManager.getAllNodes();
      nodeList.stream().forEach(node ->
          Assert.assertTrue(node.getNetworkLocation().equals("/rack1")));

      // test get node
      if (useHostname) {
        Arrays.stream(hostNames).forEach(hostname ->
            Assert.assertNotEquals(0, nodeManager.getNodesByAddress(hostname)
                .size()));
      } else {
        Arrays.stream(ipAddress).forEach(ip ->
            Assert.assertNotEquals(0, nodeManager.getNodesByAddress(ip)
                .size()));
      }
    }
  }

  @Test
  public void testGetNodeInfo()
      throws IOException, InterruptedException, NodeNotFoundException,
      AuthenticationException {
    OzoneConfiguration conf = getConf();
    final int nodeCount = 6;
    SCMNodeManager nodeManager = createNodeManager(conf);

    for (int i=0; i<nodeCount; i++) {
      DatanodeDetails datanodeDetails =
          MockDatanodeDetails.randomDatanodeDetails();
      final long capacity = 2000;
      final long used = 100;
      final long remaining = 1900;
      UUID dnId = datanodeDetails.getUuid();
      String storagePath = testDir.getAbsolutePath() + "/" + dnId;
      StorageReportProto report = TestUtils
          .createStorageReport(dnId, storagePath, capacity, used,
              remaining, null);


      LayoutVersionManager versionManager =
          nodeManager.getLayoutVersionManager();
      LayoutVersionProto layoutInfo = toLayoutVersionProto(
          versionManager.getMetadataLayoutVersion(),
          versionManager.getSoftwareLayoutVersion());
      nodeManager.register(datanodeDetails, TestUtils.createNodeReport(report),
          TestUtils.getRandomPipelineReports(), layoutInfo);
      nodeManager.processHeartbeat(datanodeDetails, layoutInfo);
      if (i == 5) {
        nodeManager.setNodeOperationalState(datanodeDetails,
            HddsProtos.NodeOperationalState.ENTERING_MAINTENANCE);
      }
      if (i == 3 || i == 4) {
        nodeManager.setNodeOperationalState(datanodeDetails,
            HddsProtos.NodeOperationalState.DECOMMISSIONED);
      }
    }
    Thread.sleep(100);

    Map<String, Long> stats = nodeManager.getNodeInfo();
    // 3 IN_SERVICE nodes:
    assertEquals(6000, stats.get("DiskCapacity").longValue());
    assertEquals(300, stats.get("DiskUsed").longValue());
    assertEquals(5700, stats.get("DiskRemaining").longValue());

    // 2 Decommissioned nodes
    assertEquals(4000, stats.get("DecommissionedDiskCapacity").longValue());
    assertEquals(200, stats.get("DecommissionedDiskUsed").longValue());
    assertEquals(3800, stats.get("DecommissionedDiskRemaining").longValue());

    // 1 Maintenance node
    assertEquals(2000, stats.get("MaintenanceDiskCapacity").longValue());
    assertEquals(100, stats.get("MaintenanceDiskUsed").longValue());
    assertEquals(1900, stats.get("MaintenanceDiskRemaining").longValue());
  }

  /**
   * Test add node into a 4-layer network topology during node register.
   */
  private void testGetNodesByAddress(boolean useHostname)
      throws IOException, InterruptedException, AuthenticationException {
    OzoneConfiguration conf = getConf();
    conf.setTimeDuration(OZONE_SCM_HEARTBEAT_PROCESS_INTERVAL, 1000,
        MILLISECONDS);

    // create a set of hosts - note two hosts on "host1"
    String[] hostNames = {"host1", "host1", "host2", "host3", "host4"};
    String[] ipAddress =
        {"1.2.3.4", "1.2.3.4", "2.3.4.5", "3.4.5.6", "4.5.6.7"};

    if (useHostname) {
      conf.set(DFSConfigKeysLegacy.DFS_DATANODE_USE_DN_HOSTNAME, "true");
    }
    final int nodeCount = hostNames.length;
    try (SCMNodeManager nodeManager = createNodeManager(conf)) {
      for (int i = 0; i < nodeCount; i++) {
        DatanodeDetails node = createDatanodeDetails(
            UUID.randomUUID().toString(), hostNames[i], ipAddress[i], null);
        nodeManager.register(node, null, null);
      }
      // test get node
      Assert.assertEquals(0, nodeManager.getNodesByAddress(null).size());
      if (useHostname) {
        Assert.assertEquals(2,
            nodeManager.getNodesByAddress("host1").size());
        Assert.assertEquals(1, nodeManager.getNodesByAddress("host2").size());
        Assert.assertEquals(0, nodeManager.getNodesByAddress("unknown").size());
      } else {
        Assert.assertEquals(2,
            nodeManager.getNodesByAddress("1.2.3.4").size());
        Assert.assertEquals(1, nodeManager.getNodesByAddress("2.3.4.5").size());
        Assert.assertEquals(0, nodeManager.getNodesByAddress("1.9.8.7").size());
      }
    }
  }

}<|MERGE_RESOLUTION|>--- conflicted
+++ resolved
@@ -549,11 +549,6 @@
    * operationalState of the node will be updated according to the heartbeat.
    */
   @Test
-<<<<<<< HEAD
-  @Ignore // TODO - this test is no longer valid as the heartbeat processing
-  //        now generates the command message.
-=======
->>>>>>> 48b84c51
   public void testSetNodeOpStateAndCommandFired()
       throws IOException, NodeNotFoundException, AuthenticationException {
     final int interval = 100;
