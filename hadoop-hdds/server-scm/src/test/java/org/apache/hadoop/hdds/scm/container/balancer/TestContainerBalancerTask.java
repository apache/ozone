--- conflicted
+++ resolved
@@ -1120,7 +1120,6 @@
   }
 
   /**
-<<<<<<< HEAD
    * Tests if balancer is adding the polled source datanode back to potentialSources queue
    * if a move has failed due to a container related failure, like REPLICATION_FAIL_NOT_EXIST_IN_SOURCE.
    */
@@ -1155,7 +1154,9 @@
     assertTrue(containerBalancerTask.getSelectedSources().contains(nodesInCluster.get(nodesInCluster.size() - 1)
         .getDatanodeDetails()));
     stopBalancer();
-=======
+  }
+
+   /**
    * Test to check if balancer picks up only positive size
    * containers to move from source to destination.
    */
@@ -1181,7 +1182,6 @@
       }
     }
     assertFalse(zeroOrNegSizeContainerMoved);
->>>>>>> a5fccbc1
   }
 
   /**
