--- conflicted
+++ resolved
@@ -77,7 +77,6 @@
 import java.util.stream.Collectors;
 
 import static org.junit.jupiter.api.Assertions.assertEquals;
-import static org.junit.jupiter.api.Assertions.assertNotEquals;
 import static org.junit.jupiter.api.Assertions.assertNotSame;
 import static org.junit.jupiter.api.Assertions.assertSame;
 import static org.junit.jupiter.api.Assertions.assertTrue;
@@ -329,35 +328,6 @@
     assertEquals(0, metrics.getNumDatanodesUnbalanced());
   }
 
-<<<<<<< HEAD
-=======
-  /**
-   * ContainerBalancer should not involve more datanodes than the
-   * maxDatanodesRatioToInvolvePerIteration limit.
-   */
-  @Test
-  public void containerBalancerShouldObeyMaxDatanodesToInvolveLimit()
-      throws IllegalContainerBalancerStateException, IOException,
-      InvalidContainerBalancerConfigurationException, TimeoutException {
-    int percent = 40;
-    balancerConfiguration.setMaxDatanodesPercentageToInvolvePerIteration(
-        percent);
-    balancerConfiguration.setMaxSizeToMovePerIteration(100 * STORAGE_UNIT);
-    balancerConfiguration.setThreshold(1);
-    balancerConfiguration.setIterations(1);
-    startBalancer(balancerConfiguration);
-
-    int number = percent * numberOfNodes / 100;
-    ContainerBalancerMetrics metrics = containerBalancerTask.getMetrics();
-    assertThat(containerBalancerTask.getCountDatanodesInvolvedPerIteration())
-        .isLessThanOrEqualTo(number);
-    assertThat(metrics.getNumDatanodesInvolvedInLatestIteration()).isGreaterThan(0);
-    assertThat(metrics.getNumDatanodesInvolvedInLatestIteration())
-        .isLessThanOrEqualTo(number);
-    stopBalancer();
-  }
-
->>>>>>> 10a1dbfe
   @Test
   public void containerBalancerShouldSelectOnlyClosedContainers()
       throws IllegalContainerBalancerStateException, IOException,
@@ -614,89 +584,6 @@
   }
 
   @Test
-<<<<<<< HEAD
-=======
-  public void balancerShouldObeyMaxSizeEnteringTargetLimit()
-      throws IllegalContainerBalancerStateException, IOException,
-      InvalidContainerBalancerConfigurationException, TimeoutException {
-    conf.set("ozone.scm.container.size", "1MB");
-    balancerConfiguration =
-        conf.getObject(ContainerBalancerConfiguration.class);
-    balancerConfiguration.setThreshold(10);
-    balancerConfiguration.setMaxDatanodesPercentageToInvolvePerIteration(100);
-    balancerConfiguration.setMaxSizeToMovePerIteration(50 * STORAGE_UNIT);
-
-    // no containers should be selected when the limit is just 2 MB
-    balancerConfiguration.setMaxSizeEnteringTarget(2 * OzoneConsts.MB);
-    startBalancer(balancerConfiguration);
-
-    assertFalse(containerBalancerTask.getUnBalancedNodes()
-        .isEmpty());
-    assertTrue(containerBalancerTask.getContainerToSourceMap()
-        .isEmpty());
-    stopBalancer();
-
-    // some containers should be selected when using default values
-    OzoneConfiguration ozoneConfiguration = new OzoneConfiguration();
-    ContainerBalancerConfiguration cbc = ozoneConfiguration.
-        getObject(ContainerBalancerConfiguration.class);
-    cbc.setBalancingInterval(1);
-    ContainerBalancer sb = new ContainerBalancer(scm);
-    containerBalancerTask = new ContainerBalancerTask(scm, 0, sb,
-        sb.getMetrics(), cbc, false);
-    containerBalancerTask.run();
-
-    stopBalancer();
-    // balancer should have identified unbalanced nodes
-    assertFalse(containerBalancerTask.getUnBalancedNodes()
-        .isEmpty());
-    assertFalse(containerBalancerTask.getContainerToSourceMap()
-        .isEmpty());
-  }
-
-  @Test
-  public void balancerShouldObeyMaxSizeLeavingSourceLimit()
-      throws IllegalContainerBalancerStateException, IOException,
-      InvalidContainerBalancerConfigurationException, TimeoutException {
-    conf.set("ozone.scm.container.size", "1MB");
-    balancerConfiguration =
-        conf.getObject(ContainerBalancerConfiguration.class);
-    balancerConfiguration.setThreshold(10);
-    balancerConfiguration.setMaxDatanodesPercentageToInvolvePerIteration(100);
-    balancerConfiguration.setMaxSizeToMovePerIteration(50 * STORAGE_UNIT);
-
-    // no source containers should be selected when the limit is just 2 MB
-    balancerConfiguration.setMaxSizeLeavingSource(2 * OzoneConsts.MB);
-    startBalancer(balancerConfiguration);
-
-    assertFalse(containerBalancerTask.getUnBalancedNodes()
-        .isEmpty());
-    assertTrue(containerBalancerTask.getContainerToSourceMap()
-        .isEmpty());
-    stopBalancer();
-
-    // some containers should be selected when using default values
-    OzoneConfiguration ozoneConfiguration = new OzoneConfiguration();
-    ContainerBalancerConfiguration cbc = ozoneConfiguration.
-        getObject(ContainerBalancerConfiguration.class);
-    cbc.setBalancingInterval(1);
-    ContainerBalancer sb = new ContainerBalancer(scm);
-    containerBalancerTask = new ContainerBalancerTask(scm, 0, sb,
-        sb.getMetrics(), cbc, false);
-    containerBalancerTask.run();
-
-    stopBalancer();
-    // balancer should have identified unbalanced nodes
-    assertFalse(containerBalancerTask.getUnBalancedNodes()
-        .isEmpty());
-    assertFalse(containerBalancerTask.getContainerToSourceMap()
-        .isEmpty());
-    assertNotEquals(0,
-        containerBalancerTask.getSizeScheduledForMoveInLatestIteration());
-  }
-
-  @Test
->>>>>>> 10a1dbfe
   public void testMetrics()
       throws IllegalContainerBalancerStateException, IOException,
       InvalidContainerBalancerConfigurationException, TimeoutException,
