--- conflicted
+++ resolved
@@ -80,15 +80,9 @@
   private MockNodeManager nodeManager;
   private SCMPipelineManager pipelineManager;
   private BlockManagerImpl blockManager;
-<<<<<<< HEAD
-  private final static long DEFAULT_BLOCK_SIZE = 128 * MB;
+  private static final long DEFAULT_BLOCK_SIZE = 128 * MB;
   private HddsProtos.ReplicationFactor factor;
   private HddsProtos.ReplicationType type;
-=======
-  private static final long DEFAULT_BLOCK_SIZE = 128 * MB;
-  private static HddsProtos.ReplicationFactor factor;
-  private static HddsProtos.ReplicationType type;
->>>>>>> a8b0ec6a
   private EventQueue eventQueue;
   private int numContainerPerOwnerInPipeline;
   private OzoneConfiguration conf;
