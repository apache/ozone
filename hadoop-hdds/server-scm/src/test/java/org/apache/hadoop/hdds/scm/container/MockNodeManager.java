/**
 * Licensed to the Apache Software Foundation (ASF) under one or more
 * contributor license agreements.  See the NOTICE file distributed with this
 * work for additional information regarding copyright ownership.  The ASF
 * licenses this file to you under the Apache License, Version 2.0 (the
 * "License"); you may not use this file except in compliance with the License.
 * You may obtain a copy of the License at
 * <p>
 * http://www.apache.org/licenses/LICENSE-2.0
 * <p>
 * Unless required by applicable law or agreed to in writing, software
 * distributed under the License is distributed on an "AS IS" BASIS, WITHOUT
 * WARRANTIES OR CONDITIONS OF ANY KIND, either express or implied. See the
 * License for the specific language governing permissions and limitations under
 * the License.
 */
package org.apache.hadoop.hdds.scm.container;

import org.apache.hadoop.hdds.conf.OzoneConfiguration;
import org.apache.hadoop.hdds.protocol.DatanodeDetails;
import org.apache.hadoop.hdds.protocol.MockDatanodeDetails;
import org.apache.hadoop.hdds.protocol.proto.HddsProtos;
import org.apache.hadoop.hdds.protocol.proto.HddsProtos.NodeOperationalState;
import org.apache.hadoop.hdds.protocol.proto.StorageContainerDatanodeProtocolProtos.CommandQueueReportProto;
import org.apache.hadoop.hdds.protocol.proto.StorageContainerDatanodeProtocolProtos.MetadataStorageReportProto;
import org.apache.hadoop.hdds.protocol.proto.StorageContainerDatanodeProtocolProtos.NodeReportProto;
import org.apache.hadoop.hdds.protocol.proto.StorageContainerDatanodeProtocolProtos.PipelineReportsProto;
import org.apache.hadoop.hdds.protocol.proto.StorageContainerDatanodeProtocolProtos.SCMCommandProto;
import org.apache.hadoop.hdds.protocol.proto.StorageContainerDatanodeProtocolProtos.SCMVersionRequestProto;
import org.apache.hadoop.hdds.protocol.proto.StorageContainerDatanodeProtocolProtos.LayoutVersionProto;
import org.apache.hadoop.hdds.protocol.proto
    .StorageContainerDatanodeProtocolProtos.StorageReportProto;
import org.apache.hadoop.hdds.scm.HddsTestUtils;
import org.apache.hadoop.hdds.scm.container.placement.metrics.SCMNodeMetric;
import org.apache.hadoop.hdds.scm.container.placement.metrics.SCMNodeStat;
import org.apache.hadoop.hdds.scm.exceptions.SCMException;
import org.apache.hadoop.hdds.scm.net.NetConstants;
import org.apache.hadoop.hdds.scm.net.NetworkTopology;
import org.apache.hadoop.hdds.scm.net.NetworkTopologyImpl;
import org.apache.hadoop.hdds.scm.net.Node;
import org.apache.hadoop.hdds.scm.node.DatanodeInfo;
import org.apache.hadoop.hdds.scm.node.DatanodeUsageInfo;
import org.apache.hadoop.hdds.scm.node.NodeManager;
import org.apache.hadoop.hdds.scm.node.NodeStatus;
import org.apache.hadoop.hdds.scm.node.states.Node2ContainerMap;
import org.apache.hadoop.hdds.scm.node.states.Node2PipelineMap;
import org.apache.hadoop.hdds.scm.node.states.NodeNotFoundException;
import org.apache.hadoop.hdds.scm.pipeline.Pipeline;
import org.apache.hadoop.hdds.scm.pipeline.PipelineID;
import org.apache.hadoop.hdds.server.events.EventPublisher;
import org.apache.hadoop.ozone.OzoneConsts;
import org.apache.hadoop.ozone.container.upgrade.UpgradeUtils;
import org.apache.hadoop.ozone.protocol.VersionResponse;
import org.apache.hadoop.ozone.protocol.commands.CommandForDatanode;
import org.apache.hadoop.ozone.protocol.commands.RegisteredCommand;
import org.apache.hadoop.ozone.protocol.commands.SCMCommand;
import org.assertj.core.util.Preconditions;
import org.slf4j.Logger;
import org.slf4j.LoggerFactory;

import java.io.IOException;
import java.util.ArrayList;
import java.util.Arrays;
import java.util.Collections;
import java.util.Comparator;
import java.util.HashMap;
import java.util.LinkedList;
import java.util.List;
import java.util.Map;
import java.util.Set;
import java.util.UUID;
import java.util.concurrent.ConcurrentHashMap;
import java.util.concurrent.ConcurrentMap;
import java.util.stream.Collectors;

import static org.apache.hadoop.hdds.protocol.proto.HddsProtos.NodeState.DEAD;
import static org.apache.hadoop.hdds.protocol.proto
    .HddsProtos.NodeState.HEALTHY;
import static org.apache.hadoop.hdds.protocol.proto.HddsProtos.NodeState.STALE;

/**
 * Test Helper for testing container Mapping.
 */
public class MockNodeManager implements NodeManager {

  private static final Logger LOG =
      LoggerFactory.getLogger(MockNodeManager.class);

  public static final int NUM_PIPELINE_PER_METADATA_DISK = 2;
  private static final NodeData[] NODES = {
      new NodeData(10L * OzoneConsts.TB, OzoneConsts.GB),
      new NodeData(64L * OzoneConsts.TB, 100 * OzoneConsts.GB),
      new NodeData(128L * OzoneConsts.TB, 256 * OzoneConsts.GB),
      new NodeData(40L * OzoneConsts.TB, OzoneConsts.TB),
      new NodeData(256L * OzoneConsts.TB, 200 * OzoneConsts.TB),
      new NodeData(20L * OzoneConsts.TB, 10 * OzoneConsts.GB),
      new NodeData(32L * OzoneConsts.TB, 16 * OzoneConsts.TB),
      new NodeData(OzoneConsts.TB, 900 * OzoneConsts.GB),
      new NodeData(OzoneConsts.TB, 900 * OzoneConsts.GB, NodeData.STALE),
      new NodeData(OzoneConsts.TB, 200L * OzoneConsts.GB, NodeData.STALE),
      new NodeData(OzoneConsts.TB, 200L * OzoneConsts.GB, NodeData.DEAD)
  };
  private final List<DatanodeDetails> healthyNodes;
  private final List<DatanodeDetails> staleNodes;
  private final List<DatanodeDetails> deadNodes;
  private final Map<DatanodeDetails, SCMNodeStat> nodeMetricMap;
  private final SCMNodeStat aggregateStat;
  private boolean safemode;
  private final Map<UUID, List<SCMCommand>> commandMap;
  private Node2PipelineMap node2PipelineMap;
  private final Node2ContainerMap node2ContainerMap;
  private NetworkTopology clusterMap;
  private ConcurrentMap<String, Set<String>> dnsToUuidMap;
  private int numHealthyDisksPerDatanode;
  private int numRaftLogDisksPerDatanode;
  private int numPipelinePerDatanode;

  {
    this.healthyNodes = new LinkedList<>();
    this.staleNodes = new LinkedList<>();
    this.deadNodes = new LinkedList<>();
    this.nodeMetricMap = new HashMap<>();
    this.node2PipelineMap = new Node2PipelineMap();
    this.node2ContainerMap = new Node2ContainerMap();
    this.dnsToUuidMap = new ConcurrentHashMap<>();
    this.aggregateStat = new SCMNodeStat();
    this.clusterMap = new NetworkTopologyImpl(new OzoneConfiguration());
  }

  public MockNodeManager(NetworkTopologyImpl clusterMap,
                         List<DatanodeDetails> nodes,
                         boolean initializeFakeNodes, int nodeCount) {
    this.clusterMap = clusterMap;
    if (!nodes.isEmpty()) {
      for (int x = 0; x < nodes.size(); x++) {
        DatanodeDetails node = nodes.get(x);
        register(node, null, null);
        populateNodeMetric(node, x);
      }
    }
    if (initializeFakeNodes) {
      for (int x = 0; x < nodeCount; x++) {
        DatanodeDetails dd = MockDatanodeDetails.randomDatanodeDetails();
        register(dd, null, null);
        populateNodeMetric(dd, x);
      }
    }
    safemode = false;
    this.commandMap = new HashMap<>();
    numHealthyDisksPerDatanode = 1;
    numRaftLogDisksPerDatanode = 1;
    numPipelinePerDatanode = numRaftLogDisksPerDatanode *
        NUM_PIPELINE_PER_METADATA_DISK;
  }

  public MockNodeManager(boolean initializeFakeNodes, int nodeCount) {
    this(new NetworkTopologyImpl(new OzoneConfiguration()), new ArrayList<>(),
        initializeFakeNodes, nodeCount);
  }

  public MockNodeManager(List<DatanodeUsageInfo> nodes)
      throws IllegalArgumentException {
    if (!nodes.isEmpty()) {
      for (DatanodeUsageInfo node : nodes) {
        register(node.getDatanodeDetails(), null, null);
        nodeMetricMap.put(node.getDatanodeDetails(), node.getScmNodeStat());
        aggregateStat.add(node.getScmNodeStat());
        healthyNodes.add(node.getDatanodeDetails());
      }
    } else {
      throw new IllegalArgumentException("The argument nodes list must not " +
          "be empty");
    }

    safemode = false;
    this.commandMap = new HashMap<>();
    numHealthyDisksPerDatanode = 1;
    numRaftLogDisksPerDatanode = 1;
    numPipelinePerDatanode = numRaftLogDisksPerDatanode *
        NUM_PIPELINE_PER_METADATA_DISK;
  }

  public MockNodeManager(
      Map<DatanodeUsageInfo, Set<ContainerID>> usageInfoToCidsMap)
      throws IllegalArgumentException {
    if (!usageInfoToCidsMap.isEmpty()) {
      // for each usageInfo, register it, add containers, and update metrics
      for (Map.Entry<DatanodeUsageInfo, Set<ContainerID>> entry:
          usageInfoToCidsMap.entrySet()) {
        DatanodeUsageInfo usageInfo = entry.getKey();
        register(usageInfo.getDatanodeDetails(), null, null);
        try {
          setContainers(usageInfo.getDatanodeDetails(), entry.getValue());
        } catch (NodeNotFoundException e) {
          LOG.warn("Could not find Datanode {} for adding containers to it. " +
                  "Skipping this node.", usageInfo
              .getDatanodeDetails().getUuidString());
          continue;
        }

        nodeMetricMap
            .put(usageInfo.getDatanodeDetails(), usageInfo.getScmNodeStat());
        aggregateStat.add(usageInfo.getScmNodeStat());
        healthyNodes.add(usageInfo.getDatanodeDetails());
      }
    } else {
      throw new IllegalArgumentException("The provided argument should not be" +
          " empty");
    }

    safemode = false;
    this.commandMap = new HashMap<>();
    numHealthyDisksPerDatanode = 1;
    numRaftLogDisksPerDatanode = 1;
    numPipelinePerDatanode = numRaftLogDisksPerDatanode *
        NUM_PIPELINE_PER_METADATA_DISK;
  }

  /**
   * Invoked from ctor to create some node Metrics.
   *
   * @param datanodeDetails - Datanode details
   */
  private void populateNodeMetric(DatanodeDetails datanodeDetails, int x) {
    SCMNodeStat newStat = new SCMNodeStat();
    long remaining =
        NODES[x % NODES.length].capacity - NODES[x % NODES.length].used;
    newStat.set(
        (NODES[x % NODES.length].capacity),
        (NODES[x % NODES.length].used), remaining);
    this.nodeMetricMap.put(datanodeDetails, newStat);
    aggregateStat.add(newStat);

    if (NODES[x % NODES.length].getCurrentState() == NodeData.HEALTHY) {
      healthyNodes.add(datanodeDetails);
    }

    if (NODES[x % NODES.length].getCurrentState() == NodeData.STALE) {
      staleNodes.add(datanodeDetails);
    }

    if (NODES[x % NODES.length].getCurrentState() == NodeData.DEAD) {
      deadNodes.add(datanodeDetails);
    }

  }

  /**
   * Sets the safe mode value.
   * @param safemode boolean
   */
  public void setSafemode(boolean safemode) {
    this.safemode = safemode;
  }


  /**
   * Gets all Live Datanodes that is currently communicating with SCM.
   *
   * @param status The status of the node
   * @return List of Datanodes that are Heartbeating SCM.
   */
  @Override
  public List<DatanodeDetails> getNodes(NodeStatus status) {
    return getNodes(status.getOperationalState(), status.getHealth());
  }

  /**
   * Gets all Live Datanodes that is currently communicating with SCM.
   *
   * @param opState - The operational State of the node
   * @param nodestate - The health of the node
   * @return List of Datanodes that are Heartbeating SCM.
   */
  @Override
  public List<DatanodeDetails> getNodes(
      HddsProtos.NodeOperationalState opState, HddsProtos.NodeState nodestate) {
    if (nodestate == HEALTHY) {
      // mock storage reports for SCMCommonPlacementPolicy.hasEnoughSpace()
      List<DatanodeDetails> healthyNodesWithInfo = new ArrayList<>();
      for (DatanodeDetails dd : healthyNodes) {
        DatanodeInfo di = new DatanodeInfo(dd, NodeStatus.inServiceHealthy(),
            UpgradeUtils.defaultLayoutVersionProto());

        long capacity = nodeMetricMap.get(dd).getCapacity().get();
        long used = nodeMetricMap.get(dd).getScmUsed().get();
        long remaining = nodeMetricMap.get(dd).getRemaining().get();
        StorageReportProto storage1 = HddsTestUtils.createStorageReport(
            di.getUuid(), "/data1-" + di.getUuidString(),
            capacity, used, remaining, null);
        MetadataStorageReportProto metaStorage1 =
            HddsTestUtils.createMetadataStorageReport(
                "/metadata1-" + di.getUuidString(), capacity, used,
                remaining, null);
        di.updateStorageReports(new ArrayList<>(Arrays.asList(storage1)));
        di.updateMetaDataStorageReports(
            new ArrayList<>(Arrays.asList(metaStorage1)));

        healthyNodesWithInfo.add(di);
      }
      return healthyNodesWithInfo;
    }

    if (nodestate == STALE) {
      return staleNodes;
    }

    if (nodestate == DEAD) {
      return deadNodes;
    }

    return null;
  }

  /**
   * Returns the Number of Datanodes that are communicating with SCM.
   *
   * @param status - Status of the node
   * @return int -- count
   */
  @Override
  public int getNodeCount(NodeStatus status) {
    return getNodeCount(status.getOperationalState(), status.getHealth());
  }

  /**
   * Returns the Number of Datanodes that are communicating with SCM.
   *
   * @param nodestate - State of the node
   * @return int -- count
   */
  @Override
  public int getNodeCount(
      HddsProtos.NodeOperationalState opState, HddsProtos.NodeState nodestate) {
    List<DatanodeDetails> nodes = getNodes(opState, nodestate);
    if (nodes != null) {
      return nodes.size();
    }
    return 0;
  }

  /**
   * Get all datanodes known to SCM.
   *
   * @return List of DatanodeDetails known to SCM.
   */
  @Override
  public List<DatanodeDetails> getAllNodes() {
    return new ArrayList<>(nodeMetricMap.keySet());
  }

  /**
   * Returns the aggregated node stats.
   * @return the aggregated node stats.
   */
  @Override
  public SCMNodeStat getStats() {
    return aggregateStat;
  }

  /**
   * Return a map of nodes to their stats.
   * @return a list of individual node stats (live/stale but not dead).
   */
  @Override
  public Map<DatanodeDetails, SCMNodeStat> getNodeStats() {
    return nodeMetricMap;
  }

  /**
   * Gets a sorted list of most or least used DatanodeUsageInfo containing
   * healthy, in-service nodes. If the specified mostUsed is true, the returned
   * list is in descending order of usage. Otherwise, the returned list is in
   * ascending order of usage.
   *
   * @param mostUsed true if most used, false if least used
   * @return List of DatanodeUsageInfo
   */
  @Override
  public List<DatanodeUsageInfo> getMostOrLeastUsedDatanodes(
      boolean mostUsed) {
    List<DatanodeDetails> datanodeDetailsList =
        getNodes(NodeOperationalState.IN_SERVICE, HEALTHY);
    if (datanodeDetailsList == null) {
      return new ArrayList<>();
    }
    Comparator<DatanodeUsageInfo> comparator;
    if (mostUsed) {
      comparator = DatanodeUsageInfo.getMostUtilized().reversed();
    } else {
      comparator = DatanodeUsageInfo.getMostUtilized();
    }

    return datanodeDetailsList.stream()
        .map(node -> new DatanodeUsageInfo(node, nodeMetricMap.get(node)))
        .sorted(comparator)
        .collect(Collectors.toList());
  }

  /**
   * Get the usage info of a specified datanode.
   *
   * @param datanodeDetails the usage of which we want to get
   * @return DatanodeUsageInfo of the specified datanode
   */
  @Override
  public DatanodeUsageInfo getUsageInfo(DatanodeDetails datanodeDetails) {
    SCMNodeStat stat = nodeMetricMap.get(datanodeDetails);
    return new DatanodeUsageInfo(datanodeDetails, stat);
  }

  /**
   * Return the node stat of the specified datanode.
   * @param datanodeDetails - datanode details.
   * @return node stat if it is live/stale, null if it is decommissioned or
   * doesn't exist.
   */
  @Override
  public SCMNodeMetric getNodeStat(DatanodeDetails datanodeDetails) {
    SCMNodeStat stat = nodeMetricMap.get(datanodeDetails);
    if (stat == null) {
      return null;
    }
    return new SCMNodeMetric(stat);
  }

  /**
   * Returns the node state of a specific node.
   *
   * @param dd - DatanodeDetails
   * @return Healthy/Stale/Dead.
   */
  @Override
  public NodeStatus getNodeStatus(DatanodeDetails dd)
      throws NodeNotFoundException {
    if (healthyNodes.contains(dd)) {
      return NodeStatus.inServiceHealthy();
    } else if (staleNodes.contains(dd)) {
      return NodeStatus.inServiceStale();
    } else if (deadNodes.contains(dd)) {
      return NodeStatus.inServiceDead();
    } else {
      throw new NodeNotFoundException();
    }
  }

  /**
   * Set the operation state of a node.
   * @param datanodeDetails The datanode to set the new state for
   * @param newState The new operational state for the node
   */
  @Override
  public void setNodeOperationalState(DatanodeDetails datanodeDetails,
      HddsProtos.NodeOperationalState newState) throws NodeNotFoundException {
  }

  /**
   * Set the operation state of a node.
   * @param datanodeDetails The datanode to set the new state for
   * @param newState The new operational state for the node
   */
  @Override
  public void setNodeOperationalState(DatanodeDetails datanodeDetails,
      HddsProtos.NodeOperationalState newState, long opStateExpiryEpocSec)
      throws NodeNotFoundException {
  }

  /**
   * Get set of pipelines a datanode is part of.
   * @param dnId - datanodeID
   * @return Set of PipelineID
   */
  @Override
  public Set<PipelineID> getPipelines(DatanodeDetails dnId) {
    return node2PipelineMap.getPipelines(dnId.getUuid());
  }

  /**
   * Get the count of pipelines a datanodes is associated with.
   * @param datanodeDetails DatanodeDetails
   * @return The number of pipelines
   */
  @Override
  public int getPipelinesCount(DatanodeDetails datanodeDetails) {
    return node2PipelineMap.getPipelinesCount(datanodeDetails.getUuid());
  }

  /**
   * Add pipeline information in the NodeManager.
   * @param pipeline - Pipeline to be added
   */
  @Override
  public void addPipeline(Pipeline pipeline) {
    node2PipelineMap.addPipeline(pipeline);
  }

  /**
   * Get the entire Node2PipelineMap.
   * @return Node2PipelineMap
   */
  public Node2PipelineMap getNode2PipelineMap() {
    return node2PipelineMap;
  }

  /**
   * Set the Node2PipelineMap.
   * @param node2PipelineMap Node2PipelineMap
   */
  public void setNode2PipelineMap(Node2PipelineMap node2PipelineMap) {
    this.node2PipelineMap = node2PipelineMap;
  }

  /**
   * Remove a pipeline information from the NodeManager.
   * @param pipeline - Pipeline to be removed
   */
  @Override
  public void removePipeline(Pipeline pipeline) {
    node2PipelineMap.removePipeline(pipeline);
  }

  @Override
  public void addContainer(DatanodeDetails dd,
                           ContainerID containerId)
      throws NodeNotFoundException {
    try {
      Set<ContainerID> set = node2ContainerMap.getContainers(dd.getUuid());
      set.add(containerId);
      node2ContainerMap.setContainersForDatanode(dd.getUuid(), set);
    } catch (SCMException e) {
      e.printStackTrace();
    }
  }

  @Override
  public void removeContainer(DatanodeDetails dd,
      ContainerID containerId) {
    try {
      Set<ContainerID> set = node2ContainerMap.getContainers(dd.getUuid());
      set.remove(containerId);
      node2ContainerMap.setContainersForDatanode(dd.getUuid(), set);
    } catch (SCMException e) {
      e.printStackTrace();
    }
  }

  @Override
  public void addDatanodeCommand(UUID dnId, SCMCommand command) {
    if (commandMap.containsKey(dnId)) {
      List<SCMCommand> commandList = commandMap.get(dnId);
      Preconditions.checkNotNull(commandList);
      commandList.add(command);
    } else {
      List<SCMCommand> commandList = new LinkedList<>();
      commandList.add(command);
      commandMap.put(dnId, commandList);
    }
  }

  /**
   * send refresh command to all the healthy datanodes to refresh
   * volume usage info immediately.
   */
  @Override
  public void refreshAllHealthyDnUsageInfo() {
    //no op
  }

  /**
   * Empty implementation for processNodeReport.
   *
   * @param dnUuid
   * @param nodeReport
   */
  @Override
  public void processNodeReport(DatanodeDetails dnUuid,
      NodeReportProto nodeReport) {
    // do nothing
  }

  /**
   * Empty implementation for processLayoutVersionReport.
   *
   * @param dnUuid
   * @param layoutReport
   */
  @Override
  public void processLayoutVersionReport(DatanodeDetails dnUuid,
                                         LayoutVersionProto layoutReport) {
    // do nothing
  }

  /**
   * Get the number of commands of the given type queued on the datanode at the
   * last heartbeat. If the Datanode has not reported information for the given
   * command type, -1 will be returned.
   * @param cmdType
   * @return The queued count or -1 if no data has been received from the DN.
   */
  @Override
  public int getNodeQueuedCommandCount(DatanodeDetails datanodeDetails,
      SCMCommandProto.Type cmdType) {
    return -1;
  }

  /**
   * Get the number of commands of the given type queued in the SCM CommandQueue
   * for the given datanode.
   * @param dnID The UUID of the datanode.
   * @param cmdType The Type of command to query the current count for.
   * @return The count of commands queued, or zero if none.
   */
  @Override
  public int getCommandQueueCount(UUID dnID, SCMCommandProto.Type cmdType) {
    return 0;
  }

  /**
   * Get the total number of pending commands of the given type on the given
   * datanode. This includes both the number of commands queued in SCM which
   * will be sent to the datanode on the next heartbeat, and the number of
   * commands reported by the datanode in the last heartbeat.
   * If the datanode has not reported any information for the given command,
   * zero is assumed.
   * @param datanodeDetails The datanode to query.
   * @param cmdType The command Type To query.
   * @return The number of commands of the given type pending on the datanode.
   * @throws NodeNotFoundException
   */
  @Override
  public int getTotalDatanodeCommandCount(DatanodeDetails datanodeDetails,
      SCMCommandProto.Type cmdType) throws NodeNotFoundException {
    return 0;
  }

  /**
   * Update set of containers available on a datanode.
   * @param uuid - DatanodeID
   * @param containerIds - Set of containerIDs
   * @throws SCMException - if datanode is not known. For new datanode use
   *                        addDatanodeInContainerMap call.
   */
  @Override
  public void setContainers(DatanodeDetails uuid, Set<ContainerID> containerIds)
      throws NodeNotFoundException {
    try {
      node2ContainerMap.setContainersForDatanode(uuid.getUuid(), containerIds);
    } catch (SCMException e) {
      throw new NodeNotFoundException(e.getMessage());
    }
  }

  /**
   * Return set of containerIDs available on a datanode.
   * @param uuid - DatanodeID
   * @return - set of containerIDs
   */
  @Override
  public Set<ContainerID> getContainers(DatanodeDetails uuid) {
    return node2ContainerMap.getContainers(uuid.getUuid());
  }

  // Returns the number of commands that is queued to this node manager.
  public int getCommandCount(DatanodeDetails dd) {
    List<SCMCommand> list = commandMap.get(dd.getUuid());
    return (list == null) ? 0 : list.size();
  }

  public void clearCommandQueue(UUID dnId) {
    if (commandMap.containsKey(dnId)) {
      commandMap.put(dnId, new LinkedList<>());
    }
  }

  public void setNodeState(DatanodeDetails dn, HddsProtos.NodeState state) {
    healthyNodes.remove(dn);
    staleNodes.remove(dn);
    deadNodes.remove(dn);
    if (state == HEALTHY) {
      healthyNodes.add(dn);
    } else if (state == STALE) {
      staleNodes.add(dn);
    } else {
      deadNodes.add(dn);
    }
  }

  /**
   * Closes this stream and releases any system resources associated with it. If
   * the stream is already closed then invoking this method has no effect.
   * <p>
   * <p> As noted in {@link AutoCloseable#close()}, cases where the close may
   * fail require careful attention. It is strongly advised to relinquish the
   * underlying resources and to internally <em>mark</em> the {@code Closeable}
   * as closed, prior to throwing the {@code IOException}.
   *
   * @throws IOException if an I/O error occurs
   */
  @Override
  public void close() throws IOException {

  }

  /**
   * Gets the version info from SCM.
   *
   * @param versionRequest - version Request.
   * @return - returns SCM version info and other required information needed by
   * datanode.
   */
  @Override
  public VersionResponse getVersion(SCMVersionRequestProto versionRequest) {
    return null;
  }

  /**
   * Register the node if the node finds that it is not registered with any
   * SCM.
   *
   * @param datanodeDetails DatanodeDetails
   * @param nodeReport NodeReportProto
   * @return SCMRegisteredResponseProto
   */
  @Override
  public RegisteredCommand register(DatanodeDetails datanodeDetails,
                                    NodeReportProto nodeReport,
                                    PipelineReportsProto pipelineReportsProto,
                                    LayoutVersionProto layoutInfo) {
    try {
      node2ContainerMap.insertNewDatanode(datanodeDetails.getUuid(),
          Collections.emptySet());
      addEntryTodnsToUuidMap(datanodeDetails.getIpAddress(),
          datanodeDetails.getUuidString());
      if (clusterMap != null) {
        datanodeDetails.setNetworkName(datanodeDetails.getUuidString());
        clusterMap.add(datanodeDetails);
      }
    } catch (SCMException e) {
      e.printStackTrace();
    }
    return null;
  }

  /**
   * Add an entry to the dnsToUuidMap, which maps hostname / IP to the DNs
   * running on that host. As each address can have many DNs running on it,
   * this is a one to many mapping.
   * @param dnsName String representing the hostname or IP of the node
   * @param uuid String representing the UUID of the registered node.
   */
  private synchronized void addEntryTodnsToUuidMap(
      String dnsName, String uuid) {
    Set<String> dnList = dnsToUuidMap.get(dnsName);
    if (dnList == null) {
      dnList = ConcurrentHashMap.newKeySet();
      dnsToUuidMap.put(dnsName, dnList);
    }
    dnList.add(uuid);
  }

  /**
   * Send heartbeat to indicate the datanode is alive and doing well.
   *
   * @param datanodeDetails - Datanode ID.
   * @param layoutInfo - DataNode Layout info
   * @param commandQueueReportProto - Command Queue Report Proto
   * @return SCMheartbeat response list
   */
  @Override
  public List<SCMCommand> processHeartbeat(DatanodeDetails datanodeDetails,
      LayoutVersionProto layoutInfo,
      CommandQueueReportProto commandQueueReportProto) {
    return null;
  }

  @Override
  public Boolean isNodeRegistered(
      DatanodeDetails datanodeDetails) {
    return false;
  }

  @Override
  public Map<String, Map<String, Integer>> getNodeCount() {
    Map<String, Map<String, Integer>> nodes = new HashMap<>();
    for (NodeOperationalState opState : NodeOperationalState.values()) {
      Map<String, Integer> states = new HashMap<>();
      for (HddsProtos.NodeState health : HddsProtos.NodeState.values()) {
        states.put(health.name(), 0);
      }
      nodes.put(opState.name(), states);
    }
    // At the moment MockNodeManager is not aware of decommission and
    // maintenance states, therefore loop over all nodes and assume all nodes
    // are IN_SERVICE. This will be fixed as part of HDDS-2673
    for (HddsProtos.NodeState state : HddsProtos.NodeState.values()) {
      nodes.get(NodeOperationalState.IN_SERVICE.name())
          .compute(state.name(), (k, v) -> v + 1);
    }
    return nodes;
  }

  @Override
  public Map<String, Long> getNodeInfo() {
    Map<String, Long> nodeInfo = new HashMap<>();
    nodeInfo.put("Capacity", aggregateStat.getCapacity().get());
    nodeInfo.put("Used", aggregateStat.getScmUsed().get());
    nodeInfo.put("Remaining", aggregateStat.getRemaining().get());
    return nodeInfo;
  }

  @Override
<<<<<<< HEAD
  public Map<String, Map<String, String>> getNodeStatusInfo() {
=======
  public Map<String, List<String>> getNodeStatusInfo() {
>>>>>>> 66f394b3
    return null;
  }

  /**
   * Makes it easy to add a container.
   *
   * @param datanodeDetails datanode details
   * @param size number of bytes.
   */
  public void addContainer(DatanodeDetails datanodeDetails, long size) {
    SCMNodeStat stat = this.nodeMetricMap.get(datanodeDetails);
    if (stat != null) {
      aggregateStat.subtract(stat);
      stat.getScmUsed().add(size);
      stat.getRemaining().subtract(size);
      aggregateStat.add(stat);
      nodeMetricMap.put(datanodeDetails, stat);
    }
  }

  /**
   * Makes it easy to simulate a delete of a container.
   *
   * @param datanodeDetails datanode Details
   * @param size number of bytes.
   */
  public void delContainer(DatanodeDetails datanodeDetails, long size) {
    SCMNodeStat stat = this.nodeMetricMap.get(datanodeDetails);
    if (stat != null) {
      aggregateStat.subtract(stat);
      stat.getScmUsed().subtract(size);
      stat.getRemaining().add(size);
      aggregateStat.add(stat);
      nodeMetricMap.put(datanodeDetails, stat);
    }
  }

  @Override
  public void onMessage(CommandForDatanode commandForDatanode,
                        EventPublisher publisher) {
    addDatanodeCommand(commandForDatanode.getDatanodeId(),
        commandForDatanode.getCommand());
  }

  @Override
  public List<SCMCommand> getCommandQueue(UUID dnID) {
    return null;
  }

  @Override
  public DatanodeDetails getNodeByUuid(String uuid) {
    Node node = clusterMap.getNode(NetConstants.DEFAULT_RACK + "/" + uuid);
    return node == null ? null : (DatanodeDetails)node;
  }

  @Override
  public List<DatanodeDetails> getNodesByAddress(String address) {
    List<DatanodeDetails> results = new LinkedList<>();
    Set<String> uuids = dnsToUuidMap.get(address);
    if (uuids == null) {
      return results;
    }
    for (String uuid : uuids) {
      DatanodeDetails dn = getNodeByUuid(uuid);
      if (dn != null) {
        results.add(dn);
      }
    }
    return results;
  }

  @Override
  public NetworkTopology getClusterNetworkTopologyMap() {
    return clusterMap;
  }

  public void setNetworkTopology(NetworkTopology topology) {
    this.clusterMap = topology;
  }

  @Override
  public int minHealthyVolumeNum(List<DatanodeDetails> dnList) {
    return numHealthyDisksPerDatanode;
  }

  @Override
  public int pipelineLimit(DatanodeDetails dn) {
    // by default 1 single node pipeline and 1 three node pipeline
    return numPipelinePerDatanode;
  }

  @Override
  public int minPipelineLimit(List<DatanodeDetails> dn) {
    // by default 1 single node pipeline and 1 three node pipeline
    return numPipelinePerDatanode;
  }

  public void setNumPipelinePerDatanode(int value) {
    numPipelinePerDatanode = value;
  }

  public void setNumHealthyVolumes(int value) {
    numHealthyDisksPerDatanode = value;
  }

  public void setNumMetaDataVolumes(int value) {
    numRaftLogDisksPerDatanode = value;
  }

  /**
   * A class to declare some values for the nodes so that our tests
   * won't fail.
   */
  private static class NodeData {
    public static final long HEALTHY = 1;
    public static final long STALE = 2;
    public static final long DEAD = 3;

    private long capacity;
    private long used;

    private long currentState;

    /**
     * By default nodes are healthy.
     * @param capacity
     * @param used
     */
    NodeData(long capacity, long used) {
      this(capacity, used, HEALTHY);
    }

    /**
     * Constructs a nodeDefinition.
     *
     * @param capacity capacity.
     * @param used used.
     * @param currentState - Healthy, Stale and DEAD nodes.
     */
    NodeData(long capacity, long used, long currentState) {
      this.capacity = capacity;
      this.used = used;
      this.currentState = currentState;
    }

    public long getCapacity() {
      return capacity;
    }

    public void setCapacity(long capacity) {
      this.capacity = capacity;
    }

    public long getUsed() {
      return used;
    }

    public void setUsed(long used) {
      this.used = used;
    }

    public long getCurrentState() {
      return currentState;
    }

    public void setCurrentState(long currentState) {
      this.currentState = currentState;
    }

  }
}<|MERGE_RESOLUTION|>--- conflicted
+++ resolved
@@ -809,11 +809,7 @@
   }
 
   @Override
-<<<<<<< HEAD
   public Map<String, Map<String, String>> getNodeStatusInfo() {
-=======
-  public Map<String, List<String>> getNodeStatusInfo() {
->>>>>>> 66f394b3
     return null;
   }
 
