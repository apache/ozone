/*
 * Licensed to the Apache Software Foundation (ASF) under one
 * or more contributor license agreements.  See the NOTICE file
 * distributed with this work for additional information
 * regarding copyright ownership.  The ASF licenses this file
 * to you under the Apache License, Version 2.0 (the
 * "License"); you may not use this file except in compliance
 * with the License.  You may obtain a copy of the License at
 * <p>
 * http://www.apache.org/licenses/LICENSE-2.0
 * <p>
 * Unless required by applicable law or agreed to in writing, software
 * distributed under the License is distributed on an "AS IS" BASIS,
 * WITHOUT WARRANTIES OR CONDITIONS OF ANY KIND, either express or implied.
 * See the License for the specific language governing permissions and
 * limitations under the License.
 */

package org.apache.hadoop.hdds.scm.container.balancer;

import com.google.protobuf.ByteString;
import org.apache.hadoop.hdds.client.RatisReplicationConfig;
import org.apache.hadoop.hdds.conf.OzoneConfiguration;
import org.apache.hadoop.hdds.protocol.DatanodeDetails;
import org.apache.hadoop.hdds.protocol.MockDatanodeDetails;
import org.apache.hadoop.hdds.protocol.proto.HddsProtos;
import org.apache.hadoop.hdds.protocol.proto.StorageContainerDatanodeProtocolProtos.ContainerReplicaProto;
import org.apache.hadoop.hdds.scm.ContainerPlacementStatus;
import org.apache.hadoop.hdds.scm.PlacementPolicy;
import org.apache.hadoop.hdds.scm.container.ContainerID;
import org.apache.hadoop.hdds.scm.container.ContainerInfo;
import org.apache.hadoop.hdds.scm.container.ContainerReplica;
import org.apache.hadoop.hdds.scm.container.ContainerManager;
import org.apache.hadoop.hdds.scm.container.MockNodeManager;
import org.apache.hadoop.hdds.scm.container.replication.LegacyReplicationManager;
import org.apache.hadoop.hdds.scm.container.replication.LegacyReplicationManager.MoveResult;
import org.apache.hadoop.hdds.scm.container.replication.ReplicationManager;
import org.apache.hadoop.hdds.scm.container.placement.algorithms.ContainerPlacementPolicyFactory;
import org.apache.hadoop.hdds.scm.container.placement.algorithms.SCMContainerPlacementMetrics;
import org.apache.hadoop.hdds.scm.container.placement.metrics.SCMNodeStat;
import org.apache.hadoop.hdds.scm.ha.SCMContext;
import org.apache.hadoop.hdds.scm.ha.SCMService;
import org.apache.hadoop.hdds.scm.ha.SCMServiceManager;
import org.apache.hadoop.hdds.scm.ha.StatefulServiceStateManager;
import org.apache.hadoop.hdds.scm.ha.StatefulServiceStateManagerImpl;
import org.apache.hadoop.hdds.scm.node.DatanodeUsageInfo;
import org.apache.hadoop.hdds.scm.node.NodeStatus;
import org.apache.hadoop.hdds.scm.node.states.NodeNotFoundException;
import org.apache.hadoop.hdds.scm.server.StorageContainerManager;
import org.apache.hadoop.hdds.server.events.EventPublisher;
import org.apache.hadoop.ozone.OzoneConsts;
import org.apache.ozone.test.GenericTestUtils;
import org.junit.jupiter.api.Assertions;
import org.junit.jupiter.api.BeforeEach;
import org.junit.jupiter.api.Test;
import org.mockito.Mockito;
import org.slf4j.Logger;
import org.slf4j.LoggerFactory;
import org.slf4j.event.Level;

import java.io.IOException;
import java.time.Duration;
import java.util.ArrayList;
import java.util.HashMap;
import java.util.HashSet;
import java.util.List;
import java.util.Map;
import java.util.Set;
import java.util.concurrent.CompletableFuture;
import java.util.concurrent.ThreadLocalRandom;
import java.util.stream.Collectors;

import static org.mockito.Mockito.mock;
import static org.mockito.Mockito.when;

/**
 * Tests for {@link ContainerBalancer}.
 */
public class TestContainerBalancer {

  private static final Logger LOG =
      LoggerFactory.getLogger(TestContainerBalancer.class);

  private ReplicationManager replicationManager;
  private ContainerManager containerManager;
  private ContainerBalancer containerBalancer;
  private MockNodeManager mockNodeManager;
  private StorageContainerManager scm;
  private OzoneConfiguration conf;
  private PlacementPolicy placementPolicy;
  private ContainerBalancerConfiguration balancerConfiguration;
  private List<DatanodeUsageInfo> nodesInCluster;
  private List<Double> nodeUtilizations;
  private double averageUtilization;
  private int numberOfNodes;
  private Map<ContainerID, Set<ContainerReplica>> cidToReplicasMap =
      new HashMap<>();
  private Map<ContainerID, ContainerInfo> cidToInfoMap = new HashMap<>();
  private Map<DatanodeUsageInfo, Set<ContainerID>> datanodeToContainersMap =
      new HashMap<>();
  private Map<String, ByteString> serviceToConfigMap = new HashMap<>();
  private static final ThreadLocalRandom RANDOM = ThreadLocalRandom.current();

  private StatefulServiceStateManager serviceStateManager;

  /**
   * Sets up configuration values and creates a mock cluster.
   */
  @BeforeEach
  public void setup() throws IOException, NodeNotFoundException {
    conf = new OzoneConfiguration();
    scm = Mockito.mock(StorageContainerManager.class);
    containerManager = Mockito.mock(ContainerManager.class);
    replicationManager = Mockito.mock(ReplicationManager.class);
    serviceStateManager = Mockito.mock(StatefulServiceStateManagerImpl.class);
    SCMServiceManager scmServiceManager = Mockito.mock(SCMServiceManager.class);

    // these configs will usually be specified in each test
    balancerConfiguration =
        conf.getObject(ContainerBalancerConfiguration.class);
    balancerConfiguration.setThreshold(10);
    balancerConfiguration.setIterations(1);
    balancerConfiguration.setMaxDatanodesPercentageToInvolvePerIteration(100);
    balancerConfiguration.setMaxSizeToMovePerIteration(50 * OzoneConsts.GB);
    balancerConfiguration.setMaxSizeEnteringTarget(50 * OzoneConsts.GB);
    conf.setFromObject(balancerConfiguration);
    GenericTestUtils.setLogLevel(ContainerBalancer.LOG, Level.DEBUG);

    averageUtilization = createCluster();
    mockNodeManager = new MockNodeManager(datanodeToContainersMap);

    placementPolicy = ContainerPlacementPolicyFactory
        .getPolicy(conf, mockNodeManager,
            mockNodeManager.getClusterNetworkTopologyMap(), true,
            SCMContainerPlacementMetrics.create());

    Mockito.when(replicationManager
        .isContainerReplicatingOrDeleting(Mockito.any(ContainerID.class)))
        .thenReturn(false);

    Mockito.when(replicationManager.move(Mockito.any(ContainerID.class),
        Mockito.any(DatanodeDetails.class),
        Mockito.any(DatanodeDetails.class)))
        .thenReturn(CompletableFuture.completedFuture(MoveResult.COMPLETED));

    when(containerManager.getContainerReplicas(Mockito.any(ContainerID.class)))
        .thenAnswer(invocationOnMock -> {
          ContainerID cid = (ContainerID) invocationOnMock.getArguments()[0];
          return cidToReplicasMap.get(cid);
        });

    when(containerManager.getContainer(Mockito.any(ContainerID.class)))
        .thenAnswer(invocationOnMock -> {
          ContainerID cid = (ContainerID) invocationOnMock.getArguments()[0];
          return cidToInfoMap.get(cid);
        });

    when(containerManager.getContainers())
        .thenReturn(new ArrayList<>(cidToInfoMap.values()));

    when(scm.getScmNodeManager()).thenReturn(mockNodeManager);
    when(scm.getContainerPlacementPolicy()).thenReturn(placementPolicy);
    when(scm.getContainerManager()).thenReturn(containerManager);
    when(scm.getReplicationManager()).thenReturn(replicationManager);
    when(scm.getScmContext()).thenReturn(SCMContext.emptyContext());
    when(scm.getClusterMap()).thenReturn(null);
    when(scm.getEventQueue()).thenReturn(mock(EventPublisher.class));
    when(scm.getConfiguration()).thenReturn(conf);
    when(scm.getStatefulServiceStateManager()).thenReturn(serviceStateManager);
    when(scm.getSCMServiceManager()).thenReturn(scmServiceManager);

    /*
    When StatefulServiceStateManager#saveConfiguration is called, save to
    in-memory serviceToConfigMap instead.
     */
    Mockito.doAnswer(i -> {
      serviceToConfigMap.put(i.getArgument(0, String.class), i.getArgument(1,
          ByteString.class));
      return null;
    }).when(serviceStateManager).saveConfiguration(
        Mockito.any(String.class),
        Mockito.any(ByteString.class));

    /*
    When StatefulServiceStateManager#readConfiguration is called, read from
    serviceToConfigMap instead.
     */
    when(serviceStateManager.readConfiguration(Mockito.anyString())).thenAnswer(
        i -> serviceToConfigMap.get(i.getArgument(0, String.class)));

    Mockito.doNothing().when(scmServiceManager)
        .register(Mockito.any(SCMService.class));
    containerBalancer = new ContainerBalancer(scm);
  }

  @Test
  public void testCalculationOfUtilization() {
    Assertions.assertEquals(nodesInCluster.size(), nodeUtilizations.size());
    for (int i = 0; i < nodesInCluster.size(); i++) {
      Assertions.assertEquals(nodeUtilizations.get(i),
          nodesInCluster.get(i).calculateUtilization(), 0.0001);
    }

    // should be equal to average utilization of the cluster
    Assertions.assertEquals(averageUtilization,
        containerBalancer.calculateAvgUtilization(nodesInCluster), 0.0001);
  }

  /**
   * Checks whether ContainerBalancer is correctly updating the list of
   * unBalanced nodes with varying values of Threshold.
   */
  @Test
  public void
      initializeIterationShouldUpdateUnBalancedNodesWhenThresholdChanges()
      throws IllegalContainerBalancerStateException, IOException,
      InvalidContainerBalancerConfigurationException {
    List<DatanodeUsageInfo> expectedUnBalancedNodes;
    List<DatanodeUsageInfo> unBalancedNodesAccordingToBalancer;

    // check for random threshold values
    for (int i = 0; i < 50; i++) {
      double randomThreshold = RANDOM.nextDouble() * 100;

      balancerConfiguration.setThreshold(randomThreshold);
      startBalancer(balancerConfiguration);

      // waiting for balance completed.
      // TODO: this is a temporary implementation for now
      // modify this after balancer is fully completed
      try {
        Thread.sleep(100);
      } catch (InterruptedException e) { }

      expectedUnBalancedNodes =
          determineExpectedUnBalancedNodes(randomThreshold);
      unBalancedNodesAccordingToBalancer =
          containerBalancer.getUnBalancedNodes();

      stopBalancer();
      Assertions.assertEquals(
          expectedUnBalancedNodes.size(),
          unBalancedNodesAccordingToBalancer.size());

      for (int j = 0; j < expectedUnBalancedNodes.size(); j++) {
        Assertions.assertEquals(
            expectedUnBalancedNodes.get(j).getDatanodeDetails(),
            unBalancedNodesAccordingToBalancer.get(j).getDatanodeDetails());
      }
    }
  }

  /**
   * Checks whether the list of unBalanced nodes is empty when the cluster is
   * balanced.
   */
  @Test
  public void unBalancedNodesListShouldBeEmptyWhenClusterIsBalanced()
      throws IllegalContainerBalancerStateException, IOException,
      InvalidContainerBalancerConfigurationException {
    balancerConfiguration.setThreshold(99.99);
    startBalancer(balancerConfiguration);

    sleepWhileBalancing(100);

    stopBalancer();
    ContainerBalancerMetrics metrics = containerBalancer.getMetrics();
    Assertions.assertEquals(0, containerBalancer.getUnBalancedNodes().size());
    Assertions.assertEquals(0, metrics.getNumDatanodesUnbalanced());
  }

  /**
   * ContainerBalancer should not involve more datanodes than the
   * maxDatanodesRatioToInvolvePerIteration limit.
   */
  @Test
  public void containerBalancerShouldObeyMaxDatanodesToInvolveLimit()
      throws IllegalContainerBalancerStateException, IOException,
      InvalidContainerBalancerConfigurationException {
    int percent = 20;
    balancerConfiguration.setMaxDatanodesPercentageToInvolvePerIteration(
        percent);
    balancerConfiguration.setMaxSizeToMovePerIteration(100 * OzoneConsts.GB);
    balancerConfiguration.setThreshold(1);
    balancerConfiguration.setIterations(1);
    startBalancer(balancerConfiguration);

    sleepWhileBalancing(500);

    int number = percent * numberOfNodes / 100;
    ContainerBalancerMetrics metrics = containerBalancer.getMetrics();
    Assertions.assertFalse(
        containerBalancer.getCountDatanodesInvolvedPerIteration() > number);
    Assertions.assertTrue(
        metrics.getNumDatanodesInvolvedInLatestIteration() > 0);
    Assertions.assertFalse(
        metrics.getNumDatanodesInvolvedInLatestIteration() > number);
    stopBalancer();
  }

  @Test
  public void containerBalancerShouldSelectOnlyClosedContainers()
      throws IllegalContainerBalancerStateException, IOException,
      InvalidContainerBalancerConfigurationException {
    // make all containers open, balancer should not select any of them
    for (ContainerInfo containerInfo : cidToInfoMap.values()) {
      containerInfo.setState(HddsProtos.LifeCycleState.OPEN);
    }
    balancerConfiguration.setThreshold(10);
    startBalancer(balancerConfiguration);
    sleepWhileBalancing(500);
    stopBalancer();

    // balancer should have identified unbalanced nodes
    Assertions.assertFalse(containerBalancer.getUnBalancedNodes().isEmpty());
    // no container should have been selected
    Assertions.assertTrue(containerBalancer.getSourceToTargetMap().isEmpty());
    /*
    Iteration result should be CAN_NOT_BALANCE_ANY_MORE because no container
    move is generated
     */
    Assertions.assertEquals(
        ContainerBalancer.IterationResult.CAN_NOT_BALANCE_ANY_MORE,
        containerBalancer.getIterationResult());

    // now, close all containers
    for (ContainerInfo containerInfo : cidToInfoMap.values()) {
      containerInfo.setState(HddsProtos.LifeCycleState.CLOSED);
    }
    startBalancer(balancerConfiguration);
    sleepWhileBalancing(500);
    stopBalancer();

    // check whether all selected containers are closed
    for (ContainerMoveSelection moveSelection:
         containerBalancer.getSourceToTargetMap().values()) {
      Assertions.assertSame(
          cidToInfoMap.get(moveSelection.getContainerID()).getState(),
          HddsProtos.LifeCycleState.CLOSED);
    }
  }

  @Test
  public void containerBalancerShouldObeyMaxSizeToMoveLimit()
      throws IllegalContainerBalancerStateException, IOException,
      InvalidContainerBalancerConfigurationException {
    balancerConfiguration.setThreshold(1);
    balancerConfiguration.setMaxSizeToMovePerIteration(10 * OzoneConsts.GB);
    balancerConfiguration.setIterations(1);
    startBalancer(balancerConfiguration);

    sleepWhileBalancing(500);

    // balancer should not have moved more size than the limit
    Assertions.assertFalse(containerBalancer.getSizeMovedPerIteration() >
        10 * OzoneConsts.GB);

    long size = containerBalancer.getMetrics()
        .getDataSizeMovedGBInLatestIteration();
    Assertions.assertTrue(size > 0);
    Assertions.assertFalse(size > 10);
    stopBalancer();
  }

  @Test
  public void targetDatanodeShouldNotAlreadyContainSelectedContainer()
      throws IllegalContainerBalancerStateException, IOException,
      InvalidContainerBalancerConfigurationException {
    balancerConfiguration.setThreshold(10);
    balancerConfiguration.setMaxSizeToMovePerIteration(100 * OzoneConsts.GB);
    balancerConfiguration.setMaxDatanodesPercentageToInvolvePerIteration(100);
    startBalancer(balancerConfiguration);

    // waiting for balance completed.
    // TODO: this is a temporary implementation for now
    // modify this after balancer is fully completed
    try {
      Thread.sleep(1000);
    } catch (InterruptedException e) { }

    stopBalancer();
    Map<DatanodeDetails, ContainerMoveSelection> sourceToTargetMap =
        containerBalancer.getSourceToTargetMap();
    for (ContainerMoveSelection moveSelection : sourceToTargetMap.values()) {
      ContainerID container = moveSelection.getContainerID();
      DatanodeDetails target = moveSelection.getTargetNode();
      Assertions.assertTrue(cidToReplicasMap.get(container)
          .stream()
          .map(ContainerReplica::getDatanodeDetails)
          .noneMatch(target::equals));
    }
  }

  @Test
  public void containerMoveSelectionShouldFollowPlacementPolicy()
      throws IllegalContainerBalancerStateException, IOException,
      InvalidContainerBalancerConfigurationException {
    balancerConfiguration.setThreshold(10);
    balancerConfiguration.setMaxSizeToMovePerIteration(50 * OzoneConsts.GB);
    balancerConfiguration.setMaxDatanodesPercentageToInvolvePerIteration(100);
    startBalancer(balancerConfiguration);

    // waiting for balance completed.
    // TODO: this is a temporary implementation for now
    // modify this after balancer is fully completed
    try {
      Thread.sleep(1000);
    } catch (InterruptedException e) { }

    stopBalancer();
    Map<DatanodeDetails, ContainerMoveSelection> sourceToTargetMap =
        containerBalancer.getSourceToTargetMap();

    // for each move selection, check if {replicas - source + target}
    // satisfies placement policy
    for (Map.Entry<DatanodeDetails, ContainerMoveSelection> entry :
        sourceToTargetMap.entrySet()) {
      ContainerMoveSelection moveSelection = entry.getValue();
      ContainerID container = moveSelection.getContainerID();
      DatanodeDetails target = moveSelection.getTargetNode();

      List<DatanodeDetails> replicas = cidToReplicasMap.get(container)
          .stream()
          .map(ContainerReplica::getDatanodeDetails)
          .collect(Collectors.toList());
      replicas.remove(entry.getKey());
      replicas.add(target);

      ContainerInfo containerInfo = cidToInfoMap.get(container);
      ContainerPlacementStatus placementStatus =
          placementPolicy.validateContainerPlacement(replicas,
              containerInfo.getReplicationConfig().getRequiredNodes());
      Assertions.assertTrue(placementStatus.isPolicySatisfied());
    }
  }

  @Test
  public void targetDatanodeShouldBeInServiceHealthy()
      throws NodeNotFoundException, IllegalContainerBalancerStateException,
      IOException, InvalidContainerBalancerConfigurationException {
    balancerConfiguration.setThreshold(10);
    balancerConfiguration.setMaxDatanodesPercentageToInvolvePerIteration(100);
    balancerConfiguration.setMaxSizeToMovePerIteration(50 * OzoneConsts.GB);
    balancerConfiguration.setMaxSizeEnteringTarget(50 * OzoneConsts.GB);
    startBalancer(balancerConfiguration);

    // waiting for balance completed.
    // TODO: this is a temporary implementation for now
    // modify this after balancer is fully completed
    try {
      Thread.sleep(1000);
    } catch (InterruptedException e) {
    }

    stopBalancer();
    for (ContainerMoveSelection moveSelection :
        containerBalancer.getSourceToTargetMap().values()) {
      DatanodeDetails target = moveSelection.getTargetNode();
      NodeStatus status = mockNodeManager.getNodeStatus(target);
      Assertions.assertSame(HddsProtos.NodeOperationalState.IN_SERVICE,
          status.getOperationalState());
      Assertions.assertTrue(status.isHealthy());
    }
  }

  @Test
  public void selectedContainerShouldNotAlreadyHaveBeenSelected()
      throws IllegalContainerBalancerStateException, IOException,
      InvalidContainerBalancerConfigurationException {
    balancerConfiguration.setThreshold(10);
    balancerConfiguration.setMaxDatanodesPercentageToInvolvePerIteration(100);
    balancerConfiguration.setMaxSizeToMovePerIteration(50 * OzoneConsts.GB);
    balancerConfiguration.setMaxSizeEnteringTarget(50 * OzoneConsts.GB);

    startBalancer(balancerConfiguration);

    // waiting for balance completed.
    // TODO: this is a temporary implementation for now
    // modify this after balancer is fully completed
    try {
      Thread.sleep(1000);
    } catch (InterruptedException e) { }

    stopBalancer();
    Set<ContainerID> containers = new HashSet<>();
    for (ContainerMoveSelection moveSelection :
        containerBalancer.getSourceToTargetMap().values()) {
      ContainerID container = moveSelection.getContainerID();
      Assertions.assertFalse(containers.contains(container));
      containers.add(container);
    }
  }

  @Test
  public void balancerShouldNotSelectConfiguredExcludeContainers()
      throws IllegalContainerBalancerStateException, IOException,
      InvalidContainerBalancerConfigurationException {
    balancerConfiguration.setThreshold(10);
    balancerConfiguration.setMaxDatanodesPercentageToInvolvePerIteration(100);
    balancerConfiguration.setMaxSizeToMovePerIteration(50 * OzoneConsts.GB);
    balancerConfiguration.setMaxSizeEnteringTarget(50 * OzoneConsts.GB);
    balancerConfiguration.setExcludeContainers("1, 4, 5");

    startBalancer(balancerConfiguration);

    // waiting for balance completed.
    // TODO: this is a temporary implementation for now
    // modify this after balancer is fully completed
    try {
      Thread.sleep(1000);
    } catch (InterruptedException e) { }

    stopBalancer();
    Set<ContainerID> excludeContainers =
        balancerConfiguration.getExcludeContainers();
    for (ContainerMoveSelection moveSelection :
        containerBalancer.getSourceToTargetMap().values()) {
      ContainerID container = moveSelection.getContainerID();
      Assertions.assertFalse(excludeContainers.contains(container));
    }
  }

  @Test
  public void balancerShouldObeyMaxSizeEnteringTargetLimit()
      throws IllegalContainerBalancerStateException, IOException,
      InvalidContainerBalancerConfigurationException {
    conf.set("ozone.scm.container.size", "1MB");
    balancerConfiguration =
        conf.getObject(ContainerBalancerConfiguration.class);
    balancerConfiguration.setThreshold(10);
    balancerConfiguration.setMaxDatanodesPercentageToInvolvePerIteration(100);
    balancerConfiguration.setMaxSizeToMovePerIteration(50 * OzoneConsts.GB);

    // no containers should be selected when the limit is just 2 MB
    balancerConfiguration.setMaxSizeEnteringTarget(2 * OzoneConsts.MB);
    startBalancer(balancerConfiguration);
    sleepWhileBalancing(500);

    Assertions.assertFalse(containerBalancer.getUnBalancedNodes().isEmpty());
    Assertions.assertTrue(containerBalancer.getSourceToTargetMap().isEmpty());
    stopBalancer();

    // some containers should be selected when using default values
    OzoneConfiguration ozoneConfiguration = new OzoneConfiguration();
    ContainerBalancerConfiguration cbc = ozoneConfiguration.
        getObject(ContainerBalancerConfiguration.class);
    startBalancer(cbc);

    sleepWhileBalancing(500);

    stopBalancer();
    // balancer should have identified unbalanced nodes
    Assertions.assertFalse(containerBalancer.getUnBalancedNodes().isEmpty());
    Assertions.assertFalse(containerBalancer.getSourceToTargetMap().isEmpty());
  }

  @Test
  public void testMetrics()
      throws IllegalContainerBalancerStateException, IOException,
      InvalidContainerBalancerConfigurationException {
    conf.set("hdds.datanode.du.refresh.period", "1ms");
    balancerConfiguration.setBalancingInterval(Duration.ofMillis(2));
    balancerConfiguration.setThreshold(10);
    balancerConfiguration.setIterations(1);
    balancerConfiguration.setMaxSizeEnteringTarget(6 * OzoneConsts.GB);
    // deliberately set max size per iteration to a low value, 6 GB
    balancerConfiguration.setMaxSizeToMovePerIteration(6 * OzoneConsts.GB);
    balancerConfiguration.setMaxDatanodesPercentageToInvolvePerIteration(100);

    startBalancer(balancerConfiguration);
    sleepWhileBalancing(500);
    stopBalancer();

    ContainerBalancerMetrics metrics = containerBalancer.getMetrics();
    Assertions.assertEquals(determineExpectedUnBalancedNodes(
            balancerConfiguration.getThreshold()).size(),
        metrics.getNumDatanodesUnbalanced());
    Assertions.assertTrue(metrics.getDataSizeMovedGBInLatestIteration() <= 6);
    Assertions.assertEquals(1, metrics.getNumIterations());
  }

  /**
   * Tests if {@link ContainerBalancer} follows the includeNodes and
   * excludeNodes configurations in {@link ContainerBalancerConfiguration}.
   * If the includeNodes configuration is not empty, only the specified
   * includeNodes should be included in balancing. excludeNodes should be
   * excluded from balancing. If a datanode is specified in both include and
   * exclude configurations, then it should be excluded.
   */
  @Test
  public void balancerShouldFollowExcludeAndIncludeDatanodesConfigurations()
      throws IllegalContainerBalancerStateException, IOException,
      InvalidContainerBalancerConfigurationException {
    balancerConfiguration.setThreshold(10);
    balancerConfiguration.setIterations(1);
    balancerConfiguration.setMaxSizeEnteringTarget(10 * OzoneConsts.GB);
    balancerConfiguration.setMaxSizeToMovePerIteration(100 * OzoneConsts.GB);
    balancerConfiguration.setMaxDatanodesPercentageToInvolvePerIteration(100);

    // only these nodes should be included
    // the ones also specified in excludeNodes should be excluded
    int firstIncludeIndex = 0, secondIncludeIndex = 1;
    int thirdIncludeIndex = nodesInCluster.size() - 2;
    int fourthIncludeIndex = nodesInCluster.size() - 1;
    String includeNodes =
        nodesInCluster.get(firstIncludeIndex).getDatanodeDetails()
            .getIpAddress() + ", " +
            nodesInCluster.get(secondIncludeIndex).getDatanodeDetails()
                .getIpAddress() + ", " +
            nodesInCluster.get(thirdIncludeIndex).getDatanodeDetails()
                .getHostName() + ", " +
            nodesInCluster.get(fourthIncludeIndex).getDatanodeDetails()
                .getHostName();

    // these nodes should be excluded
    int firstExcludeIndex = 0, secondExcludeIndex = nodesInCluster.size() - 1;
    String excludeNodes =
        nodesInCluster.get(firstExcludeIndex).getDatanodeDetails()
            .getIpAddress() + ", " +
            nodesInCluster.get(secondExcludeIndex).getDatanodeDetails()
                .getHostName();

    balancerConfiguration.setExcludeNodes(excludeNodes);
    balancerConfiguration.setIncludeNodes(includeNodes);
    startBalancer(balancerConfiguration);
    sleepWhileBalancing(500);
    stopBalancer();

    // finally, these should be the only nodes included in balancing
    // (included - excluded)
    DatanodeDetails dn1 =
        nodesInCluster.get(secondIncludeIndex).getDatanodeDetails();
    DatanodeDetails dn2 =
        nodesInCluster.get(thirdIncludeIndex).getDatanodeDetails();
    for (Map.Entry<DatanodeDetails, ContainerMoveSelection> entry :
        containerBalancer.getSourceToTargetMap().entrySet()) {
      DatanodeDetails source = entry.getKey();
      DatanodeDetails target = entry.getValue().getTargetNode();
      Assertions.assertTrue(source.equals(dn1) || source.equals(dn2));
      Assertions.assertTrue(target.equals(dn1) || target.equals(dn2));
    }
  }

  @Test
  public void testContainerBalancerConfiguration() {
    OzoneConfiguration ozoneConfiguration = new OzoneConfiguration();
    ozoneConfiguration.set("ozone.scm.container.size", "5GB");
    ozoneConfiguration.setDouble(
        "hdds.container.balancer.utilization.threshold", 1);

    ContainerBalancerConfiguration cbConf =
        ozoneConfiguration.getObject(ContainerBalancerConfiguration.class);
    Assertions.assertEquals(1, cbConf.getThreshold(), 0.001);

    Assertions.assertEquals(26 * 1024 * 1024 * 1024L,
        cbConf.getMaxSizeLeavingSource());

    Assertions.assertEquals(30 * 60 * 1000,
        cbConf.getMoveTimeout().toMillis());
  }

  @Test
  public void checkIterationResult()
      throws NodeNotFoundException, IOException,
      IllegalContainerBalancerStateException,
      InvalidContainerBalancerConfigurationException {
    balancerConfiguration.setThreshold(10);
    balancerConfiguration.setIterations(1);
    balancerConfiguration.setMaxSizeEnteringTarget(10 * OzoneConsts.GB);
    balancerConfiguration.setMaxSizeToMovePerIteration(100 * OzoneConsts.GB);
    balancerConfiguration.setMaxDatanodesPercentageToInvolvePerIteration(100);

    startBalancer(balancerConfiguration);
    sleepWhileBalancing(1000);

    /*
    According to the setup and configurations, this iteration's result should
    be ITERATION_COMPLETED.
     */
    Assertions.assertEquals(
        ContainerBalancer.IterationResult.ITERATION_COMPLETED,
        containerBalancer.getIterationResult());
    stopBalancer();

    /*
    Now, limit maxSizeToMovePerIteration but fail all container moves. The
    result should still be ITERATION_COMPLETED.
     */
    Mockito.when(replicationManager.move(Mockito.any(ContainerID.class),
            Mockito.any(DatanodeDetails.class),
            Mockito.any(DatanodeDetails.class)))
        .thenReturn(CompletableFuture.completedFuture(
            MoveResult.REPLICATION_FAIL_NODE_UNHEALTHY));
    balancerConfiguration.setMaxSizeToMovePerIteration(10 * OzoneConsts.GB);

    startBalancer(balancerConfiguration);
    sleepWhileBalancing(1000);

    Assertions.assertEquals(
        ContainerBalancer.IterationResult.ITERATION_COMPLETED,
        containerBalancer.getIterationResult());
    stopBalancer();
  }

  @Test
  public void checkIterationResultTimeout()
      throws NodeNotFoundException, IOException,
      IllegalContainerBalancerStateException,
      InvalidContainerBalancerConfigurationException {

    Mockito.when(replicationManager.move(Mockito.any(ContainerID.class),
            Mockito.any(DatanodeDetails.class),
            Mockito.any(DatanodeDetails.class)))
        .thenReturn(genCompletableFuture(500), genCompletableFuture(2000));

    balancerConfiguration.setThreshold(10);
    balancerConfiguration.setIterations(1);
    balancerConfiguration.setMaxSizeEnteringTarget(10 * OzoneConsts.GB);
    balancerConfiguration.setMaxSizeToMovePerIteration(100 * OzoneConsts.GB);
    balancerConfiguration.setMaxDatanodesPercentageToInvolvePerIteration(100);
    balancerConfiguration.setMoveTimeout(Duration.ofMillis(1000));

    startBalancer(balancerConfiguration);
    sleepWhileBalancing(2000);

    /*
    According to the setup and configurations, this iteration's result should
    be ITERATION_COMPLETED.
     */
    Assertions.assertEquals(
        ContainerBalancer.IterationResult.ITERATION_COMPLETED,
        containerBalancer.getIterationResult());
    Assertions.assertEquals(1,
        containerBalancer.getMetrics()
            .getNumContainerMovesCompletedInLatestIteration());
    Assertions.assertTrue(containerBalancer.getMetrics()
            .getNumContainerMovesTimeoutInLatestIteration() > 1);
    stopBalancer();

  }

  @Test
<<<<<<< HEAD
  public void checkIterationResultTimeoutFromReplicationManager()
      throws NodeNotFoundException, IOException,
      IllegalContainerBalancerStateException,
      InvalidContainerBalancerConfigurationException {
    CompletableFuture<MoveResult> future
        = CompletableFuture.supplyAsync(() ->
        MoveResult.REPLICATION_FAIL_TIME_OUT);
    CompletableFuture<MoveResult> future2
        = CompletableFuture.supplyAsync(() ->
        MoveResult.DELETION_FAIL_TIME_OUT);
    Mockito.when(replicationManager.move(Mockito.any(ContainerID.class),
            Mockito.any(DatanodeDetails.class),
            Mockito.any(DatanodeDetails.class)))
        .thenReturn(future, future2);

    balancerConfiguration.setThreshold(10);
    balancerConfiguration.setIterations(1);
    balancerConfiguration.setMaxSizeEnteringTarget(10 * OzoneConsts.GB);
    balancerConfiguration.setMaxSizeToMovePerIteration(100 * OzoneConsts.GB);
    balancerConfiguration.setMaxDatanodesPercentageToInvolvePerIteration(100);
    balancerConfiguration.setMoveTimeout(Duration.ofMillis(1000));

    startBalancer(balancerConfiguration);
    sleepWhileBalancing(2000);

    Assertions.assertTrue(containerBalancer.getMetrics()
        .getNumContainerMovesTimeoutInLatestIteration() > 0);
    stopBalancer();
=======
  public void testStartAndImmediateStopForDeadlock()
      throws IllegalContainerBalancerStateException, IOException,
      InvalidContainerBalancerConfigurationException {
    startBalancer(balancerConfiguration);
    stopBalancer();
    Assertions.assertFalse(containerBalancer.isBalancerRunning());
>>>>>>> 7a1a6267
  }

  /**
   * Determines unBalanced nodes, that is, over and under utilized nodes,
   * according to the generated utilization values for nodes and the threshold.
   *
   * @param threshold A percentage in the range 0 to 100
   * @return List of DatanodeUsageInfo containing the expected(correct)
   * unBalanced nodes.
   */
  private List<DatanodeUsageInfo> determineExpectedUnBalancedNodes(
      double threshold) {
    threshold /= 100;
    double lowerLimit = averageUtilization - threshold;
    double upperLimit = averageUtilization + threshold;

    // use node utilizations to determine over and under utilized nodes
    List<DatanodeUsageInfo> expectedUnBalancedNodes = new ArrayList<>();
    for (int i = 0; i < numberOfNodes; i++) {
      if (nodeUtilizations.get(numberOfNodes - i - 1) > upperLimit) {
        expectedUnBalancedNodes.add(nodesInCluster.get(numberOfNodes - i - 1));
      }
    }
    for (int i = 0; i < numberOfNodes; i++) {
      if (nodeUtilizations.get(i) < lowerLimit) {
        expectedUnBalancedNodes.add(nodesInCluster.get(i));
      }
    }
    return expectedUnBalancedNodes;
  }

  /**
   * Generates a range of equally spaced utilization(that is, used / capacity)
   * values from 0 to 1.
   *
   * @param count Number of values to generate. Count must be greater than or
   *             equal to 1.
   * @throws IllegalArgumentException If the value of the parameter count is
   * less than 1.
   */
  private void generateUtilizations(int count) throws IllegalArgumentException {
    if (count < 1) {
      LOG.warn("The value of argument count is {}. However, count must be " +
          "greater than 0.", count);
      throw new IllegalArgumentException();
    }
    nodeUtilizations = new ArrayList<>(count);
    for (int i = 0; i < count; i++) {
      nodeUtilizations.add(i / (double) count);
    }
  }

  /**
   * Create an unbalanced cluster by generating some data. Nodes in the
   * cluster have utilization values determined by generateUtilizations method.
   * @return average utilization (used space / capacity) of the cluster
   */
  private double createCluster() {
    generateData();
    createReplicasForContainers();
    long clusterCapacity = 0, clusterUsedSpace = 0;

    // for each node utilization, calculate that datanode's used space and
    // capacity
    for (int i = 0; i < nodeUtilizations.size(); i++) {
      long datanodeUsedSpace = 0, datanodeCapacity = 0;
      Set<ContainerID> containerIDSet =
          datanodeToContainersMap.get(nodesInCluster.get(i));

      for (ContainerID containerID : containerIDSet) {
        datanodeUsedSpace += cidToInfoMap.get(containerID).getUsedBytes();
      }

      // use node utilization and used space to determine node capacity
      if (nodeUtilizations.get(i) == 0) {
        datanodeCapacity = OzoneConsts.GB * RANDOM.nextInt(10, 60);
      } else {
        datanodeCapacity = (long) (datanodeUsedSpace / nodeUtilizations.get(i));
      }
      SCMNodeStat stat = new SCMNodeStat(datanodeCapacity, datanodeUsedSpace,
          datanodeCapacity - datanodeUsedSpace);
      nodesInCluster.get(i).setScmNodeStat(stat);
      clusterUsedSpace += datanodeUsedSpace;
      clusterCapacity += datanodeCapacity;
    }
    return (double) clusterUsedSpace / clusterCapacity;
  }

  /**
   * Create some datanodes and containers for each node.
   */
  private void generateData() {
    this.numberOfNodes = 10;
    generateUtilizations(numberOfNodes);
    nodesInCluster = new ArrayList<>(nodeUtilizations.size());

    // create datanodes and add containers to them
    for (int i = 0; i < numberOfNodes; i++) {
      Set<ContainerID> containerIDSet = new HashSet<>();
      DatanodeUsageInfo usageInfo =
          new DatanodeUsageInfo(MockDatanodeDetails.randomDatanodeDetails(),
              new SCMNodeStat());

      // create containers with varying used space
      int sizeMultiple = 0;
      for (int j = 0; j < i; j++) {
        sizeMultiple %= 5;
        sizeMultiple++;
        ContainerInfo container =
            createContainer((long) i * i + j, sizeMultiple);

        cidToInfoMap.put(container.containerID(), container);
        containerIDSet.add(container.containerID());

        // create initial replica for this container and add it
        Set<ContainerReplica> containerReplicaSet = new HashSet<>();
        containerReplicaSet.add(createReplica(container.containerID(),
            usageInfo.getDatanodeDetails(), container.getUsedBytes()));
        cidToReplicasMap.put(container.containerID(), containerReplicaSet);
      }
      nodesInCluster.add(usageInfo);
      datanodeToContainersMap.put(usageInfo, containerIDSet);
    }
  }

  private ContainerInfo createContainer(long id, int multiple) {
    return new ContainerInfo.Builder()
        .setContainerID(id)
        .setReplicationConfig(RatisReplicationConfig
                .getInstance(HddsProtos.ReplicationFactor.THREE))
        .setState(HddsProtos.LifeCycleState.CLOSED)
        .setOwner("TestContainerBalancer")
        .setUsedBytes(OzoneConsts.GB * multiple)
        .build();
  }

  /**
   * Create the required number of replicas for each container. Note that one
   * replica already exists and nodes with utilization value 0 should not
   * have any replicas.
   */
  private void createReplicasForContainers() {
    for (ContainerInfo container : cidToInfoMap.values()) {

      // one replica already exists; create the remaining ones
      for (int i = 0;
           i < container.getReplicationConfig().getRequiredNodes() - 1; i++) {

        // randomly pick a datanode for this replica
        int datanodeIndex = RANDOM.nextInt(0, numberOfNodes);
        if (nodeUtilizations.get(i) != 0.0d) {
          DatanodeDetails node =
              nodesInCluster.get(datanodeIndex).getDatanodeDetails();
          Set<ContainerReplica> replicas =
              cidToReplicasMap.get(container.containerID());
          replicas.add(createReplica(container.containerID(), node,
              container.getUsedBytes()));
          cidToReplicasMap.put(container.containerID(), replicas);
        }
      }
    }
  }

  private ContainerReplica createReplica(ContainerID containerID,
                                         DatanodeDetails datanodeDetails,
                                         long usedBytes) {
    return ContainerReplica.newBuilder()
        .setContainerID(containerID)
        .setContainerState(ContainerReplicaProto.State.CLOSED)
        .setDatanodeDetails(datanodeDetails)
        .setOriginNodeId(datanodeDetails.getUuid())
        .setSequenceId(1000L)
        .setBytesUsed(usedBytes)
        .build();
  }

  private void sleepWhileBalancing(long millis) {
    try {
      Thread.sleep(millis);
    } catch (InterruptedException exception) {
      Thread.currentThread().interrupt();
    }
  }

  private void startBalancer(ContainerBalancerConfiguration config)
      throws IllegalContainerBalancerStateException, IOException,
      InvalidContainerBalancerConfigurationException {
    containerBalancer.startBalancer(config);
  }

  private void stopBalancer() {
    try {
      if (containerBalancer.isBalancerRunning()) {
        containerBalancer.stopBalancer();
      }
    } catch (IOException | IllegalContainerBalancerStateException e) {
      LOG.warn("Failed to stop balancer", e);
    }
  }

  private CompletableFuture<LegacyReplicationManager.MoveResult>
      genCompletableFuture(int sleepMilSec) {
    return CompletableFuture.supplyAsync(() -> {
      try {
        Thread.sleep(sleepMilSec);
      } catch (InterruptedException e) {
        e.printStackTrace();
      }
      return LegacyReplicationManager.MoveResult.COMPLETED;
    });
  }

}<|MERGE_RESOLUTION|>--- conflicted
+++ resolved
@@ -740,7 +740,6 @@
   }
 
   @Test
-<<<<<<< HEAD
   public void checkIterationResultTimeoutFromReplicationManager()
       throws NodeNotFoundException, IOException,
       IllegalContainerBalancerStateException,
@@ -769,14 +768,15 @@
     Assertions.assertTrue(containerBalancer.getMetrics()
         .getNumContainerMovesTimeoutInLatestIteration() > 0);
     stopBalancer();
-=======
+  }
+  
+  @Test
   public void testStartAndImmediateStopForDeadlock()
       throws IllegalContainerBalancerStateException, IOException,
       InvalidContainerBalancerConfigurationException {
     startBalancer(balancerConfiguration);
     stopBalancer();
     Assertions.assertFalse(containerBalancer.isBalancerRunning());
->>>>>>> 7a1a6267
   }
 
   /**
