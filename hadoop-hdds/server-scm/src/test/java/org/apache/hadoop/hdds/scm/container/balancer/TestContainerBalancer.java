--- conflicted
+++ resolved
@@ -370,21 +370,12 @@
 
     sleepWhileBalancing(1000);
 
-<<<<<<< HEAD
-    containerBalancer.stopBalancer();
+    stopBalancer();
     Map<ContainerID, DatanodeDetails> map =
         containerBalancer.getContainerToTargetMap();
     for (Map.Entry<ContainerID, DatanodeDetails> entry : map.entrySet()) {
       ContainerID container = entry.getKey();
       DatanodeDetails target = entry.getValue();
-=======
-    stopBalancer();
-    Map<DatanodeDetails, ContainerMoveSelection> sourceToTargetMap =
-        containerBalancer.getSourceToTargetMap();
-    for (ContainerMoveSelection moveSelection : sourceToTargetMap.values()) {
-      ContainerID container = moveSelection.getContainerID();
-      DatanodeDetails target = moveSelection.getTargetNode();
->>>>>>> a5858dda
       Assert.assertTrue(cidToReplicasMap.get(container)
           .stream()
           .map(ContainerReplica::getDatanodeDetails)
@@ -404,17 +395,11 @@
 
     sleepWhileBalancing(500);
 
-<<<<<<< HEAD
-    containerBalancer.stopBalancer();
+    stopBalancer();
     Map<ContainerID, DatanodeDetails> containerFromSourceMap =
         containerBalancer.getContainerFromSourceMap();
     Map<ContainerID, DatanodeDetails> containerToTargetMap =
         containerBalancer.getContainerToTargetMap();
-=======
-    stopBalancer();
-    Map<DatanodeDetails, ContainerMoveSelection> sourceToTargetMap =
-        containerBalancer.getSourceToTargetMap();
->>>>>>> a5858dda
 
     // for each move selection, check if {replicas - source + target}
     // satisfies placement policy
@@ -452,15 +437,8 @@
 
     sleepWhileBalancing(500);
 
-<<<<<<< HEAD
-    containerBalancer.stopBalancer();
+    stopBalancer();
     for (DatanodeDetails target : containerBalancer.getSelectedTargets()) {
-=======
-    stopBalancer();
-    for (ContainerMoveSelection moveSelection :
-        containerBalancer.getSourceToTargetMap().values()) {
-      DatanodeDetails target = moveSelection.getTargetNode();
->>>>>>> a5858dda
       NodeStatus status = mockNodeManager.getNodeStatus(target);
       Assert.assertSame(HddsProtos.NodeOperationalState.IN_SERVICE,
           status.getOperationalState());
@@ -481,21 +459,10 @@
 
     sleepWhileBalancing(500);
 
-<<<<<<< HEAD
-    containerBalancer.stopBalancer();
+    stopBalancer();
     // all containers should be unique, so the list size should equal map size
     Assert.assertEquals(containerBalancer.getContainerFromSourceMap().size(),
         containerBalancer.getSelectedContainersList().size());
-=======
-    stopBalancer();
-    Set<ContainerID> containers = new HashSet<>();
-    for (ContainerMoveSelection moveSelection :
-        containerBalancer.getSourceToTargetMap().values()) {
-      ContainerID container = moveSelection.getContainerID();
-      Assert.assertFalse(containers.contains(container));
-      containers.add(container);
-    }
->>>>>>> a5858dda
   }
 
   @Test
@@ -538,13 +505,8 @@
     sleepWhileBalancing(500);
 
     Assert.assertFalse(containerBalancer.getUnBalancedNodes().isEmpty());
-<<<<<<< HEAD
     Assert.assertTrue(containerBalancer.getContainerFromSourceMap().isEmpty());
-    containerBalancer.stopBalancer();
-=======
-    Assert.assertTrue(containerBalancer.getSourceToTargetMap().isEmpty());
-    stopBalancer();
->>>>>>> a5858dda
+    stopBalancer();
 
     // some containers should be selected when using default values
     OzoneConfiguration ozoneConfiguration = new OzoneConfiguration();
