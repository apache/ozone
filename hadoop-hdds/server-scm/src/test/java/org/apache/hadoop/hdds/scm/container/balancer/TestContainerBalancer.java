/*
 * Licensed to the Apache Software Foundation (ASF) under one
 * or more contributor license agreements.  See the NOTICE file
 * distributed with this work for additional information
 * regarding copyright ownership.  The ASF licenses this file
 * to you under the Apache License, Version 2.0 (the
 * "License"); you may not use this file except in compliance
 * with the License.  You may obtain a copy of the License at
 * <p>
 * http://www.apache.org/licenses/LICENSE-2.0
 * <p>
 * Unless required by applicable law or agreed to in writing, software
 * distributed under the License is distributed on an "AS IS" BASIS,
 * WITHOUT WARRANTIES OR CONDITIONS OF ANY KIND, either express or implied.
 * See the License for the specific language governing permissions and
 * limitations under the License.
 */

package org.apache.hadoop.hdds.scm.container.balancer;

import org.apache.hadoop.hdds.client.RatisReplicationConfig;
import org.apache.hadoop.hdds.conf.OzoneConfiguration;
import org.apache.hadoop.hdds.protocol.DatanodeDetails;
import org.apache.hadoop.hdds.protocol.MockDatanodeDetails;
import org.apache.hadoop.hdds.protocol.proto.HddsProtos;
import org.apache.hadoop.hdds.protocol.proto.StorageContainerDatanodeProtocolProtos.ContainerReplicaProto;
import org.apache.hadoop.hdds.scm.ContainerPlacementStatus;
import org.apache.hadoop.hdds.scm.PlacementPolicy;
import org.apache.hadoop.hdds.scm.container.ContainerID;
import org.apache.hadoop.hdds.scm.container.ContainerInfo;
import org.apache.hadoop.hdds.scm.container.ContainerReplica;
import org.apache.hadoop.hdds.scm.container.ContainerManager;
import org.apache.hadoop.hdds.scm.container.MockNodeManager;
import org.apache.hadoop.hdds.scm.container.ReplicationManager;
import org.apache.hadoop.hdds.scm.container.placement.algorithms.ContainerPlacementPolicyFactory;
import org.apache.hadoop.hdds.scm.container.placement.algorithms.SCMContainerPlacementMetrics;
import org.apache.hadoop.hdds.scm.container.placement.metrics.SCMNodeStat;
import org.apache.hadoop.hdds.scm.exceptions.SCMException;
import org.apache.hadoop.hdds.scm.ha.SCMContext;
import org.apache.hadoop.hdds.scm.net.NetworkTopologyImpl;
import org.apache.hadoop.hdds.scm.node.DatanodeUsageInfo;
import org.apache.hadoop.hdds.scm.node.NodeStatus;
import org.apache.hadoop.hdds.scm.node.states.NodeNotFoundException;
import org.apache.hadoop.ozone.OzoneConsts;
import org.apache.ozone.test.GenericTestUtils;
import org.junit.Assert;
import org.junit.Before;
import org.junit.Rule;
import org.junit.Test;
import org.junit.rules.TemporaryFolder;
import org.mockito.Mockito;
import org.slf4j.Logger;
import org.slf4j.LoggerFactory;
import org.slf4j.event.Level;

import java.time.Duration;
import java.util.ArrayList;
import java.util.HashMap;
import java.util.HashSet;
import java.util.List;
import java.util.Map;
import java.util.Set;
import java.util.concurrent.CompletableFuture;
import java.util.concurrent.ThreadLocalRandom;
import java.util.stream.Collectors;

import static org.mockito.Mockito.when;

/**
 * Tests for {@link ContainerBalancer}.
 */
public class TestContainerBalancer {

  private static final Logger LOG =
      LoggerFactory.getLogger(TestContainerBalancer.class);

  private ReplicationManager replicationManager;
  private ContainerManager containerManager;
  private ContainerBalancer containerBalancer;
  private MockNodeManager mockNodeManager;
  private OzoneConfiguration conf;
  private PlacementPolicy placementPolicy;
  private ContainerBalancerConfiguration balancerConfiguration;
  private List<DatanodeUsageInfo> nodesInCluster;
  private List<Double> nodeUtilizations;
  private double averageUtilization;
  private int numberOfNodes;
  private Map<ContainerID, Set<ContainerReplica>> cidToReplicasMap =
      new HashMap<>();
  private Map<ContainerID, ContainerInfo> cidToInfoMap = new HashMap<>();
  private Map<DatanodeUsageInfo, Set<ContainerID>> datanodeToContainersMap =
      new HashMap<>();
  private static final ThreadLocalRandom RANDOM = ThreadLocalRandom.current();

  @Rule
  public TemporaryFolder tempFolder = new TemporaryFolder();

  /**
   * Sets up configuration values and creates a mock cluster.
   */
  @Before
  public void setup() throws SCMException, NodeNotFoundException {
    conf = new OzoneConfiguration();
    containerManager = Mockito.mock(ContainerManager.class);
    replicationManager = Mockito.mock(ReplicationManager.class);

    balancerConfiguration =
        conf.getObject(ContainerBalancerConfiguration.class);
    balancerConfiguration.setThreshold(10);
    balancerConfiguration.setIterations(1);
    balancerConfiguration.setMaxDatanodesPercentageToInvolvePerIteration(100);
    balancerConfiguration.setMaxSizeToMovePerIteration(50 * OzoneConsts.GB);
    balancerConfiguration.setMaxSizeEnteringTarget(50 * OzoneConsts.GB);
    conf.setFromObject(balancerConfiguration);
    GenericTestUtils.setLogLevel(ContainerBalancer.LOG, Level.DEBUG);

    averageUtilization = createCluster();
    mockNodeManager = new MockNodeManager(datanodeToContainersMap);

    placementPolicy = ContainerPlacementPolicyFactory
        .getPolicy(conf, mockNodeManager,
            mockNodeManager.getClusterNetworkTopologyMap(), true,
            SCMContainerPlacementMetrics.create());

    Mockito.when(replicationManager
        .isContainerReplicatingOrDeleting(Mockito.any(ContainerID.class)))
        .thenReturn(false);

    Mockito.when(replicationManager.move(Mockito.any(ContainerID.class),
        Mockito.any(DatanodeDetails.class),
        Mockito.any(DatanodeDetails.class)))
        .thenReturn(CompletableFuture.completedFuture(
            ReplicationManager.MoveResult.COMPLETED));

    when(containerManager.getContainerReplicas(Mockito.any(ContainerID.class)))
        .thenAnswer(invocationOnMock -> {
          ContainerID cid = (ContainerID) invocationOnMock.getArguments()[0];
          return cidToReplicasMap.get(cid);
        });

    when(containerManager.getContainer(Mockito.any(ContainerID.class)))
        .thenAnswer(invocationOnMock -> {
          ContainerID cid = (ContainerID) invocationOnMock.getArguments()[0];
          return cidToInfoMap.get(cid);
        });

    when(containerManager.getContainers())
        .thenReturn(new ArrayList<>(cidToInfoMap.values()));

    containerBalancer = new ContainerBalancer(mockNodeManager, containerManager,
        replicationManager, conf, SCMContext.emptyContext(),
        new NetworkTopologyImpl(conf), placementPolicy);
  }

  @Test
  public void testCalculationOfUtilization() {
    Assert.assertEquals(nodesInCluster.size(), nodeUtilizations.size());
    for (int i = 0; i < nodesInCluster.size(); i++) {
      Assert.assertEquals(nodeUtilizations.get(i),
          nodesInCluster.get(i).calculateUtilization(), 0.0001);
    }

    // should be equal to average utilization of the cluster
    Assert.assertEquals(averageUtilization,
        containerBalancer.calculateAvgUtilization(nodesInCluster), 0.0001);
  }

  /**
   * Checks whether ContainerBalancer is correctly updating the list of
   * unBalanced nodes with varying values of Threshold.
   */
  @Test
  public void
      initializeIterationShouldUpdateUnBalancedNodesWhenThresholdChanges() {
    List<DatanodeUsageInfo> expectedUnBalancedNodes;
    List<DatanodeUsageInfo> unBalancedNodesAccordingToBalancer;

    // check for random threshold values
    for (int i = 0; i < 50; i++) {
      double randomThreshold = RANDOM.nextDouble() * 100;

      balancerConfiguration.setThreshold(randomThreshold);
      containerBalancer.start(balancerConfiguration);

      // waiting for balance completed.
      // TODO: this is a temporary implementation for now
      // modify this after balancer is fully completed
      try {
        Thread.sleep(100);
      } catch (InterruptedException e) { }

      expectedUnBalancedNodes =
          determineExpectedUnBalancedNodes(randomThreshold);
      unBalancedNodesAccordingToBalancer =
          containerBalancer.getUnBalancedNodes();

      containerBalancer.stop();
      Assert.assertEquals(
          expectedUnBalancedNodes.size(),
          unBalancedNodesAccordingToBalancer.size());

      for (int j = 0; j < expectedUnBalancedNodes.size(); j++) {
        Assert.assertEquals(expectedUnBalancedNodes.get(j).getDatanodeDetails(),
            unBalancedNodesAccordingToBalancer.get(j).getDatanodeDetails());
      }
    }
  }

  /**
   * Checks whether the list of unBalanced nodes is empty when the cluster is
   * balanced.
   */
  @Test
  public void unBalancedNodesListShouldBeEmptyWhenClusterIsBalanced() {
    balancerConfiguration.setThreshold(99.99);
    containerBalancer.start(balancerConfiguration);

    // waiting for balance completed.
    // TODO: this is a temporary implementation for now
    // modify this after balancer is fully completed
    try {
      Thread.sleep(100);
    } catch (InterruptedException e) { }

    containerBalancer.stop();
    Assert.assertEquals(0, containerBalancer.getUnBalancedNodes().size());
  }

  /**
   * ContainerBalancer should not involve more datanodes than the
   * maxDatanodesRatioToInvolvePerIteration limit.
   */
  @Test
  public void containerBalancerShouldObeyMaxDatanodesToInvolveLimit() {
    int percent = 20;
    balancerConfiguration.setMaxDatanodesPercentageToInvolvePerIteration(
        percent);
    balancerConfiguration.setMaxSizeToMovePerIteration(100 * OzoneConsts.GB);
    balancerConfiguration.setThreshold(1);
    balancerConfiguration.setIterations(1);
    containerBalancer.start(balancerConfiguration);

    // waiting for balance completed.
    // TODO: this is a temporary implementation for now
    // modify this after balancer is fully completed
    try {
      Thread.sleep(1000);
    } catch (InterruptedException e) { }

    Assert.assertFalse(
        containerBalancer.getCountDatanodesInvolvedPerIteration() >
            (percent * numberOfNodes / 100));
    containerBalancer.stop();
  }

  @Test
  public void containerBalancerShouldSelectOnlyClosedContainers() {
    // make all containers open, balancer should not select any of them
    for (ContainerInfo containerInfo : cidToInfoMap.values()) {
      containerInfo.setState(HddsProtos.LifeCycleState.OPEN);
    }
    balancerConfiguration.setThreshold(10);
    containerBalancer.start(balancerConfiguration);

    // waiting for balance completed.
    // TODO: this is a temporary implementation for now
    // modify this after balancer is fully completed
    try {
      Thread.sleep(1000);
    } catch (InterruptedException e) { }

    containerBalancer.stop();

    // balancer should have identified unbalanced nodes
    Assert.assertFalse(containerBalancer.getUnBalancedNodes().isEmpty());
    // no container should have been selected
    Assert.assertTrue(containerBalancer.getSourceToTargetMap().isEmpty());

    // now, close all containers
    for (ContainerInfo containerInfo : cidToInfoMap.values()) {
      containerInfo.setState(HddsProtos.LifeCycleState.CLOSED);
    }
    containerBalancer.start(balancerConfiguration);

    // waiting for balance completed.
    // TODO: this is a temporary implementation for now
    // modify this after balancer is fully completed
    try {
      Thread.sleep(1000);
    } catch (InterruptedException e) { }

    containerBalancer.stop();
    // check whether all selected containers are closed
    for (ContainerMoveSelection moveSelection:
         containerBalancer.getSourceToTargetMap().values()) {
      Assert.assertSame(
          cidToInfoMap.get(moveSelection.getContainerID()).getState(),
          HddsProtos.LifeCycleState.CLOSED);
    }
  }

  @Test
  public void containerBalancerShouldObeyMaxSizeToMoveLimit() {
    balancerConfiguration.setThreshold(1);
    balancerConfiguration.setMaxSizeToMovePerIteration(10 * OzoneConsts.GB);
    balancerConfiguration.setIterations(1);
    containerBalancer.start(balancerConfiguration);

    // waiting for balance completed.
    // TODO: this is a temporary implementation for now
    // modify this after balancer is fully completed
    try {
      Thread.sleep(1000);
    } catch (InterruptedException e) { }

    // balancer should not have moved more size than the limit
    Assert.assertFalse(containerBalancer.getSizeMovedPerIteration() >
        10 * OzoneConsts.GB);
    containerBalancer.stop();
  }

  @Test
  public void targetDatanodeShouldNotAlreadyContainSelectedContainer() {
    balancerConfiguration.setThreshold(10);
    balancerConfiguration.setMaxSizeToMovePerIteration(100 * OzoneConsts.GB);
    balancerConfiguration.setMaxDatanodesPercentageToInvolvePerIteration(100);
    containerBalancer.start(balancerConfiguration);

    // waiting for balance completed.
    // TODO: this is a temporary implementation for now
    // modify this after balancer is fully completed
    try {
      Thread.sleep(1000);
    } catch (InterruptedException e) { }

    containerBalancer.stop();
    Map<DatanodeDetails, ContainerMoveSelection> sourceToTargetMap =
        containerBalancer.getSourceToTargetMap();
    for (ContainerMoveSelection moveSelection : sourceToTargetMap.values()) {
      ContainerID container = moveSelection.getContainerID();
      DatanodeDetails target = moveSelection.getTargetNode();
      Assert.assertTrue(cidToReplicasMap.get(container)
          .stream()
          .map(ContainerReplica::getDatanodeDetails)
          .noneMatch(target::equals));
    }
  }

  @Test
  public void containerMoveSelectionShouldFollowPlacementPolicy() {
    balancerConfiguration.setThreshold(10);
    balancerConfiguration.setMaxSizeToMovePerIteration(50 * OzoneConsts.GB);
    balancerConfiguration.setMaxDatanodesPercentageToInvolvePerIteration(100);
    containerBalancer.start(balancerConfiguration);

    // waiting for balance completed.
    // TODO: this is a temporary implementation for now
    // modify this after balancer is fully completed
    try {
      Thread.sleep(1000);
    } catch (InterruptedException e) { }

    containerBalancer.stop();
    Map<DatanodeDetails, ContainerMoveSelection> sourceToTargetMap =
        containerBalancer.getSourceToTargetMap();

    // for each move selection, check if {replicas - source + target}
    // satisfies placement policy
    for (Map.Entry<DatanodeDetails, ContainerMoveSelection> entry :
        sourceToTargetMap.entrySet()) {
      ContainerMoveSelection moveSelection = entry.getValue();
      ContainerID container = moveSelection.getContainerID();
      DatanodeDetails target = moveSelection.getTargetNode();

      List<DatanodeDetails> replicas = cidToReplicasMap.get(container)
          .stream()
          .map(ContainerReplica::getDatanodeDetails)
          .collect(Collectors.toList());
      replicas.remove(entry.getKey());
      replicas.add(target);

      ContainerInfo containerInfo = cidToInfoMap.get(container);
      ContainerPlacementStatus placementStatus =
          placementPolicy.validateContainerPlacement(replicas,
              containerInfo.getReplicationConfig().getRequiredNodes());
      Assert.assertTrue(placementStatus.isPolicySatisfied());
    }
  }

  @Test
  public void targetDatanodeShouldBeInServiceHealthy()
      throws NodeNotFoundException {
    balancerConfiguration.setThreshold(10);
    balancerConfiguration.setMaxDatanodesPercentageToInvolvePerIteration(100);
    balancerConfiguration.setMaxSizeToMovePerIteration(50 * OzoneConsts.GB);
    balancerConfiguration.setMaxSizeEnteringTarget(50 * OzoneConsts.GB);
    containerBalancer.start(balancerConfiguration);

    // waiting for balance completed.
    // TODO: this is a temporary implementation for now
    // modify this after balancer is fully completed
    try {
      Thread.sleep(1000);
    } catch (InterruptedException e) {
    }

    containerBalancer.stop();
    for (ContainerMoveSelection moveSelection :
        containerBalancer.getSourceToTargetMap().values()) {
      DatanodeDetails target = moveSelection.getTargetNode();
      NodeStatus status = mockNodeManager.getNodeStatus(target);
      Assert.assertSame(HddsProtos.NodeOperationalState.IN_SERVICE,
          status.getOperationalState());
      Assert.assertTrue(status.isHealthy());
    }
  }

  @Test
  public void selectedContainerShouldNotAlreadyHaveBeenSelected() {
    balancerConfiguration.setThreshold(10);
    balancerConfiguration.setMaxDatanodesPercentageToInvolvePerIteration(100);
    balancerConfiguration.setMaxSizeToMovePerIteration(50 * OzoneConsts.GB);
    balancerConfiguration.setMaxSizeEnteringTarget(50 * OzoneConsts.GB);

    containerBalancer.start(balancerConfiguration);

    // waiting for balance completed.
    // TODO: this is a temporary implementation for now
    // modify this after balancer is fully completed
    try {
      Thread.sleep(1000);
    } catch (InterruptedException e) { }

    containerBalancer.stop();
    Set<ContainerID> containers = new HashSet<>();
    for (ContainerMoveSelection moveSelection :
        containerBalancer.getSourceToTargetMap().values()) {
      ContainerID container = moveSelection.getContainerID();
      Assert.assertFalse(containers.contains(container));
      containers.add(container);
    }
  }

  @Test
  public void balancerShouldNotSelectConfiguredExcludeContainers() {
    balancerConfiguration.setThreshold(10);
    balancerConfiguration.setMaxDatanodesPercentageToInvolvePerIteration(100);
    balancerConfiguration.setMaxSizeToMovePerIteration(50 * OzoneConsts.GB);
    balancerConfiguration.setMaxSizeEnteringTarget(50 * OzoneConsts.GB);
    balancerConfiguration.setExcludeContainers("1, 4, 5");

    containerBalancer.start(balancerConfiguration);

    // waiting for balance completed.
    // TODO: this is a temporary implementation for now
    // modify this after balancer is fully completed
    try {
      Thread.sleep(1000);
    } catch (InterruptedException e) { }

    containerBalancer.stop();
    Set<ContainerID> excludeContainers =
        balancerConfiguration.getExcludeContainers();
    for (ContainerMoveSelection moveSelection :
        containerBalancer.getSourceToTargetMap().values()) {
      ContainerID container = moveSelection.getContainerID();
      Assert.assertFalse(excludeContainers.contains(container));
    }
  }

  @Test
  public void balancerShouldObeyMaxSizeEnteringTargetLimit() {
    balancerConfiguration.setThreshold(10);
    balancerConfiguration.setMaxDatanodesPercentageToInvolvePerIteration(100);
    balancerConfiguration.setMaxSizeToMovePerIteration(50 * OzoneConsts.GB);

    // no containers should be selected when the limit is zero
    balancerConfiguration.setMaxSizeEnteringTarget(0);
    boolean startResult = containerBalancer.start(balancerConfiguration);

    Assert.assertFalse(startResult);

    // some containers should be selected when using default values
    OzoneConfiguration ozoneConfiguration = new OzoneConfiguration();
    ContainerBalancerConfiguration cbc = ozoneConfiguration.
        getObject(ContainerBalancerConfiguration.class);
    containerBalancer.start(cbc);

    // waiting for balance completed.
    // TODO: this is a temporary implementation for now
    // modify this after balancer is fully completed
    try {
      Thread.sleep(500);
    } catch (InterruptedException e) { }

    containerBalancer.stop();
    // balancer should have identified unbalanced nodes
    Assert.assertFalse(containerBalancer.getUnBalancedNodes().isEmpty());
    Assert.assertFalse(containerBalancer.getSourceToTargetMap().isEmpty());
  }

  @Test
  public void testMetrics() {
    conf.set("hdds.datanode.du.refresh.period", "1ms");
    balancerConfiguration.setBalancingInterval(Duration.ofMillis(2));
    balancerConfiguration.setThreshold(10);
    balancerConfiguration.setIterations(2);
    balancerConfiguration.setMaxSizeEnteringTarget(6 * OzoneConsts.GB);
    // deliberately set max size per iteration to a low value, 6GB
    balancerConfiguration.setMaxSizeToMovePerIteration(6 * OzoneConsts.GB);
    balancerConfiguration.setMaxDatanodesPercentageToInvolvePerIteration(100);

    containerBalancer.start(balancerConfiguration);
    sleepWhileBalancing(500);

<<<<<<< HEAD
=======
    // waiting for balance completed.
    // TODO: this is a temporary implementation for now
    // modify this after balancer is fully completed
    try {
      Thread.sleep(500);
    } catch (InterruptedException e) { }

    containerBalancer.stop();
>>>>>>> f31d5896
    ContainerBalancerMetrics metrics = containerBalancer.getMetrics();
    Assert.assertTrue(metrics.getDataSizeMovedGB() <= 6);
    Assert.assertEquals(2, metrics.getCountIterations());
    containerBalancer.stop();
  }

  /**
   * Tests if {@link ContainerBalancer} follows the includeNodes and
   * excludeNodes configurations in {@link ContainerBalancerConfiguration}.
   * If the includeNodes configuration is not empty, only the specified
   * includeNodes should be included in balancing. excludeNodes should be
   * excluded from balancing. If a datanode is specified in both include and
   * exclude configurations, then it should be excluded.
   */
  @Test
  public void balancerShouldFollowExcludeAndIncludeDatanodesConfigurations() {
    balancerConfiguration.setThreshold(10);
    balancerConfiguration.setIterations(1);
    balancerConfiguration.setMaxSizeEnteringTarget(10 * OzoneConsts.GB);
    balancerConfiguration.setMaxSizeToMovePerIteration(100 * OzoneConsts.GB);
    balancerConfiguration.setMaxDatanodesPercentageToInvolvePerIteration(100);

    // only these nodes should be included
    // the ones also specified in excludeNodes should be excluded
    int firstIncludeIndex = 0, secondIncludeIndex = 1;
    int thirdIncludeIndex = nodesInCluster.size() - 2;
    int fourthIncludeIndex = nodesInCluster.size() - 1;
    String includeNodes =
        nodesInCluster.get(firstIncludeIndex).getDatanodeDetails()
            .getIpAddress() + ", " +
            nodesInCluster.get(secondIncludeIndex).getDatanodeDetails()
                .getIpAddress() + ", " +
            nodesInCluster.get(thirdIncludeIndex).getDatanodeDetails()
                .getHostName() + ", " +
            nodesInCluster.get(fourthIncludeIndex).getDatanodeDetails()
                .getHostName();

    // these nodes should be excluded
    int firstExcludeIndex = 0, secondExcludeIndex = nodesInCluster.size() - 1;
    String excludeNodes =
        nodesInCluster.get(firstExcludeIndex).getDatanodeDetails()
            .getIpAddress() + ", " +
            nodesInCluster.get(secondExcludeIndex).getDatanodeDetails()
                .getHostName();

    balancerConfiguration.setExcludeNodes(excludeNodes);
    balancerConfiguration.setIncludeNodes(includeNodes);
    containerBalancer.start(balancerConfiguration);
    sleepWhileBalancing(500);
    containerBalancer.stop();

    // finally, these should be the only nodes included in balancing
    // (included - excluded)
    DatanodeDetails dn1 =
        nodesInCluster.get(secondIncludeIndex).getDatanodeDetails();
    DatanodeDetails dn2 =
        nodesInCluster.get(thirdIncludeIndex).getDatanodeDetails();
    for (Map.Entry<DatanodeDetails, ContainerMoveSelection> entry :
        containerBalancer.getSourceToTargetMap().entrySet()) {
      DatanodeDetails source = entry.getKey();
      DatanodeDetails target = entry.getValue().getTargetNode();
      Assert.assertTrue(source.equals(dn1) || source.equals(dn2));
      Assert.assertTrue(target.equals(dn1) || target.equals(dn2));
    }
  }

  @Test
  public void testContainerBalancerConfiguration() {
    OzoneConfiguration ozoneConfiguration = new OzoneConfiguration();
    ozoneConfiguration.set("ozone.scm.container.size", "5GB");
    ozoneConfiguration.setDouble(
        "hdds.container.balancer.utilization.threshold", 1);

    ContainerBalancerConfiguration cbConf =
        ozoneConfiguration.getObject(ContainerBalancerConfiguration.class);
    Assert.assertEquals(1, cbConf.getThreshold(), 0.001);

    Assert.assertEquals(26 * 1024 * 1024 * 1024L,
        cbConf.getMaxSizeLeavingSource());

    Assert.assertEquals(30 * 60 * 1000,
        cbConf.getMoveTimeout().toMillis());
  }

  /**
   * Determines unBalanced nodes, that is, over and under utilized nodes,
   * according to the generated utilization values for nodes and the threshold.
   *
   * @param threshold A percentage in the range 0 to 100
   * @return List of DatanodeUsageInfo containing the expected(correct)
   * unBalanced nodes.
   */
  private List<DatanodeUsageInfo> determineExpectedUnBalancedNodes(
      double threshold) {
    threshold /= 100;
    double lowerLimit = averageUtilization - threshold;
    double upperLimit = averageUtilization + threshold;

    // use node utilizations to determine over and under utilized nodes
    List<DatanodeUsageInfo> expectedUnBalancedNodes = new ArrayList<>();
    for (int i = 0; i < numberOfNodes; i++) {
      if (nodeUtilizations.get(numberOfNodes - i - 1) > upperLimit) {
        expectedUnBalancedNodes.add(nodesInCluster.get(numberOfNodes - i - 1));
      }
    }
    for (int i = 0; i < numberOfNodes; i++) {
      if (nodeUtilizations.get(i) < lowerLimit) {
        expectedUnBalancedNodes.add(nodesInCluster.get(i));
      }
    }
    return expectedUnBalancedNodes;
  }

  /**
   * Generates a range of equally spaced utilization(that is, used / capacity)
   * values from 0 to 1.
   *
   * @param count Number of values to generate. Count must be greater than or
   *             equal to 1.
   * @throws IllegalArgumentException If the value of the parameter count is
   * less than 1.
   */
  private void generateUtilizations(int count) throws IllegalArgumentException {
    if (count < 1) {
      LOG.warn("The value of argument count is {}. However, count must be " +
          "greater than 0.", count);
      throw new IllegalArgumentException();
    }
    nodeUtilizations = new ArrayList<>(count);
    for (int i = 0; i < count; i++) {
      nodeUtilizations.add(i / (double) count);
    }
  }

  /**
   * Create an unbalanced cluster by generating some data. Nodes in the
   * cluster have utilization values determined by generateUtilizations method.
   * @return average utilization (used space / capacity) of the cluster
   */
  private double createCluster() {
    generateData();
    createReplicasForContainers();
    long clusterCapacity = 0, clusterUsedSpace = 0;

    // for each node utilization, calculate that datanode's used space and
    // capacity
    for (int i = 0; i < nodeUtilizations.size(); i++) {
      long datanodeUsedSpace = 0, datanodeCapacity = 0;
      Set<ContainerID> containerIDSet =
          datanodeToContainersMap.get(nodesInCluster.get(i));

      for (ContainerID containerID : containerIDSet) {
        datanodeUsedSpace += cidToInfoMap.get(containerID).getUsedBytes();
      }

      // use node utilization and used space to determine node capacity
      if (nodeUtilizations.get(i) == 0) {
        datanodeCapacity = OzoneConsts.GB * RANDOM.nextInt(10, 60);
      } else {
        datanodeCapacity = (long) (datanodeUsedSpace / nodeUtilizations.get(i));
      }
      SCMNodeStat stat = new SCMNodeStat(datanodeCapacity, datanodeUsedSpace,
          datanodeCapacity - datanodeUsedSpace);
      nodesInCluster.get(i).setScmNodeStat(stat);
      clusterUsedSpace += datanodeUsedSpace;
      clusterCapacity += datanodeCapacity;
    }
    return (double) clusterUsedSpace / clusterCapacity;
  }

  /**
   * Create some datanodes and containers for each node.
   */
  private void generateData() {
    this.numberOfNodes = 10;
    generateUtilizations(numberOfNodes);
    nodesInCluster = new ArrayList<>(nodeUtilizations.size());

    // create datanodes and add containers to them
    for (int i = 0; i < numberOfNodes; i++) {
      Set<ContainerID> containerIDSet = new HashSet<>();
      DatanodeUsageInfo usageInfo =
          new DatanodeUsageInfo(MockDatanodeDetails.randomDatanodeDetails(),
              new SCMNodeStat());

      // create containers with varying used space
      int sizeMultiple = 0;
      for (int j = 0; j < i; j++) {
        sizeMultiple %= 5;
        sizeMultiple++;
        ContainerInfo container =
            createContainer((long) i * i + j, sizeMultiple);

        cidToInfoMap.put(container.containerID(), container);
        containerIDSet.add(container.containerID());

        // create initial replica for this container and add it
        Set<ContainerReplica> containerReplicaSet = new HashSet<>();
        containerReplicaSet.add(createReplica(container.containerID(),
            usageInfo.getDatanodeDetails(), container.getUsedBytes()));
        cidToReplicasMap.put(container.containerID(), containerReplicaSet);
      }
      nodesInCluster.add(usageInfo);
      datanodeToContainersMap.put(usageInfo, containerIDSet);
    }
  }

  private ContainerInfo createContainer(long id, int multiple) {
    return new ContainerInfo.Builder()
        .setContainerID(id)
        .setReplicationConfig(
            new RatisReplicationConfig(HddsProtos.ReplicationFactor.THREE))
        .setState(HddsProtos.LifeCycleState.CLOSED)
        .setOwner("TestContainerBalancer")
        .setUsedBytes(OzoneConsts.GB * multiple)
        .build();
  }

  /**
   * Create the required number of replicas for each container. Note that one
   * replica already exists and nodes with utilization value 0 should not
   * have any replicas.
   */
  private void createReplicasForContainers() {
    for (ContainerInfo container : cidToInfoMap.values()) {

      // one replica already exists; create the remaining ones
      for (int i = 0;
           i < container.getReplicationConfig().getRequiredNodes() - 1; i++) {

        // randomly pick a datanode for this replica
        int datanodeIndex = RANDOM.nextInt(0, numberOfNodes);
        if (nodeUtilizations.get(i) != 0.0d) {
          DatanodeDetails node =
              nodesInCluster.get(datanodeIndex).getDatanodeDetails();
          Set<ContainerReplica> replicas =
              cidToReplicasMap.get(container.containerID());
          replicas.add(createReplica(container.containerID(), node,
              container.getUsedBytes()));
          cidToReplicasMap.put(container.containerID(), replicas);
        }
      }
    }
  }

  private ContainerReplica createReplica(ContainerID containerID,
                                         DatanodeDetails datanodeDetails,
                                         long usedBytes) {
    return ContainerReplica.newBuilder()
        .setContainerID(containerID)
        .setContainerState(ContainerReplicaProto.State.CLOSED)
        .setDatanodeDetails(datanodeDetails)
        .setOriginNodeId(datanodeDetails.getUuid())
        .setSequenceId(1000L)
        .setBytesUsed(usedBytes)
        .build();
  }

  private void sleepWhileBalancing(long millis) {
    try {
      Thread.sleep(millis);
    } catch (InterruptedException exception) {
      Thread.currentThread().interrupt();
    }
  }

}<|MERGE_RESOLUTION|>--- conflicted
+++ resolved
@@ -513,17 +513,6 @@
     containerBalancer.start(balancerConfiguration);
     sleepWhileBalancing(500);
 
-<<<<<<< HEAD
-=======
-    // waiting for balance completed.
-    // TODO: this is a temporary implementation for now
-    // modify this after balancer is fully completed
-    try {
-      Thread.sleep(500);
-    } catch (InterruptedException e) { }
-
-    containerBalancer.stop();
->>>>>>> f31d5896
     ContainerBalancerMetrics metrics = containerBalancer.getMetrics();
     Assert.assertTrue(metrics.getDataSizeMovedGB() <= 6);
     Assert.assertEquals(2, metrics.getCountIterations());
