--- conflicted
+++ resolved
@@ -440,14 +440,9 @@
       TimeoutException {
     balancerConfiguration.setThreshold(10);
     balancerConfiguration.setMaxDatanodesPercentageToInvolvePerIteration(100);
-<<<<<<< HEAD
-    balancerConfiguration.setMaxSizeToMovePerIteration(50 * OzoneConsts.GB);
-    balancerConfiguration.setMaxSizeEnteringTarget(50 * OzoneConsts.GB);
-    balancerConfiguration.setIterations(1);
-=======
     balancerConfiguration.setMaxSizeToMovePerIteration(50 * STORAGE_UNIT);
     balancerConfiguration.setMaxSizeEnteringTarget(50 * STORAGE_UNIT);
->>>>>>> 58c31660
+    balancerConfiguration.setIterations(1);
     startBalancer(balancerConfiguration);
 
     sleepWhileBalancing(500);
@@ -468,15 +463,9 @@
       TimeoutException {
     balancerConfiguration.setThreshold(10);
     balancerConfiguration.setMaxDatanodesPercentageToInvolvePerIteration(100);
-<<<<<<< HEAD
-    balancerConfiguration.setMaxSizeToMovePerIteration(50 * OzoneConsts.GB);
-    balancerConfiguration.setMaxSizeEnteringTarget(50 * OzoneConsts.GB);
-    balancerConfiguration.setIterations(1);
-=======
     balancerConfiguration.setMaxSizeToMovePerIteration(50 * STORAGE_UNIT);
     balancerConfiguration.setMaxSizeEnteringTarget(50 * STORAGE_UNIT);
-
->>>>>>> 58c31660
+    balancerConfiguration.setIterations(1);
     startBalancer(balancerConfiguration);
 
     sleepWhileBalancing(500);
