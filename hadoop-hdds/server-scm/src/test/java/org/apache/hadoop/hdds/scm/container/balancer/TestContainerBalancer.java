/*
 * Licensed to the Apache Software Foundation (ASF) under one
 * or more contributor license agreements.  See the NOTICE file
 * distributed with this work for additional information
 * regarding copyright ownership.  The ASF licenses this file
 * to you under the Apache License, Version 2.0 (the
 * "License"); you may not use this file except in compliance
 * with the License.  You may obtain a copy of the License at
 * <p>
 * http://www.apache.org/licenses/LICENSE-2.0
 * <p>
 * Unless required by applicable law or agreed to in writing, software
 * distributed under the License is distributed on an "AS IS" BASIS,
 * WITHOUT WARRANTIES OR CONDITIONS OF ANY KIND, either express or implied.
 * See the License for the specific language governing permissions and
 * limitations under the License.
 */

package org.apache.hadoop.hdds.scm.container.balancer;

import com.google.protobuf.ByteString;
import org.apache.hadoop.hdds.client.RatisReplicationConfig;
import org.apache.hadoop.hdds.conf.OzoneConfiguration;
import org.apache.hadoop.hdds.protocol.DatanodeDetails;
import org.apache.hadoop.hdds.protocol.MockDatanodeDetails;
import org.apache.hadoop.hdds.protocol.proto.HddsProtos;
import org.apache.hadoop.hdds.protocol.proto.StorageContainerDatanodeProtocolProtos.ContainerReplicaProto;
import org.apache.hadoop.hdds.scm.ContainerPlacementStatus;
import org.apache.hadoop.hdds.scm.PlacementPolicy;
import org.apache.hadoop.hdds.scm.container.ContainerID;
import org.apache.hadoop.hdds.scm.container.ContainerInfo;
import org.apache.hadoop.hdds.scm.container.ContainerReplica;
import org.apache.hadoop.hdds.scm.container.ContainerManager;
import org.apache.hadoop.hdds.scm.container.MockNodeManager;
import org.apache.hadoop.hdds.scm.container.replication.LegacyReplicationManager;
import org.apache.hadoop.hdds.scm.container.replication.LegacyReplicationManager.MoveResult;
import org.apache.hadoop.hdds.scm.container.replication.ReplicationManager;
import org.apache.hadoop.hdds.scm.container.placement.algorithms.ContainerPlacementPolicyFactory;
import org.apache.hadoop.hdds.scm.container.placement.algorithms.SCMContainerPlacementMetrics;
import org.apache.hadoop.hdds.scm.container.placement.metrics.SCMNodeStat;
import org.apache.hadoop.hdds.scm.ha.SCMContext;
import org.apache.hadoop.hdds.scm.ha.SCMService;
import org.apache.hadoop.hdds.scm.ha.SCMServiceManager;
import org.apache.hadoop.hdds.scm.ha.StatefulServiceStateManager;
import org.apache.hadoop.hdds.scm.ha.StatefulServiceStateManagerImpl;
import org.apache.hadoop.hdds.scm.node.DatanodeUsageInfo;
import org.apache.hadoop.hdds.scm.node.NodeStatus;
import org.apache.hadoop.hdds.scm.node.states.NodeNotFoundException;
import org.apache.hadoop.hdds.scm.server.StorageContainerManager;
import org.apache.hadoop.hdds.server.events.EventPublisher;
import org.apache.hadoop.ozone.OzoneConsts;
import org.apache.ozone.test.GenericTestUtils;
import org.junit.jupiter.api.Assertions;
import org.junit.jupiter.api.BeforeEach;
import org.junit.jupiter.api.Test;
import org.mockito.Mockito;
import org.slf4j.Logger;
import org.slf4j.LoggerFactory;
import org.slf4j.event.Level;

import java.io.IOException;
import java.time.Duration;
import java.util.ArrayList;
import java.util.HashMap;
import java.util.HashSet;
import java.util.List;
import java.util.Map;
import java.util.Set;
import java.util.concurrent.CompletableFuture;
import java.util.concurrent.ThreadLocalRandom;
import java.util.stream.Collectors;

import static org.mockito.Mockito.mock;
import static org.mockito.Mockito.when;

/**
 * Tests for {@link ContainerBalancer}.
 */
public class TestContainerBalancer {

  private static final Logger LOG =
      LoggerFactory.getLogger(TestContainerBalancer.class);

  private ReplicationManager replicationManager;
  private ContainerManager containerManager;
  private ContainerBalancer containerBalancer;
  private MockNodeManager mockNodeManager;
  private StorageContainerManager scm;
  private OzoneConfiguration conf;
  private PlacementPolicy placementPolicy;
  private ContainerBalancerConfiguration balancerConfiguration;
  private List<DatanodeUsageInfo> nodesInCluster;
  private List<Double> nodeUtilizations;
  private double averageUtilization;
  private int numberOfNodes;
  private Map<ContainerID, Set<ContainerReplica>> cidToReplicasMap =
      new HashMap<>();
  private Map<ContainerID, ContainerInfo> cidToInfoMap = new HashMap<>();
  private Map<DatanodeUsageInfo, Set<ContainerID>> datanodeToContainersMap =
      new HashMap<>();
  private Map<String, ByteString> serviceToConfigMap = new HashMap<>();
  private static final ThreadLocalRandom RANDOM = ThreadLocalRandom.current();

  private StatefulServiceStateManager serviceStateManager;

  /**
   * Sets up configuration values and creates a mock cluster.
   */
  @BeforeEach
  public void setup() throws IOException, NodeNotFoundException {
    conf = new OzoneConfiguration();
    scm = Mockito.mock(StorageContainerManager.class);
    containerManager = Mockito.mock(ContainerManager.class);
    replicationManager = Mockito.mock(ReplicationManager.class);
    serviceStateManager = Mockito.mock(StatefulServiceStateManagerImpl.class);
    SCMServiceManager scmServiceManager = Mockito.mock(SCMServiceManager.class);

    // these configs will usually be specified in each test
    balancerConfiguration =
        conf.getObject(ContainerBalancerConfiguration.class);
    balancerConfiguration.setThreshold(10);
    balancerConfiguration.setIterations(1);
    balancerConfiguration.setMaxDatanodesPercentageToInvolvePerIteration(100);
    balancerConfiguration.setMaxSizeToMovePerIteration(50 * OzoneConsts.GB);
    balancerConfiguration.setMaxSizeEnteringTarget(50 * OzoneConsts.GB);
    conf.setFromObject(balancerConfiguration);
    GenericTestUtils.setLogLevel(ContainerBalancer.LOG, Level.DEBUG);

    averageUtilization = createCluster();
    mockNodeManager = new MockNodeManager(datanodeToContainersMap);

    placementPolicy = ContainerPlacementPolicyFactory
        .getPolicy(conf, mockNodeManager,
            mockNodeManager.getClusterNetworkTopologyMap(), true,
            SCMContainerPlacementMetrics.create());

    Mockito.when(replicationManager
        .isContainerReplicatingOrDeleting(Mockito.any(ContainerID.class)))
        .thenReturn(false);

    Mockito.when(replicationManager.move(Mockito.any(ContainerID.class),
        Mockito.any(DatanodeDetails.class),
        Mockito.any(DatanodeDetails.class)))
        .thenReturn(CompletableFuture.completedFuture(MoveResult.COMPLETED));

    when(containerManager.getContainerReplicas(Mockito.any(ContainerID.class)))
        .thenAnswer(invocationOnMock -> {
          ContainerID cid = (ContainerID) invocationOnMock.getArguments()[0];
          return cidToReplicasMap.get(cid);
        });

    when(containerManager.getContainer(Mockito.any(ContainerID.class)))
        .thenAnswer(invocationOnMock -> {
          ContainerID cid = (ContainerID) invocationOnMock.getArguments()[0];
          return cidToInfoMap.get(cid);
        });

    when(containerManager.getContainers())
        .thenReturn(new ArrayList<>(cidToInfoMap.values()));

    when(scm.getScmNodeManager()).thenReturn(mockNodeManager);
    when(scm.getContainerPlacementPolicy()).thenReturn(placementPolicy);
    when(scm.getContainerManager()).thenReturn(containerManager);
    when(scm.getReplicationManager()).thenReturn(replicationManager);
    when(scm.getScmContext()).thenReturn(SCMContext.emptyContext());
    when(scm.getClusterMap()).thenReturn(null);
    when(scm.getEventQueue()).thenReturn(mock(EventPublisher.class));
    when(scm.getConfiguration()).thenReturn(conf);
    when(scm.getStatefulServiceStateManager()).thenReturn(serviceStateManager);
    when(scm.getSCMServiceManager()).thenReturn(scmServiceManager);

    /*
    When StatefulServiceStateManager#saveConfiguration is called, save to
    in-memory serviceToConfigMap instead.
     */
    Mockito.doAnswer(i -> {
      serviceToConfigMap.put(i.getArgument(0, String.class), i.getArgument(1,
          ByteString.class));
      return null;
    }).when(serviceStateManager).saveConfiguration(
        Mockito.any(String.class),
        Mockito.any(ByteString.class));

    /*
    When StatefulServiceStateManager#readConfiguration is called, read from
    serviceToConfigMap instead.
     */
    when(serviceStateManager.readConfiguration(Mockito.anyString())).thenAnswer(
        i -> serviceToConfigMap.get(i.getArgument(0, String.class)));

    Mockito.doNothing().when(scmServiceManager)
        .register(Mockito.any(SCMService.class));
    containerBalancer = new ContainerBalancer(scm);
  }

  @Test
  public void testCalculationOfUtilization() {
    Assertions.assertEquals(nodesInCluster.size(), nodeUtilizations.size());
    for (int i = 0; i < nodesInCluster.size(); i++) {
      Assertions.assertEquals(nodeUtilizations.get(i),
          nodesInCluster.get(i).calculateUtilization(), 0.0001);
    }

    // should be equal to average utilization of the cluster
    Assertions.assertEquals(averageUtilization,
        containerBalancer.calculateAvgUtilization(nodesInCluster), 0.0001);
  }

  /**
   * Checks whether ContainerBalancer is correctly updating the list of
   * unBalanced nodes with varying values of Threshold.
   */
  @Test
  public void
      initializeIterationShouldUpdateUnBalancedNodesWhenThresholdChanges()
      throws IllegalContainerBalancerStateException, IOException,
      InvalidContainerBalancerConfigurationException {
    List<DatanodeUsageInfo> expectedUnBalancedNodes;
    List<DatanodeUsageInfo> unBalancedNodesAccordingToBalancer;

    // check for random threshold values
    for (int i = 0; i < 50; i++) {
      double randomThreshold = RANDOM.nextDouble() * 100;

      balancerConfiguration.setThreshold(randomThreshold);
      startBalancer(balancerConfiguration);

      // waiting for balance completed.
      // TODO: this is a temporary implementation for now
      // modify this after balancer is fully completed
      try {
        Thread.sleep(100);
      } catch (InterruptedException e) { }

      expectedUnBalancedNodes =
          determineExpectedUnBalancedNodes(randomThreshold);
      unBalancedNodesAccordingToBalancer =
          containerBalancer.getUnBalancedNodes();

      stopBalancer();
      Assertions.assertEquals(
          expectedUnBalancedNodes.size(),
          unBalancedNodesAccordingToBalancer.size());

      for (int j = 0; j < expectedUnBalancedNodes.size(); j++) {
        Assertions.assertEquals(
            expectedUnBalancedNodes.get(j).getDatanodeDetails(),
            unBalancedNodesAccordingToBalancer.get(j).getDatanodeDetails());
      }
    }
  }

  /**
   * Checks whether the list of unBalanced nodes is empty when the cluster is
   * balanced.
   */
  @Test
  public void unBalancedNodesListShouldBeEmptyWhenClusterIsBalanced()
      throws IllegalContainerBalancerStateException, IOException,
      InvalidContainerBalancerConfigurationException {
    balancerConfiguration.setThreshold(99.99);
    startBalancer(balancerConfiguration);

    sleepWhileBalancing(100);

    stopBalancer();
    ContainerBalancerMetrics metrics = containerBalancer.getMetrics();
    Assertions.assertEquals(0, containerBalancer.getUnBalancedNodes().size());
    Assertions.assertEquals(0, metrics.getNumDatanodesUnbalanced());
  }

  /**
   * ContainerBalancer should not involve more datanodes than the
   * maxDatanodesRatioToInvolvePerIteration limit.
   */
  @Test
  public void containerBalancerShouldObeyMaxDatanodesToInvolveLimit()
      throws IllegalContainerBalancerStateException, IOException,
      InvalidContainerBalancerConfigurationException {
    int percent = 20;
    balancerConfiguration.setMaxDatanodesPercentageToInvolvePerIteration(
        percent);
    balancerConfiguration.setMaxSizeToMovePerIteration(100 * OzoneConsts.GB);
    balancerConfiguration.setThreshold(1);
    balancerConfiguration.setIterations(1);
    startBalancer(balancerConfiguration);

    sleepWhileBalancing(500);

    int number = percent * numberOfNodes / 100;
    ContainerBalancerMetrics metrics = containerBalancer.getMetrics();
    Assertions.assertFalse(
        containerBalancer.getCountDatanodesInvolvedPerIteration() > number);
    Assertions.assertTrue(
        metrics.getNumDatanodesInvolvedInLatestIteration() > 0);
    Assertions.assertFalse(
        metrics.getNumDatanodesInvolvedInLatestIteration() > number);
    stopBalancer();
  }

  @Test
  public void containerBalancerShouldSelectOnlyClosedContainers()
      throws IllegalContainerBalancerStateException, IOException,
      InvalidContainerBalancerConfigurationException {
    // make all containers open, balancer should not select any of them
    for (ContainerInfo containerInfo : cidToInfoMap.values()) {
      containerInfo.setState(HddsProtos.LifeCycleState.OPEN);
    }
    balancerConfiguration.setThreshold(10);
    startBalancer(balancerConfiguration);
    sleepWhileBalancing(500);
    stopBalancer();

    // balancer should have identified unbalanced nodes
    Assertions.assertFalse(containerBalancer.getUnBalancedNodes().isEmpty());
    // no container should have been selected
<<<<<<< HEAD
    Assert.assertTrue(containerBalancer.getContainerFromSourceMap().isEmpty());
=======
    Assertions.assertTrue(containerBalancer.getSourceToTargetMap().isEmpty());
>>>>>>> 349f47d8
    /*
    Iteration result should be CAN_NOT_BALANCE_ANY_MORE because no container
    move is generated
     */
    Assertions.assertEquals(
        ContainerBalancer.IterationResult.CAN_NOT_BALANCE_ANY_MORE,
        containerBalancer.getIterationResult());

    // now, close all containers
    for (ContainerInfo containerInfo : cidToInfoMap.values()) {
      containerInfo.setState(HddsProtos.LifeCycleState.CLOSED);
    }
    startBalancer(balancerConfiguration);
    sleepWhileBalancing(500);
    stopBalancer();

    // check whether all selected containers are closed
<<<<<<< HEAD
    for (ContainerID cid:
         containerBalancer.getContainerFromSourceMap().keySet()) {
      Assert.assertSame(
          cidToInfoMap.get(cid).getState(), HddsProtos.LifeCycleState.CLOSED);
=======
    for (ContainerMoveSelection moveSelection:
         containerBalancer.getSourceToTargetMap().values()) {
      Assertions.assertSame(
          cidToInfoMap.get(moveSelection.getContainerID()).getState(),
          HddsProtos.LifeCycleState.CLOSED);
>>>>>>> 349f47d8
    }
  }

  @Test
  public void containerBalancerShouldObeyMaxSizeToMoveLimit()
      throws IllegalContainerBalancerStateException, IOException,
      InvalidContainerBalancerConfigurationException {
    balancerConfiguration.setThreshold(1);
    balancerConfiguration.setMaxSizeToMovePerIteration(10 * OzoneConsts.GB);
    balancerConfiguration.setIterations(1);
    startBalancer(balancerConfiguration);

    sleepWhileBalancing(500);

    // balancer should not have moved more size than the limit
    Assertions.assertFalse(containerBalancer.getSizeMovedPerIteration() >
        10 * OzoneConsts.GB);

    long size = containerBalancer.getMetrics()
        .getDataSizeMovedGBInLatestIteration();
    Assertions.assertTrue(size > 0);
    Assertions.assertFalse(size > 10);
    stopBalancer();
  }

  @Test
  public void targetDatanodeShouldNotAlreadyContainSelectedContainer()
      throws IllegalContainerBalancerStateException, IOException,
      InvalidContainerBalancerConfigurationException {
    balancerConfiguration.setThreshold(10);
    balancerConfiguration.setMaxSizeToMovePerIteration(100 * OzoneConsts.GB);
    balancerConfiguration.setMaxDatanodesPercentageToInvolvePerIteration(100);
    startBalancer(balancerConfiguration);

    sleepWhileBalancing(1000);

    stopBalancer();
<<<<<<< HEAD
    Map<ContainerID, DatanodeDetails> map =
        containerBalancer.getContainerToTargetMap();
    for (Map.Entry<ContainerID, DatanodeDetails> entry : map.entrySet()) {
      ContainerID container = entry.getKey();
      DatanodeDetails target = entry.getValue();
      Assert.assertTrue(cidToReplicasMap.get(container)
=======
    Map<DatanodeDetails, ContainerMoveSelection> sourceToTargetMap =
        containerBalancer.getSourceToTargetMap();
    for (ContainerMoveSelection moveSelection : sourceToTargetMap.values()) {
      ContainerID container = moveSelection.getContainerID();
      DatanodeDetails target = moveSelection.getTargetNode();
      Assertions.assertTrue(cidToReplicasMap.get(container)
>>>>>>> 349f47d8
          .stream()
          .map(ContainerReplica::getDatanodeDetails)
          .noneMatch(target::equals));
    }
  }

  @Test
  public void containerMoveSelectionShouldFollowPlacementPolicy()
      throws IllegalContainerBalancerStateException, IOException,
      InvalidContainerBalancerConfigurationException {
    balancerConfiguration.setThreshold(10);
    balancerConfiguration.setMaxSizeToMovePerIteration(50 * OzoneConsts.GB);
    balancerConfiguration.setMaxDatanodesPercentageToInvolvePerIteration(100);
    balancerConfiguration.setIterations(1);
    startBalancer(balancerConfiguration);

    sleepWhileBalancing(500);

    stopBalancer();
    Map<ContainerID, DatanodeDetails> containerFromSourceMap =
        containerBalancer.getContainerFromSourceMap();
    Map<ContainerID, DatanodeDetails> containerToTargetMap =
        containerBalancer.getContainerToTargetMap();

    // for each move selection, check if {replicas - source + target}
    // satisfies placement policy
    for (Map.Entry<ContainerID, DatanodeDetails> entry :
        containerFromSourceMap.entrySet()) {
      ContainerID container = entry.getKey();
      DatanodeDetails source = entry.getValue();

      List<DatanodeDetails> replicas = cidToReplicasMap.get(container)
          .stream()
          .map(ContainerReplica::getDatanodeDetails)
          .collect(Collectors.toList());
      // remove source and add target
      replicas.remove(source);
      replicas.add(containerToTargetMap.get(container));

      ContainerInfo containerInfo = cidToInfoMap.get(container);
      ContainerPlacementStatus placementStatus =
          placementPolicy.validateContainerPlacement(replicas,
              containerInfo.getReplicationConfig().getRequiredNodes());
      Assertions.assertTrue(placementStatus.isPolicySatisfied());
    }
  }

  @Test
  public void targetDatanodeShouldBeInServiceHealthy()
      throws NodeNotFoundException, IllegalContainerBalancerStateException,
      IOException, InvalidContainerBalancerConfigurationException {
    balancerConfiguration.setThreshold(10);
    balancerConfiguration.setMaxDatanodesPercentageToInvolvePerIteration(100);
    balancerConfiguration.setMaxSizeToMovePerIteration(50 * OzoneConsts.GB);
    balancerConfiguration.setMaxSizeEnteringTarget(50 * OzoneConsts.GB);
    balancerConfiguration.setIterations(1);
    startBalancer(balancerConfiguration);

    sleepWhileBalancing(500);

    stopBalancer();
    for (DatanodeDetails target : containerBalancer.getSelectedTargets()) {
      NodeStatus status = mockNodeManager.getNodeStatus(target);
      Assertions.assertSame(HddsProtos.NodeOperationalState.IN_SERVICE,
          status.getOperationalState());
      Assertions.assertTrue(status.isHealthy());
    }
  }

  @Test
  public void selectedContainerShouldNotAlreadyHaveBeenSelected()
      throws IllegalContainerBalancerStateException, IOException,
      InvalidContainerBalancerConfigurationException {
    balancerConfiguration.setThreshold(10);
    balancerConfiguration.setMaxDatanodesPercentageToInvolvePerIteration(100);
    balancerConfiguration.setMaxSizeToMovePerIteration(50 * OzoneConsts.GB);
    balancerConfiguration.setMaxSizeEnteringTarget(50 * OzoneConsts.GB);
    balancerConfiguration.setIterations(1);
    startBalancer(balancerConfiguration);

    sleepWhileBalancing(500);

    stopBalancer();
<<<<<<< HEAD
    // all containers should be unique, so the list size should equal map size
    Assert.assertEquals(containerBalancer.getContainerFromSourceMap().size(),
        containerBalancer.getSelectedContainersList().size());
=======
    Set<ContainerID> containers = new HashSet<>();
    for (ContainerMoveSelection moveSelection :
        containerBalancer.getSourceToTargetMap().values()) {
      ContainerID container = moveSelection.getContainerID();
      Assertions.assertFalse(containers.contains(container));
      containers.add(container);
    }
>>>>>>> 349f47d8
  }

  @Test
  public void balancerShouldNotSelectConfiguredExcludeContainers()
      throws IllegalContainerBalancerStateException, IOException,
      InvalidContainerBalancerConfigurationException {
    balancerConfiguration.setThreshold(10);
    balancerConfiguration.setMaxDatanodesPercentageToInvolvePerIteration(100);
    balancerConfiguration.setMaxSizeToMovePerIteration(50 * OzoneConsts.GB);
    balancerConfiguration.setMaxSizeEnteringTarget(50 * OzoneConsts.GB);
    balancerConfiguration.setExcludeContainers("1, 4, 5");

    startBalancer(balancerConfiguration);

    sleepWhileBalancing(500);

    stopBalancer();
    Set<ContainerID> excludeContainers =
        balancerConfiguration.getExcludeContainers();
<<<<<<< HEAD
    for (ContainerID container :
        containerBalancer.getContainerFromSourceMap().keySet()) {
      Assert.assertFalse(excludeContainers.contains(container));
=======
    for (ContainerMoveSelection moveSelection :
        containerBalancer.getSourceToTargetMap().values()) {
      ContainerID container = moveSelection.getContainerID();
      Assertions.assertFalse(excludeContainers.contains(container));
>>>>>>> 349f47d8
    }
  }

  @Test
  public void balancerShouldObeyMaxSizeEnteringTargetLimit()
      throws IllegalContainerBalancerStateException, IOException,
      InvalidContainerBalancerConfigurationException {
    conf.set("ozone.scm.container.size", "1MB");
    balancerConfiguration =
        conf.getObject(ContainerBalancerConfiguration.class);
    balancerConfiguration.setThreshold(10);
    balancerConfiguration.setMaxDatanodesPercentageToInvolvePerIteration(100);
    balancerConfiguration.setMaxSizeToMovePerIteration(50 * OzoneConsts.GB);

    // no containers should be selected when the limit is just 2 MB
    balancerConfiguration.setMaxSizeEnteringTarget(2 * OzoneConsts.MB);
    startBalancer(balancerConfiguration);
    sleepWhileBalancing(500);

<<<<<<< HEAD
    Assert.assertFalse(containerBalancer.getUnBalancedNodes().isEmpty());
    Assert.assertTrue(containerBalancer.getContainerFromSourceMap().isEmpty());
=======
    Assertions.assertFalse(containerBalancer.getUnBalancedNodes().isEmpty());
    Assertions.assertTrue(containerBalancer.getSourceToTargetMap().isEmpty());
>>>>>>> 349f47d8
    stopBalancer();

    // some containers should be selected when using default values
    OzoneConfiguration ozoneConfiguration = new OzoneConfiguration();
    ContainerBalancerConfiguration cbc = ozoneConfiguration.
        getObject(ContainerBalancerConfiguration.class);
    startBalancer(cbc);

    sleepWhileBalancing(500);

    stopBalancer();
    // balancer should have identified unbalanced nodes
<<<<<<< HEAD
    Assert.assertFalse(containerBalancer.getUnBalancedNodes().isEmpty());
    Assert.assertFalse(containerBalancer.getContainerFromSourceMap().isEmpty());
=======
    Assertions.assertFalse(containerBalancer.getUnBalancedNodes().isEmpty());
    Assertions.assertFalse(containerBalancer.getSourceToTargetMap().isEmpty());
>>>>>>> 349f47d8
  }

  @Test
  public void testMetrics()
      throws IllegalContainerBalancerStateException, IOException,
      InvalidContainerBalancerConfigurationException {
    conf.set("hdds.datanode.du.refresh.period", "1ms");
    balancerConfiguration.setBalancingInterval(Duration.ofMillis(2));
    balancerConfiguration.setThreshold(10);
    balancerConfiguration.setIterations(1);
    balancerConfiguration.setMaxSizeEnteringTarget(6 * OzoneConsts.GB);
    // deliberately set max size per iteration to a low value, 6 GB
    balancerConfiguration.setMaxSizeToMovePerIteration(6 * OzoneConsts.GB);
    balancerConfiguration.setMaxDatanodesPercentageToInvolvePerIteration(100);

    startBalancer(balancerConfiguration);
    sleepWhileBalancing(500);
    stopBalancer();

    ContainerBalancerMetrics metrics = containerBalancer.getMetrics();
    Assertions.assertEquals(determineExpectedUnBalancedNodes(
            balancerConfiguration.getThreshold()).size(),
        metrics.getNumDatanodesUnbalanced());
    Assertions.assertTrue(metrics.getDataSizeMovedGBInLatestIteration() <= 6);
    Assertions.assertEquals(1, metrics.getNumIterations());
  }

  /**
   * Tests if {@link ContainerBalancer} follows the includeNodes and
   * excludeNodes configurations in {@link ContainerBalancerConfiguration}.
   * If the includeNodes configuration is not empty, only the specified
   * includeNodes should be included in balancing. excludeNodes should be
   * excluded from balancing. If a datanode is specified in both include and
   * exclude configurations, then it should be excluded.
   */
  @Test
  public void balancerShouldFollowExcludeAndIncludeDatanodesConfigurations()
      throws IllegalContainerBalancerStateException, IOException,
      InvalidContainerBalancerConfigurationException {
    balancerConfiguration.setThreshold(10);
    balancerConfiguration.setIterations(1);
    balancerConfiguration.setMaxSizeEnteringTarget(10 * OzoneConsts.GB);
    balancerConfiguration.setMaxSizeToMovePerIteration(100 * OzoneConsts.GB);
    balancerConfiguration.setMaxDatanodesPercentageToInvolvePerIteration(100);

    // only these nodes should be included
    // the ones also specified in excludeNodes should be excluded
    int firstIncludeIndex = 0, secondIncludeIndex = 1;
    int thirdIncludeIndex = nodesInCluster.size() - 2;
    int fourthIncludeIndex = nodesInCluster.size() - 1;
    String includeNodes =
        nodesInCluster.get(firstIncludeIndex).getDatanodeDetails()
            .getIpAddress() + ", " +
            nodesInCluster.get(secondIncludeIndex).getDatanodeDetails()
                .getIpAddress() + ", " +
            nodesInCluster.get(thirdIncludeIndex).getDatanodeDetails()
                .getHostName() + ", " +
            nodesInCluster.get(fourthIncludeIndex).getDatanodeDetails()
                .getHostName();

    // these nodes should be excluded
    int firstExcludeIndex = 0, secondExcludeIndex = nodesInCluster.size() - 1;
    String excludeNodes =
        nodesInCluster.get(firstExcludeIndex).getDatanodeDetails()
            .getIpAddress() + ", " +
            nodesInCluster.get(secondExcludeIndex).getDatanodeDetails()
                .getHostName();

    balancerConfiguration.setExcludeNodes(excludeNodes);
    balancerConfiguration.setIncludeNodes(includeNodes);
    startBalancer(balancerConfiguration);
    sleepWhileBalancing(500);
    stopBalancer();

    // finally, these should be the only nodes included in balancing
    // (included - excluded)
    DatanodeDetails dn1 =
        nodesInCluster.get(secondIncludeIndex).getDatanodeDetails();
    DatanodeDetails dn2 =
        nodesInCluster.get(thirdIncludeIndex).getDatanodeDetails();
<<<<<<< HEAD
    Map<ContainerID, DatanodeDetails> containerFromSourceMap =
        containerBalancer.getContainerFromSourceMap();
    Map<ContainerID, DatanodeDetails> containerToTargetMap =
        containerBalancer.getContainerToTargetMap();
    for (Map.Entry<ContainerID, DatanodeDetails> entry :
        containerFromSourceMap.entrySet()) {
      DatanodeDetails source = entry.getValue();
      DatanodeDetails target = containerToTargetMap.get(entry.getKey());
      Assert.assertTrue(source.equals(dn1) || source.equals(dn2));
      Assert.assertTrue(target.equals(dn1) || target.equals(dn2));
=======
    for (Map.Entry<DatanodeDetails, ContainerMoveSelection> entry :
        containerBalancer.getSourceToTargetMap().entrySet()) {
      DatanodeDetails source = entry.getKey();
      DatanodeDetails target = entry.getValue().getTargetNode();
      Assertions.assertTrue(source.equals(dn1) || source.equals(dn2));
      Assertions.assertTrue(target.equals(dn1) || target.equals(dn2));
>>>>>>> 349f47d8
    }
  }

  @Test
  public void testContainerBalancerConfiguration() {
    OzoneConfiguration ozoneConfiguration = new OzoneConfiguration();
    ozoneConfiguration.set("ozone.scm.container.size", "5GB");
    ozoneConfiguration.setDouble(
        "hdds.container.balancer.utilization.threshold", 1);

    ContainerBalancerConfiguration cbConf =
        ozoneConfiguration.getObject(ContainerBalancerConfiguration.class);
    Assertions.assertEquals(1, cbConf.getThreshold(), 0.001);

    Assertions.assertEquals(26 * 1024 * 1024 * 1024L,
        cbConf.getMaxSizeLeavingSource());

    Assertions.assertEquals(30 * 60 * 1000,
        cbConf.getMoveTimeout().toMillis());
  }

  @Test
  public void checkIterationResult()
      throws NodeNotFoundException, IOException,
      IllegalContainerBalancerStateException,
      InvalidContainerBalancerConfigurationException {
    balancerConfiguration.setThreshold(10);
    balancerConfiguration.setIterations(1);
    balancerConfiguration.setMaxSizeEnteringTarget(10 * OzoneConsts.GB);
    balancerConfiguration.setMaxSizeToMovePerIteration(100 * OzoneConsts.GB);
    balancerConfiguration.setMaxDatanodesPercentageToInvolvePerIteration(100);

    startBalancer(balancerConfiguration);
    sleepWhileBalancing(1000);

    /*
    According to the setup and configurations, this iteration's result should
    be ITERATION_COMPLETED.
     */
    Assertions.assertEquals(
        ContainerBalancer.IterationResult.ITERATION_COMPLETED,
        containerBalancer.getIterationResult());
    stopBalancer();

    /*
    Now, limit maxSizeToMovePerIteration but fail all container moves. The
    result should still be ITERATION_COMPLETED.
     */
    Mockito.when(replicationManager.move(Mockito.any(ContainerID.class),
            Mockito.any(DatanodeDetails.class),
            Mockito.any(DatanodeDetails.class)))
        .thenReturn(CompletableFuture.completedFuture(
            MoveResult.REPLICATION_FAIL_NODE_UNHEALTHY));
    balancerConfiguration.setMaxSizeToMovePerIteration(10 * OzoneConsts.GB);

    startBalancer(balancerConfiguration);
    sleepWhileBalancing(1000);

    Assertions.assertEquals(
        ContainerBalancer.IterationResult.ITERATION_COMPLETED,
        containerBalancer.getIterationResult());
    stopBalancer();
  }

  @Test
  public void checkIterationResultTimeout()
      throws NodeNotFoundException, IOException,
      IllegalContainerBalancerStateException,
      InvalidContainerBalancerConfigurationException {

    Mockito.when(replicationManager.move(Mockito.any(ContainerID.class),
            Mockito.any(DatanodeDetails.class),
            Mockito.any(DatanodeDetails.class)))
        .thenReturn(genCompletableFuture(500), genCompletableFuture(2000));

    balancerConfiguration.setThreshold(10);
    balancerConfiguration.setIterations(1);
    balancerConfiguration.setMaxSizeEnteringTarget(10 * OzoneConsts.GB);
    balancerConfiguration.setMaxSizeToMovePerIteration(100 * OzoneConsts.GB);
    balancerConfiguration.setMaxDatanodesPercentageToInvolvePerIteration(100);
    balancerConfiguration.setMoveTimeout(Duration.ofMillis(1000));

    startBalancer(balancerConfiguration);
    sleepWhileBalancing(2000);

    /*
    According to the setup and configurations, this iteration's result should
    be ITERATION_COMPLETED.
     */
    Assertions.assertEquals(
        ContainerBalancer.IterationResult.ITERATION_COMPLETED,
        containerBalancer.getIterationResult());
    Assertions.assertEquals(1,
        containerBalancer.getMetrics()
            .getNumContainerMovesCompletedInLatestIteration());
    Assertions.assertTrue(containerBalancer.getMetrics()
            .getNumContainerMovesTimeoutInLatestIteration() > 1);
    stopBalancer();

  }

  /**
   * Determines unBalanced nodes, that is, over and under utilized nodes,
   * according to the generated utilization values for nodes and the threshold.
   *
   * @param threshold A percentage in the range 0 to 100
   * @return List of DatanodeUsageInfo containing the expected(correct)
   * unBalanced nodes.
   */
  private List<DatanodeUsageInfo> determineExpectedUnBalancedNodes(
      double threshold) {
    threshold /= 100;
    double lowerLimit = averageUtilization - threshold;
    double upperLimit = averageUtilization + threshold;

    // use node utilizations to determine over and under utilized nodes
    List<DatanodeUsageInfo> expectedUnBalancedNodes = new ArrayList<>();
    for (int i = 0; i < numberOfNodes; i++) {
      if (nodeUtilizations.get(numberOfNodes - i - 1) > upperLimit) {
        expectedUnBalancedNodes.add(nodesInCluster.get(numberOfNodes - i - 1));
      }
    }
    for (int i = 0; i < numberOfNodes; i++) {
      if (nodeUtilizations.get(i) < lowerLimit) {
        expectedUnBalancedNodes.add(nodesInCluster.get(i));
      }
    }
    return expectedUnBalancedNodes;
  }

  /**
   * Generates a range of equally spaced utilization(that is, used / capacity)
   * values from 0 to 1.
   *
   * @param count Number of values to generate. Count must be greater than or
   *             equal to 1.
   * @throws IllegalArgumentException If the value of the parameter count is
   * less than 1.
   */
  private void generateUtilizations(int count) throws IllegalArgumentException {
    if (count < 1) {
      LOG.warn("The value of argument count is {}. However, count must be " +
          "greater than 0.", count);
      throw new IllegalArgumentException();
    }
    nodeUtilizations = new ArrayList<>(count);
    for (int i = 0; i < count; i++) {
      nodeUtilizations.add(i / (double) count);
    }
  }

  /**
   * Create an unbalanced cluster by generating some data. Nodes in the
   * cluster have utilization values determined by generateUtilizations method.
   * @return average utilization (used space / capacity) of the cluster
   */
  private double createCluster() {
    generateData();
    createReplicasForContainers();
    long clusterCapacity = 0, clusterUsedSpace = 0;

    // for each node utilization, calculate that datanode's used space and
    // capacity
    for (int i = 0; i < nodeUtilizations.size(); i++) {
      long datanodeUsedSpace = 0, datanodeCapacity = 0;
      Set<ContainerID> containerIDSet =
          datanodeToContainersMap.get(nodesInCluster.get(i));

      for (ContainerID containerID : containerIDSet) {
        datanodeUsedSpace += cidToInfoMap.get(containerID).getUsedBytes();
      }

      // use node utilization and used space to determine node capacity
      if (nodeUtilizations.get(i) == 0) {
        datanodeCapacity = OzoneConsts.GB * RANDOM.nextInt(10, 60);
      } else {
        datanodeCapacity = (long) (datanodeUsedSpace / nodeUtilizations.get(i));
      }
      SCMNodeStat stat = new SCMNodeStat(datanodeCapacity, datanodeUsedSpace,
          datanodeCapacity - datanodeUsedSpace);
      nodesInCluster.get(i).setScmNodeStat(stat);
      clusterUsedSpace += datanodeUsedSpace;
      clusterCapacity += datanodeCapacity;
    }
    return (double) clusterUsedSpace / clusterCapacity;
  }

  /**
   * Create some datanodes and containers for each node.
   */
  private void generateData() {
    this.numberOfNodes = 10;
    generateUtilizations(numberOfNodes);
    nodesInCluster = new ArrayList<>(nodeUtilizations.size());

    // create datanodes and add containers to them
    for (int i = 0; i < numberOfNodes; i++) {
      Set<ContainerID> containerIDSet = new HashSet<>();
      DatanodeUsageInfo usageInfo =
          new DatanodeUsageInfo(MockDatanodeDetails.randomDatanodeDetails(),
              new SCMNodeStat());

      // create containers with varying used space
      int sizeMultiple = 0;
      for (int j = 0; j < i; j++) {
        sizeMultiple %= 5;
        sizeMultiple++;
        ContainerInfo container =
            createContainer((long) i * i + j, sizeMultiple);

        cidToInfoMap.put(container.containerID(), container);
        containerIDSet.add(container.containerID());

        // create initial replica for this container and add it
        Set<ContainerReplica> containerReplicaSet = new HashSet<>();
        containerReplicaSet.add(createReplica(container.containerID(),
            usageInfo.getDatanodeDetails(), container.getUsedBytes()));
        cidToReplicasMap.put(container.containerID(), containerReplicaSet);
      }
      nodesInCluster.add(usageInfo);
      datanodeToContainersMap.put(usageInfo, containerIDSet);
    }
  }

  private ContainerInfo createContainer(long id, int multiple) {
    return new ContainerInfo.Builder()
        .setContainerID(id)
        .setReplicationConfig(RatisReplicationConfig
                .getInstance(HddsProtos.ReplicationFactor.THREE))
        .setState(HddsProtos.LifeCycleState.CLOSED)
        .setOwner("TestContainerBalancer")
        .setUsedBytes(OzoneConsts.GB * multiple)
        .build();
  }

  /**
   * Create the required number of replicas for each container. Note that one
   * replica already exists and nodes with utilization value 0 should not
   * have any replicas.
   */
  private void createReplicasForContainers() {
    for (ContainerInfo container : cidToInfoMap.values()) {

      // one replica already exists; create the remaining ones
      for (int i = 0;
           i < container.getReplicationConfig().getRequiredNodes() - 1; i++) {

        // randomly pick a datanode for this replica
        int datanodeIndex = RANDOM.nextInt(0, numberOfNodes);
        if (nodeUtilizations.get(i) != 0.0d) {
          DatanodeDetails node =
              nodesInCluster.get(datanodeIndex).getDatanodeDetails();
          Set<ContainerReplica> replicas =
              cidToReplicasMap.get(container.containerID());
          replicas.add(createReplica(container.containerID(), node,
              container.getUsedBytes()));
          cidToReplicasMap.put(container.containerID(), replicas);
        }
      }
    }
  }

  private ContainerReplica createReplica(ContainerID containerID,
                                         DatanodeDetails datanodeDetails,
                                         long usedBytes) {
    return ContainerReplica.newBuilder()
        .setContainerID(containerID)
        .setContainerState(ContainerReplicaProto.State.CLOSED)
        .setDatanodeDetails(datanodeDetails)
        .setOriginNodeId(datanodeDetails.getUuid())
        .setSequenceId(1000L)
        .setBytesUsed(usedBytes)
        .build();
  }

  private void sleepWhileBalancing(long millis) {
    try {
      Thread.sleep(millis);
    } catch (InterruptedException exception) {
      Thread.currentThread().interrupt();
    }
  }

  private void startBalancer(ContainerBalancerConfiguration config)
      throws IllegalContainerBalancerStateException, IOException,
      InvalidContainerBalancerConfigurationException {
    containerBalancer.startBalancer(config);
  }

  private void stopBalancer() {
    try {
      if (containerBalancer.isBalancerRunning()) {
        containerBalancer.stopBalancer();
      }
    } catch (IOException | IllegalContainerBalancerStateException e) {
      LOG.warn("Failed to stop balancer", e);
    }
  }

  private CompletableFuture<LegacyReplicationManager.MoveResult>
      genCompletableFuture(int sleepMilSec) {
    return CompletableFuture.supplyAsync(() -> {
      try {
        Thread.sleep(sleepMilSec);
      } catch (InterruptedException e) {
        e.printStackTrace();
      }
      return LegacyReplicationManager.MoveResult.COMPLETED;
    });
  }

}<|MERGE_RESOLUTION|>--- conflicted
+++ resolved
@@ -314,11 +314,8 @@
     // balancer should have identified unbalanced nodes
     Assertions.assertFalse(containerBalancer.getUnBalancedNodes().isEmpty());
     // no container should have been selected
-<<<<<<< HEAD
-    Assert.assertTrue(containerBalancer.getContainerFromSourceMap().isEmpty());
-=======
-    Assertions.assertTrue(containerBalancer.getSourceToTargetMap().isEmpty());
->>>>>>> 349f47d8
+    Assertions.assertTrue(containerBalancer.getContainerFromSourceMap()
+        .isEmpty());
     /*
     Iteration result should be CAN_NOT_BALANCE_ANY_MORE because no container
     move is generated
@@ -336,18 +333,10 @@
     stopBalancer();
 
     // check whether all selected containers are closed
-<<<<<<< HEAD
     for (ContainerID cid:
          containerBalancer.getContainerFromSourceMap().keySet()) {
-      Assert.assertSame(
+      Assertions.assertSame(
           cidToInfoMap.get(cid).getState(), HddsProtos.LifeCycleState.CLOSED);
-=======
-    for (ContainerMoveSelection moveSelection:
-         containerBalancer.getSourceToTargetMap().values()) {
-      Assertions.assertSame(
-          cidToInfoMap.get(moveSelection.getContainerID()).getState(),
-          HddsProtos.LifeCycleState.CLOSED);
->>>>>>> 349f47d8
     }
   }
 
@@ -385,21 +374,12 @@
     sleepWhileBalancing(1000);
 
     stopBalancer();
-<<<<<<< HEAD
     Map<ContainerID, DatanodeDetails> map =
         containerBalancer.getContainerToTargetMap();
     for (Map.Entry<ContainerID, DatanodeDetails> entry : map.entrySet()) {
       ContainerID container = entry.getKey();
       DatanodeDetails target = entry.getValue();
-      Assert.assertTrue(cidToReplicasMap.get(container)
-=======
-    Map<DatanodeDetails, ContainerMoveSelection> sourceToTargetMap =
-        containerBalancer.getSourceToTargetMap();
-    for (ContainerMoveSelection moveSelection : sourceToTargetMap.values()) {
-      ContainerID container = moveSelection.getContainerID();
-      DatanodeDetails target = moveSelection.getTargetNode();
       Assertions.assertTrue(cidToReplicasMap.get(container)
->>>>>>> 349f47d8
           .stream()
           .map(ContainerReplica::getDatanodeDetails)
           .noneMatch(target::equals));
@@ -483,19 +463,10 @@
     sleepWhileBalancing(500);
 
     stopBalancer();
-<<<<<<< HEAD
     // all containers should be unique, so the list size should equal map size
-    Assert.assertEquals(containerBalancer.getContainerFromSourceMap().size(),
+    Assertions.assertEquals(
+        containerBalancer.getContainerFromSourceMap().size(),
         containerBalancer.getSelectedContainersList().size());
-=======
-    Set<ContainerID> containers = new HashSet<>();
-    for (ContainerMoveSelection moveSelection :
-        containerBalancer.getSourceToTargetMap().values()) {
-      ContainerID container = moveSelection.getContainerID();
-      Assertions.assertFalse(containers.contains(container));
-      containers.add(container);
-    }
->>>>>>> 349f47d8
   }
 
   @Test
@@ -515,16 +486,9 @@
     stopBalancer();
     Set<ContainerID> excludeContainers =
         balancerConfiguration.getExcludeContainers();
-<<<<<<< HEAD
     for (ContainerID container :
         containerBalancer.getContainerFromSourceMap().keySet()) {
-      Assert.assertFalse(excludeContainers.contains(container));
-=======
-    for (ContainerMoveSelection moveSelection :
-        containerBalancer.getSourceToTargetMap().values()) {
-      ContainerID container = moveSelection.getContainerID();
       Assertions.assertFalse(excludeContainers.contains(container));
->>>>>>> 349f47d8
     }
   }
 
@@ -544,13 +508,8 @@
     startBalancer(balancerConfiguration);
     sleepWhileBalancing(500);
 
-<<<<<<< HEAD
-    Assert.assertFalse(containerBalancer.getUnBalancedNodes().isEmpty());
-    Assert.assertTrue(containerBalancer.getContainerFromSourceMap().isEmpty());
-=======
     Assertions.assertFalse(containerBalancer.getUnBalancedNodes().isEmpty());
-    Assertions.assertTrue(containerBalancer.getSourceToTargetMap().isEmpty());
->>>>>>> 349f47d8
+    Assertions.assertTrue(containerBalancer.getContainerFromSourceMap().isEmpty());
     stopBalancer();
 
     // some containers should be selected when using default values
@@ -563,13 +522,9 @@
 
     stopBalancer();
     // balancer should have identified unbalanced nodes
-<<<<<<< HEAD
-    Assert.assertFalse(containerBalancer.getUnBalancedNodes().isEmpty());
-    Assert.assertFalse(containerBalancer.getContainerFromSourceMap().isEmpty());
-=======
     Assertions.assertFalse(containerBalancer.getUnBalancedNodes().isEmpty());
-    Assertions.assertFalse(containerBalancer.getSourceToTargetMap().isEmpty());
->>>>>>> 349f47d8
+    Assertions.assertFalse(containerBalancer.getContainerFromSourceMap()
+        .isEmpty());
   }
 
   @Test
@@ -650,7 +605,6 @@
         nodesInCluster.get(secondIncludeIndex).getDatanodeDetails();
     DatanodeDetails dn2 =
         nodesInCluster.get(thirdIncludeIndex).getDatanodeDetails();
-<<<<<<< HEAD
     Map<ContainerID, DatanodeDetails> containerFromSourceMap =
         containerBalancer.getContainerFromSourceMap();
     Map<ContainerID, DatanodeDetails> containerToTargetMap =
@@ -659,16 +613,8 @@
         containerFromSourceMap.entrySet()) {
       DatanodeDetails source = entry.getValue();
       DatanodeDetails target = containerToTargetMap.get(entry.getKey());
-      Assert.assertTrue(source.equals(dn1) || source.equals(dn2));
-      Assert.assertTrue(target.equals(dn1) || target.equals(dn2));
-=======
-    for (Map.Entry<DatanodeDetails, ContainerMoveSelection> entry :
-        containerBalancer.getSourceToTargetMap().entrySet()) {
-      DatanodeDetails source = entry.getKey();
-      DatanodeDetails target = entry.getValue().getTargetNode();
       Assertions.assertTrue(source.equals(dn1) || source.equals(dn2));
       Assertions.assertTrue(target.equals(dn1) || target.equals(dn2));
->>>>>>> 349f47d8
     }
   }
 
