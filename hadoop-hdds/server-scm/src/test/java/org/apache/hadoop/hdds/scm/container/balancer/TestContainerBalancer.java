/*
 * Licensed to the Apache Software Foundation (ASF) under one
 * or more contributor license agreements.  See the NOTICE file
 * distributed with this work for additional information
 * regarding copyright ownership.  The ASF licenses this file
 * to you under the Apache License, Version 2.0 (the
 * "License"); you may not use this file except in compliance
 * with the License.  You may obtain a copy of the License at
 * <p>
 * http://www.apache.org/licenses/LICENSE-2.0
 * <p>
 * Unless required by applicable law or agreed to in writing, software
 * distributed under the License is distributed on an "AS IS" BASIS,
 * WITHOUT WARRANTIES OR CONDITIONS OF ANY KIND, either express or implied.
 * See the License for the specific language governing permissions and
 * limitations under the License.
 */

package org.apache.hadoop.hdds.scm.container.balancer;

import org.apache.hadoop.hdds.client.RatisReplicationConfig;
import org.apache.hadoop.hdds.conf.OzoneConfiguration;
import org.apache.hadoop.hdds.protocol.DatanodeDetails;
import org.apache.hadoop.hdds.protocol.MockDatanodeDetails;
import org.apache.hadoop.hdds.protocol.proto.HddsProtos;
import org.apache.hadoop.hdds.protocol.proto.StorageContainerDatanodeProtocolProtos.ContainerReplicaProto;
import org.apache.hadoop.hdds.scm.ContainerPlacementStatus;
import org.apache.hadoop.hdds.scm.PlacementPolicy;
import org.apache.hadoop.hdds.scm.container.ContainerID;
import org.apache.hadoop.hdds.scm.container.ContainerInfo;
import org.apache.hadoop.hdds.scm.container.ContainerNotFoundException;
import org.apache.hadoop.hdds.scm.container.ContainerReplica;
import org.apache.hadoop.hdds.scm.container.ContainerManager;
import org.apache.hadoop.hdds.scm.container.MockNodeManager;
import org.apache.hadoop.hdds.scm.container.ReplicationManager;
import org.apache.hadoop.hdds.scm.container.placement.algorithms.ContainerPlacementPolicyFactory;
import org.apache.hadoop.hdds.scm.container.placement.algorithms.SCMContainerPlacementMetrics;
import org.apache.hadoop.hdds.scm.container.placement.metrics.SCMNodeStat;
import org.apache.hadoop.hdds.scm.exceptions.SCMException;
import org.apache.hadoop.hdds.scm.ha.SCMContext;
import org.apache.hadoop.hdds.scm.node.DatanodeUsageInfo;
import org.apache.hadoop.hdds.scm.node.NodeStatus;
import org.apache.hadoop.hdds.scm.node.states.NodeNotFoundException;
import org.apache.hadoop.hdds.scm.server.StorageContainerManager;
import org.apache.hadoop.hdds.server.events.EventPublisher;
import org.apache.hadoop.ozone.OzoneConsts;
import org.apache.ozone.test.GenericTestUtils;
import org.junit.Assert;
import org.junit.Before;
import org.junit.Rule;
import org.junit.Test;
import org.junit.rules.TemporaryFolder;
import org.mockito.Mockito;
import org.slf4j.Logger;
import org.slf4j.LoggerFactory;
import org.slf4j.event.Level;

import java.time.Duration;
import java.util.ArrayList;
import java.util.HashMap;
import java.util.HashSet;
import java.util.List;
import java.util.Map;
import java.util.Set;
import java.util.concurrent.CompletableFuture;
import java.util.concurrent.ThreadLocalRandom;
import java.util.stream.Collectors;

import static org.mockito.Mockito.mock;
import static org.mockito.Mockito.when;

/**
 * Tests for {@link ContainerBalancer}.
 */
public class TestContainerBalancer {

  private static final Logger LOG =
      LoggerFactory.getLogger(TestContainerBalancer.class);

  private ReplicationManager replicationManager;
  private ContainerManager containerManager;
  private ContainerBalancer containerBalancer;
  private MockNodeManager mockNodeManager;
  private StorageContainerManager scm;
  private OzoneConfiguration conf;
  private PlacementPolicy placementPolicy;
  private ContainerBalancerConfiguration balancerConfiguration;
  private List<DatanodeUsageInfo> nodesInCluster;
  private List<Double> nodeUtilizations;
  private double averageUtilization;
  private int numberOfNodes;
  private Map<ContainerID, Set<ContainerReplica>> cidToReplicasMap =
      new HashMap<>();
  private Map<ContainerID, ContainerInfo> cidToInfoMap = new HashMap<>();
  private Map<DatanodeUsageInfo, Set<ContainerID>> datanodeToContainersMap =
      new HashMap<>();
  private static final ThreadLocalRandom RANDOM = ThreadLocalRandom.current();

  @Rule
  public TemporaryFolder tempFolder = new TemporaryFolder();

  /**
   * Sets up configuration values and creates a mock cluster.
   */
  @Before
  public void setup() throws SCMException, NodeNotFoundException {
    conf = new OzoneConfiguration();
    scm = Mockito.mock(StorageContainerManager.class);
    containerManager = Mockito.mock(ContainerManager.class);
    replicationManager = Mockito.mock(ReplicationManager.class);

    balancerConfiguration =
        conf.getObject(ContainerBalancerConfiguration.class);
    balancerConfiguration.setThreshold(10);
    balancerConfiguration.setIterations(1);
    balancerConfiguration.setMaxDatanodesPercentageToInvolvePerIteration(100);
    balancerConfiguration.setMaxSizeToMovePerIteration(50 * OzoneConsts.GB);
    balancerConfiguration.setMaxSizeEnteringTarget(50 * OzoneConsts.GB);
    conf.setFromObject(balancerConfiguration);
    GenericTestUtils.setLogLevel(ContainerBalancer.LOG, Level.DEBUG);

    averageUtilization = createCluster();
    mockNodeManager = new MockNodeManager(datanodeToContainersMap);

    placementPolicy = ContainerPlacementPolicyFactory
        .getPolicy(conf, mockNodeManager,
            mockNodeManager.getClusterNetworkTopologyMap(), true,
            SCMContainerPlacementMetrics.create());

    Mockito.when(replicationManager
        .isContainerReplicatingOrDeleting(Mockito.any(ContainerID.class)))
        .thenReturn(false);

    Mockito.when(replicationManager.move(Mockito.any(ContainerID.class),
        Mockito.any(DatanodeDetails.class),
        Mockito.any(DatanodeDetails.class)))
        .thenReturn(CompletableFuture.completedFuture(
            ReplicationManager.MoveResult.COMPLETED));

    when(containerManager.getContainerReplicas(Mockito.any(ContainerID.class)))
        .thenAnswer(invocationOnMock -> {
          ContainerID cid = (ContainerID) invocationOnMock.getArguments()[0];
          return cidToReplicasMap.get(cid);
        });

    when(containerManager.getContainer(Mockito.any(ContainerID.class)))
        .thenAnswer(invocationOnMock -> {
          ContainerID cid = (ContainerID) invocationOnMock.getArguments()[0];
          return cidToInfoMap.get(cid);
        });

    when(containerManager.getContainers())
        .thenReturn(new ArrayList<>(cidToInfoMap.values()));

    when(scm.getScmNodeManager()).thenReturn(mockNodeManager);
    when(scm.getContainerPlacementPolicy()).thenReturn(placementPolicy);
    when(scm.getContainerManager()).thenReturn(containerManager);
    when(scm.getReplicationManager()).thenReturn(replicationManager);
    when(scm.getScmContext()).thenReturn(SCMContext.emptyContext());
    when(scm.getClusterMap()).thenReturn(null);
    when(scm.getEventQueue()).thenReturn(mock(EventPublisher.class));
    when(scm.getConfiguration()).thenReturn(conf);

    containerBalancer = new ContainerBalancer(scm);
  }

  @Test
  public void testCalculationOfUtilization() {
    Assert.assertEquals(nodesInCluster.size(), nodeUtilizations.size());
    for (int i = 0; i < nodesInCluster.size(); i++) {
      Assert.assertEquals(nodeUtilizations.get(i),
          nodesInCluster.get(i).calculateUtilization(), 0.0001);
    }

    // should be equal to average utilization of the cluster
    Assert.assertEquals(averageUtilization,
        containerBalancer.calculateAvgUtilization(nodesInCluster), 0.0001);
  }

  /**
   * Checks whether ContainerBalancer is correctly updating the list of
   * unBalanced nodes with varying values of Threshold.
   */
  @Test
  public void
      initializeIterationShouldUpdateUnBalancedNodesWhenThresholdChanges() {
    List<DatanodeUsageInfo> expectedUnBalancedNodes;
    List<DatanodeUsageInfo> unBalancedNodesAccordingToBalancer;

    // check for random threshold values
    for (int i = 0; i < 50; i++) {
      double randomThreshold = RANDOM.nextDouble() * 100;

      balancerConfiguration.setThreshold(randomThreshold);
      startBalancer(balancerConfiguration);

      // waiting for balance completed.
      // TODO: this is a temporary implementation for now
      // modify this after balancer is fully completed
      try {
        Thread.sleep(100);
      } catch (InterruptedException e) { }

      expectedUnBalancedNodes =
          determineExpectedUnBalancedNodes(randomThreshold);
      unBalancedNodesAccordingToBalancer =
          containerBalancer.getUnBalancedNodes();

      containerBalancer.stopBalancer();
      Assert.assertEquals(
          expectedUnBalancedNodes.size(),
          unBalancedNodesAccordingToBalancer.size());

      for (int j = 0; j < expectedUnBalancedNodes.size(); j++) {
        Assert.assertEquals(expectedUnBalancedNodes.get(j).getDatanodeDetails(),
            unBalancedNodesAccordingToBalancer.get(j).getDatanodeDetails());
      }
    }
  }

  /**
   * Checks whether the list of unBalanced nodes is empty when the cluster is
   * balanced.
   */
  @Test
  public void unBalancedNodesListShouldBeEmptyWhenClusterIsBalanced() {
    balancerConfiguration.setThreshold(99.99);
    startBalancer(balancerConfiguration);

    sleepWhileBalancing(100);

    containerBalancer.stopBalancer();
    ContainerBalancerMetrics metrics = containerBalancer.getMetrics();
    Assert.assertEquals(0, containerBalancer.getUnBalancedNodes().size());
    Assert.assertEquals(0, metrics.getNumDatanodesUnbalanced());
  }

  /**
   * ContainerBalancer should not involve more datanodes than the
   * maxDatanodesRatioToInvolvePerIteration limit.
   */
  @Test
  public void containerBalancerShouldObeyMaxDatanodesToInvolveLimit() {
    int percent = 20;
    balancerConfiguration.setMaxDatanodesPercentageToInvolvePerIteration(
        percent);
    balancerConfiguration.setMaxSizeToMovePerIteration(100 * OzoneConsts.GB);
    balancerConfiguration.setThreshold(1);
    balancerConfiguration.setIterations(1);
    startBalancer(balancerConfiguration);

    sleepWhileBalancing(500);

    int number = percent * numberOfNodes / 100;
    ContainerBalancerMetrics metrics = containerBalancer.getMetrics();
    Assert.assertFalse(
        containerBalancer.getCountDatanodesInvolvedPerIteration() > number);
    Assert.assertTrue(metrics.getNumDatanodesInvolvedInLatestIteration() > 0);
    Assert.assertFalse(
        metrics.getNumDatanodesInvolvedInLatestIteration() > number);
    containerBalancer.stopBalancer();
  }

  @Test
  public void containerBalancerShouldSelectOnlyClosedContainers() {
    // make all containers open, balancer should not select any of them
    for (ContainerInfo containerInfo : cidToInfoMap.values()) {
      containerInfo.setState(HddsProtos.LifeCycleState.OPEN);
    }
    balancerConfiguration.setThreshold(10);
<<<<<<< HEAD
    startBalancer(balancerConfiguration);

    // waiting for balance completed.
    // TODO: this is a temporary implementation for now
    // modify this after balancer is fully completed
    try {
      Thread.sleep(1000);
    } catch (InterruptedException e) { }

    containerBalancer.stopBalancer();
=======
    containerBalancer.start(balancerConfiguration);
    sleepWhileBalancing(500);
    containerBalancer.stop();
>>>>>>> 0bf20900

    // balancer should have identified unbalanced nodes
    Assert.assertFalse(containerBalancer.getUnBalancedNodes().isEmpty());
    // no container should have been selected
    Assert.assertTrue(containerBalancer.getSourceToTargetMap().isEmpty());
    /*
    Iteration result should be CAN_NOT_BALANCE_ANY_MORE because no container
    move is generated
     */
    Assert.assertEquals(
        ContainerBalancer.IterationResult.CAN_NOT_BALANCE_ANY_MORE,
        containerBalancer.getIterationResult());

    // now, close all containers
    for (ContainerInfo containerInfo : cidToInfoMap.values()) {
      containerInfo.setState(HddsProtos.LifeCycleState.CLOSED);
    }
<<<<<<< HEAD
    startBalancer(balancerConfiguration);

    // waiting for balance completed.
    // TODO: this is a temporary implementation for now
    // modify this after balancer is fully completed
    try {
      Thread.sleep(1000);
    } catch (InterruptedException e) { }

    containerBalancer.stopBalancer();
=======
    containerBalancer.start(balancerConfiguration);
    sleepWhileBalancing(500);
    containerBalancer.stop();

>>>>>>> 0bf20900
    // check whether all selected containers are closed
    for (ContainerMoveSelection moveSelection:
         containerBalancer.getSourceToTargetMap().values()) {
      Assert.assertSame(
          cidToInfoMap.get(moveSelection.getContainerID()).getState(),
          HddsProtos.LifeCycleState.CLOSED);
    }
  }

  @Test
  public void containerBalancerShouldObeyMaxSizeToMoveLimit() {
    balancerConfiguration.setThreshold(1);
    balancerConfiguration.setMaxSizeToMovePerIteration(10 * OzoneConsts.GB);
    balancerConfiguration.setIterations(1);
    startBalancer(balancerConfiguration);

    sleepWhileBalancing(500);

    // balancer should not have moved more size than the limit
    Assert.assertFalse(containerBalancer.getSizeMovedPerIteration() >
        10 * OzoneConsts.GB);

    long size = containerBalancer.getMetrics()
        .getDataSizeMovedGBInLatestIteration();
    Assert.assertTrue(size > 0);
    Assert.assertFalse(size > 10);
    containerBalancer.stopBalancer();
  }

  @Test
  public void targetDatanodeShouldNotAlreadyContainSelectedContainer() {
    balancerConfiguration.setThreshold(10);
    balancerConfiguration.setMaxSizeToMovePerIteration(100 * OzoneConsts.GB);
    balancerConfiguration.setMaxDatanodesPercentageToInvolvePerIteration(100);
    startBalancer(balancerConfiguration);

    // waiting for balance completed.
    // TODO: this is a temporary implementation for now
    // modify this after balancer is fully completed
    try {
      Thread.sleep(1000);
    } catch (InterruptedException e) { }

    containerBalancer.stopBalancer();
    Map<DatanodeDetails, ContainerMoveSelection> sourceToTargetMap =
        containerBalancer.getSourceToTargetMap();
    for (ContainerMoveSelection moveSelection : sourceToTargetMap.values()) {
      ContainerID container = moveSelection.getContainerID();
      DatanodeDetails target = moveSelection.getTargetNode();
      Assert.assertTrue(cidToReplicasMap.get(container)
          .stream()
          .map(ContainerReplica::getDatanodeDetails)
          .noneMatch(target::equals));
    }
  }

  @Test
  public void containerMoveSelectionShouldFollowPlacementPolicy() {
    balancerConfiguration.setThreshold(10);
    balancerConfiguration.setMaxSizeToMovePerIteration(50 * OzoneConsts.GB);
    balancerConfiguration.setMaxDatanodesPercentageToInvolvePerIteration(100);
    startBalancer(balancerConfiguration);

    // waiting for balance completed.
    // TODO: this is a temporary implementation for now
    // modify this after balancer is fully completed
    try {
      Thread.sleep(1000);
    } catch (InterruptedException e) { }

    containerBalancer.stopBalancer();
    Map<DatanodeDetails, ContainerMoveSelection> sourceToTargetMap =
        containerBalancer.getSourceToTargetMap();

    // for each move selection, check if {replicas - source + target}
    // satisfies placement policy
    for (Map.Entry<DatanodeDetails, ContainerMoveSelection> entry :
        sourceToTargetMap.entrySet()) {
      ContainerMoveSelection moveSelection = entry.getValue();
      ContainerID container = moveSelection.getContainerID();
      DatanodeDetails target = moveSelection.getTargetNode();

      List<DatanodeDetails> replicas = cidToReplicasMap.get(container)
          .stream()
          .map(ContainerReplica::getDatanodeDetails)
          .collect(Collectors.toList());
      replicas.remove(entry.getKey());
      replicas.add(target);

      ContainerInfo containerInfo = cidToInfoMap.get(container);
      ContainerPlacementStatus placementStatus =
          placementPolicy.validateContainerPlacement(replicas,
              containerInfo.getReplicationConfig().getRequiredNodes());
      Assert.assertTrue(placementStatus.isPolicySatisfied());
    }
  }

  @Test
  public void targetDatanodeShouldBeInServiceHealthy()
      throws NodeNotFoundException {
    balancerConfiguration.setThreshold(10);
    balancerConfiguration.setMaxDatanodesPercentageToInvolvePerIteration(100);
    balancerConfiguration.setMaxSizeToMovePerIteration(50 * OzoneConsts.GB);
    balancerConfiguration.setMaxSizeEnteringTarget(50 * OzoneConsts.GB);
    startBalancer(balancerConfiguration);

    // waiting for balance completed.
    // TODO: this is a temporary implementation for now
    // modify this after balancer is fully completed
    try {
      Thread.sleep(1000);
    } catch (InterruptedException e) {
    }

    containerBalancer.stopBalancer();
    for (ContainerMoveSelection moveSelection :
        containerBalancer.getSourceToTargetMap().values()) {
      DatanodeDetails target = moveSelection.getTargetNode();
      NodeStatus status = mockNodeManager.getNodeStatus(target);
      Assert.assertSame(HddsProtos.NodeOperationalState.IN_SERVICE,
          status.getOperationalState());
      Assert.assertTrue(status.isHealthy());
    }
  }

  @Test
  public void selectedContainerShouldNotAlreadyHaveBeenSelected() {
    balancerConfiguration.setThreshold(10);
    balancerConfiguration.setMaxDatanodesPercentageToInvolvePerIteration(100);
    balancerConfiguration.setMaxSizeToMovePerIteration(50 * OzoneConsts.GB);
    balancerConfiguration.setMaxSizeEnteringTarget(50 * OzoneConsts.GB);

    startBalancer(balancerConfiguration);

    // waiting for balance completed.
    // TODO: this is a temporary implementation for now
    // modify this after balancer is fully completed
    try {
      Thread.sleep(1000);
    } catch (InterruptedException e) { }

    containerBalancer.stopBalancer();
    Set<ContainerID> containers = new HashSet<>();
    for (ContainerMoveSelection moveSelection :
        containerBalancer.getSourceToTargetMap().values()) {
      ContainerID container = moveSelection.getContainerID();
      Assert.assertFalse(containers.contains(container));
      containers.add(container);
    }
  }

  @Test
  public void balancerShouldNotSelectConfiguredExcludeContainers() {
    balancerConfiguration.setThreshold(10);
    balancerConfiguration.setMaxDatanodesPercentageToInvolvePerIteration(100);
    balancerConfiguration.setMaxSizeToMovePerIteration(50 * OzoneConsts.GB);
    balancerConfiguration.setMaxSizeEnteringTarget(50 * OzoneConsts.GB);
    balancerConfiguration.setExcludeContainers("1, 4, 5");

    startBalancer(balancerConfiguration);

    // waiting for balance completed.
    // TODO: this is a temporary implementation for now
    // modify this after balancer is fully completed
    try {
      Thread.sleep(1000);
    } catch (InterruptedException e) { }

    containerBalancer.stopBalancer();
    Set<ContainerID> excludeContainers =
        balancerConfiguration.getExcludeContainers();
    for (ContainerMoveSelection moveSelection :
        containerBalancer.getSourceToTargetMap().values()) {
      ContainerID container = moveSelection.getContainerID();
      Assert.assertFalse(excludeContainers.contains(container));
    }
  }

  @Test
  public void balancerShouldObeyMaxSizeEnteringTargetLimit() {
    conf.set("ozone.scm.container.size", "1MB");
    balancerConfiguration =
        conf.getObject(ContainerBalancerConfiguration.class);
    balancerConfiguration.setThreshold(10);
    balancerConfiguration.setMaxDatanodesPercentageToInvolvePerIteration(100);
    balancerConfiguration.setMaxSizeToMovePerIteration(50 * OzoneConsts.GB);

    // no containers should be selected when the limit is just 2 MB
    balancerConfiguration.setMaxSizeEnteringTarget(2 * OzoneConsts.MB);
    startBalancer(balancerConfiguration);
    sleepWhileBalancing(500);

    Assert.assertFalse(containerBalancer.getUnBalancedNodes().isEmpty());
    Assert.assertTrue(containerBalancer.getSourceToTargetMap().isEmpty());
    containerBalancer.stopBalancer();

    // some containers should be selected when using default values
    OzoneConfiguration ozoneConfiguration = new OzoneConfiguration();
    ContainerBalancerConfiguration cbc = ozoneConfiguration.
        getObject(ContainerBalancerConfiguration.class);
    startBalancer(cbc);

    sleepWhileBalancing(500);

    containerBalancer.stopBalancer();
    // balancer should have identified unbalanced nodes
    Assert.assertFalse(containerBalancer.getUnBalancedNodes().isEmpty());
    Assert.assertFalse(containerBalancer.getSourceToTargetMap().isEmpty());
  }

  @Test
  public void testMetrics() {
    conf.set("hdds.datanode.du.refresh.period", "1ms");
    balancerConfiguration.setBalancingInterval(Duration.ofMillis(2));
    balancerConfiguration.setThreshold(10);
    balancerConfiguration.setIterations(1);
    balancerConfiguration.setMaxSizeEnteringTarget(6 * OzoneConsts.GB);
    // deliberately set max size per iteration to a low value, 6GB
    balancerConfiguration.setMaxSizeToMovePerIteration(6 * OzoneConsts.GB);
    balancerConfiguration.setMaxDatanodesPercentageToInvolvePerIteration(100);

    startBalancer(balancerConfiguration);
    sleepWhileBalancing(500);

    sleepWhileBalancing(500);

    containerBalancer.stopBalancer();
    ContainerBalancerMetrics metrics = containerBalancer.getMetrics();
    Assert.assertEquals(determineExpectedUnBalancedNodes(
            balancerConfiguration.getThreshold()).size(),
        metrics.getNumDatanodesUnbalanced());
    Assert.assertTrue(metrics.getDataSizeMovedGBInLatestIteration() <= 6);
    Assert.assertEquals(1, metrics.getNumIterations());
  }

  /**
   * Tests if {@link ContainerBalancer} follows the includeNodes and
   * excludeNodes configurations in {@link ContainerBalancerConfiguration}.
   * If the includeNodes configuration is not empty, only the specified
   * includeNodes should be included in balancing. excludeNodes should be
   * excluded from balancing. If a datanode is specified in both include and
   * exclude configurations, then it should be excluded.
   */
  @Test
  public void balancerShouldFollowExcludeAndIncludeDatanodesConfigurations() {
    balancerConfiguration.setThreshold(10);
    balancerConfiguration.setIterations(1);
    balancerConfiguration.setMaxSizeEnteringTarget(10 * OzoneConsts.GB);
    balancerConfiguration.setMaxSizeToMovePerIteration(100 * OzoneConsts.GB);
    balancerConfiguration.setMaxDatanodesPercentageToInvolvePerIteration(100);

    // only these nodes should be included
    // the ones also specified in excludeNodes should be excluded
    int firstIncludeIndex = 0, secondIncludeIndex = 1;
    int thirdIncludeIndex = nodesInCluster.size() - 2;
    int fourthIncludeIndex = nodesInCluster.size() - 1;
    String includeNodes =
        nodesInCluster.get(firstIncludeIndex).getDatanodeDetails()
            .getIpAddress() + ", " +
            nodesInCluster.get(secondIncludeIndex).getDatanodeDetails()
                .getIpAddress() + ", " +
            nodesInCluster.get(thirdIncludeIndex).getDatanodeDetails()
                .getHostName() + ", " +
            nodesInCluster.get(fourthIncludeIndex).getDatanodeDetails()
                .getHostName();

    // these nodes should be excluded
    int firstExcludeIndex = 0, secondExcludeIndex = nodesInCluster.size() - 1;
    String excludeNodes =
        nodesInCluster.get(firstExcludeIndex).getDatanodeDetails()
            .getIpAddress() + ", " +
            nodesInCluster.get(secondExcludeIndex).getDatanodeDetails()
                .getHostName();

    balancerConfiguration.setExcludeNodes(excludeNodes);
    balancerConfiguration.setIncludeNodes(includeNodes);
    startBalancer(balancerConfiguration);
    sleepWhileBalancing(500);
    containerBalancer.stopBalancer();

    // finally, these should be the only nodes included in balancing
    // (included - excluded)
    DatanodeDetails dn1 =
        nodesInCluster.get(secondIncludeIndex).getDatanodeDetails();
    DatanodeDetails dn2 =
        nodesInCluster.get(thirdIncludeIndex).getDatanodeDetails();
    for (Map.Entry<DatanodeDetails, ContainerMoveSelection> entry :
        containerBalancer.getSourceToTargetMap().entrySet()) {
      DatanodeDetails source = entry.getKey();
      DatanodeDetails target = entry.getValue().getTargetNode();
      Assert.assertTrue(source.equals(dn1) || source.equals(dn2));
      Assert.assertTrue(target.equals(dn1) || target.equals(dn2));
    }
  }

  @Test
  public void testContainerBalancerConfiguration() {
    OzoneConfiguration ozoneConfiguration = new OzoneConfiguration();
    ozoneConfiguration.set("ozone.scm.container.size", "5GB");
    ozoneConfiguration.setDouble(
        "hdds.container.balancer.utilization.threshold", 1);

    ContainerBalancerConfiguration cbConf =
        ozoneConfiguration.getObject(ContainerBalancerConfiguration.class);
    Assert.assertEquals(1, cbConf.getThreshold(), 0.001);

    Assert.assertEquals(26 * 1024 * 1024 * 1024L,
        cbConf.getMaxSizeLeavingSource());

    Assert.assertEquals(30 * 60 * 1000,
        cbConf.getMoveTimeout().toMillis());
  }

  @Test
  public void checkIterationResult()
      throws NodeNotFoundException, ContainerNotFoundException {
    balancerConfiguration.setThreshold(10);
    balancerConfiguration.setIterations(1);
    balancerConfiguration.setMaxSizeEnteringTarget(10 * OzoneConsts.GB);
    balancerConfiguration.setMaxSizeToMovePerIteration(100 * OzoneConsts.GB);
    balancerConfiguration.setMaxDatanodesPercentageToInvolvePerIteration(100);

    containerBalancer.start(balancerConfiguration);
    sleepWhileBalancing(1000);

    /*
    According to the setup and configurations, this iteration's result should
    be ITERATION_COMPLETED.
     */
    Assert.assertEquals(ContainerBalancer.IterationResult.ITERATION_COMPLETED,
        containerBalancer.getIterationResult());
    containerBalancer.stop();

    /*
    Now, limit maxSizeToMovePerIteration but fail all container moves. The
    result should still be ITERATION_COMPLETED.
     */
    Mockito.when(replicationManager.move(Mockito.any(ContainerID.class),
            Mockito.any(DatanodeDetails.class),
            Mockito.any(DatanodeDetails.class)))
        .thenReturn(CompletableFuture.completedFuture(
            ReplicationManager.MoveResult.REPLICATION_FAIL_NODE_UNHEALTHY));
    balancerConfiguration.setMaxSizeToMovePerIteration(10 * OzoneConsts.GB);

    containerBalancer.start(balancerConfiguration);
    sleepWhileBalancing(1000);

    Assert.assertEquals(ContainerBalancer.IterationResult.ITERATION_COMPLETED,
        containerBalancer.getIterationResult());
    containerBalancer.stop();
  }

  /**
   * Determines unBalanced nodes, that is, over and under utilized nodes,
   * according to the generated utilization values for nodes and the threshold.
   *
   * @param threshold A percentage in the range 0 to 100
   * @return List of DatanodeUsageInfo containing the expected(correct)
   * unBalanced nodes.
   */
  private List<DatanodeUsageInfo> determineExpectedUnBalancedNodes(
      double threshold) {
    threshold /= 100;
    double lowerLimit = averageUtilization - threshold;
    double upperLimit = averageUtilization + threshold;

    // use node utilizations to determine over and under utilized nodes
    List<DatanodeUsageInfo> expectedUnBalancedNodes = new ArrayList<>();
    for (int i = 0; i < numberOfNodes; i++) {
      if (nodeUtilizations.get(numberOfNodes - i - 1) > upperLimit) {
        expectedUnBalancedNodes.add(nodesInCluster.get(numberOfNodes - i - 1));
      }
    }
    for (int i = 0; i < numberOfNodes; i++) {
      if (nodeUtilizations.get(i) < lowerLimit) {
        expectedUnBalancedNodes.add(nodesInCluster.get(i));
      }
    }
    return expectedUnBalancedNodes;
  }

  /**
   * Generates a range of equally spaced utilization(that is, used / capacity)
   * values from 0 to 1.
   *
   * @param count Number of values to generate. Count must be greater than or
   *             equal to 1.
   * @throws IllegalArgumentException If the value of the parameter count is
   * less than 1.
   */
  private void generateUtilizations(int count) throws IllegalArgumentException {
    if (count < 1) {
      LOG.warn("The value of argument count is {}. However, count must be " +
          "greater than 0.", count);
      throw new IllegalArgumentException();
    }
    nodeUtilizations = new ArrayList<>(count);
    for (int i = 0; i < count; i++) {
      nodeUtilizations.add(i / (double) count);
    }
  }

  /**
   * Create an unbalanced cluster by generating some data. Nodes in the
   * cluster have utilization values determined by generateUtilizations method.
   * @return average utilization (used space / capacity) of the cluster
   */
  private double createCluster() {
    generateData();
    createReplicasForContainers();
    long clusterCapacity = 0, clusterUsedSpace = 0;

    // for each node utilization, calculate that datanode's used space and
    // capacity
    for (int i = 0; i < nodeUtilizations.size(); i++) {
      long datanodeUsedSpace = 0, datanodeCapacity = 0;
      Set<ContainerID> containerIDSet =
          datanodeToContainersMap.get(nodesInCluster.get(i));

      for (ContainerID containerID : containerIDSet) {
        datanodeUsedSpace += cidToInfoMap.get(containerID).getUsedBytes();
      }

      // use node utilization and used space to determine node capacity
      if (nodeUtilizations.get(i) == 0) {
        datanodeCapacity = OzoneConsts.GB * RANDOM.nextInt(10, 60);
      } else {
        datanodeCapacity = (long) (datanodeUsedSpace / nodeUtilizations.get(i));
      }
      SCMNodeStat stat = new SCMNodeStat(datanodeCapacity, datanodeUsedSpace,
          datanodeCapacity - datanodeUsedSpace);
      nodesInCluster.get(i).setScmNodeStat(stat);
      clusterUsedSpace += datanodeUsedSpace;
      clusterCapacity += datanodeCapacity;
    }
    return (double) clusterUsedSpace / clusterCapacity;
  }

  /**
   * Create some datanodes and containers for each node.
   */
  private void generateData() {
    this.numberOfNodes = 10;
    generateUtilizations(numberOfNodes);
    nodesInCluster = new ArrayList<>(nodeUtilizations.size());

    // create datanodes and add containers to them
    for (int i = 0; i < numberOfNodes; i++) {
      Set<ContainerID> containerIDSet = new HashSet<>();
      DatanodeUsageInfo usageInfo =
          new DatanodeUsageInfo(MockDatanodeDetails.randomDatanodeDetails(),
              new SCMNodeStat());

      // create containers with varying used space
      int sizeMultiple = 0;
      for (int j = 0; j < i; j++) {
        sizeMultiple %= 5;
        sizeMultiple++;
        ContainerInfo container =
            createContainer((long) i * i + j, sizeMultiple);

        cidToInfoMap.put(container.containerID(), container);
        containerIDSet.add(container.containerID());

        // create initial replica for this container and add it
        Set<ContainerReplica> containerReplicaSet = new HashSet<>();
        containerReplicaSet.add(createReplica(container.containerID(),
            usageInfo.getDatanodeDetails(), container.getUsedBytes()));
        cidToReplicasMap.put(container.containerID(), containerReplicaSet);
      }
      nodesInCluster.add(usageInfo);
      datanodeToContainersMap.put(usageInfo, containerIDSet);
    }
  }

  private ContainerInfo createContainer(long id, int multiple) {
    return new ContainerInfo.Builder()
        .setContainerID(id)
        .setReplicationConfig(RatisReplicationConfig
                .getInstance(HddsProtos.ReplicationFactor.THREE))
        .setState(HddsProtos.LifeCycleState.CLOSED)
        .setOwner("TestContainerBalancer")
        .setUsedBytes(OzoneConsts.GB * multiple)
        .build();
  }

  /**
   * Create the required number of replicas for each container. Note that one
   * replica already exists and nodes with utilization value 0 should not
   * have any replicas.
   */
  private void createReplicasForContainers() {
    for (ContainerInfo container : cidToInfoMap.values()) {

      // one replica already exists; create the remaining ones
      for (int i = 0;
           i < container.getReplicationConfig().getRequiredNodes() - 1; i++) {

        // randomly pick a datanode for this replica
        int datanodeIndex = RANDOM.nextInt(0, numberOfNodes);
        if (nodeUtilizations.get(i) != 0.0d) {
          DatanodeDetails node =
              nodesInCluster.get(datanodeIndex).getDatanodeDetails();
          Set<ContainerReplica> replicas =
              cidToReplicasMap.get(container.containerID());
          replicas.add(createReplica(container.containerID(), node,
              container.getUsedBytes()));
          cidToReplicasMap.put(container.containerID(), replicas);
        }
      }
    }
  }

  private ContainerReplica createReplica(ContainerID containerID,
                                         DatanodeDetails datanodeDetails,
                                         long usedBytes) {
    return ContainerReplica.newBuilder()
        .setContainerID(containerID)
        .setContainerState(ContainerReplicaProto.State.CLOSED)
        .setDatanodeDetails(datanodeDetails)
        .setOriginNodeId(datanodeDetails.getUuid())
        .setSequenceId(1000L)
        .setBytesUsed(usedBytes)
        .build();
  }

  private void sleepWhileBalancing(long millis) {
    try {
      Thread.sleep(millis);
    } catch (InterruptedException exception) {
      Thread.currentThread().interrupt();
    }
  }

  private void startBalancer(ContainerBalancerConfiguration config) {
    containerBalancer.setConfig(config);
    try {
      containerBalancer.startBalancer();
    } catch (IllegalContainerBalancerStateException |
        InvalidContainerBalancerConfigurationException e) {
      LOG.info("Could not start ContainerBalancer while testing", e);
    }
  }

}<|MERGE_RESOLUTION|>--- conflicted
+++ resolved
@@ -268,22 +268,9 @@
       containerInfo.setState(HddsProtos.LifeCycleState.OPEN);
     }
     balancerConfiguration.setThreshold(10);
-<<<<<<< HEAD
-    startBalancer(balancerConfiguration);
-
-    // waiting for balance completed.
-    // TODO: this is a temporary implementation for now
-    // modify this after balancer is fully completed
-    try {
-      Thread.sleep(1000);
-    } catch (InterruptedException e) { }
-
-    containerBalancer.stopBalancer();
-=======
-    containerBalancer.start(balancerConfiguration);
+    startBalancer(balancerConfiguration);
     sleepWhileBalancing(500);
-    containerBalancer.stop();
->>>>>>> 0bf20900
+    containerBalancer.stopBalancer();
 
     // balancer should have identified unbalanced nodes
     Assert.assertFalse(containerBalancer.getUnBalancedNodes().isEmpty());
@@ -301,23 +288,10 @@
     for (ContainerInfo containerInfo : cidToInfoMap.values()) {
       containerInfo.setState(HddsProtos.LifeCycleState.CLOSED);
     }
-<<<<<<< HEAD
-    startBalancer(balancerConfiguration);
-
-    // waiting for balance completed.
-    // TODO: this is a temporary implementation for now
-    // modify this after balancer is fully completed
-    try {
-      Thread.sleep(1000);
-    } catch (InterruptedException e) { }
-
-    containerBalancer.stopBalancer();
-=======
-    containerBalancer.start(balancerConfiguration);
+    startBalancer(balancerConfiguration);
     sleepWhileBalancing(500);
-    containerBalancer.stop();
-
->>>>>>> 0bf20900
+    containerBalancer.stopBalancer();
+
     // check whether all selected containers are closed
     for (ContainerMoveSelection moveSelection:
          containerBalancer.getSourceToTargetMap().values()) {
@@ -541,10 +515,8 @@
 
     startBalancer(balancerConfiguration);
     sleepWhileBalancing(500);
-
-    sleepWhileBalancing(500);
-
-    containerBalancer.stopBalancer();
+    containerBalancer.stopBalancer();
+
     ContainerBalancerMetrics metrics = containerBalancer.getMetrics();
     Assert.assertEquals(determineExpectedUnBalancedNodes(
             balancerConfiguration.getThreshold()).size(),
