<?xml version="1.0" encoding="UTF-8"?>
<!--
  Licensed under the Apache License, Version 2.0 (the "License");
  you may not use this file except in compliance with the License.
  You may obtain a copy of the License at

    http://www.apache.org/licenses/LICENSE-2.0

  Unless required by applicable law or agreed to in writing, software
  distributed under the License is distributed on an "AS IS" BASIS,
  WITHOUT WARRANTIES OR CONDITIONS OF ANY KIND, either express or implied.
  See the License for the specific language governing permissions and
  limitations under the License. See accompanying LICENSE file.
-->
<project xmlns="http://maven.apache.org/POM/4.0.0" xmlns:xsi="http://www.w3.org/2001/XMLSchema-instance" xsi:schemaLocation="http://maven.apache.org/POM/4.0.0 https://maven.apache.org/xsd/maven-4.0.0.xsd">
  <modelVersion>4.0.0</modelVersion>
  <parent>
    <groupId>org.apache.ozone</groupId>
    <artifactId>hdds-hadoop-dependency-client</artifactId>
    <version>2.2.0-SNAPSHOT</version>
    <relativePath>../hadoop-dependency-client</relativePath>
  </parent>

  <artifactId>hdds-client</artifactId>
  <version>2.2.0-SNAPSHOT</version>
  <packaging>jar</packaging>
  <name>Apache Ozone HDDS Client</name>
  <description>Apache Ozone Distributed Data Store Client Library</description>

  <dependencies>
    <dependency>
      <groupId>com.google.guava</groupId>
      <artifactId>guava</artifactId>
    </dependency>
    <dependency>
      <groupId>jakarta.annotation</groupId>
      <artifactId>jakarta.annotation-api</artifactId>
    </dependency>
    <dependency>
      <groupId>org.apache.commons</groupId>
      <artifactId>commons-lang3</artifactId>
    </dependency>
    <dependency>
      <groupId>org.apache.hadoop</groupId>
      <artifactId>hadoop-common</artifactId>
    </dependency>
    <dependency>
      <groupId>org.apache.ozone</groupId>
      <artifactId>hdds-common</artifactId>
    </dependency>
    <dependency>
      <groupId>org.apache.ozone</groupId>
      <artifactId>hdds-config</artifactId>
    </dependency>
    <dependency>
      <groupId>org.apache.ozone</groupId>
      <artifactId>hdds-erasurecode</artifactId>
    </dependency>
    <dependency>
      <groupId>org.apache.ozone</groupId>
      <artifactId>hdds-interface-client</artifactId>
    </dependency>
    <dependency>
      <groupId>org.apache.ratis</groupId>
      <artifactId>ratis-client</artifactId>
    </dependency>
    <dependency>
      <groupId>org.apache.ratis</groupId>
      <artifactId>ratis-common</artifactId>
    </dependency>
    <dependency>
      <groupId>org.apache.ratis</groupId>
      <artifactId>ratis-grpc</artifactId>
    </dependency>
    <dependency>
      <groupId>org.apache.ratis</groupId>
      <artifactId>ratis-proto</artifactId>
    </dependency>
    <dependency>
      <groupId>org.apache.ratis</groupId>
      <artifactId>ratis-thirdparty-misc</artifactId>
    </dependency>
    <dependency>
      <groupId>org.slf4j</groupId>
      <artifactId>slf4j-api</artifactId>
    </dependency>

    <!-- Test dependencies -->
    <dependency>
      <groupId>org.apache.ozone</groupId>
      <artifactId>hdds-common</artifactId>
      <type>test-jar</type>
      <scope>test</scope>
    </dependency>
    <dependency>
      <groupId>org.apache.ozone</groupId>
      <artifactId>hdds-test-utils</artifactId>
      <type>test-jar</type>
      <scope>test</scope>
    </dependency>
  </dependencies>

  <build>
    <plugins>
      <plugin>
        <groupId>com.github.spotbugs</groupId>
        <artifactId>spotbugs-maven-plugin</artifactId>
        <configuration>
          <excludeFilterFile>${basedir}/dev-support/findbugsExcludeFile.xml</excludeFilterFile>
        </configuration>
      </plugin>
      <plugin>
        <groupId>org.apache.maven.plugins</groupId>
        <artifactId>maven-compiler-plugin</artifactId>
        <configuration>
          <annotationProcessorPaths>
            <path>
              <groupId>org.apache.ozone</groupId>
              <artifactId>hdds-config</artifactId>
              <version>${hdds.version}</version>
            </path>
          </annotationProcessorPaths>
          <annotationProcessors>
            <annotationProcessor>org.apache.hadoop.hdds.conf.ConfigFileGenerator</annotationProcessor>
          </annotationProcessors>
        </configuration>
      </plugin>
      <plugin>
        <groupId>org.apache.maven.plugins</groupId>
        <artifactId>maven-enforcer-plugin</artifactId>
        <executions>
          <execution>
            <id>ban-annotations</id>
            <!-- override default restriction from root POM -->
            <configuration>
              <rules>
                <restrictImports>
                  <reason>Only selected annotation processors are enabled, see configuration of maven-compiler-plugin.</reason>
                  <bannedImports>
<<<<<<< HEAD
                    <bannedImport>org.apache.hadoop.ozone.om.request.validation.OMLayoutVersionValidator</bannedImport>
                    <bannedImport>org.apache.hadoop.ozone.om.request.validation.OMClientVersionValidator</bannedImport>
                    <bannedImport>org.apache.hadoop.hdds.scm.metadata.Replicate</bannedImport>
=======
>>>>>>> 563b9d51
                    <bannedImport>org.kohsuke.MetaInfServices</bannedImport>
                  </bannedImports>
                </restrictImports>
              </rules>
            </configuration>
          </execution>
        </executions>
      </plugin>
    </plugins>
  </build>
</project><|MERGE_RESOLUTION|>--- conflicted
+++ resolved
@@ -137,12 +137,6 @@
                 <restrictImports>
                   <reason>Only selected annotation processors are enabled, see configuration of maven-compiler-plugin.</reason>
                   <bannedImports>
-<<<<<<< HEAD
-                    <bannedImport>org.apache.hadoop.ozone.om.request.validation.OMLayoutVersionValidator</bannedImport>
-                    <bannedImport>org.apache.hadoop.ozone.om.request.validation.OMClientVersionValidator</bannedImport>
-                    <bannedImport>org.apache.hadoop.hdds.scm.metadata.Replicate</bannedImport>
-=======
->>>>>>> 563b9d51
                     <bannedImport>org.kohsuke.MetaInfServices</bannedImport>
                   </bannedImports>
                 </restrictImports>
