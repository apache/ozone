--- conflicted
+++ resolved
@@ -494,13 +494,8 @@
         LOG.debug(message + " on the pipeline {}.",
             processForDebug(request), pipeline);
       } else {
-<<<<<<< HEAD
-        LOG.error(message + " on the pipeline {}.",
-            request.getCmdType(), pipeline);
-=======
         LOG.warn(message + " on the pipeline {}.",
                 request.getCmdType(), pipeline);
->>>>>>> 181eda4b
       }
       throw ioException;
     }
