/*
 * Licensed to the Apache Software Foundation (ASF) under one
 * or more contributor license agreements.  See the NOTICE file
 * distributed with this work for additional information
 * regarding copyright ownership.  The ASF licenses this file
 * to you under the Apache License, Version 2.0 (the
 * "License"); you may not use this file except in compliance
 *  with the License.  You may obtain a copy of the License at
 *
 *      http://www.apache.org/licenses/LICENSE-2.0
 *
 *  Unless required by applicable law or agreed to in writing, software
 *  distributed under the License is distributed on an "AS IS" BASIS,
 *  WITHOUT WARRANTIES OR CONDITIONS OF ANY KIND, either express or implied.
 *  See the License for the specific language governing permissions and
 *  limitations under the License.
 */

package org.apache.hadoop.hdds.scm;

import java.io.Closeable;
import java.io.IOException;
import java.security.cert.X509Certificate;
import java.util.List;
import java.util.concurrent.Callable;
import java.util.concurrent.TimeUnit;

import org.apache.hadoop.hdds.conf.Config;
import org.apache.hadoop.hdds.conf.ConfigGroup;
import org.apache.hadoop.hdds.conf.ConfigType;
import org.apache.hadoop.hdds.conf.ConfigurationSource;
import org.apache.hadoop.hdds.protocol.DatanodeDetails;
import org.apache.hadoop.hdds.protocol.proto.HddsProtos;
import org.apache.hadoop.hdds.scm.pipeline.Pipeline;
import org.apache.hadoop.ozone.OzoneConfigKeys;
import org.apache.hadoop.ozone.OzoneSecurityUtil;
import org.apache.hadoop.security.UserGroupInformation;

import com.google.common.annotations.VisibleForTesting;
import com.google.common.base.Preconditions;
import com.google.common.cache.Cache;
import com.google.common.cache.CacheBuilder;
import com.google.common.cache.RemovalListener;
import com.google.common.cache.RemovalNotification;
import static java.util.concurrent.TimeUnit.MILLISECONDS;
import static org.apache.hadoop.hdds.conf.ConfigTag.OZONE;
import static org.apache.hadoop.hdds.conf.ConfigTag.PERFORMANCE;
import static org.apache.hadoop.hdds.scm.exceptions.SCMException.ResultCodes.NO_REPLICA_FOUND;

import org.apache.hadoop.util.CacheMetrics;
import org.slf4j.Logger;
import org.slf4j.LoggerFactory;

/**
 * XceiverClientManager is responsible for the lifecycle of XceiverClient
 * instances.  Callers use this class to acquire an XceiverClient instance
 * connected to the desired container pipeline.  When done, the caller also uses
 * this class to release the previously acquired XceiverClient instance.
 *
 *
 * This class caches connection to container for reuse purpose, such that
 * accessing same container frequently will be through the same connection
 * without reestablishing connection. But the connection will be closed if
 * not being used for a period of time.
 */
public class XceiverClientManager implements Closeable, XceiverClientFactory {
  private static final Logger LOG =
      LoggerFactory.getLogger(XceiverClientManager.class);
  //TODO : change this to SCM configuration class
  private final ConfigurationSource conf;
  private final ScmClientConfig clientConfig;
  private final Cache<String, XceiverClientSpi> clientCache;
  private final CacheMetrics cacheMetrics;
  private List<X509Certificate> caCerts;

  private static XceiverClientMetrics metrics;
  private boolean isSecurityEnabled;
  private final boolean topologyAwareRead;
  /**
   * Creates a new XceiverClientManager for non secured ozone cluster.
   * For security enabled ozone cluster, client should use the other constructor
   * with a valid ca certificate in pem string format.
   *
   * @param conf configuration
   */
  public XceiverClientManager(ConfigurationSource conf) throws IOException {
    this(conf, conf.getObject(ScmClientConfig.class), null);
  }

  public XceiverClientManager(ConfigurationSource conf,
      ScmClientConfig clientConf,
      List<X509Certificate> caCerts) throws IOException {
    Preconditions.checkNotNull(clientConf);
    Preconditions.checkNotNull(conf);
    this.clientConfig = clientConf;
    long staleThresholdMs = clientConf.getStaleThreshold(MILLISECONDS);
    this.conf = conf;
    this.isSecurityEnabled = OzoneSecurityUtil.isSecurityEnabled(conf);
    if (isSecurityEnabled) {
      Preconditions.checkNotNull(caCerts);
      this.caCerts = caCerts;
    }

    this.clientCache = CacheBuilder.newBuilder()
        .recordStats()
        .expireAfterAccess(staleThresholdMs, MILLISECONDS)
        .maximumSize(clientConf.getMaxSize())
        .removalListener(
            new RemovalListener<String, XceiverClientSpi>() {
            @Override
            public void onRemoval(
                RemovalNotification<String, XceiverClientSpi>
                  removalNotification) {
              synchronized (clientCache) {
                // Mark the entry as evicted
                XceiverClientSpi info = removalNotification.getValue();
                info.setEvicted();
              }
            }
          }).build();
    topologyAwareRead = conf.getBoolean(
        OzoneConfigKeys.OZONE_NETWORK_TOPOLOGY_AWARE_READ_KEY,
        OzoneConfigKeys.OZONE_NETWORK_TOPOLOGY_AWARE_READ_DEFAULT);

    cacheMetrics = CacheMetrics.create(clientCache, this);
  }

  @VisibleForTesting
  public Cache<String, XceiverClientSpi> getClientCache() {
    return clientCache;
  }

  /**
   * Acquires a XceiverClientSpi connected to a container capable of
   * storing the specified key. It does not consider the topology
   * of the datanodes in the pipeline (e.g. closest datanode to the
   * client)
   *
   * If there is already a cached XceiverClientSpi, simply return
   * the cached otherwise create a new one.
   *
   * @param pipeline the container pipeline for the client connection
   * @return XceiverClientSpi connected to a container
   * @throws IOException if a XceiverClientSpi cannot be acquired
   */
  @Override
  public XceiverClientSpi acquireClient(Pipeline pipeline)
      throws IOException {
    return acquireClient(pipeline, false);
  }

  /**
   * Acquires a XceiverClientSpi connected to a container for read.
   *
   * If there is already a cached XceiverClientSpi, simply return
   * the cached otherwise create a new one.
   *
   * @param pipeline the container pipeline for the client connection
   * @return XceiverClientSpi connected to a container
   * @throws IOException if a XceiverClientSpi cannot be acquired
   */
  @Override
  public XceiverClientSpi acquireClientForReadData(Pipeline pipeline)
      throws IOException {
    return acquireClient(pipeline, topologyAwareRead);
  }

  /**
   * Acquires a XceiverClientSpi connected to a container capable of
   * storing the specified key.
   *
   * If there is already a cached XceiverClientSpi, simply return
   * the cached otherwise create a new one.
   *
   * @param pipeline the container pipeline for the client connection
   * @return XceiverClientSpi connected to a container
   * @throws IOException if a XceiverClientSpi cannot be acquired
   */
  @Override
  public XceiverClientSpi acquireClient(Pipeline pipeline,
<<<<<<< HEAD
         boolean topologyAware) throws IOException {
=======
      boolean topologyAware) throws IOException {
>>>>>>> dd72e60d
    Preconditions.checkNotNull(pipeline);
    Preconditions.checkArgument(pipeline.getNodes() != null);
    Preconditions.checkArgument(!pipeline.getNodes().isEmpty(),
        NO_REPLICA_FOUND);

    synchronized (clientCache) {
      XceiverClientSpi info = getClient(pipeline, topologyAware);
      info.incrementReference();
      return info;
    }
  }

  /**
   * Releases a XceiverClientSpi after use.
   *
   * @param client client to release
   * @param invalidateClient if true, invalidates the client in cache
   */
  @Override
  public void releaseClient(XceiverClientSpi client, boolean invalidateClient) {
    releaseClient(client, invalidateClient, false);
  }

  /**
   * Releases a read XceiverClientSpi after use.
   *
   * @param client client to release
   * @param invalidateClient if true, invalidates the client in cache
   */
  @Override
  public void releaseClientForReadData(XceiverClientSpi client,
      boolean invalidateClient) {
    releaseClient(client, invalidateClient, topologyAwareRead);
  }

  @Override
  public void releaseClient(XceiverClientSpi client, boolean invalidateClient,
      boolean topologyAware) {
    Preconditions.checkNotNull(client);
    synchronized (clientCache) {
      client.decrementReference();
      if (invalidateClient) {
        Pipeline pipeline = client.getPipeline();
        String key = getPipelineCacheKey(pipeline, topologyAware);
        XceiverClientSpi cachedClient = clientCache.getIfPresent(key);
        if (cachedClient == client) {
          clientCache.invalidate(key);
        }
      }
    }
  }

  private XceiverClientSpi getClient(Pipeline pipeline, boolean topologyAware)
      throws IOException {
    HddsProtos.ReplicationType type = pipeline.getType();
    try {
<<<<<<< HEAD
      // create different client based on network topology
=======
      // create different client different pipeline node based on
      // network topology
>>>>>>> dd72e60d
      String key = getPipelineCacheKey(pipeline, topologyAware);
      // Append user short name to key to prevent a different user
      // from using same instance of xceiverClient.
      key = isSecurityEnabled ?
          key + UserGroupInformation.getCurrentUser().getShortUserName() : key;
      return clientCache.get(key, new Callable<XceiverClientSpi>() {
        @Override
          public XceiverClientSpi call() throws Exception {
            XceiverClientSpi client = null;
            switch (type) {
            case RATIS:
              client = XceiverClientRatis.newXceiverClientRatis(pipeline, conf,
                  caCerts);
              break;
            case STAND_ALONE:
              client = new XceiverClientGrpc(pipeline, conf, caCerts);
              break;
            case EC:
              client = new ECXceiverClientGrpc(pipeline, conf, caCerts);
              break;
            case CHAINED:
            default:
              throw new IOException("not implemented " + pipeline.getType());
            }
            client.connect();
            return client;
          }
        });
    } catch (Exception e) {
      throw new IOException(
          "Exception getting XceiverClient: " + e.toString(), e);
    }
  }

  private String getPipelineCacheKey(Pipeline pipeline,
                                     boolean topologyAware) {
    String key = pipeline.getId().getId().toString() + pipeline.getType();
    boolean isEC = pipeline.getReplicationConfig()
        .getReplicationType() == HddsProtos.ReplicationType.EC;
    if (topologyAware || isEC) {
      try {
        key += pipeline.getClosestNode().getUuidString();
        if (isEC) {
          // Currently EC uses standalone client.
          key += pipeline.getClosestNode()
              .getPort(DatanodeDetails.Port.Name.STANDALONE);
        }
      } catch (IOException e) {
        LOG.error("Failed to get closest node to create pipeline cache key:" +
            e.getMessage());
      }
    }
    return key;
  }

  /**
   * Close and remove all the cached clients.
   */
  @Override
  public void close() {
    //closing is done through RemovalListener
    clientCache.invalidateAll();
    clientCache.cleanUp();
    if (LOG.isDebugEnabled()) {
      LOG.debug("XceiverClient cache stats: {}", clientCache.stats());
    }
    cacheMetrics.unregister();

    if (metrics != null) {
      metrics.unRegister();
    }
  }

  /**
   * Get xceiver client metric.
   */
  public static synchronized XceiverClientMetrics getXceiverClientMetrics() {
    if (metrics == null) {
      metrics = XceiverClientMetrics.create();
    }

    return metrics;
  }

  /**
   * Reset xceiver client metric.
   */
  public static synchronized void resetXceiverClientMetrics() {
    if (metrics != null) {
      metrics.reset();
    }
  }

  /**
   * Configuration for HDDS client.
   */
  @ConfigGroup(prefix = "scm.container.client")
  public static class ScmClientConfig {

    @Config(key = "max.size",
        defaultValue = "256",
        tags = {OZONE, PERFORMANCE},
        description =
            "Controls the maximum number of connections that are cached via"
                + " client connection pooling. If the number of connections"
                + " exceed this count, then the oldest idle connection is "
                + "evicted."
    )
    private int maxSize;

    @Config(key = "idle.threshold",
        type = ConfigType.TIME, timeUnit = MILLISECONDS,
        defaultValue = "10s",
        tags = {OZONE, PERFORMANCE},
        description =
            "In the standalone pipelines, the SCM clients use netty to "
                + " communicate with the container. It also uses connection "
                + "pooling"
                + " to reduce client side overheads. This allows a connection"
                + " to"
                + " stay idle for a while before the connection is closed."
    )
    private long staleThreshold;

    public long getStaleThreshold(TimeUnit unit) {
      return unit.convert(staleThreshold, MILLISECONDS);
    }


    public int getMaxSize() {
      return maxSize;
    }

    @VisibleForTesting
    public void setMaxSize(int maxSize) {
      this.maxSize = maxSize;
    }

    public void setStaleThreshold(long threshold) {
      this.staleThreshold = threshold;
    }

  }

  /**
   * Builder of ScmClientConfig.
   */
  public static class XceiverClientManagerConfigBuilder {

    private int maxCacheSize;
    private long staleThresholdMs;

    public XceiverClientManagerConfigBuilder setMaxCacheSize(int maxCacheSize) {
      this.maxCacheSize = maxCacheSize;
      return this;
    }

    public XceiverClientManagerConfigBuilder setStaleThresholdMs(
        long staleThresholdMs) {
      this.staleThresholdMs = staleThresholdMs;
      return this;
    }

    public ScmClientConfig build() {
      ScmClientConfig clientConfig = new ScmClientConfig();
      clientConfig.setMaxSize(this.maxCacheSize);
      clientConfig.setStaleThreshold(this.staleThresholdMs);
      return clientConfig;
    }
  }

}<|MERGE_RESOLUTION|>--- conflicted
+++ resolved
@@ -178,11 +178,7 @@
    */
   @Override
   public XceiverClientSpi acquireClient(Pipeline pipeline,
-<<<<<<< HEAD
-         boolean topologyAware) throws IOException {
-=======
       boolean topologyAware) throws IOException {
->>>>>>> dd72e60d
     Preconditions.checkNotNull(pipeline);
     Preconditions.checkArgument(pipeline.getNodes() != null);
     Preconditions.checkArgument(!pipeline.getNodes().isEmpty(),
@@ -239,12 +235,8 @@
       throws IOException {
     HddsProtos.ReplicationType type = pipeline.getType();
     try {
-<<<<<<< HEAD
-      // create different client based on network topology
-=======
       // create different client different pipeline node based on
       // network topology
->>>>>>> dd72e60d
       String key = getPipelineCacheKey(pipeline, topologyAware);
       // Append user short name to key to prevent a different user
       // from using same instance of xceiverClient.
