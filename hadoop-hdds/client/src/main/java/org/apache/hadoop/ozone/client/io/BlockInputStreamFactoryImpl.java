--- conflicted
+++ resolved
@@ -86,14 +86,8 @@
           blockInfo, xceiverFactory, refreshFunction,
           ecBlockStreamFactory, config);
     } else {
-<<<<<<< HEAD
       return new NewBlockInputStream(blockInfo.getBlockID(), blockInfo.getLength(),
-          pipeline, token, verifyChecksum, xceiverFactory, refreshFunction);
-=======
-      return new BlockInputStream(blockInfo.getBlockID(), blockInfo.getLength(),
-          pipeline, token, xceiverFactory, refreshFunction,
-          config);
->>>>>>> 32e6a31b
+          pipeline, token, xceiverFactory, refreshFunction, config);
     }
   }
 
