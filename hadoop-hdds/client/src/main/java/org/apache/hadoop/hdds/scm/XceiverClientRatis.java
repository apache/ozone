/*
 * Licensed to the Apache Software Foundation (ASF) under one
 * or more contributor license agreements.  See the NOTICE file
 * distributed with this work for additional information
 * regarding copyright ownership.  The ASF licenses this file
 * to you under the Apache License, Version 2.0 (the
 * "License"); you may not use this file except in compliance
 *  with the License.  You may obtain a copy of the License at
 *
 *      http://www.apache.org/licenses/LICENSE-2.0
 *
 *  Unless required by applicable law or agreed to in writing, software
 *  distributed under the License is distributed on an "AS IS" BASIS,
 *  WITHOUT WARRANTIES OR CONDITIONS OF ANY KIND, either express or implied.
 *  See the License for the specific language governing permissions and
 *  limitations under the License.
 */

package org.apache.hadoop.hdds.scm;

import java.io.IOException;
import java.security.cert.X509Certificate;
import java.util.Collection;
import java.util.List;
import java.util.Map;
import java.util.Objects;
import java.util.Optional;
import java.util.UUID;
import java.util.concurrent.CompletableFuture;
import java.util.concurrent.CompletionException;
import java.util.concurrent.ConcurrentHashMap;
import java.util.concurrent.ConcurrentMap;
import java.util.concurrent.ExecutionException;
import java.util.concurrent.TimeoutException;
import java.util.concurrent.atomic.AtomicReference;
import java.util.stream.Stream;

import org.apache.hadoop.hdds.HddsUtils;
import org.apache.hadoop.hdds.conf.ConfigurationSource;
import org.apache.hadoop.hdds.protocol.DatanodeDetails;
import org.apache.hadoop.hdds.protocol.datanode.proto.ContainerProtos;
import org.apache.hadoop.hdds.protocol.datanode.proto.ContainerProtos.ContainerCommandRequestProto;
import org.apache.hadoop.hdds.protocol.datanode.proto.ContainerProtos.ContainerCommandResponseProto;
import org.apache.hadoop.hdds.protocol.proto.HddsProtos;
import org.apache.hadoop.hdds.ratis.ContainerCommandRequestMessage;
import org.apache.hadoop.hdds.ratis.RatisHelper;
import org.apache.hadoop.hdds.scm.client.HddsClientUtils;
import org.apache.hadoop.hdds.scm.pipeline.Pipeline;
import org.apache.hadoop.hdds.security.SecurityConfig;
import org.apache.hadoop.hdds.tracing.TracingUtil;

import com.google.common.annotations.VisibleForTesting;
import com.google.common.base.Preconditions;
import org.apache.ratis.client.RaftClient;
import org.apache.ratis.client.api.DataStreamApi;
import org.apache.ratis.grpc.GrpcTlsConfig;
import org.apache.ratis.proto.RaftProtos;
import org.apache.ratis.proto.RaftProtos.ReplicationLevel;
import org.apache.ratis.protocol.exceptions.GroupMismatchException;
import org.apache.ratis.protocol.exceptions.RaftException;
import org.apache.ratis.protocol.RaftClientReply;
import org.apache.ratis.retry.RetryPolicy;
import org.apache.ratis.rpc.RpcType;
import org.apache.ratis.rpc.SupportedRpcType;
import org.apache.ratis.thirdparty.com.google.protobuf.InvalidProtocolBufferException;
import org.slf4j.Logger;
import org.slf4j.LoggerFactory;

/**
 * An abstract implementation of {@link XceiverClientSpi} using Ratis.
 * The underlying RPC mechanism can be chosen via the constructor.
 */
public final class XceiverClientRatis extends XceiverClientSpi {
  public static final Logger LOG =
      LoggerFactory.getLogger(XceiverClientRatis.class);

  public static XceiverClientRatis newXceiverClientRatis(
      org.apache.hadoop.hdds.scm.pipeline.Pipeline pipeline,
      ConfigurationSource ozoneConf) {
    return newXceiverClientRatis(pipeline, ozoneConf, null);
  }

  public static XceiverClientRatis newXceiverClientRatis(
      org.apache.hadoop.hdds.scm.pipeline.Pipeline pipeline,
      ConfigurationSource ozoneConf, List<X509Certificate> caCerts) {
    final String rpcType = ozoneConf
        .get(ScmConfigKeys.DFS_CONTAINER_RATIS_RPC_TYPE_KEY,
            ScmConfigKeys.DFS_CONTAINER_RATIS_RPC_TYPE_DEFAULT);
    final RetryPolicy retryPolicy = RatisHelper.createRetryPolicy(ozoneConf);
    final GrpcTlsConfig tlsConfig = RatisHelper.createTlsClientConfig(new
        SecurityConfig(ozoneConf), caCerts);
    return new XceiverClientRatis(pipeline,
        SupportedRpcType.valueOfIgnoreCase(rpcType),
        retryPolicy, tlsConfig, ozoneConf);
  }

  private final Pipeline pipeline;
  private final RpcType rpcType;
  private final AtomicReference<RaftClient> client = new AtomicReference<>();
  private final RetryPolicy retryPolicy;
  private final GrpcTlsConfig tlsConfig;
  private final ConfigurationSource ozoneConfiguration;

  // Map to track commit index at every server
  private final ConcurrentHashMap<UUID, Long> commitInfoMap;

  private final XceiverClientMetrics metrics
      = XceiverClientManager.getXceiverClientMetrics();

  /**
   * Constructs a client.
   */
  private XceiverClientRatis(Pipeline pipeline, RpcType rpcType,
      RetryPolicy retryPolicy, GrpcTlsConfig tlsConfig,
      ConfigurationSource configuration) {
    super();
    this.pipeline = pipeline;
    this.rpcType = rpcType;
    this.retryPolicy = retryPolicy;
    commitInfoMap = new ConcurrentHashMap<>();
    this.tlsConfig = tlsConfig;
    this.ozoneConfiguration = configuration;

    if (LOG.isTraceEnabled()) {
      LOG.trace("new XceiverClientRatis for pipeline " + pipeline.getId(),
          new Throwable("TRACE"));
    }
  }

  private long updateCommitInfosMap(RaftClientReply reply) {
    return Optional.ofNullable(reply)
        .filter(RaftClientReply::isSuccess)
        .map(RaftClientReply::getCommitInfos)
        .map(this::updateCommitInfosMap)
        .orElse(0L);
  }

  public long updateCommitInfosMap(
      Collection<RaftProtos.CommitInfoProto> commitInfoProtos) {
    // if the commitInfo map is empty, just update the commit indexes for each
    // of the servers
    final Stream<Long> stream;
    if (commitInfoMap.isEmpty()) {
      stream = commitInfoProtos.stream().map(this::putCommitInfo);
      // In case the commit is happening 2 way, just update the commitIndex
      // for the servers which have been successfully updating the commit
      // indexes. This is important because getReplicatedMinCommitIndex()
      // should always return the min commit index out of the nodes which have
      // been replicating data successfully.
    } else {
      stream = commitInfoProtos.stream().map(proto -> commitInfoMap
          .computeIfPresent(RatisHelper.toDatanodeId(proto.getServer()),
              (address, index) -> proto.getCommitIndex()));
    }
    return stream.mapToLong(Long::longValue).min().orElse(0);
  }

  private long putCommitInfo(RaftProtos.CommitInfoProto proto) {
    final long index = proto.getCommitIndex();
    commitInfoMap.put(RatisHelper.toDatanodeId(proto.getServer()), index);
    return index;
  }

  /**
   * Returns Ratis as pipeline Type.
   *
   * @return - Ratis
   */
  @Override
  public HddsProtos.ReplicationType getPipelineType() {
    return HddsProtos.ReplicationType.RATIS;
  }

  @Override
  public Pipeline getPipeline() {
    return pipeline;
  }

  @Override
  public void connect() throws Exception {
    if (LOG.isDebugEnabled()) {
<<<<<<< HEAD
      LOG.debug("Connecting to pipeline:{} datanode:{}", getPipeline().getId(),
          RatisHelper.toRaftPeerId(pipeline.getClosestNode()));
=======
      LOG.debug("Connecting to pipeline:{} leaderDatanode:{}, " +
          "primaryDatanode:{}", getPipeline().getId(),
          RatisHelper.toRaftPeerId(pipeline.getLeaderNode()),
          // TODO (HDDS-9392): Update this to getClosestNode
          RatisHelper.toRaftPeerId(pipeline.getFirstNode()));
>>>>>>> dd72e60d
    }

    if (!client.compareAndSet(null,
        RatisHelper.newRaftClient(rpcType, getPipeline(), retryPolicy,
            tlsConfig, ozoneConfiguration))) {
      throw new IllegalStateException("Client is already connected.");
    }
  }

  @Override
  public void connect(String encodedToken) throws Exception {
    throw new UnsupportedOperationException("Block tokens are not " +
        "implemented for Ratis clients.");
  }

  @Override
  public void close() {
    final RaftClient c = client.getAndSet(null);
    if (c != null) {
      closeRaftClient(c);
    }
  }

  private void closeRaftClient(RaftClient raftClient) {
    try {
      raftClient.close();
    } catch (IOException e) {
      throw new IllegalStateException(e);
    }
  }

  private RaftClient getClient() {
    return Objects.requireNonNull(client.get(), "client is null");
  }


  @VisibleForTesting
  public ConcurrentMap<UUID, Long> getCommitInfoMap() {
    return commitInfoMap;
  }

  private CompletableFuture<RaftClientReply> sendRequestAsync(
      ContainerCommandRequestProto request) {
    return TracingUtil.executeInNewSpan(
        "XceiverClientRatis." + request.getCmdType().name(),
        () -> {
          final ContainerCommandRequestMessage message
              = ContainerCommandRequestMessage.toMessage(
              request, TracingUtil.exportCurrentSpan());
          if (HddsUtils.isReadOnly(request)) {
            if (LOG.isDebugEnabled()) {
              LOG.debug("sendCommandAsync ReadOnly {}", message);
            }
            return getClient().async().sendReadOnly(message);
          } else {
            if (LOG.isDebugEnabled()) {
              LOG.debug("sendCommandAsync {}", message);
            }
            return getClient().async().send(message);
          }

        }

    );
  }

  // gets the minimum log index replicated to all servers
  @Override
  public long getReplicatedMinCommitIndex() {
    return commitInfoMap.values().parallelStream()
        .mapToLong(Long::longValue).min().orElse(0);
  }

  private void addDatanodetoReply(UUID address, XceiverClientReply reply) {
    DatanodeDetails.Builder builder = DatanodeDetails.newBuilder();
    builder.setUuid(address);
    reply.addDatanode(builder.build());
  }

  private XceiverClientReply newWatchReply(
      long watchIndex, Object reason, long replyIndex) {
    LOG.debug("watchForCommit({}) returns {} {}",
        watchIndex, reason, replyIndex);
    final XceiverClientReply reply = new XceiverClientReply(null);
    reply.setLogIndex(replyIndex);
    return reply;
  }

  @Override
  public XceiverClientReply watchForCommit(long index)
      throws InterruptedException, ExecutionException, TimeoutException,
      IOException {
    final long replicatedMin = getReplicatedMinCommitIndex();
    if (replicatedMin >= index) {
      return newWatchReply(index, "replicatedMin", replicatedMin);
    }

    try {
      CompletableFuture<RaftClientReply> replyFuture = getClient().async()
          .watch(index, RaftProtos.ReplicationLevel.ALL_COMMITTED);
      final RaftClientReply reply = replyFuture.get();
      final long updated = updateCommitInfosMap(reply);
      Preconditions.checkState(updated >= index);
      return newWatchReply(index, ReplicationLevel.ALL_COMMITTED, updated);
    } catch (Exception e) {
      LOG.warn("3 way commit failed on pipeline {}", pipeline, e);
      Throwable t =
          HddsClientUtils.containsException(e, GroupMismatchException.class);
      if (t != null) {
        throw e;
      }
      final RaftClientReply reply = getClient().async()
          .watch(index, RaftProtos.ReplicationLevel.MAJORITY_COMMITTED)
          .get();
      final XceiverClientReply clientReply = newWatchReply(
          index, ReplicationLevel.MAJORITY_COMMITTED, index);
      reply.getCommitInfos().stream()
          .filter(i -> i.getCommitIndex() < index)
          .forEach(proto -> {
            UUID address = RatisHelper.toDatanodeId(proto.getServer());
            addDatanodetoReply(address, clientReply);
            // since 3 way commit has failed, the updated map from now on  will
            // only store entries for those datanodes which have had successful
            // replication.
            commitInfoMap.remove(address);
            LOG.info(
                "Could not commit index {} on pipeline {} to all the nodes. " +
                "Server {} has failed. Committed by majority.",
                index, pipeline, address);
          });
      return clientReply;
    }
  }

  /**
   * Sends a given command to server gets a waitable future back.
   *
   * @param request Request
   * @return Response to the command
   */
  @Override
  public XceiverClientReply sendCommandAsync(
      ContainerCommandRequestProto request) {
    XceiverClientReply asyncReply = new XceiverClientReply(null);
    long requestTime = System.currentTimeMillis();
    CompletableFuture<RaftClientReply> raftClientReply =
        sendRequestAsync(request);
    metrics.incrPendingContainerOpsMetrics(request.getCmdType());
    CompletableFuture<ContainerCommandResponseProto> containerCommandResponse =
        raftClientReply.whenComplete((reply, e) -> {
          if (LOG.isDebugEnabled()) {
            LOG.debug("received reply {} for request: cmdType={} containerID={}"
                    + " pipelineID={} traceID={} exception: {}", reply,
                request.getCmdType(), request.getContainerID(),
                request.getPipelineID(), request.getTraceID(), e);
          }
          metrics.decrPendingContainerOpsMetrics(request.getCmdType());
          metrics.addContainerOpsLatency(request.getCmdType(),
              System.currentTimeMillis() - requestTime);
        }).thenApply(reply -> {
          try {
            if (!reply.isSuccess()) {
              // in case of raft retry failure, the raft client is
              // not able to connect to the leader hence the pipeline
              // can not be used but this instance of RaftClient will close
              // and refreshed again. In case the client cannot connect to
              // leader, getClient call will fail.

              // No need to set the failed Server ID here. Ozone client
              // will directly exclude this pipeline in next allocate block
              // to SCM as in this case, it is the raft client which is not
              // able to connect to leader in the pipeline, though the
              // pipeline can still be functional.
              RaftException exception = reply.getException();
              Preconditions.checkNotNull(exception, "Raft reply failure but " +
                  "no exception propagated.");
              throw new CompletionException(exception);
            }
            ContainerCommandResponseProto response =
                ContainerCommandResponseProto
                    .parseFrom(reply.getMessage().getContent());
            UUID serverId = RatisHelper.toDatanodeId(reply.getReplierId());
            if (response.getResult() == ContainerProtos.Result.SUCCESS) {
              updateCommitInfosMap(reply.getCommitInfos());
            }
            asyncReply.setLogIndex(reply.getLogIndex());
            addDatanodetoReply(serverId, asyncReply);
            return response;
          } catch (InvalidProtocolBufferException e) {
            throw new CompletionException(e);
          }
        });
    asyncReply.setResponse(containerCommandResponse);
    return asyncReply;
  }

  @Override
  public Map<DatanodeDetails, ContainerCommandResponseProto>
      sendCommandOnAllNodes(ContainerCommandRequestProto request) {
    throw new UnsupportedOperationException(
            "Operation Not supported for ratis client");
  }

  public DataStreamApi getDataStreamApi() {
    return this.getClient().getDataStreamApi();
  }
}<|MERGE_RESOLUTION|>--- conflicted
+++ resolved
@@ -179,16 +179,10 @@
   @Override
   public void connect() throws Exception {
     if (LOG.isDebugEnabled()) {
-<<<<<<< HEAD
-      LOG.debug("Connecting to pipeline:{} datanode:{}", getPipeline().getId(),
-          RatisHelper.toRaftPeerId(pipeline.getClosestNode()));
-=======
       LOG.debug("Connecting to pipeline:{} leaderDatanode:{}, " +
           "primaryDatanode:{}", getPipeline().getId(),
           RatisHelper.toRaftPeerId(pipeline.getLeaderNode()),
-          // TODO (HDDS-9392): Update this to getClosestNode
-          RatisHelper.toRaftPeerId(pipeline.getFirstNode()));
->>>>>>> dd72e60d
+          RatisHelper.toRaftPeerId(pipeline.getClosestNode()));
     }
 
     if (!client.compareAndSet(null,
