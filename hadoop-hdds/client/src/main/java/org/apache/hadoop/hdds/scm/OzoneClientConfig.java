--- conflicted
+++ resolved
@@ -264,14 +264,6 @@
   private boolean incrementalChunkList = true;
 
   @Config(key = "stream.putblock.piggybacking",
-<<<<<<< HEAD
-      defaultValue = "false",
-      type = ConfigType.BOOLEAN,
-      description = "Allow PutBlock to be piggybacked in WriteChunk " +
-          "requests if the chunk is small.",
-      tags = ConfigTag.CLIENT)
-  private boolean enablePutblockPiggybacking = false;
-=======
           defaultValue = "true",
           type = ConfigType.BOOLEAN,
           description = "Allow PutBlock to be piggybacked in WriteChunk " +
@@ -286,7 +278,6 @@
           "For unlimited write concurrency, set this to -1 or any negative integer value.",
       tags = ConfigTag.CLIENT)
   private int maxConcurrentWritePerKey = 1;
->>>>>>> 18b28d20
 
   @PostConstruct
   public void validate() {
@@ -510,20 +501,18 @@
     return this.incrementalChunkList;
   }
 
-<<<<<<< HEAD
+  public void setMaxConcurrentWritePerKey(int maxConcurrentWritePerKey) {
+    this.maxConcurrentWritePerKey = maxConcurrentWritePerKey;
+  }
+
+  public int getMaxConcurrentWritePerKey() {
+    return this.maxConcurrentWritePerKey;
+  
   public boolean isStreamReadBlock() {
     return streamReadBlock;
   }
 
   public void setStreamReadBlock(boolean streamReadBlock) {
     this.streamReadBlock = streamReadBlock;
-=======
-  public void setMaxConcurrentWritePerKey(int maxConcurrentWritePerKey) {
-    this.maxConcurrentWritePerKey = maxConcurrentWritePerKey;
-  }
-
-  public int getMaxConcurrentWritePerKey() {
-    return this.maxConcurrentWritePerKey;
->>>>>>> 18b28d20
   }
 }