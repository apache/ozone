--- conflicted
+++ resolved
@@ -113,7 +113,6 @@
       tags = ConfigTag.CLIENT)
   private long streamBufferMaxSize = 32 * 1024 * 1024;
 
-<<<<<<< HEAD
   @Config(key = "stream.readblock.enable",
       defaultValue = "false",
       type = ConfigType.BOOLEAN,
@@ -121,10 +120,7 @@
       tags = ConfigTag.CLIENT)
   private boolean streamReadBlock = false;
 
-  @Config(key = "max.retries",
-=======
   @Config(key = "ozone.client.max.retries",
->>>>>>> 28520a7e
       defaultValue = "5",
       description = "Maximum number of retries by Ozone Client on "
           + "encountering exception while writing a key",
@@ -548,15 +544,14 @@
   public int getMaxConcurrentWritePerKey() {
     return this.maxConcurrentWritePerKey;
   }
-<<<<<<< HEAD
-  
+
   public boolean isStreamReadBlock() {
     return streamReadBlock;
   }
 
   public void setStreamReadBlock(boolean streamReadBlock) {
     this.streamReadBlock = streamReadBlock;
-=======
+  }
 
   /**
    * Enum for indicating what mode to use when combining chunk and block
@@ -568,6 +563,5 @@
   public enum ChecksumCombineMode {
     MD5MD5CRC,  // MD5 of block checksums, which are MD5 over chunk CRCs
     COMPOSITE_CRC  // Block/chunk-independent composite CRC
->>>>>>> 28520a7e
   }
 }