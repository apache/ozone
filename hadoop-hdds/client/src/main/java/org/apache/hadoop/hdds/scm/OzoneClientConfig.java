--- conflicted
+++ resolved
@@ -34,9 +34,7 @@
 @ConfigGroup(prefix = "ozone.client")
 public class OzoneClientConfig {
 
-<<<<<<< HEAD
-  private static final Logger LOG =
-      LoggerFactory.getLogger(OzoneClientConfig.class);
+  private static final Logger LOG = LoggerFactory.getLogger(OzoneClientConfig.class);
 
   public static final boolean OZONE_READ_SHORT_CIRCUIT_DEFAULT = false;
   public static final String OZONE_DOMAIN_SOCKET_PATH = "ozone.domain.socket.path";
@@ -102,9 +100,6 @@
     MD5MD5CRC,  // MD5 of block checksums, which are MD5 over chunk CRCs
     COMPOSITE_CRC  // Block/chunk-independent composite CRC
   }
-=======
-  private static final Logger LOG = LoggerFactory.getLogger(OzoneClientConfig.class);
->>>>>>> 102ae3fd
 
   @Config(key = "ozone.client.stream.buffer.flush.size",
       defaultValue = "16MB",
@@ -607,16 +602,4 @@
   public int getMaxConcurrentWritePerKey() {
     return this.maxConcurrentWritePerKey;
   }
-
-  /**
-   * Enum for indicating what mode to use when combining chunk and block
-   * checksums to define an aggregate FileChecksum. This should be considered
-   * a client-side runtime option rather than a persistent property of any
-   * stored metadata, which is why this is not part of ChecksumOpt, which
-   * deals with properties of files at rest.
-   */
-  public enum ChecksumCombineMode {
-    MD5MD5CRC,  // MD5 of block checksums, which are MD5 over chunk CRCs
-    COMPOSITE_CRC  // Block/chunk-independent composite CRC
-  }
 }