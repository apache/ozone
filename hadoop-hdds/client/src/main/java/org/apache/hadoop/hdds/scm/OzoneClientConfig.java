--- conflicted
+++ resolved
@@ -173,7 +173,7 @@
       description = "The checksum type [NONE/ CRC32/ CRC32C/ SHA256/ MD5] "
           + "determines which algorithm would be used to compute checksum for "
           + "chunk data. Default checksum type is CRC32.",
-      tags = { ConfigTag.CLIENT, ConfigTag.CRYPTO_COMPLIANCE })
+      tags = {ConfigTag.CLIENT, ConfigTag.CRYPTO_COMPLIANCE})
   private String checksumType = ChecksumType.CRC32.name();
 
   @Config(key = "bytes.per.checksum",
@@ -182,7 +182,7 @@
       description = "Checksum will be computed for every bytes per checksum "
           + "number of bytes and stored sequentially. The minimum value for "
           + "this config is 8KB.",
-      tags = { ConfigTag.CLIENT, ConfigTag.CRYPTO_COMPLIANCE })
+      tags = {ConfigTag.CLIENT, ConfigTag.CRYPTO_COMPLIANCE})
   private int bytesPerChecksum = 16 * 1024;
 
   @Config(key = "verify.checksum",
@@ -264,11 +264,11 @@
   private boolean incrementalChunkList = true;
 
   @Config(key = "stream.putblock.piggybacking",
-          defaultValue = "false",
-          type = ConfigType.BOOLEAN,
-          description = "Allow PutBlock to be piggybacked in WriteChunk " +
-                  "requests if the chunk is small.",
-          tags = ConfigTag.CLIENT)
+      defaultValue = "false",
+      type = ConfigType.BOOLEAN,
+      description = "Allow PutBlock to be piggybacked in WriteChunk " +
+          "requests if the chunk is small.",
+      tags = ConfigTag.CLIENT)
   private boolean enablePutblockPiggybacking = false;
 
   @PostConstruct
@@ -485,20 +485,19 @@
     this.datastreamPipelineMode = datastreamPipelineMode;
   }
 
-<<<<<<< HEAD
+  public void setIncrementalChunkList(boolean enable) {
+    this.incrementalChunkList = enable;
+  }
+
+  public boolean getIncrementalChunkList() {
+    return this.incrementalChunkList;
+  }
+
   public boolean isStreamReadBlock() {
     return streamReadBlock;
   }
 
   public void setStreamReadBlock(boolean streamReadBlock) {
     this.streamReadBlock = streamReadBlock;
-=======
-  public void setIncrementalChunkList(boolean enable) {
-    this.incrementalChunkList = enable;
-  }
-
-  public boolean getIncrementalChunkList() {
-    return this.incrementalChunkList;
->>>>>>> 181eda4b
   }
 }