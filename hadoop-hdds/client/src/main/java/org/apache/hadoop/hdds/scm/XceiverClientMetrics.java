/**
 * Licensed to the Apache Software Foundation (ASF) under one
 * or more contributor license agreements.  See the NOTICE file
 * distributed with this work for additional information
 * regarding copyright ownership.  The ASF licenses this file
 * to you under the Apache License, Version 2.0 (the
 * "License"); you may not use this file except in compliance
 * with the License.  You may obtain a copy of the License at
 *
 *     http://www.apache.org/licenses/LICENSE-2.0
 *
 * Unless required by applicable law or agreed to in writing, software
 * distributed under the License is distributed on an "AS IS" BASIS,
 * WITHOUT WARRANTIES OR CONDITIONS OF ANY KIND, either express or implied.
 * See the License for the specific language governing permissions and
 * limitations under the License.
 */
package org.apache.hadoop.hdds.scm;

import com.google.common.annotations.VisibleForTesting;
import org.apache.hadoop.hdds.annotation.InterfaceAudience;
import org.apache.hadoop.hdds.conf.OzoneConfiguration;
import org.apache.hadoop.hdds.protocol.datanode.proto.ContainerProtos;
import org.apache.hadoop.metrics2.MetricsCollector;
import org.apache.hadoop.metrics2.MetricsRecordBuilder;
import org.apache.hadoop.metrics2.MetricsSource;
import org.apache.hadoop.metrics2.MetricsSystem;
import org.apache.hadoop.metrics2.annotation.Metric;
import org.apache.hadoop.metrics2.annotation.Metrics;
import org.apache.hadoop.metrics2.lib.DefaultMetricsSystem;
import org.apache.hadoop.metrics2.lib.MetricsRegistry;
import org.apache.hadoop.metrics2.lib.MutableCounterLong;
import org.apache.hadoop.ozone.OzoneConfigKeys;
import org.apache.hadoop.util.PerformanceMetrics;

import java.util.EnumMap;


/**
 * The client metrics for the Storage Container protocol.
 */
@InterfaceAudience.Private
@Metrics(about = "Storage Container Client Metrics", context = "dfs")
public class XceiverClientMetrics implements MetricsSource {
  public static final String SOURCE_NAME = XceiverClientMetrics.class
      .getSimpleName();

  private @Metric MutableCounterLong pendingOps;
  private @Metric MutableCounterLong totalOps;
  private @Metric MutableCounterLong ecReconstructionTotal;
  private @Metric MutableCounterLong ecReconstructionFailsTotal;
  private EnumMap<ContainerProtos.Type, MutableCounterLong> pendingOpsArray;
  private EnumMap<ContainerProtos.Type, MutableCounterLong> opsArray;
  private EnumMap<ContainerProtos.Type, PerformanceMetrics> containerOpsLatency;
  private MetricsRegistry registry;
  private OzoneConfiguration conf = new OzoneConfiguration();
  private int[] intervals = conf.getInts(OzoneConfigKeys
      .OZONE_XCEIVER_CLIENT_METRICS_PERCENTILES_INTERVALS_SECONDS_KEY);

  public XceiverClientMetrics() {
    init();
  }

  public void init() {
    this.registry = new MetricsRegistry(SOURCE_NAME);

<<<<<<< HEAD
    this.pendingOpsArray = new EnumMap<>(ContainerProtos.Type.class);
    this.opsArray = new EnumMap<>(ContainerProtos.Type.class);
    this.containerOpsLatency = new EnumMap<>(ContainerProtos.Type.class);
    for (ContainerProtos.Type type : ContainerProtos.Type.values()) {
      pendingOpsArray.put(type, registry.newCounter("numPending" + type,
          "number of pending" + type + " ops", (long) 0));
      opsArray.put(type, registry.newCounter("opCount" + type,
          "number of" + type + " ops", (long) 0));
      containerOpsLatency.put(type, PerformanceMetricsInitializer.getMetrics(registry,
          type + "Latency", "latency of " + type, "Ops", "Time", intervals));
=======
    this.pendingOpsArray = new MutableCounterLong[numEnumEntries];
    this.opsArray = new MutableCounterLong[numEnumEntries];
    this.containerOpsLatency = new PerformanceMetrics[numEnumEntries];
    for (int i = 0; i < numEnumEntries; i++) {
      pendingOpsArray[i] = registry.newCounter(
          "numPending" + ContainerProtos.Type.forNumber(i + 1),
          "number of pending" + ContainerProtos.Type.forNumber(i + 1) + " ops",
          (long) 0);
      opsArray[i] = registry
          .newCounter("opCount" + ContainerProtos.Type.forNumber(i + 1),
              "number of" + ContainerProtos.Type.forNumber(i + 1) + " ops",
              (long) 0);
      containerOpsLatency[i] =
          new PerformanceMetrics(registry,
              ContainerProtos.Type.forNumber(i + 1) + "Latency",
              "latency of " + ContainerProtos.Type.forNumber(i + 1),
              "Ops", "Time", intervals);
>>>>>>> f3a0dbd6
    }
  }

  public static XceiverClientMetrics create() {
    DefaultMetricsSystem.initialize(SOURCE_NAME);
    MetricsSystem ms = DefaultMetricsSystem.instance();
    return ms.register(SOURCE_NAME, "Storage Container Client Metrics",
        new XceiverClientMetrics());
  }

  public void incrPendingContainerOpsMetrics(ContainerProtos.Type type) {
    pendingOps.incr();
    totalOps.incr();
    opsArray.get(type).incr();
    pendingOpsArray.get(type).incr();
  }

  public void decrPendingContainerOpsMetrics(ContainerProtos.Type type) {
    pendingOps.incr(-1);
    pendingOpsArray.get(type).incr(-1);
  }

  public void addContainerOpsLatency(ContainerProtos.Type type,
      long latencyMillis) {
    containerOpsLatency.get(type).add(latencyMillis);
  }

  public long getPendingContainerOpCountMetrics(ContainerProtos.Type type) {
    return pendingOpsArray.get(type).value();
  }

  public void incECReconstructionTotal() {
    ecReconstructionTotal.incr();
  }

  public void incECReconstructionFailsTotal() {
    ecReconstructionFailsTotal.incr();
  }

  @VisibleForTesting
  public long getTotalOpCount() {
    return totalOps.value();
  }

  @VisibleForTesting
  public long getContainerOpCountMetrics(ContainerProtos.Type type) {
    return opsArray.get(type).value();
  }

  @VisibleForTesting
  public void reset() {
    init();
  }

  public void unRegister() {
    MetricsSystem ms = DefaultMetricsSystem.instance();
    ms.unregisterSource(SOURCE_NAME);
  }

  @Override
  public void getMetrics(MetricsCollector collector, boolean b) {
    MetricsRecordBuilder recordBuilder = collector.addRecord(SOURCE_NAME);

    pendingOps.snapshot(recordBuilder, true);
    totalOps.snapshot(recordBuilder, true);
    ecReconstructionTotal.snapshot(recordBuilder, true);
    ecReconstructionFailsTotal.snapshot(recordBuilder, true);

    for (ContainerProtos.Type type : ContainerProtos.Type.values()) {
      pendingOpsArray.get(type).snapshot(recordBuilder, b);
      opsArray.get(type).snapshot(recordBuilder, b);
      containerOpsLatency.get(type).snapshot(recordBuilder, b);
    }
  }
}<|MERGE_RESOLUTION|>--- conflicted
+++ resolved
@@ -64,7 +64,6 @@
   public void init() {
     this.registry = new MetricsRegistry(SOURCE_NAME);
 
-<<<<<<< HEAD
     this.pendingOpsArray = new EnumMap<>(ContainerProtos.Type.class);
     this.opsArray = new EnumMap<>(ContainerProtos.Type.class);
     this.containerOpsLatency = new EnumMap<>(ContainerProtos.Type.class);
@@ -73,27 +72,8 @@
           "number of pending" + type + " ops", (long) 0));
       opsArray.put(type, registry.newCounter("opCount" + type,
           "number of" + type + " ops", (long) 0));
-      containerOpsLatency.put(type, PerformanceMetricsInitializer.getMetrics(registry,
+      containerOpsLatency.put(type, new PerformanceMetrics(registry,
           type + "Latency", "latency of " + type, "Ops", "Time", intervals));
-=======
-    this.pendingOpsArray = new MutableCounterLong[numEnumEntries];
-    this.opsArray = new MutableCounterLong[numEnumEntries];
-    this.containerOpsLatency = new PerformanceMetrics[numEnumEntries];
-    for (int i = 0; i < numEnumEntries; i++) {
-      pendingOpsArray[i] = registry.newCounter(
-          "numPending" + ContainerProtos.Type.forNumber(i + 1),
-          "number of pending" + ContainerProtos.Type.forNumber(i + 1) + " ops",
-          (long) 0);
-      opsArray[i] = registry
-          .newCounter("opCount" + ContainerProtos.Type.forNumber(i + 1),
-              "number of" + ContainerProtos.Type.forNumber(i + 1) + " ops",
-              (long) 0);
-      containerOpsLatency[i] =
-          new PerformanceMetrics(registry,
-              ContainerProtos.Type.forNumber(i + 1) + "Latency",
-              "latency of " + ContainerProtos.Type.forNumber(i + 1),
-              "Ops", "Time", intervals);
->>>>>>> f3a0dbd6
     }
   }
 
