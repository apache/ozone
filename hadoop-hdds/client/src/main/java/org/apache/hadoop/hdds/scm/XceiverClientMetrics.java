--- conflicted
+++ resolved
@@ -74,7 +74,6 @@
     init(conf);
   }
 
-<<<<<<< HEAD
   public void init(ConfigurationSource configuration) {
     this.conf = configuration;
     intervals = conf.getInts(OzoneConfigKeys
@@ -86,27 +85,6 @@
     int numEnumEntries = ContainerProtos.Type.values().length;
     this.registry = new MetricsRegistry(SOURCE_NAME);
     Arrays.sort(latencyMsThresholdsOrder);
-    this.pendingOpsArray = new MutableCounterLong[numEnumEntries];
-    this.opsArray = new MutableCounterLong[numEnumEntries];
-    this.containerOpsLatency = new PerformanceMetrics[numEnumEntries];
-    for (int i = 0; i < numEnumEntries; i++) {
-      pendingOpsArray[i] = registry.newCounter(
-          "numPending" + ContainerProtos.Type.forNumber(i + 1),
-          "number of pending" + ContainerProtos.Type.forNumber(i + 1) + " ops",
-          (long) 0);
-      opsArray[i] = registry
-          .newCounter("opCount" + ContainerProtos.Type.forNumber(i + 1),
-              "number of" + ContainerProtos.Type.forNumber(i + 1) + " ops",
-              (long) 0);
-      containerOpsLatency[i] =
-          new PerformanceMetrics(registry,
-              ContainerProtos.Type.forNumber(i + 1) + "Latency",
-              "latency of " + ContainerProtos.Type.forNumber(i + 1),
-              "Ops", "Time", intervals);
-=======
-  public void init() {
-    this.registry = new MetricsRegistry(SOURCE_NAME);
-
     this.pendingOpsArray = new EnumMap<>(ContainerProtos.Type.class);
     this.opsArray = new EnumMap<>(ContainerProtos.Type.class);
     this.containerOpsLatency = new EnumMap<>(ContainerProtos.Type.class);
@@ -117,7 +95,6 @@
           "number of" + type + " ops", (long) 0));
       containerOpsLatency.put(type, new PerformanceMetrics(registry,
           type + "Latency", "latency of " + type, "Ops", "Time", intervals));
->>>>>>> 9e0f9677
     }
 
     for (int thresholds : latencyMsThresholdsOrder) {
@@ -154,14 +131,9 @@
   }
 
   public void addContainerOpsLatency(ContainerProtos.Type type,
-<<<<<<< HEAD
       long latencyMillis, String datanode) {
     recordLatencyMetricsIfNeeded(type, latencyMillis, datanode);
-    containerOpsLatency[type.ordinal()].add(latencyMillis);
-=======
-      long latencyMillis) {
     containerOpsLatency.get(type).add(latencyMillis);
->>>>>>> 9e0f9677
   }
 
   private void recordLatencyMetricsIfNeeded(ContainerProtos.Type type, long latencyMillis,
@@ -220,23 +192,15 @@
     ecReconstructionTotal.snapshot(recordBuilder, b);
     ecReconstructionFailsTotal.snapshot(recordBuilder, b);
 
-<<<<<<< HEAD
-    int numEnumEntries = ContainerProtos.Type.values().length;
-    for (int i = 0; i < numEnumEntries; i++) {
-      pendingOpsArray[i].snapshot(recordBuilder, b);
-      opsArray[i].snapshot(recordBuilder, b);
-      containerOpsLatency[i].snapshot(recordBuilder, b);
-    }
-
-    for (Map.Entry<Integer, Map<ContainerProtos.Type, TopNMetrics>> entry :
-        latencyMsThresholdsMap.entrySet()) {
-      entry.getValue().values().forEach(value -> value.snapshot(recordBuilder, b));
-=======
     for (ContainerProtos.Type type : ContainerProtos.Type.values()) {
       pendingOpsArray.get(type).snapshot(recordBuilder, b);
       opsArray.get(type).snapshot(recordBuilder, b);
       containerOpsLatency.get(type).snapshot(recordBuilder, b);
->>>>>>> 9e0f9677
+    }
+
+    for (Map.Entry<Integer, Map<ContainerProtos.Type, TopNMetrics>> entry :
+        latencyMsThresholdsMap.entrySet()) {
+      entry.getValue().values().forEach(value -> value.snapshot(recordBuilder, b));
     }
   }
 }