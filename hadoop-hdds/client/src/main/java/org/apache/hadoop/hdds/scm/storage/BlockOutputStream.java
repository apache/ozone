--- conflicted
+++ resolved
@@ -133,33 +133,17 @@
    * @param xceiverClientManager client manager that controls client
    * @param pipeline             pipeline where block will be written
    * @param bufferPool           pool of buffers
-<<<<<<< HEAD
    */
   public BlockOutputStream(
       BlockID blockID,
       XceiverClientFactory xceiverClientManager,
       Pipeline pipeline,
       BufferPool bufferPool,
-      OzoneClientConfig config
+      OzoneClientConfig config,
+      Token<? extends TokenIdentifier> token
   ) throws IOException {
     this.xceiverClientFactory = xceiverClientManager;
     this.config = config;
-=======
-   * @param streamBufferFlushSize flush size
-   * @param streamBufferMaxSize   max size of the currentBuffer
-   * @param checksumType          checksum type
-   * @param bytesPerChecksum      Bytes per checksum
-   * @param token                 a token for this block (may be null)
-   */
-  @SuppressWarnings("parameternumber")
-  public BlockOutputStream(BlockID blockID,
-      XceiverClientFactory xceiverClientFactory, Pipeline pipeline,
-      int streamBufferSize, long streamBufferFlushSize,
-      boolean streamBufferFlushDelay, long streamBufferMaxSize,
-      BufferPool bufferPool, ChecksumType checksumType,
-      int bytesPerChecksum, Token<? extends TokenIdentifier> token)
-      throws IOException {
->>>>>>> d1df9df9
     this.blockID = new AtomicReference<>(blockID);
     KeyValue keyValue =
         KeyValue.newBuilder().setKey("TYPE").setValue("KEY").build();
@@ -168,11 +152,7 @@
             .addMetadata(keyValue);
     this.xceiverClient = xceiverClientManager.acquireClient(pipeline);
     this.bufferPool = bufferPool;
-<<<<<<< HEAD
-=======
-    this.bytesPerChecksum = bytesPerChecksum;
     this.token = token;
->>>>>>> d1df9df9
 
     //number of buffers used before doing a flush
     refreshCurrentBuffer(bufferPool);
