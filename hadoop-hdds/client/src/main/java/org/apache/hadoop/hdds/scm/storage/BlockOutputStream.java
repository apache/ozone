--- conflicted
+++ resolved
@@ -554,7 +554,7 @@
       throw e;
     } finally {
       if (close) {
-        cleanup(false);
+        cleanup(true);
       }
     }
   }
@@ -591,23 +591,9 @@
 
   @Override
   public void close() throws IOException {
-<<<<<<< HEAD
     if (xceiverClientFactory != null && xceiverClient != null) {
       if (bufferPool != null && bufferPool.getSize() > 0) {
-        try {
-          handleFlush(true);
-        } catch (ExecutionException e) {
-          handleExecutionException(e);
-        } catch (InterruptedException ex) {
-          Thread.currentThread().interrupt();
-          handleInterruptedException(ex, true);
-        } catch (Throwable e) {
-          String msg = "Failed to flush. error: " + e.getMessage();
-          LOG.error(msg, e);
-          throw e;
-        } finally {
-          cleanup(true);
-        }
+        handleFlush(true);
         // TODO: Turn the below buffer empty check on when Standalone pipeline
         // is removed in the write path in tests
         // Preconditions.checkArgument(buffer.position() == 0);
@@ -615,16 +601,6 @@
       } else {
         cleanup(true);
       }
-=======
-    if (xceiverClientFactory != null && xceiverClient != null
-        && bufferPool != null && bufferPool.getSize() > 0) {
-      handleFlush(true);
-      // TODO: Turn the below buffer empty check on when Standalone pipeline
-      // is removed in the write path in tests
-      // Preconditions.checkArgument(buffer.position() == 0);
-      // bufferPool.checkBufferPoolEmpty();
-
->>>>>>> 3732f55c
     }
   }
 
