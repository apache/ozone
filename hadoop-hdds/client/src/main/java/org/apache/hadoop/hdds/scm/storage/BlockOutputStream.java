/*
 * Licensed to the Apache Software Foundation (ASF) under one
 * or more contributor license agreements.  See the NOTICE file
 * distributed with this work for additional information
 * regarding copyright ownership.  The ASF licenses this file
 * to you under the Apache License, Version 2.0 (the
 * "License"); you may not use this file except in compliance
 *  with the License.  You may obtain a copy of the License at
 *
 *      http://www.apache.org/licenses/LICENSE-2.0
 *
 *  Unless required by applicable law or agreed to in writing, software
 *  distributed under the License is distributed on an "AS IS" BASIS,
 *  WITHOUT WARRANTIES OR CONDITIONS OF ANY KIND, either express or implied.
 *  See the License for the specific language governing permissions and
 *  limitations under the License.
 */

package org.apache.hadoop.hdds.scm.storage;
import java.io.IOException;
import java.io.OutputStream;
import java.nio.BufferOverflowException;
import java.nio.ByteBuffer;
import java.util.ArrayList;
import java.util.List;
import java.util.concurrent.CompletableFuture;
import java.util.concurrent.CompletionException;
import java.util.concurrent.ExecutionException;
import java.util.concurrent.ExecutorService;
import java.util.concurrent.Executors;
import java.util.concurrent.atomic.AtomicLong;
import java.util.concurrent.atomic.AtomicReference;

import org.apache.hadoop.hdds.client.BlockID;
import org.apache.hadoop.hdds.protocol.DatanodeDetails;
import org.apache.hadoop.hdds.protocol.datanode.proto.ContainerProtos;
import org.apache.hadoop.hdds.protocol.datanode.proto.ContainerProtos.BlockData;
import org.apache.hadoop.hdds.protocol.datanode.proto.ContainerProtos.ContainerCommandResponseProto;
import org.apache.hadoop.hdds.protocol.datanode.proto.ContainerProtos.ChunkInfo;
import org.apache.hadoop.hdds.protocol.datanode.proto.ContainerProtos.KeyValue;
import org.apache.hadoop.hdds.scm.ContainerClientMetrics;
import org.apache.hadoop.hdds.scm.OzoneClientConfig;
import org.apache.hadoop.hdds.scm.StreamBufferArgs;
import org.apache.hadoop.hdds.scm.XceiverClientFactory;
import org.apache.hadoop.hdds.scm.XceiverClientReply;
import org.apache.hadoop.hdds.scm.XceiverClientSpi;
import org.apache.hadoop.hdds.scm.container.common.helpers.StorageContainerException;
import org.apache.hadoop.hdds.scm.pipeline.Pipeline;
import org.apache.hadoop.ozone.common.Checksum;
import org.apache.hadoop.ozone.common.ChecksumData;
import org.apache.hadoop.ozone.common.ChunkBuffer;
import org.apache.hadoop.ozone.common.OzoneChecksumException;
import org.apache.hadoop.security.token.Token;
import org.apache.hadoop.security.token.TokenIdentifier;

import com.google.common.annotations.VisibleForTesting;
import com.google.common.base.Preconditions;
import static org.apache.hadoop.hdds.scm.storage.ContainerProtocolCalls.putBlockAsync;
import static org.apache.hadoop.hdds.scm.storage.ContainerProtocolCalls.writeChunkAsync;
import org.apache.ratis.thirdparty.com.google.protobuf.ByteString;
import org.slf4j.Logger;
import org.slf4j.LoggerFactory;

/**
 * An {@link OutputStream} used by the REST service in combination with the
 * SCMClient to write the value of a key to a sequence
 * of container chunks.  Writes are buffered locally and periodically written to
 * the container as a new chunk.  In order to preserve the semantics that
 * replacement of a pre-existing key is atomic, each instance of the stream has
 * an internal unique identifier.  This unique identifier and a monotonically
 * increasing chunk index form a composite key that is used as the chunk name.
 * After all data is written, a putKey call creates or updates the corresponding
 * container key, and this call includes the full list of chunks that make up
 * the key data.  The list of chunks is updated all at once.  Therefore, a
 * concurrent reader never can see an intermediate state in which different
 * chunks of data from different versions of the key data are interleaved.
 * This class encapsulates all state management for buffering and writing
 * through to the container.
 */
public class BlockOutputStream extends OutputStream {
  public static final Logger LOG =
      LoggerFactory.getLogger(BlockOutputStream.class);
  public static final String EXCEPTION_MSG =
      "Unexpected Storage Container Exception: ";
  public static final String INCREMENTAL_CHUNK_LIST = "incremental";
  public static final KeyValue INCREMENTAL_CHUNK_LIST_KV =
      KeyValue.newBuilder().setKey(INCREMENTAL_CHUNK_LIST).build();
  public static final String FULL_CHUNK = "full";
  public static final KeyValue FULL_CHUNK_KV =
      KeyValue.newBuilder().setKey(FULL_CHUNK).build();

  private AtomicReference<BlockID> blockID;
  private final AtomicReference<ChunkInfo> previousChunkInfo
      = new AtomicReference<>();

  private final BlockData.Builder containerBlockData;
  private XceiverClientFactory xceiverClientFactory;
  private XceiverClientSpi xceiverClient;
  private OzoneClientConfig config;
  private StreamBufferArgs streamBufferArgs;

  private int chunkIndex;
  private final AtomicLong chunkOffset = new AtomicLong();
  private final BufferPool bufferPool;
  // The IOException will be set by response handling thread in case there is an
  // exception received in the response. If the exception is set, the next
  // request will fail upfront.
  private final AtomicReference<IOException> ioException;
  private final ExecutorService responseExecutor;

  // the effective length of data flushed so far
  private long totalDataFlushedLength;

  // effective data write attempted so far for the block
  private long writtenDataLength;

  // List containing buffers for which the putBlock call will
  // update the length in the datanodes. This list will just maintain
  // references to the buffers in the BufferPool which will be cleared
  // when the watchForCommit acknowledges a putBlock logIndex has been
  // committed on all datanodes. This list will be a  place holder for buffers
  // which got written between successive putBlock calls.
  private List<ChunkBuffer> bufferList;

  private final List<DatanodeDetails> failedServers;
  private final Checksum checksum;

  //number of buffers used before doing a flush/putBlock.
  private int flushPeriod;
  //bytes remaining to write in the current buffer.
  private int currentBufferRemaining;
  //current buffer allocated to write
  private ChunkBuffer currentBuffer;
  // last chunk holds the buffer after the last complete chunk, which may be
  // different from currentBuffer. We need this to calculate checksum.
  private ByteBuffer lastChunkBuffer;
  private long lastChunkOffset;
  private final Token<? extends TokenIdentifier> token;
  private final String tokenString;
  private int replicationIndex;
  private Pipeline pipeline;
  private final ContainerClientMetrics clientMetrics;

  /**
   * Creates a new BlockOutputStream.
   *
   * @param blockID              block ID
   * @param xceiverClientManager client manager that controls client
   * @param pipeline             pipeline where block will be written
   * @param bufferPool           pool of buffers
   */
  @SuppressWarnings("checkstyle:ParameterNumber")
  public BlockOutputStream(
      BlockID blockID,
      XceiverClientFactory xceiverClientManager,
      Pipeline pipeline,
      BufferPool bufferPool,
      OzoneClientConfig config,
      Token<? extends TokenIdentifier> token,
      ContainerClientMetrics clientMetrics, StreamBufferArgs streamBufferArgs
  ) throws IOException {
    this.xceiverClientFactory = xceiverClientManager;
    this.config = config;
    this.blockID = new AtomicReference<>(blockID);
    replicationIndex = pipeline.getReplicaIndex(pipeline.getClosestNode());
    KeyValue keyValue =
        KeyValue.newBuilder().setKey("TYPE").setValue("KEY").build();

    ContainerProtos.DatanodeBlockID.Builder blkIDBuilder =
        ContainerProtos.DatanodeBlockID.newBuilder()
            .setContainerID(blockID.getContainerID())
            .setLocalID(blockID.getLocalID())
            .setBlockCommitSequenceId(blockID.getBlockCommitSequenceId());
    if (replicationIndex > 0) {
      blkIDBuilder.setReplicaIndex(replicationIndex);
    }
    this.containerBlockData = BlockData.newBuilder().setBlockID(
        blkIDBuilder.build()).addMetadata(keyValue);
    // tell DataNode I will send incremental chunk list
    if (config.getIncrementalChunkList()) {
      this.containerBlockData.addMetadata(INCREMENTAL_CHUNK_LIST_KV);
      this.lastChunkBuffer =
          ByteBuffer.allocate(config.getStreamBufferSize());
      this.lastChunkOffset = 0;
    }
    this.xceiverClient = xceiverClientManager.acquireClient(pipeline);
    this.bufferPool = bufferPool;
    this.token = token;
    this.tokenString = (this.token == null) ? null :
        this.token.encodeToUrlString();

    //number of buffers used before doing a flush
    refreshCurrentBuffer();
    flushPeriod = (int) (streamBufferArgs.getStreamBufferFlushSize() / streamBufferArgs
        .getStreamBufferSize());

    Preconditions
        .checkArgument(
            (long) flushPeriod * streamBufferArgs.getStreamBufferSize() == streamBufferArgs
                .getStreamBufferFlushSize());

    // A single thread executor handle the responses of async requests
    responseExecutor = Executors.newSingleThreadExecutor();
    bufferList = null;
    totalDataFlushedLength = 0;
    writtenDataLength = 0;
    failedServers = new ArrayList<>(0);
    ioException = new AtomicReference<>(null);
    checksum = new Checksum(config.getChecksumType(),
        config.getBytesPerChecksum());
    this.clientMetrics = clientMetrics;
    this.pipeline = pipeline;
    this.streamBufferArgs = streamBufferArgs;
  }

  void refreshCurrentBuffer() {
    currentBuffer = bufferPool.getCurrentBuffer();
    currentBufferRemaining =
        currentBuffer != null ? currentBuffer.remaining() : 0;
  }

  public BlockID getBlockID() {
    return blockID.get();
  }

  public long getTotalAckDataLength() {
    return 0;
  }

  public long getWrittenDataLength() {
    return writtenDataLength;
  }

  public List<DatanodeDetails> getFailedServers() {
    return failedServers;
  }

  @VisibleForTesting
  public XceiverClientSpi getXceiverClient() {
    return xceiverClient;
  }

  @VisibleForTesting
  public long getTotalDataFlushedLength() {
    return totalDataFlushedLength;
  }

  @VisibleForTesting
  public BufferPool getBufferPool() {
    return bufferPool;
  }

  public IOException getIoException() {
    return ioException.get();
  }

  public BlockData.Builder getContainerBlockData() {
    return this.containerBlockData;
  }

  public Pipeline getPipeline() {
    return this.pipeline;
  }

  protected String getTokenString() {
    return this.tokenString;
  }

  ExecutorService getResponseExecutor() {
    return this.responseExecutor;
  }

  @Override
  public void write(int b) throws IOException {
    checkOpen();
    allocateNewBufferIfNeeded();
    currentBuffer.put((byte) b);
    currentBufferRemaining--;
    writeChunkIfNeeded();
    writtenDataLength++;
    doFlushOrWatchIfNeeded();
  }

  private void writeChunkIfNeeded() throws IOException {
    if (currentBufferRemaining == 0) {
      writeChunk(currentBuffer);
    }
  }

  @Override
  public void write(byte[] b, int off, int len) throws IOException {
    checkOpen();
    if (b == null) {
      throw new NullPointerException();
    }
    if ((off < 0) || (off > b.length) || (len < 0) || ((off + len) > b.length)
        || ((off + len) < 0)) {
      throw new IndexOutOfBoundsException();
    }
    if (len == 0) {
      return;
    }

    while (len > 0) {
      allocateNewBufferIfNeeded();
      final int writeLen = Math.min(currentBufferRemaining, len);
      currentBuffer.put(b, off, writeLen);
      currentBufferRemaining -= writeLen;
      writeChunkIfNeeded();
      off += writeLen;
      len -= writeLen;
      updateWrittenDataLength(writeLen);
      doFlushOrWatchIfNeeded();
    }
  }

  public void updateWrittenDataLength(int writeLen) {
    writtenDataLength += writeLen;
  }

  private void doFlushOrWatchIfNeeded() throws IOException {
    if (currentBufferRemaining == 0) {
      if (bufferPool.getNumberOfUsedBuffers() % flushPeriod == 0) {
        updateFlushLength();
        executePutBlock(false, false);
      }
      // Data in the bufferPool can not exceed streamBufferMaxSize
      if (bufferPool.getNumberOfUsedBuffers() == bufferPool.getCapacity()) {
        handleFullBuffer();
      }
    }
  }

  private void allocateNewBufferIfNeeded() {
    if (currentBufferRemaining == 0) {
      currentBuffer = bufferPool.allocateBuffer(config.getBufferIncrement());
      currentBufferRemaining = currentBuffer.remaining();
    }
  }

  private void updateFlushLength() {
    totalDataFlushedLength = writtenDataLength;
  }

  /**
   * Will be called on the retryPath in case closedContainerException/
   * TimeoutException.
   * @param len length of data to write
   * @throws IOException if error occurred
   */

  // In this case, the data is already cached in the currentBuffer.
  public void writeOnRetry(long len) throws IOException {
    if (len == 0) {
      return;
    }
    if (LOG.isDebugEnabled()) {
      LOG.debug("Retrying write length {} for blockID {}", len, blockID);
    }
    Preconditions.checkArgument(len <= streamBufferArgs.getStreamBufferMaxSize());
    int count = 0;
    while (len > 0) {
      ChunkBuffer buffer = bufferPool.getBuffer(count);
      long writeLen = Math.min(buffer.position(), len);
      if (!buffer.hasRemaining()) {
        writeChunk(buffer);
      }
      len -= writeLen;
      count++;
      writtenDataLength += writeLen;
      // we should not call isBufferFull/shouldFlush here.
      // The buffer might already be full as whole data is already cached in
      // the buffer. We should just validate
      // if we wrote data of size streamBufferMaxSize/streamBufferFlushSize to
      // call for handling full buffer/flush buffer condition.
      if (writtenDataLength % streamBufferArgs.getStreamBufferFlushSize() == 0) {
        // reset the position to zero as now we will be reading the
        // next buffer in the list
        updateFlushLength();
        executePutBlock(false, false);
      }
      if (writtenDataLength == streamBufferArgs.getStreamBufferMaxSize()) {
        handleFullBuffer();
      }
    }
  }

  /**
   * This is a blocking call. It will wait for the flush till the commit index
   * at the head of the commitIndex2flushedDataMap gets replicated to all or
   * majority.
   * @throws IOException
   */
  private void handleFullBuffer() throws IOException {
    waitForFlushAndCommit(true);
  }

  void waitForFlushAndCommit(boolean bufferFull) throws IOException {
    try {
      checkOpen();
      waitOnFlushFutures();
    } catch (ExecutionException e) {
      handleExecutionException(e);
    } catch (InterruptedException ex) {
      Thread.currentThread().interrupt();
      handleInterruptedException(ex, true);
    }
    watchForCommit(bufferFull);
  }

  void releaseBuffersOnException() {
  }

  // It may happen that once the exception is encountered , we still might
  // have successfully flushed up to a certain index. Make sure the buffers
  // only contain data which have not been sufficiently replicated
  private void adjustBuffersOnException() {
    releaseBuffersOnException();
    refreshCurrentBuffer();
  }

  XceiverClientReply sendWatchForCommit(boolean bufferFull)
      throws IOException {
    return null;
  }

  /**
   * calls watchForCommit API of the Ratis Client. For Standalone client,
   * it is a no op.
   * @param bufferFull flag indicating whether bufferFull condition is hit or
   *              its called as part flush/close
   * @throws IOException IOException in case watch gets timed out
   */
  private void watchForCommit(boolean bufferFull) throws IOException {
    checkOpen();
    try {
      final XceiverClientReply reply = sendWatchForCommit(bufferFull);
      if (reply != null) {
        List<DatanodeDetails> dnList = reply.getDatanodes();
        if (!dnList.isEmpty()) {
          Pipeline pipe = xceiverClient.getPipeline();

          LOG.warn("Failed to commit BlockId {} on {}. Failed nodes: {}",
              blockID, pipe, dnList);
          failedServers.addAll(dnList);
        }
      }
    } catch (IOException ioe) {
      setIoException(ioe);
      throw getIoException();
    }
    refreshCurrentBuffer();
  }

  void updateCommitInfo(XceiverClientReply reply, List<ChunkBuffer> buffers) {
  }

  /**
   * @param close whether putBlock is happening as part of closing the stream
   * @param force true if no data was written since most recent putBlock and
   *            stream is being closed
   */
  CompletableFuture<ContainerProtos.
      ContainerCommandResponseProto> executePutBlock(boolean close,
      boolean force) throws IOException {
    checkOpen();
    long flushPos = totalDataFlushedLength;
    final List<ChunkBuffer> byteBufferList;
    if (!force) {
      Preconditions.checkNotNull(bufferList);
      byteBufferList = bufferList;
      bufferList = null;
      Preconditions.checkNotNull(byteBufferList);
    } else {
      byteBufferList = null;
    }

    CompletableFuture<ContainerProtos.
        ContainerCommandResponseProto> flushFuture = null;
    try {
      BlockData blockData = containerBlockData.build();
      LOG.debug("sending PutBlock {}", blockData);

      if (config.getIncrementalChunkList()) {
        // remove any chunks in the containerBlockData list.
        // since they are sent.
        containerBlockData.clearChunks();
      }

      XceiverClientReply asyncReply =
          putBlockAsync(xceiverClient, blockData, close, tokenString);
      CompletableFuture<ContainerProtos.ContainerCommandResponseProto> future =
          asyncReply.getResponse();
      flushFuture = future.thenApplyAsync(e -> {
        try {
          validateResponse(e);
        } catch (IOException sce) {
          throw new CompletionException(sce);
        }
        // if the ioException is not set, putBlock is successful
        if (getIoException() == null && !force) {
          BlockID responseBlockID = BlockID.getFromProtobuf(
              e.getPutBlock().getCommittedBlockLength().getBlockID());
          Preconditions.checkState(blockID.get().getContainerBlockID()
              .equals(responseBlockID.getContainerBlockID()));
          // updates the bcsId of the block
          blockID.set(responseBlockID);
          if (LOG.isDebugEnabled()) {
            LOG.debug(
                "Adding index " + asyncReply.getLogIndex() + " flushLength "
                    + flushPos + " numBuffers " + byteBufferList.size()
                    + " blockID " + blockID + " bufferPool size" + bufferPool
                    .getSize() + " currentBufferIndex " + bufferPool
                    .getCurrentBufferIndex());
          }
          // for standalone protocol, logIndex will always be 0.
          updateCommitInfo(asyncReply, byteBufferList);
        }
        return e;
      }, responseExecutor).exceptionally(e -> {
        if (LOG.isDebugEnabled()) {
          LOG.debug("putBlock failed for blockID {} with exception {}",
                  blockID, e.getLocalizedMessage());
        }
        CompletionException ce =  new CompletionException(e);
        setIoException(ce);
        throw ce;
      });
    } catch (IOException | ExecutionException e) {
      throw new IOException(EXCEPTION_MSG + e.toString(), e);
    } catch (InterruptedException ex) {
      Thread.currentThread().interrupt();
      handleInterruptedException(ex, false);
    }
    putFlushFuture(flushPos, flushFuture);
    return flushFuture;
  }

  void putFlushFuture(long flushPos,
      CompletableFuture<ContainerCommandResponseProto> flushFuture) {
  }

  @Override
  public void flush() throws IOException {
    if (xceiverClientFactory != null && xceiverClient != null
        && bufferPool != null && bufferPool.getSize() > 0
        && (!streamBufferArgs.isStreamBufferFlushDelay() ||
            writtenDataLength - totalDataFlushedLength
                >= streamBufferArgs.getStreamBufferSize())) {
      handleFlush(false);
    }
  }

  private void writeChunk(ChunkBuffer buffer)
      throws IOException {
    // This data in the buffer will be pushed to datanode and a reference will
    // be added to the bufferList. Once putBlock gets executed, this list will
    // be marked null. Hence, during first writeChunk call after every putBlock
    // call or during the first call to writeChunk here, the list will be null.

    if (bufferList == null) {
      bufferList = new ArrayList<>();
    }
    bufferList.add(buffer);
    writeChunkToContainer(buffer.duplicate(0, buffer.position()));
  }

  /**
   * @param close whether the flush is happening as part of closing the stream
   */
  protected void handleFlush(boolean close) throws IOException {
    try {
      handleFlushInternal(close);
    } catch (ExecutionException e) {
      handleExecutionException(e);
    } catch (InterruptedException ex) {
      Thread.currentThread().interrupt();
      handleInterruptedException(ex, true);
    } catch (Throwable e) {
      String msg = "Failed to flush. error: " + e.getMessage();
      LOG.error(msg, e);
      throw e;
    } finally {
      if (close) {
        cleanup(false);
      }
    }
  }

  private void handleFlushInternal(boolean close)
      throws IOException, InterruptedException, ExecutionException {
    checkOpen();
    // flush the last chunk data residing on the currentBuffer
    if (totalDataFlushedLength < writtenDataLength) {
      refreshCurrentBuffer();
      Preconditions.checkArgument(currentBuffer.position() > 0);
      if (currentBuffer.hasRemaining()) {
        writeChunk(currentBuffer);
      }
      // This can be a partially filled chunk. Since we are flushing the buffer
      // here, we just limit this buffer to the current position. So that next
      // write will happen in new buffer
      updateFlushLength();
      executePutBlock(close, false);
    } else if (close) {
      // forcing an "empty" putBlock if stream is being closed without new
      // data since latest flush - we need to send the "EOF" flag
      executePutBlock(true, true);
    }
    waitOnFlushFutures();
    watchForCommit(false);
    // just check again if the exception is hit while waiting for the
    // futures to ensure flush has indeed succeeded

    // irrespective of whether the commitIndex2flushedDataMap is empty
    // or not, ensure there is no exception set
    checkOpen();
  }

  @Override
  public void close() throws IOException {
    if (xceiverClientFactory != null && xceiverClient != null) {
      if (bufferPool != null && bufferPool.getSize() > 0) {
        handleFlush(true);
        // TODO: Turn the below buffer empty check on when Standalone pipeline
        // is removed in the write path in tests
        // Preconditions.checkArgument(buffer.position() == 0);
        // bufferPool.checkBufferPoolEmpty();
      } else {
        cleanup(false);
      }
    }
  }

  void waitOnFlushFutures() throws InterruptedException, ExecutionException {
  }

  void validateResponse(
      ContainerProtos.ContainerCommandResponseProto responseProto)
      throws IOException {
    try {
      // if the ioException is already set, it means a prev request has failed
      // just throw the exception. The current operation will fail with the
      // original error
      IOException exception = getIoException();
      if (exception != null) {
        throw exception;
      }
      ContainerProtocolCalls.validateContainerResponse(responseProto);
    } catch (StorageContainerException sce) {
      setIoException(sce);
      throw sce;
    }
  }


  public void setIoException(Exception e) {
    IOException ioe = getIoException();
    if (ioe == null) {
      IOException exception =  new IOException(EXCEPTION_MSG + e.toString(), e);
      ioException.compareAndSet(null, exception);
      LOG.debug("Exception: for block ID: " + blockID,  e);
    } else {
      LOG.debug("Previous request had already failed with {} " +
              "so subsequent request also encounters " +
              "Storage Container Exception {}", ioe, e);
    }
  }

  void cleanup() {
  }

  public void cleanup(boolean invalidateClient) {
    if (xceiverClientFactory != null) {
      xceiverClientFactory.releaseClient(xceiverClient, invalidateClient);
    }
    xceiverClientFactory = null;
    xceiverClient = null;
    cleanup();

    if (bufferList !=  null) {
      bufferList.clear();
    }
    bufferList = null;
    responseExecutor.shutdown();
  }

  /**
   * Checks if the stream is open or exception has occurred.
   * If not, throws an exception.
   *
   * @throws IOException if stream is closed
   */
  void checkOpen() throws IOException {
    if (isClosed()) {
      throw new IOException("BlockOutputStream has been closed.");
    } else if (getIoException() != null) {
      adjustBuffersOnException();
      throw getIoException();
    }
  }

  public boolean isClosed() {
    return xceiverClient == null;
  }

  /**
   * Writes buffered data as a new chunk to the container and saves chunk
   * information to be used later in putKey call.
   *
   * @throws IOException if there is an I/O error while performing the call
   * @throws OzoneChecksumException if there is an error while computing
   * checksum
   * @return
   */
  CompletableFuture<ContainerCommandResponseProto> writeChunkToContainer(
      ChunkBuffer chunk) throws IOException {
    int effectiveChunkSize = chunk.remaining();
    final long offset = chunkOffset.getAndAdd(effectiveChunkSize);
    final ByteString data = chunk.toByteString(
        bufferPool.byteStringConversion());
    ChecksumData checksumData = checksum.computeChecksum(chunk);
    ChunkInfo chunkInfo = ChunkInfo.newBuilder()
        .setChunkName(blockID.get().getLocalID() + "_chunk_" + ++chunkIndex)
        .setOffset(offset)
        .setLen(effectiveChunkSize)
        .setChecksumData(checksumData.getProtoBufMessage())
        .build();

    if (LOG.isDebugEnabled()) {
      LOG.debug("Writing chunk {} length {} at offset {}",
          chunkInfo.getChunkName(), effectiveChunkSize, offset);
    }

    final ChunkInfo previous = previousChunkInfo.getAndSet(chunkInfo);
    final long expectedOffset = previous == null ? 0
        : chunkInfo.getChunkName().equals(previous.getChunkName()) ?
        previous.getOffset() : previous.getOffset() + previous.getLen();
    if (chunkInfo.getOffset() != expectedOffset) {
      throw new IOException("Unexpected offset: "
          + chunkInfo.getOffset() + "(actual) != "
          + expectedOffset + "(expected), "
          + blockID + ", chunkInfo = " + chunkInfo
          + ", previous = " + previous);
    }

    try {
      XceiverClientReply asyncReply = writeChunkAsync(xceiverClient, chunkInfo,
          blockID.get(), data, tokenString, replicationIndex);
      CompletableFuture<ContainerProtos.ContainerCommandResponseProto>
          respFuture = asyncReply.getResponse();
      CompletableFuture<ContainerProtos.ContainerCommandResponseProto>
          validateFuture = respFuture.thenApplyAsync(e -> {
            try {
              validateResponse(e);
            } catch (IOException sce) {
              respFuture.completeExceptionally(sce);
            }
            return e;
          }, responseExecutor).exceptionally(e -> {
            String msg = "Failed to write chunk " + chunkInfo.getChunkName() +
                " into block " + blockID;
            LOG.debug("{}, exception: {}", msg, e.getLocalizedMessage());
            CompletionException ce = new CompletionException(msg, e);
            setIoException(ce);
            throw ce;
          });
      if (config.getIncrementalChunkList()) {
        updateBlockDataForWriteChunk(chunk);
      } else {
        containerBlockData.addChunks(chunkInfo);
      }

      clientMetrics.recordWriteChunk(pipeline, chunkInfo.getLen());
      return validateFuture;
    } catch (IOException | ExecutionException e) {
      throw new IOException(EXCEPTION_MSG + e.toString(), e);
    } catch (InterruptedException ex) {
      Thread.currentThread().interrupt();
      handleInterruptedException(ex, false);
    }
    return null;
  }

<<<<<<< HEAD
  /**
   * Update container block data, which is later sent to DataNodes via PutBlock,
   * using the new chunks sent out via WriteChunk.
   *
   * This method is only used when incremental chunk list is enabled.
   * @param chunk the chunk buffer to be sent out by WriteChunk.
   * @throws OzoneChecksumException
   */
  private void updateBlockDataForWriteChunk(ChunkBuffer chunk)
      throws OzoneChecksumException {
    // Update lastChunkBuffer using the new chunk data.
    // This is used to calculate checksum for the last partial chunk in
    // containerBlockData which will used by PutBlock.

    // the last partial chunk in containerBlockData will be replaced.
    // So remove it.
    removeLastPartialChunk();
    chunk.rewind();
    LOG.debug("Adding chunk pos {} limit {} remaining {}." +
            "lastChunkBuffer pos {} limit {} remaining {} lastChunkOffset = {}",
        chunk.position(), chunk.limit(), chunk.remaining(),
        lastChunkBuffer.position(), lastChunkBuffer.limit(),
        lastChunkBuffer.remaining(), lastChunkOffset);

    // Append the chunk to the last chunk buffer.
    // if the resulting size exceeds limit (4MB),
    // drop the full chunk and keep the rest.
    if (lastChunkBuffer.position() + chunk.remaining() <=
        lastChunkBuffer.capacity()) {
      appendLastChunkBuffer(chunk, 0, chunk.remaining());
    } else {
      int remainingBufferSize =
          lastChunkBuffer.capacity() - lastChunkBuffer.position();
      appendLastChunkBuffer(chunk, 0, remainingBufferSize);
      updateBlockDataWithLastChunkBuffer();
      appendLastChunkBuffer(chunk, remainingBufferSize,
          chunk.remaining() - remainingBufferSize);
    }
    LOG.debug("after append, lastChunkBuffer={} lastChunkOffset={}",
        lastChunkBuffer, lastChunkOffset);

    updateBlockDataWithLastChunkBuffer();
  }

  private void updateBlockDataWithLastChunkBuffer()
      throws OzoneChecksumException {
    // create chunk info for lastChunkBuffer
    ChunkInfo lastChunkInfo = createChunkInfo(lastChunkOffset);
    LOG.debug("lastChunkInfo = {}", lastChunkInfo);
    long lastChunkSize = lastChunkInfo.getLen();
    addToBlockData(lastChunkInfo);

    lastChunkBuffer.clear();
    if (lastChunkSize == config.getStreamBufferSize()) {
      lastChunkOffset += config.getStreamBufferSize();
    } else {
      lastChunkBuffer.position((int) lastChunkSize);
    }
  }

  private void appendLastChunkBuffer(ChunkBuffer chunkBuffer, int offset,
      int length) {
    LOG.debug("copying to last chunk buffer offset={} length={}",
        offset, length);
    int pos = 0;
    int uncopied = length;
    for (ByteBuffer bb : chunkBuffer.asByteBufferList()) {
      if (pos + bb.remaining() >= offset) {
        int copyStart = offset < pos ? 0 : offset - pos;
        int copyLen = Math.min(uncopied, bb.remaining());
        try {
          LOG.debug("put into last chunk buffer start = {} len = {}",
              copyStart, copyLen);
          lastChunkBuffer.put(bb.array(), copyStart, copyLen);
        } catch (BufferOverflowException e) {
          LOG.error("appending from " + copyStart + " for len=" + copyLen +
              ". lastChunkBuffer remaining=" + lastChunkBuffer.remaining() +
              " pos=" + lastChunkBuffer.position() +
              " limit=" + lastChunkBuffer.limit() +
              " capacity=" + lastChunkBuffer.capacity());
          throw e;
        }

        uncopied -= copyLen;
      }

      pos += bb.remaining();
      if (pos >= offset + length) {
        return;
      }
      if (uncopied == 0) {
        return;
      }
    }
  }

  private void removeLastPartialChunk() {
    // remove the last chunk if it's partial.
    if (containerBlockData.getChunksList().isEmpty()) {
      return;
    }
    int lastChunkIndex = containerBlockData.getChunksCount() - 1;
    ChunkInfo lastChunkInBlockData = containerBlockData.getChunks(
        lastChunkIndex);
    if (!isFullChunk(lastChunkInBlockData)) {
      containerBlockData.removeChunks(lastChunkIndex);
    }
  }

  private ChunkInfo createChunkInfo(long lastPartialChunkOffset)
      throws OzoneChecksumException {
    lastChunkBuffer.flip();
    int revisedChunkSize = lastChunkBuffer.remaining();
    // create the chunk info to be sent in PutBlock.
    ChecksumData revisedChecksumData =
        checksum.computeChecksum(lastChunkBuffer);

    long chunkID = lastPartialChunkOffset / config.getStreamBufferSize();
    ChunkInfo.Builder revisedChunkInfo = ChunkInfo.newBuilder()
        .setChunkName(blockID.get().getLocalID() + "_chunk_" + chunkID)
        .setOffset(lastPartialChunkOffset)
        .setLen(revisedChunkSize)
        .setChecksumData(revisedChecksumData.getProtoBufMessage());
    // if full chunk
    if (revisedChunkSize == config.getStreamBufferSize()) {
      revisedChunkInfo.addMetadata(FULL_CHUNK_KV);
    }
    return revisedChunkInfo.build();
  }

  private boolean isFullChunk(ChunkInfo chunkInfo) {
    Preconditions.checkState(
        chunkInfo.getLen() <= config.getStreamBufferSize());
    return chunkInfo.getLen() == config.getStreamBufferSize();
  }

  private void addToBlockData(ChunkInfo revisedChunkInfo) {
    LOG.debug("containerBlockData chunk: {}", containerBlockData);
    if (containerBlockData.getChunksCount() > 0) {
      ChunkInfo lastChunk = containerBlockData.getChunks(
          containerBlockData.getChunksCount() - 1);
      LOG.debug("revisedChunkInfo chunk: {}", revisedChunkInfo);
      Preconditions.checkState(lastChunk.getOffset() + lastChunk.getLen() ==
          revisedChunkInfo.getOffset(),
            "lastChunk.getOffset() + lastChunk.getLen() " +
                "!= revisedChunkInfo.getOffset()");
    }
    containerBlockData.addChunks(revisedChunkInfo);
  }

  @VisibleForTesting
  public void setXceiverClient(XceiverClientSpi xceiverClient) {
    this.xceiverClient = xceiverClient;
  }

=======
>>>>>>> 60bcdafa
  /**
   * Handles InterruptedExecution.
   *
   * @param ex
   * @param processExecutionException is optional, if passed as TRUE, then
   * handle ExecutionException else skip it.
   * @throws IOException
   */
  void handleInterruptedException(Exception ex,
      boolean processExecutionException)
      throws IOException {
    LOG.error("Command execution was interrupted.");
    if (processExecutionException) {
      handleExecutionException(ex);
    } else {
      throw new IOException(EXCEPTION_MSG + ex.toString(), ex);
    }
  }

  /**
   * Handles ExecutionException by adjusting buffers.
   * @param ex
   * @throws IOException
   */
  private void handleExecutionException(Exception ex) throws IOException {
    setIoException(ex);
    adjustBuffersOnException();
    throw getIoException();
  }

  /**
   * Get the Replication Index.
   * @return replicationIndex
   */
  public int getReplicationIndex() {
    return replicationIndex;
  }
}<|MERGE_RESOLUTION|>--- conflicted
+++ resolved
@@ -782,7 +782,6 @@
     return null;
   }
 
-<<<<<<< HEAD
   /**
    * Update container block data, which is later sent to DataNodes via PutBlock,
    * using the new chunks sent out via WriteChunk.
@@ -938,8 +937,6 @@
     this.xceiverClient = xceiverClient;
   }
 
-=======
->>>>>>> 60bcdafa
   /**
    * Handles InterruptedExecution.
    *
