/*
 * Licensed to the Apache Software Foundation (ASF) under one
 * or more contributor license agreements.  See the NOTICE file
 * distributed with this work for additional information
 * regarding copyright ownership.  The ASF licenses this file
 * to you under the Apache License, Version 2.0 (the
 * "License"); you may not use this file except in compliance
 *  with the License.  You may obtain a copy of the License at
 *
 *      http://www.apache.org/licenses/LICENSE-2.0
 *
 *  Unless required by applicable law or agreed to in writing, software
 *  distributed under the License is distributed on an "AS IS" BASIS,
 *  WITHOUT WARRANTIES OR CONDITIONS OF ANY KIND, either express or implied.
 *  See the License for the specific language governing permissions and
 *  limitations under the License.
 */

package org.apache.hadoop.hdds.scm.storage;
import java.io.IOException;
import java.io.OutputStream;
import java.util.ArrayList;
import java.util.List;
import java.util.Map;
import java.util.concurrent.CompletableFuture;
import java.util.concurrent.CompletionException;
import java.util.concurrent.ExecutionException;
import java.util.concurrent.ExecutorService;
import java.util.concurrent.Executors;
import java.util.concurrent.atomic.AtomicLong;
import java.util.concurrent.atomic.AtomicReference;

import org.apache.hadoop.hdds.client.BlockID;
import org.apache.hadoop.hdds.protocol.DatanodeDetails;
import org.apache.hadoop.hdds.protocol.datanode.proto.ContainerProtos;
import org.apache.hadoop.hdds.protocol.datanode.proto.ContainerProtos.BlockData;
import org.apache.hadoop.hdds.protocol.datanode.proto.ContainerProtos.ChunkInfo;
import org.apache.hadoop.hdds.protocol.datanode.proto.ContainerProtos.KeyValue;
import org.apache.hadoop.hdds.scm.OzoneClientConfig;
import org.apache.hadoop.hdds.scm.XceiverClientFactory;
import org.apache.hadoop.hdds.scm.XceiverClientReply;
import org.apache.hadoop.hdds.scm.XceiverClientSpi;
import org.apache.hadoop.hdds.scm.container.common.helpers.StorageContainerException;
import org.apache.hadoop.hdds.scm.pipeline.Pipeline;
import org.apache.hadoop.ozone.common.Checksum;
import org.apache.hadoop.ozone.common.ChecksumData;
import org.apache.hadoop.ozone.common.ChunkBuffer;
import org.apache.hadoop.ozone.common.OzoneChecksumException;
import org.apache.hadoop.security.token.Token;
import org.apache.hadoop.security.token.TokenIdentifier;

import com.google.common.annotations.VisibleForTesting;
import com.google.common.base.Preconditions;
import static org.apache.hadoop.hdds.scm.storage.ContainerProtocolCalls.putBlockAsync;
import static org.apache.hadoop.hdds.scm.storage.ContainerProtocolCalls.writeChunkAsync;

import org.apache.ratis.client.api.DataStreamOutput;
import org.apache.ratis.io.StandardWriteOption;
import org.apache.ratis.io.WriteOption;
import org.apache.ratis.protocol.DataStreamReply;
import org.apache.ratis.thirdparty.com.google.protobuf.ByteString;
import org.slf4j.Logger;
import org.slf4j.LoggerFactory;

/**
 * An {@link OutputStream} used by the REST service in combination with the
 * SCMClient to write the value of a key to a sequence
 * of container chunks.  Writes are buffered locally and periodically written to
 * the container as a new chunk.  In order to preserve the semantics that
 * replacement of a pre-existing key is atomic, each instance of the stream has
 * an internal unique identifier.  This unique identifier and a monotonically
 * increasing chunk index form a composite key that is used as the chunk name.
 * After all data is written, a putKey call creates or updates the corresponding
 * container key, and this call includes the full list of chunks that make up
 * the key data.  The list of chunks is updated all at once.  Therefore, a
 * concurrent reader never can see an intermediate state in which different
 * chunks of data from different versions of the key data are interleaved.
 * This class encapsulates all state management for buffering and writing
 * through to the container.
 */
public class BlockOutputStream extends OutputStream {
  public static final Logger LOG =
      LoggerFactory.getLogger(BlockOutputStream.class);
  public static final String EXCEPTION_MSG =
      "Unexpected Storage Container Exception: ";

  private AtomicReference<BlockID> blockID;

  private final BlockData.Builder containerBlockData;
  private XceiverClientFactory xceiverClientFactory;
  private XceiverClientSpi xceiverClient;
  private OzoneClientConfig config;

  private int chunkIndex;
  private final AtomicLong chunkOffset = new AtomicLong();
  private final BufferPool bufferPool;
  // The IOException will be set by response handling thread in case there is an
  // exception received in the response. If the exception is set, the next
  // request will fail upfront.
  private final AtomicReference<IOException> ioException;
  private final ExecutorService responseExecutor;

  // the effective length of data flushed so far
  private long totalDataFlushedLength;

  // effective data write attempted so far for the block
  private long writtenDataLength;

  // List containing buffers for which the putBlock call will
  // update the length in the datanodes. This list will just maintain
  // references to the buffers in the BufferPool which will be cleared
  // when the watchForCommit acknowledges a putBlock logIndex has been
  // committed on all datanodes. This list will be a  place holder for buffers
  // which got written between successive putBlock calls.
  private List<ChunkBuffer> bufferList;

  // This object will maintain the commitIndexes and byteBufferList in order
  // Also, corresponding to the logIndex, the corresponding list of buffers will
  // be released from the buffer pool.
  private final CommitWatcher commitWatcher;

  private final List<DatanodeDetails> failedServers;
  private final Checksum checksum;

  //number of buffers used before doing a flush/putBlock.
  private int flushPeriod;
  //bytes remaining to write in the current buffer.
  private int currentBufferRemaining;
  //current buffer allocated to write
  private ChunkBuffer currentBuffer;
  private final Token<? extends TokenIdentifier> token;
  private final DataStreamOutput out;
  List<CompletableFuture<DataStreamReply>> futures = new ArrayList<>();
  int writeSize = 0;

  /**
   * Creates a new BlockOutputStream.
   *
   * @param blockID              block ID
   * @param xceiverClientManager client manager that controls client
   * @param pipeline             pipeline where block will be written
   * @param bufferPool           pool of buffers
   */
  public BlockOutputStream(
      BlockID blockID,
      XceiverClientFactory xceiverClientManager,
      Pipeline pipeline,
      BufferPool bufferPool,
      OzoneClientConfig config,
      Token<? extends TokenIdentifier> token
  ) throws IOException {
    this.xceiverClientFactory = xceiverClientManager;
    this.config = config;
    this.blockID = new AtomicReference<>(blockID);
    KeyValue keyValue =
        KeyValue.newBuilder().setKey("TYPE").setValue("KEY").build();
    this.containerBlockData =
        BlockData.newBuilder().setBlockID(blockID.getDatanodeBlockIDProtobuf())
            .addMetadata(keyValue);
    this.xceiverClient = xceiverClientManager.acquireClient(pipeline);
    ContainerProtos.WriteChunkRequestProto.Builder writeChunkRequest =
        ContainerProtos.WriteChunkRequestProto.newBuilder()
            .setBlockID(blockID.getDatanodeBlockIDProtobuf());

    String id = xceiverClient.getPipeline().getFirstNode().getUuidString();
    ContainerProtos.ContainerCommandRequestProto.Builder builder =
        ContainerProtos.ContainerCommandRequestProto.newBuilder()
            .setCmdType(ContainerProtos.Type.StreamInit)
            .setContainerID(blockID.getContainerID())
            .setDatanodeUuid(id).setWriteChunk(writeChunkRequest);

    out = Preconditions.checkNotNull(xceiverClient.getDataStreamApi())
            .stream(builder.build().toByteString().asReadOnlyByteBuffer());
    this.bufferPool = bufferPool;
    this.token = token;

    //number of buffers used before doing a flush
    refreshCurrentBuffer(bufferPool);
    flushPeriod = (int) (config.getStreamBufferFlushSize() / config
        .getStreamBufferSize());

    Preconditions
        .checkArgument(
            (long) flushPeriod * config.getStreamBufferSize() == config
                .getStreamBufferFlushSize());

    // A single thread executor handle the responses of async requests
    responseExecutor = Executors.newSingleThreadExecutor();
    commitWatcher = new CommitWatcher(bufferPool, xceiverClient);
    bufferList = null;
    totalDataFlushedLength = 0;
    writtenDataLength = 0;
    failedServers = new ArrayList<>(0);
    ioException = new AtomicReference<>(null);
    checksum = new Checksum(config.getChecksumType(),
        config.getBytesPerChecksum());
  }

  private void refreshCurrentBuffer(BufferPool pool) {
    currentBuffer = pool.getCurrentBuffer();
    currentBufferRemaining =
        currentBuffer != null ? currentBuffer.remaining() : 0;
  }

  public BlockID getBlockID() {
    return blockID.get();
  }

  public long getTotalAckDataLength() {
    return commitWatcher.getTotalAckDataLength();
  }

  public long getWrittenDataLength() {
    return writtenDataLength;
  }

  public List<DatanodeDetails> getFailedServers() {
    return failedServers;
  }

  @VisibleForTesting
  public XceiverClientSpi getXceiverClient() {
    return xceiverClient;
  }

  @VisibleForTesting
  public long getTotalDataFlushedLength() {
    return totalDataFlushedLength;
  }

  @VisibleForTesting
  public BufferPool getBufferPool() {
    return bufferPool;
  }

  public IOException getIoException() {
    return ioException.get();
  }

  @VisibleForTesting
  public Map<Long, List<ChunkBuffer>> getCommitIndex2flushedDataMap() {
    return commitWatcher.getCommitIndex2flushedDataMap();
  }

  @Override
  public void write(int b) throws IOException {
    checkOpen();
    allocateNewBufferIfNeeded();
    currentBuffer.put((byte) b);
    currentBufferRemaining--;
    writeChunkIfNeeded();
    writtenDataLength++;
    doFlushOrWatchIfNeeded();
  }

  private void writeChunkIfNeeded() throws IOException {
    if (currentBufferRemaining == 0) {
      writeChunk(currentBuffer);
    }
  }

  @Override
  public void write(byte[] b, int off, int len) throws IOException {
    checkOpen();
    if (b == null) {
      throw new NullPointerException();
    }
    if ((off < 0) || (off > b.length) || (len < 0) || ((off + len) > b.length)
        || ((off + len) < 0)) {
      throw new IndexOutOfBoundsException();
    }
    if (len == 0) {
      return;
    }

    while (len > 0) {
      allocateNewBufferIfNeeded();
      final int writeLen = Math.min(currentBufferRemaining, len);
      currentBuffer.put(b, off, writeLen);
      currentBufferRemaining -= writeLen;
      writeChunkIfNeeded();
      off += writeLen;
      len -= writeLen;
      writtenDataLength += writeLen;
      doFlushOrWatchIfNeeded();
    }
  }

  private void doFlushOrWatchIfNeeded() throws IOException {
    if (currentBufferRemaining == 0) {
      if (bufferPool.getNumberOfUsedBuffers() % flushPeriod == 0) {
        updateFlushLength();
        executePutBlock(false, false);
      }
      // Data in the bufferPool can not exceed streamBufferMaxSize
      if (bufferPool.getNumberOfUsedBuffers() == bufferPool.getCapacity()) {
        handleFullBuffer();
      }
    }
  }

  private void allocateNewBufferIfNeeded() {
    if (currentBufferRemaining == 0) {
      currentBuffer = bufferPool.allocateBuffer(config.getBufferIncrement());
      currentBufferRemaining = currentBuffer.remaining();
    }
  }

  private void updateFlushLength() {
    totalDataFlushedLength = writtenDataLength;
  }

  private boolean isBufferPoolFull() {
    return bufferPool.computeBufferData() == config.getStreamBufferMaxSize();
  }

  /**
   * Will be called on the retryPath in case closedContainerException/
   * TimeoutException.
   * @param len length of data to write
   * @throws IOException if error occurred
   */

  // In this case, the data is already cached in the currentBuffer.
  public void writeOnRetry(long len) throws IOException {
    if (len == 0) {
      return;
    }
    if (LOG.isDebugEnabled()) {
      LOG.debug("Retrying write length {} for blockID {}", len, blockID);
    }
    Preconditions.checkArgument(len <= config.getStreamBufferMaxSize());
    int count = 0;
    while (len > 0) {
      ChunkBuffer buffer = bufferPool.getBuffer(count);
      long writeLen = Math.min(buffer.position(), len);
      if (!buffer.hasRemaining()) {
        writeChunk(buffer);
      }
      len -= writeLen;
      count++;
      writtenDataLength += writeLen;
      // we should not call isBufferFull/shouldFlush here.
      // The buffer might already be full as whole data is already cached in
      // the buffer. We should just validate
      // if we wrote data of size streamBufferMaxSize/streamBufferFlushSize to
      // call for handling full buffer/flush buffer condition.
      if (writtenDataLength % config.getStreamBufferFlushSize() == 0) {
        // reset the position to zero as now we will be reading the
        // next buffer in the list
        updateFlushLength();
        executePutBlock(false, false);
      }
      if (writtenDataLength == config.getStreamBufferMaxSize()) {
        handleFullBuffer();
      }
    }
  }

  /**
   * This is a blocking call. It will wait for the flush till the commit index
   * at the head of the commitIndex2flushedDataMap gets replicated to all or
   * majority.
   * @throws IOException
   */
  private void handleFullBuffer() throws IOException {
    try {
      checkOpen();
      if (!commitWatcher.getFutureMap().isEmpty()) {
        waitOnFlushFutures();
      }
    } catch (ExecutionException e) {
      handleExecutionException(e);
    } catch (InterruptedException ex) {
      Thread.currentThread().interrupt();
      handleInterruptedException(ex, true);
    }
    watchForCommit(true);
  }


  // It may happen that once the exception is encountered , we still might
  // have successfully flushed up to a certain index. Make sure the buffers
  // only contain data which have not been sufficiently replicated
  private void adjustBuffersOnException() {
    commitWatcher.releaseBuffersOnException();
    refreshCurrentBuffer(bufferPool);
  }

  /**
   * calls watchForCommit API of the Ratis Client. For Standalone client,
   * it is a no op.
   * @param bufferFull flag indicating whether bufferFull condition is hit or
   *              its called as part flush/close
   * @return minimum commit index replicated to all nodes
   * @throws IOException IOException in case watch gets timed out
   */
  private void watchForCommit(boolean bufferFull) throws IOException {
    checkOpen();
    try {
      XceiverClientReply reply = bufferFull ?
          commitWatcher.watchOnFirstIndex() : commitWatcher.watchOnLastIndex();
      if (reply != null) {
        List<DatanodeDetails> dnList = reply.getDatanodes();
        if (!dnList.isEmpty()) {
          Pipeline pipe = xceiverClient.getPipeline();

          LOG.warn("Failed to commit BlockId {} on {}. Failed nodes: {}",
              blockID, pipe, dnList);
          failedServers.addAll(dnList);
        }
      }
    } catch (IOException ioe) {
      setIoException(ioe);
      throw getIoException();
    }
    refreshCurrentBuffer(bufferPool);

  }

  /**
   * @param close whether putBlock is happening as part of closing the stream
   * @param force true if no data was written since most recent putBlock and
   *            stream is being closed
   */
  private CompletableFuture<ContainerProtos.
      ContainerCommandResponseProto> executePutBlock(boolean close,
      boolean force) throws IOException {
    checkOpen();
    long flushPos = totalDataFlushedLength;
    final List<ChunkBuffer> byteBufferList;
    if (!force) {
      Preconditions.checkNotNull(bufferList);
      byteBufferList = bufferList;
      bufferList = null;
      Preconditions.checkNotNull(byteBufferList);
    } else {
      byteBufferList = null;
    }

    CompletableFuture[] EMPTY_COMPLETABLE_FUTURE_ARRAY = {};
    try {
      CompletableFuture.allOf(futures.toArray(EMPTY_COMPLETABLE_FUTURE_ARRAY)).get();
      if (close) {
        out.closeAsync().get();
      }
    } catch (Exception e) {
      LOG.warn("Failed to write all chunks through stream: " + e);
      throw new IOException(e);
    }

    CompletableFuture<ContainerProtos.
        ContainerCommandResponseProto> flushFuture = null;
    try {
      BlockData blockData = containerBlockData.build();
      XceiverClientReply asyncReply =
          putBlockAsync(xceiverClient, blockData, close, token);
      CompletableFuture<ContainerProtos.ContainerCommandResponseProto> future =
          asyncReply.getResponse();
      flushFuture = future.thenApplyAsync(e -> {
        try {
          validateResponse(e);
        } catch (IOException sce) {
          throw new CompletionException(sce);
        }
        // if the ioException is not set, putBlock is successful
        if (getIoException() == null && !force) {
          BlockID responseBlockID = BlockID.getFromProtobuf(
              e.getPutBlock().getCommittedBlockLength().getBlockID());
          Preconditions.checkState(blockID.get().getContainerBlockID()
              .equals(responseBlockID.getContainerBlockID()));
          // updates the bcsId of the block
          blockID.set(responseBlockID);
          if (LOG.isDebugEnabled()) {
            LOG.debug(
                "Adding index " + asyncReply.getLogIndex() + " commitMap size "
                    + commitWatcher.getCommitInfoMapSize() + " flushLength "
                    + flushPos + " numBuffers " + byteBufferList.size()
                    + " blockID " + blockID + " bufferPool size" + bufferPool
                    .getSize() + " currentBufferIndex " + bufferPool
                    .getCurrentBufferIndex());
          }
          // for standalone protocol, logIndex will always be 0.
          commitWatcher
              .updateCommitInfoMap(asyncReply.getLogIndex(), byteBufferList);
        }
        return e;
      }, responseExecutor).exceptionally(e -> {
        if (LOG.isDebugEnabled()) {
          LOG.debug("putBlock failed for blockID {} with exception {}",
              blockID, e.getLocalizedMessage());
        }
        CompletionException ce = new CompletionException(e);
        setIoException(ce);
        throw ce;
      });
    } catch (IOException | ExecutionException e) {
      throw new IOException(EXCEPTION_MSG + e.toString(), e);
    } catch (InterruptedException ex) {
      Thread.currentThread().interrupt();
      handleInterruptedException(ex, false);
    }
    commitWatcher.getFutureMap().put(flushPos, flushFuture);
    return flushFuture;
  }

  @Override
  public void flush() throws IOException {
    if (xceiverClientFactory != null && xceiverClient != null
        && bufferPool != null && bufferPool.getSize() > 0
        && (!config.isStreamBufferFlushDelay() ||
            writtenDataLength - totalDataFlushedLength
                >= config.getStreamBufferSize())) {
      try {
        handleFlush(false);
      } catch (ExecutionException e) {
        // just set the exception here as well in order to maintain sanctity of
        // ioException field
        handleExecutionException(e);
      } catch (InterruptedException ex) {
        Thread.currentThread().interrupt();
        handleInterruptedException(ex, true);
      }
    }
  }

  private void writeChunk(ChunkBuffer buffer)
      throws IOException {
    // This data in the buffer will be pushed to datanode and a reference will
    // be added to the bufferList. Once putBlock gets executed, this list will
    // be marked null. Hence, during first writeChunk call after every putBlock
    // call or during the first call to writeChunk here, the list will be null.

    if (bufferList == null) {
      bufferList = new ArrayList<>();
    }
    bufferList.add(buffer);
    writeChunkToContainer(buffer.duplicate(0, buffer.position()));
  }

  /**
   * @param close whether the flush is happening as part of closing the stream
   */
  private void handleFlush(boolean close)
      throws IOException, InterruptedException, ExecutionException {
    checkOpen();
    // flush the last chunk data residing on the currentBuffer
    if (totalDataFlushedLength < writtenDataLength) {
      refreshCurrentBuffer(bufferPool);
      Preconditions.checkArgument(currentBuffer.position() > 0);
      if (currentBuffer.hasRemaining()) {
        writeChunk(currentBuffer);
      }
      // This can be a partially filled chunk. Since we are flushing the buffer
      // here, we just limit this buffer to the current position. So that next
      // write will happen in new buffer
      updateFlushLength();
      executePutBlock(close, false);
    } else if (close) {
      // forcing an "empty" putBlock if stream is being closed without new
      // data since latest flush - we need to send the "EOF" flag
      executePutBlock(true, true);
    }
    waitOnFlushFutures();
    watchForCommit(false);
    // just check again if the exception is hit while waiting for the
    // futures to ensure flush has indeed succeeded

    // irrespective of whether the commitIndex2flushedDataMap is empty
    // or not, ensure there is no exception set
    checkOpen();
  }

  @Override
  public void close() throws IOException {
    if (xceiverClientFactory != null && xceiverClient != null
        && bufferPool != null && bufferPool.getSize() > 0) {
      try {
        handleFlush(true);
<<<<<<< HEAD
//        CompletableFuture.allOf(out.closeAsync()).get();
        out.closeAsync().thenApplyAsync(r -> {
          return null;
        }, responseExecutor);
=======
>>>>>>> 23f91c5f
      } catch (ExecutionException e) {
        handleExecutionException(e);
      } catch (InterruptedException ex) {
        Thread.currentThread().interrupt();
        handleInterruptedException(ex, true);
      } finally {
        cleanup(false);
      }
      // TODO: Turn the below buffer empty check on when Standalone pipeline
      // is removed in the write path in tests
      // Preconditions.checkArgument(buffer.position() == 0);
      // bufferPool.checkBufferPoolEmpty();

    }
  }

  private void waitOnFlushFutures()
      throws InterruptedException, ExecutionException {
    CompletableFuture<Void> combinedFuture = CompletableFuture.allOf(
        commitWatcher.getFutureMap().values().toArray(
            new CompletableFuture[commitWatcher.getFutureMap().size()]));
    // wait for all the transactions to complete
    combinedFuture.get();
  }

  private void validateResponse(
      ContainerProtos.ContainerCommandResponseProto responseProto)
      throws IOException {
    try {
      // if the ioException is already set, it means a prev request has failed
      // just throw the exception. The current operation will fail with the
      // original error
      IOException exception = getIoException();
      if (exception != null) {
        throw exception;
      }
      ContainerProtocolCalls.validateContainerResponse(responseProto);
    } catch (StorageContainerException sce) {
      setIoException(sce);
      throw sce;
    }
  }


  private void setIoException(Exception e) {
    IOException ioe = getIoException();
    if (ioe == null) {
      IOException exception =  new IOException(EXCEPTION_MSG + e.toString(), e);
      ioException.compareAndSet(null, exception);
    } else {
      LOG.debug("Previous request had already failed with " + ioe.toString()
          + " so subsequent request also encounters"
          + " Storage Container Exception ", e);
    }
  }

  public void cleanup(boolean invalidateClient) {
    if (xceiverClientFactory != null) {
      xceiverClientFactory.releaseClient(xceiverClient, invalidateClient);
    }
    xceiverClientFactory = null;
    xceiverClient = null;
    commitWatcher.cleanup();
    if (bufferList !=  null) {
      bufferList.clear();
    }
    bufferList = null;
    responseExecutor.shutdown();
  }

  /**
   * Checks if the stream is open or exception has occurred.
   * If not, throws an exception.
   *
   * @throws IOException if stream is closed
   */
  private void checkOpen() throws IOException {
    if (isClosed()) {
      throw new IOException("BlockOutputStream has been closed.");
    } else if (getIoException() != null) {
      adjustBuffersOnException();
      throw getIoException();
    }
  }

  public boolean isClosed() {
    return xceiverClient == null;
  }

  /**
   * Writes buffered data as a new chunk to the container and saves chunk
   * information to be used later in putKey call.
   *
   * @throws IOException if there is an I/O error while performing the call
   * @throws OzoneChecksumException if there is an error while computing
   * checksum
   */
  private void writeChunkToContainer(ChunkBuffer chunk) throws IOException {
    int effectiveChunkSize = chunk.remaining();
    final long offset = chunkOffset.getAndAdd(effectiveChunkSize);
    final ByteString data = chunk.toByteString(
        bufferPool.byteStringConversion());
    ChecksumData checksumData = checksum.computeChecksum(chunk);
    ChunkInfo chunkInfo = ChunkInfo.newBuilder()
        .setChunkName(blockID.get().getLocalID() + "_chunk_" + ++chunkIndex)
        .setOffset(offset)
        .setLen(effectiveChunkSize)
        .setChecksumData(checksumData.getProtoBufMessage())
        .build();

    if (LOG.isDebugEnabled()) {
      LOG.debug("Writing chunk {} length {} at offset {}",
          chunkInfo.getChunkName(), effectiveChunkSize, offset);
    }

    writeSize += data.asReadOnlyByteBuffer().remaining();
    WriteOption[] options = new WriteOption[0];
    if (writeSize >= 16 * 1000 * 1000) {
      writeSize = 0;
      options = new WriteOption[1];
      options[0] = StandardWriteOption.SYNC;
    }

    CompletableFuture<DataStreamReply> future = out.writeAsync(data.asReadOnlyByteBuffer(), options)
        .whenCompleteAsync((r,e) -> {
          if (e != null || !r.isSuccess()) {
            if (e == null) {
              e = new IOException("result is not success");
            }
            String msg = "Failed to write chunk " + chunkInfo.getChunkName() + " " +
                "into block " + blockID;
            LOG.debug("{}, exception: {}", msg, e.getLocalizedMessage());
            CompletionException ce = new CompletionException(msg, e);
            setIoException(ce);
            throw ce;
          }
        }, responseExecutor);

    futures.add(future);
    containerBlockData.addChunks(chunkInfo);
  }

  @VisibleForTesting
  public void setXceiverClient(XceiverClientSpi xceiverClient) {
    this.xceiverClient = xceiverClient;
  }

  /**
   * Handles InterruptedExecution.
   *
   * @param ex
   * @param processExecutionException is optional, if passed as TRUE, then
   * handle ExecutionException else skip it.
   * @throws IOException
   */
  private void handleInterruptedException(Exception ex,
      boolean processExecutionException)
      throws IOException {
    LOG.error("Command execution was interrupted.");
    if(processExecutionException) {
      handleExecutionException(ex);
    } else {
      throw new IOException(EXCEPTION_MSG + ex.toString(), ex);
    }
  }

  /**
   * Handles ExecutionException by adjusting buffers.
   * @param ex
   * @throws IOException
   */
  private void handleExecutionException(Exception ex) throws IOException {
    setIoException(ex);
    adjustBuffersOnException();
    throw getIoException();
  }
}<|MERGE_RESOLUTION|>--- conflicted
+++ resolved
@@ -577,13 +577,6 @@
         && bufferPool != null && bufferPool.getSize() > 0) {
       try {
         handleFlush(true);
-<<<<<<< HEAD
-//        CompletableFuture.allOf(out.closeAsync()).get();
-        out.closeAsync().thenApplyAsync(r -> {
-          return null;
-        }, responseExecutor);
-=======
->>>>>>> 23f91c5f
       } catch (ExecutionException e) {
         handleExecutionException(e);
       } catch (InterruptedException ex) {
