--- conflicted
+++ resolved
@@ -60,14 +60,9 @@
     clientConfig.setChecksumVerify(true);
     BlockExtendedInputStream stream =
         factory.create(repConfig, blockInfo, blockInfo.getPipeline(),
-<<<<<<< HEAD
-            blockInfo.getToken(), true, null, null);
-    assertInstanceOf(NewBlockInputStream.class, stream);
-=======
             blockInfo.getToken(), null, null,
             clientConfig);
-    assertInstanceOf(BlockInputStream.class, stream);
->>>>>>> 32e6a31b
+    assertInstanceOf(NewBlockInputStream.class, stream);
     assertEquals(stream.getBlockID(), blockInfo.getBlockID());
     assertEquals(stream.getLength(), blockInfo.getLength());
   }
