--- conflicted
+++ resolved
@@ -81,11 +81,8 @@
   optional TransferLeadershipRequestProto transferScmLeadershipRequest = 42;
   optional GetFailedDeletedBlocksTxnRequestProto getFailedDeletedBlocksTxnRequest = 43;
   optional DecommissionScmRequestProto decommissionScmRequest = 44;
-<<<<<<< HEAD
-  optional GetContainersOnDecomNodeRequestProto getContainersOnDecomNodeRequest = 45;
-=======
   optional SingleNodeQueryRequestProto singleNodeQueryRequest = 45;
->>>>>>> 27c1f9c3
+  optional GetContainersOnDecomNodeRequestProto getContainersOnDecomNodeRequest = 46;
 }
 
 message ScmContainerLocationResponse {
@@ -138,11 +135,8 @@
   optional TransferLeadershipResponseProto transferScmLeadershipResponse = 42;
   optional GetFailedDeletedBlocksTxnResponseProto getFailedDeletedBlocksTxnResponse = 43;
   optional DecommissionScmResponseProto decommissionScmResponse = 44;
-<<<<<<< HEAD
-  optional GetContainersOnDecomNodeResponseProto getContainersOnDecomNodeResponse = 45;
-=======
   optional SingleNodeQueryResponseProto singleNodeQueryResponse = 45;
->>>>>>> 27c1f9c3
+  optional GetContainersOnDecomNodeResponseProto getContainersOnDecomNodeResponse = 46;
 
   enum Status {
     OK = 1;
@@ -194,11 +188,8 @@
   TransferLeadership = 38;
   GetFailedDeletedBlocksTransaction = 39;
   DecommissionScm = 40;
-<<<<<<< HEAD
-  GetContainersOnDecomNode = 41;
-=======
   SingleNodeQuery = 41;
->>>>>>> 27c1f9c3
+  GetContainersOnDecomNode = 42;
 }
 
 /**
