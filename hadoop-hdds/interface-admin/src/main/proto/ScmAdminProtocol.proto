/**
 * Licensed to the Apache Software Foundation (ASF) under one
 * or more contributor license agreements.  See the NOTICE file
 * distributed with this work for additional information
 * regarding copyright ownership.  The ASF licenses this file
 * to you under the Apache License, Version 2.0 (the
 * "License"); you may not use this file except in compliance
 * with the License.  You may obtain a copy of the License at
 *
 *     http://www.apache.org/licenses/LICENSE-2.0
 *
 * Unless required by applicable law or agreed to in writing, software
 * distributed under the License is distributed on an "AS IS" BASIS,
 * WITHOUT WARRANTIES OR CONDITIONS OF ANY KIND, either express or implied.
 * See the License for the specific language governing permissions and
 * limitations under the License.
 */

/**
 * These .proto interfaces are private and unstable.
 * Please see http://wiki.apache.org/hadoop/Compatibility
 * for what changes are allowed for a *unstable* .proto interface.
 */
syntax = "proto2";
option java_package = "org.apache.hadoop.hdds.protocol.proto";
option java_outer_classname = "StorageContainerLocationProtocolProtos";
option java_generic_services = true;
option java_generate_equals_and_hash = true;
package hadoop.hdds.container;

import "hdds.proto";

/**
  All functions are dispatched as Request/Response under Ozone.
  if you add newe functions, please add them using same pattern.
*/
message ScmContainerLocationRequest {
  required Type cmdType = 1; // Type of the command

  // A string that identifies this command, we generate  Trace ID in Ozone
  // frontend and this allows us to trace that command all over ozone.
  optional string traceID = 2;
  optional uint32 version = 3;

  optional ContainerRequestProto containerRequest = 6;
  optional GetContainerRequestProto getContainerRequest = 7;
  optional GetContainerWithPipelineRequestProto getContainerWithPipelineRequest = 8;
  optional SCMListContainerRequestProto scmListContainerRequest = 9;
  optional SCMDeleteContainerRequestProto scmDeleteContainerRequest = 10;
  optional NodeQueryRequestProto nodeQueryRequest = 11;
  optional SCMCloseContainerRequestProto scmCloseContainerRequest = 12;
  optional PipelineRequestProto pipelineRequest = 13;
  optional ListPipelineRequestProto listPipelineRequest = 14;
  optional ActivatePipelineRequestProto activatePipelineRequest = 15;
  optional DeactivatePipelineRequestProto deactivatePipelineRequest = 16;
  optional ClosePipelineRequestProto closePipelineRequest = 17;
  optional GetScmInfoRequestProto getScmInfoRequest = 18;
  optional InSafeModeRequestProto inSafeModeRequest = 19;
  optional ForceExitSafeModeRequestProto forceExitSafeModeRequest = 20;
  optional StartReplicationManagerRequestProto startReplicationManagerRequest = 21;
  optional StopReplicationManagerRequestProto stopReplicationManagerRequest = 22;
  optional ReplicationManagerStatusRequestProto seplicationManagerStatusRequest = 23;
  optional GetPipelineRequestProto getPipelineRequest = 24;
  optional GetContainerWithPipelineBatchRequestProto getContainerWithPipelineBatchRequest = 25;
  optional GetSafeModeRuleStatusesRequestProto getSafeModeRuleStatusesRequest = 26;
  optional DecommissionNodesRequestProto decommissionNodesRequest = 27;
  optional RecommissionNodesRequestProto recommissionNodesRequest = 28;
  optional StartMaintenanceNodesRequestProto startMaintenanceNodesRequest = 29;
  optional DatanodeUsageInfoRequestProto DatanodeUsageInfoRequest = 30;
  optional GetExistContainerWithPipelinesInBatchRequestProto getExistContainerWithPipelinesInBatchRequest = 31;
  optional GetContainerTokenRequestProto containerTokenRequest = 32;
  optional StartContainerBalancerRequestProto startContainerBalancerRequest = 33;
  optional StopContainerBalancerRequestProto stopContainerBalancerRequest = 34;
  optional ContainerBalancerStatusRequestProto containerBalancerStatusRequest = 35;
  optional FinalizeScmUpgradeRequestProto finalizeScmUpgradeRequest = 36;
  optional QueryUpgradeFinalizationProgressRequestProto queryUpgradeFinalizationProgressRequest = 37;
  optional GetContainerCountRequestProto getContainerCountRequest = 38;
  optional GetContainerReplicasRequestProto getContainerReplicasRequest = 39;
  optional ReplicationManagerReportRequestProto replicationManagerReportRequest = 40;
  optional ResetDeletedBlockRetryCountRequestProto resetDeletedBlockRetryCountRequest = 41;
  optional DatanodeDiskBalancerInfoRequestProto datanodeDiskBalancerInfoRequest = 42;
  optional DatanodeDiskBalancerOpRequestProto datanodeDiskBalancerOpRequest = 43;
}

message ScmContainerLocationResponse {
  required Type cmdType = 1; // Type of the command

  optional string traceID = 2;

  optional bool success = 3 [default = true];

  optional string message = 4;

  required Status status = 5;

  optional ContainerResponseProto containerResponse = 6;
  optional GetContainerResponseProto getContainerResponse = 7;
  optional GetContainerWithPipelineResponseProto getContainerWithPipelineResponse = 8;
  optional SCMListContainerResponseProto scmListContainerResponse = 9;
  optional SCMDeleteContainerResponseProto scmDeleteContainerResponse = 10;
  optional NodeQueryResponseProto nodeQueryResponse = 11;
  optional SCMCloseContainerResponseProto scmCloseContainerResponse = 12;
  optional PipelineResponseProto pipelineResponse = 13;
  optional ListPipelineResponseProto listPipelineResponse = 14;
  optional ActivatePipelineResponseProto activatePipelineResponse = 15;
  optional DeactivatePipelineResponseProto deactivatePipelineResponse = 16;
  optional ClosePipelineResponseProto closePipelineResponse = 17;
  optional GetScmInfoResponseProto getScmInfoResponse = 18;
  optional InSafeModeResponseProto inSafeModeResponse = 19;
  optional ForceExitSafeModeResponseProto forceExitSafeModeResponse = 20;
  optional StartReplicationManagerResponseProto startReplicationManagerResponse = 21;
  optional StopReplicationManagerResponseProto stopReplicationManagerResponse = 22;
  optional ReplicationManagerStatusResponseProto replicationManagerStatusResponse = 23;
  optional GetPipelineResponseProto getPipelineResponse = 24;
  optional GetContainerWithPipelineBatchResponseProto getContainerWithPipelineBatchResponse = 25;
  optional GetSafeModeRuleStatusesResponseProto getSafeModeRuleStatusesResponse = 26;
  optional DecommissionNodesResponseProto decommissionNodesResponse = 27;
  optional RecommissionNodesResponseProto recommissionNodesResponse = 28;
  optional StartMaintenanceNodesResponseProto startMaintenanceNodesResponse = 29;
  optional DatanodeUsageInfoResponseProto DatanodeUsageInfoResponse = 30;
  optional GetExistContainerWithPipelinesInBatchResponseProto getExistContainerWithPipelinesInBatchResponse = 31;
  optional GetContainerTokenResponseProto containerTokenResponse = 32;
  optional StartContainerBalancerResponseProto startContainerBalancerResponse = 33;
  optional StopContainerBalancerResponseProto stopContainerBalancerResponse = 34;
  optional ContainerBalancerStatusResponseProto containerBalancerStatusResponse = 35;
  optional FinalizeScmUpgradeResponseProto finalizeScmUpgradeResponse = 36;
  optional QueryUpgradeFinalizationProgressResponseProto queryUpgradeFinalizationProgressResponse = 37;
  optional GetContainerCountResponseProto getContainerCountResponse = 38;
  optional GetContainerReplicasResponseProto getContainerReplicasResponse = 39;
  optional ReplicationManagerReportResponseProto getReplicationManagerReportResponse = 40;
  optional ResetDeletedBlockRetryCountResponseProto resetDeletedBlockRetryCountResponse = 41;
  optional DatanodeDiskBalancerInfoResponseProto datanodeDiskBalancerInfoResponse = 42;
  optional DatanodeDiskBalancerOpResponseProto datanodeDiskBalancerOpResponse = 43;

  enum Status {
    OK = 1;
    CONTAINER_ALREADY_EXISTS = 2;
    CONTAINER_IS_MISSING = 3;
    SCM_NOT_LEADER = 4;
  }
}

enum Type {

  AllocateContainer = 1;
  GetContainer = 2;
  GetContainerWithPipeline = 3;
  ListContainer = 4;
  DeleteContainer = 5;
  QueryNode = 6;
  CloseContainer = 7;
  AllocatePipeline = 8;
  ListPipelines = 9;
  ActivatePipeline = 10;
  DeactivatePipeline = 11;
  ClosePipeline = 12;
  GetScmInfo = 13;
  InSafeMode = 14;
  ForceExitSafeMode = 15;
  StartReplicationManager = 16;
  StopReplicationManager = 17;
  GetReplicationManagerStatus = 18;
  GetPipeline = 19;
  GetContainerWithPipelineBatch = 20;
  GetSafeModeRuleStatuses = 21;
  DecommissionNodes = 22;
  RecommissionNodes = 23;
  StartMaintenanceNodes = 24;
  DatanodeUsageInfo = 25;
  GetExistContainerWithPipelinesInBatch = 26;
  GetContainerToken = 27;
  StartContainerBalancer = 28;
  StopContainerBalancer = 29;
  GetContainerBalancerStatus = 30;
  FinalizeScmUpgrade = 31;
  QueryUpgradeFinalizationProgress = 32;
  GetContainerCount = 33;
  GetContainerReplicas = 34;
  GetReplicationManagerReport = 35;
  ResetDeletedBlockRetryCount = 36;
<<<<<<< HEAD
  DatanodeDiskBalancerInfo = 37;
  DatanodeDiskBalancerOp = 38;
=======
  GetClosedContainerCount = 37;
  DatanodeDiskBalancerInfo= 38;
  DatanodeDiskBalancerOp = 39;
>>>>>>> 6ae2da82
}

/**
* Request send to SCM asking where the container should be created.
*/
message ContainerRequestProto {
  // Ozone only support replication of either 1 or 3.
  required ReplicationFactor replicationFactor = 2;
  required ReplicationType  replicationType = 3;
  required string owner = 4;
  optional string traceID = 5;
}

/**
 * Reply from SCM indicating that the container.
 */
message ContainerResponseProto {
  enum Error {
    success = 1;
    errorContainerAlreadyExists = 2;
    errorContainerMissing = 3;
    scmNotLeader = 4;
  }
  required Error errorCode = 1;
  required ContainerWithPipeline containerWithPipeline = 2;
  optional string errorMessage = 3;
}

message GetContainerRequestProto {
  required int64 containerID = 1;
  optional string traceID = 2;

}

message GetContainerResponseProto {
  required ContainerInfoProto containerInfo = 1;
}

message GetContainerWithPipelineRequestProto {
  required int64 containerID = 1;
  optional string traceID = 2;

}

message GetContainerWithPipelineResponseProto {
  required ContainerWithPipeline containerWithPipeline = 1;
}

message GetContainerReplicasRequestProto {
  required int64 containerID = 1;
  optional string traceID = 2;
}

message GetContainerReplicasResponseProto {
  repeated SCMContainerReplicaProto containerReplica = 1;
}

message GetContainerWithPipelineBatchRequestProto {
  repeated int64 containerIDs = 1;
  optional string traceID = 2;
}

message GetExistContainerWithPipelinesInBatchRequestProto {
  repeated int64 containerIDs = 1;
  optional string traceID = 2;
}

message GetSafeModeRuleStatusesRequestProto {
}

message SafeModeRuleStatusProto {
  required string ruleName = 1;
  required bool validate = 2;
  required string statusText = 3;
}

message GetSafeModeRuleStatusesResponseProto {
  repeated SafeModeRuleStatusProto safeModeRuleStatusesProto = 1;
}

message GetContainerWithPipelineBatchResponseProto {
  repeated ContainerWithPipeline containerWithPipelines = 1;
}

message GetExistContainerWithPipelinesInBatchResponseProto {
  repeated ContainerWithPipeline containerWithPipelines = 1;
}

message SCMListContainerRequestProto {
  required uint32 count = 1;
  optional uint64 startContainerID = 2;
  optional string traceID = 3;
  optional LifeCycleState state = 4;
  optional ReplicationFactor factor = 5;
  optional ReplicationType type = 6;
  optional ECReplicationConfig ecReplicationConfig = 7;
}

message SCMListContainerResponseProto {
  repeated ContainerInfoProto containers = 1;
}

message SCMDeleteContainerRequestProto {
  required int64 containerID = 1;
  optional string traceID = 2;

}

message SCMDeleteContainerResponseProto {
  // Empty response
}

message SCMCloseContainerRequestProto {
  required int64 containerID = 1;
  optional string traceID = 2;
}

message SCMCloseContainerResponseProto {
  // Empty response
}

/*
 NodeQueryRequest sends a request to SCM asking to send a list of nodes that
 match the NodeState that we are requesting.
*/
message NodeQueryRequestProto {
  optional NodeState state = 1;
  required QueryScope scope = 2;
  optional string poolName = 3; // if scope is pool, then pool name is needed.
  optional string traceID = 4;
  optional NodeOperationalState opState = 5;
}

message NodeQueryResponseProto {
  repeated Node datanodes = 1;
}

/*
  Datanode usage info request message.
*/
message DatanodeUsageInfoRequestProto {
  optional string ipaddress = 1;
  optional string uuid = 2;
  optional bool mostUsed = 3;
  optional uint32 count = 4;
}

message DatanodeUsageInfoResponseProto {
  repeated DatanodeUsageInfoProto info = 1;
}

enum DatanodeDiskBalancerInfoType{
  report = 1;
  status = 2;
}

/*
  Datanode disk balancer status request message.
*/
message DatanodeDiskBalancerInfoRequestProto {
  required DatanodeDiskBalancerInfoType infoType = 1;
  optional uint32 count = 2;
  repeated string hosts = 3;
  optional DiskBalancerRunningStatus status = 4;
}

message DatanodeDiskBalancerInfoResponseProto {
  repeated DatanodeDiskBalancerInfoProto info = 1;
}

<<<<<<< HEAD
=======
enum DatanodeDiskBalancerOpType{
  start = 1;
  stop = 2;
  update = 3;
}

>>>>>>> 6ae2da82
message DatanodeDiskBalancerOpRequestProto {
  required DatanodeDiskBalancerOpType opType = 1;
  repeated string hosts = 2;
  optional DiskBalancerConfigurationProto conf = 3;
}

message DatanodeDiskBalancerOpResponseProto {
  repeated DatanodeAdminErrorResponseProto failedHosts = 1;
}

/*
  Decommission a list of hosts
*/
message DecommissionNodesRequestProto {
  repeated string hosts = 1;
}


message DatanodeAdminErrorResponseProto {
  required string host = 1;
  required string error = 2;
}

message DecommissionNodesResponseProto {
  repeated DatanodeAdminErrorResponseProto failedHosts = 1;
}

/*
  Recommission a list of hosts in maintenance or decommission states
*/
message RecommissionNodesRequestProto {
  repeated string hosts = 1;
}

message RecommissionNodesResponseProto {
  repeated DatanodeAdminErrorResponseProto failedHosts = 1;
}

/*
  Place a list of hosts into maintenance mode
*/
message StartMaintenanceNodesRequestProto {
  repeated string hosts = 1;
  optional int64 endInHours = 2;
}

message StartMaintenanceNodesResponseProto {
  repeated DatanodeAdminErrorResponseProto failedHosts = 1;
}

/**
  Request to create a replication pipeline.
 */
message PipelineRequestProto {
  required ReplicationType replicationType = 1;
  required ReplicationFactor replicationFactor = 2;

  // if datanodes are specified then pipelines are created using those
  // datanodes.
  optional NodePool nodePool = 3;
  optional string pipelineID = 4;
  optional string traceID = 5;
}

message PipelineResponseProto {
  enum Error {
    success = 1;
    errorPipelineAlreadyExists = 2;
  }
  required Error errorCode = 1;
  optional Pipeline  pipeline = 2;
  optional string errorMessage = 3;
}

message ListPipelineRequestProto {
  optional string traceID = 1;
}

message ListPipelineResponseProto {
  repeated Pipeline pipelines = 1;
}

message GetPipelineRequestProto {
  required PipelineID pipelineID = 1;
  optional string traceID = 2;
}

message GetPipelineResponseProto {
  required Pipeline pipeline = 1;
}

message GetContainerCountRequestProto {
}

message GetContainerCountResponseProto {
  required int64 containerCount = 1;
}

message ActivatePipelineRequestProto {
  required PipelineID pipelineID = 1;
  optional string traceID = 2;
}

message ActivatePipelineResponseProto {
}

message DeactivatePipelineRequestProto {
  required PipelineID pipelineID = 1;
  optional string traceID = 2;
}

message DeactivatePipelineResponseProto {
}

message ClosePipelineRequestProto {
  required PipelineID pipelineID = 1;
  optional string traceID = 2;

}

message ClosePipelineResponseProto {
}

message InSafeModeRequestProto {
  optional string traceID = 1;
}

message InSafeModeResponseProto {
  required bool inSafeMode = 1;
}

message ForceExitSafeModeRequestProto {
  optional string traceID = 1;
}

message ForceExitSafeModeResponseProto {
  required bool exitedSafeMode = 1;
}

message StartReplicationManagerRequestProto {
  optional string traceID = 1;
}

message StartReplicationManagerResponseProto {
}

message StopReplicationManagerRequestProto {
  optional string traceID = 1;
}

message StopReplicationManagerResponseProto {
}

message ReplicationManagerStatusRequestProto {
  optional string traceID = 1;
}

message ReplicationManagerStatusResponseProto {
  required bool isRunning = 1;
}

message ReplicationManagerReportRequestProto {
  optional string traceID = 1;
}

message ReplicationManagerReportResponseProto {
  required ReplicationManagerReportProto report = 1;
}

message ResetDeletedBlockRetryCountRequestProto {
  optional string traceID = 1;
  repeated int64 transactionId = 2;
}

message ResetDeletedBlockRetryCountResponseProto {
  required int32 resetCount = 1;
}

message FinalizeScmUpgradeRequestProto {
  required string upgradeClientId = 1;
}
message FinalizeScmUpgradeResponseProto {
  required hadoop.hdds.UpgradeFinalizationStatus status = 1;
}
message QueryUpgradeFinalizationProgressRequestProto {
  required string upgradeClientId = 1;
  optional bool takeover = 2;
  optional bool readonly = 3;
}
message QueryUpgradeFinalizationProgressResponseProto {
  required hadoop.hdds.UpgradeFinalizationStatus status = 1;
}

message ContainerTokenSecretProto {
    required string ownerId = 1;
    required ContainerID containerId = 2;
    required uint64 expiryDate = 3;
    required string certSerialId = 4;
}

message GetContainerTokenRequestProto {
  required ContainerID containerID = 1;
}

message GetContainerTokenResponseProto {
  required TokenProto token = 1;
}

message StartContainerBalancerRequestProto {
  optional string traceID = 1;
  optional double threshold = 2;
  optional int32 idleiterations = 3 [deprecated = true];
  optional double maxDatanodesRatioToInvolvePerIteration = 4 [deprecated =
      true];
  optional int64 maxSizeToMovePerIterationInGB = 5;
  optional int64 maxSizeEnteringTargetInGB = 6;
  optional int64 maxSizeLeavingSourceInGB = 7;
  optional int32 maxDatanodesPercentageToInvolvePerIteration = 8;
  optional int32 iterations = 9;
}

message StartContainerBalancerResponseProto {
  required bool start = 1;
  optional string message = 2;
}

message StopContainerBalancerRequestProto {
  optional string traceID = 1;
}

message StopContainerBalancerResponseProto {
}

message ContainerBalancerStatusRequestProto {
  optional string traceID = 1;
}

message ContainerBalancerStatusResponseProto {
  required bool isRunning = 1;
}

/**
 * Protocol used from an HDFS node to StorageContainerManager.  See the request
 * and response messages for details of the RPC calls.
 */
service StorageContainerLocationProtocolService {
  rpc submitRequest (ScmContainerLocationRequest) returns (ScmContainerLocationResponse);
}<|MERGE_RESOLUTION|>--- conflicted
+++ resolved
@@ -178,14 +178,9 @@
   GetContainerReplicas = 34;
   GetReplicationManagerReport = 35;
   ResetDeletedBlockRetryCount = 36;
-<<<<<<< HEAD
-  DatanodeDiskBalancerInfo = 37;
-  DatanodeDiskBalancerOp = 38;
-=======
   GetClosedContainerCount = 37;
   DatanodeDiskBalancerInfo= 38;
   DatanodeDiskBalancerOp = 39;
->>>>>>> 6ae2da82
 }
 
 /**
@@ -356,15 +351,12 @@
   repeated DatanodeDiskBalancerInfoProto info = 1;
 }
 
-<<<<<<< HEAD
-=======
 enum DatanodeDiskBalancerOpType{
   start = 1;
   stop = 2;
   update = 3;
 }
 
->>>>>>> 6ae2da82
 message DatanodeDiskBalancerOpRequestProto {
   required DatanodeDiskBalancerOpType opType = 1;
   repeated string hosts = 2;
