--- conflicted
+++ resolved
@@ -85,12 +85,9 @@
   optional GetContainersOnDecomNodeRequestProto getContainersOnDecomNodeRequest = 46;
   optional GetMetricsRequestProto getMetricsRequest = 47;
   optional ContainerBalancerStatusInfoRequestProto containerBalancerStatusInfoRequest = 48;
-<<<<<<< HEAD
-  optional DatanodeDiskBalancerInfoRequestProto DatanodeDiskBalancerInfoRequest = 49;
-  optional DatanodeDiskBalancerOpRequestProto datanodeDiskBalancerOpRequest = 50;
-=======
   optional ReconcileContainerRequestProto reconcileContainerRequest = 49;
->>>>>>> 05c7e62f
+  optional DatanodeDiskBalancerInfoRequestProto DatanodeDiskBalancerInfoRequest = 50;
+  optional DatanodeDiskBalancerOpRequestProto datanodeDiskBalancerOpRequest = 51;
 }
 
 message ScmContainerLocationResponse {
@@ -147,12 +144,9 @@
   optional GetContainersOnDecomNodeResponseProto getContainersOnDecomNodeResponse = 46;
   optional GetMetricsResponseProto getMetricsResponse = 47;
   optional ContainerBalancerStatusInfoResponseProto containerBalancerStatusInfoResponse = 48;
-<<<<<<< HEAD
-  optional DatanodeDiskBalancerInfoResponseProto DatanodeDiskBalancerInfoResponse = 49;
-  optional DatanodeDiskBalancerOpResponseProto datanodeDiskBalancerOpResponse = 50;
-=======
   optional ReconcileContainerResponseProto reconcileContainerResponse = 49;
->>>>>>> 05c7e62f
+  optional DatanodeDiskBalancerInfoResponseProto DatanodeDiskBalancerInfoResponse = 50;
+  optional DatanodeDiskBalancerOpResponseProto datanodeDiskBalancerOpResponse = 51;
 
   enum Status {
     OK = 1;
@@ -208,12 +202,9 @@
   GetContainersOnDecomNode = 42;
   GetMetrics = 43;
   GetContainerBalancerStatusInfo = 44;
-<<<<<<< HEAD
-  DatanodeDiskBalancerInfo = 45;
-  DatanodeDiskBalancerOp = 46;
-=======
   ReconcileContainer = 45;
->>>>>>> 05c7e62f
+  DatanodeDiskBalancerInfo = 46;
+  DatanodeDiskBalancerOp = 47;
 }
 
 /**
