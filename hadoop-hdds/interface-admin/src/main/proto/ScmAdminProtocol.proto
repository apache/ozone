/**
 * Licensed to the Apache Software Foundation (ASF) under one
 * or more contributor license agreements.  See the NOTICE file
 * distributed with this work for additional information
 * regarding copyright ownership.  The ASF licenses this file
 * to you under the Apache License, Version 2.0 (the
 * "License"); you may not use this file except in compliance
 * with the License.  You may obtain a copy of the License at
 *
 *     http://www.apache.org/licenses/LICENSE-2.0
 *
 * Unless required by applicable law or agreed to in writing, software
 * distributed under the License is distributed on an "AS IS" BASIS,
 * WITHOUT WARRANTIES OR CONDITIONS OF ANY KIND, either express or implied.
 * See the License for the specific language governing permissions and
 * limitations under the License.
 */

/**
 * These .proto interfaces are private and unstable.
 * Please see http://wiki.apache.org/hadoop/Compatibility
 * for what changes are allowed for a *unstable* .proto interface.
 */

option java_package = "org.apache.hadoop.hdds.protocol.proto";
option java_outer_classname = "StorageContainerLocationProtocolProtos";
option java_generic_services = true;
option java_generate_equals_and_hash = true;
package hadoop.hdds.container;

import "hdds.proto";

/**
  All functions are dispatched as Request/Response under Ozone.
  if you add newe functions, please add them using same pattern.
*/
message ScmContainerLocationRequest {
  required Type cmdType = 1; // Type of the command

  // A string that identifies this command, we generate  Trace ID in Ozone
  // frontend and this allows us to trace that command all over ozone.
  optional string traceID = 2;
  optional uint32 version = 3;

  optional ContainerRequestProto containerRequest = 6;
  optional GetContainerRequestProto getContainerRequest = 7;
  optional GetContainerWithPipelineRequestProto getContainerWithPipelineRequest = 8;
  optional SCMListContainerRequestProto scmListContainerRequest = 9;
  optional SCMDeleteContainerRequestProto scmDeleteContainerRequest = 10;
  optional NodeQueryRequestProto nodeQueryRequest = 11;
  optional SCMCloseContainerRequestProto scmCloseContainerRequest = 12;
  optional PipelineRequestProto pipelineRequest = 13;
  optional ListPipelineRequestProto listPipelineRequest = 14;
  optional ActivatePipelineRequestProto activatePipelineRequest = 15;
  optional DeactivatePipelineRequestProto deactivatePipelineRequest = 16;
  optional ClosePipelineRequestProto closePipelineRequest = 17;
  optional GetScmInfoRequestProto getScmInfoRequest = 18;
  optional InSafeModeRequestProto inSafeModeRequest = 19;
  optional ForceExitSafeModeRequestProto forceExitSafeModeRequest = 20;
  optional StartReplicationManagerRequestProto startReplicationManagerRequest = 21;
  optional StopReplicationManagerRequestProto stopReplicationManagerRequest = 22;
  optional ReplicationManagerStatusRequestProto seplicationManagerStatusRequest = 23;
  optional GetPipelineRequestProto getPipelineRequest = 24;
  optional GetContainerWithPipelineBatchRequestProto getContainerWithPipelineBatchRequest = 25;
  optional GetSafeModeRuleStatusesRequestProto getSafeModeRuleStatusesRequest = 26;
  optional DecommissionNodesRequestProto decommissionNodesRequest = 27;
  optional RecommissionNodesRequestProto recommissionNodesRequest = 28;
  optional StartMaintenanceNodesRequestProto startMaintenanceNodesRequest = 29;
  optional DatanodeUsageInfoRequestProto DatanodeUsageInfoRequest = 30;
<<<<<<< HEAD
  optional GetContainerTokenRequestProto containerTokenRequest = 31;
=======
  optional GetExistContainerWithPipelinesInBatchRequestProto getExistContainerWithPipelinesInBatchRequest = 31;
>>>>>>> 8e8a01df
}

message ScmContainerLocationResponse {
  required Type cmdType = 1; // Type of the command

  optional string traceID = 2;

  optional bool success = 3 [default = true];

  optional string message = 4;

  required Status status = 5;

  optional ContainerResponseProto containerResponse = 6;
  optional GetContainerResponseProto getContainerResponse = 7;
  optional GetContainerWithPipelineResponseProto getContainerWithPipelineResponse = 8;
  optional SCMListContainerResponseProto scmListContainerResponse = 9;
  optional SCMDeleteContainerResponseProto scmDeleteContainerResponse = 10;
  optional NodeQueryResponseProto nodeQueryResponse = 11;
  optional SCMCloseContainerResponseProto scmCloseContainerResponse = 12;
  optional PipelineResponseProto pipelineResponse = 13;
  optional ListPipelineResponseProto listPipelineResponse = 14;
  optional ActivatePipelineResponseProto activatePipelineResponse = 15;
  optional DeactivatePipelineResponseProto deactivatePipelineResponse = 16;
  optional ClosePipelineResponseProto closePipelineResponse = 17;
  optional GetScmInfoResponseProto getScmInfoResponse = 18;
  optional InSafeModeResponseProto inSafeModeResponse = 19;
  optional ForceExitSafeModeResponseProto forceExitSafeModeResponse = 20;
  optional StartReplicationManagerResponseProto startReplicationManagerResponse = 21;
  optional StopReplicationManagerResponseProto stopReplicationManagerResponse = 22;
  optional ReplicationManagerStatusResponseProto replicationManagerStatusResponse = 23;
  optional GetPipelineResponseProto getPipelineResponse = 24;
  optional GetContainerWithPipelineBatchResponseProto getContainerWithPipelineBatchResponse = 25;
  optional GetSafeModeRuleStatusesResponseProto getSafeModeRuleStatusesResponse = 26;
  optional DecommissionNodesResponseProto decommissionNodesResponse = 27;
  optional RecommissionNodesResponseProto recommissionNodesResponse = 28;
  optional StartMaintenanceNodesResponseProto startMaintenanceNodesResponse = 29;
  optional DatanodeUsageInfoResponseProto DatanodeUsageInfoResponse = 30;
<<<<<<< HEAD
  optional GetContainerTokenResponseProto containerTokenResponse = 31;
=======
  optional GetExistContainerWithPipelinesInBatchResponseProto getExistContainerWithPipelinesInBatchResponse = 31;

>>>>>>> 8e8a01df
  enum Status {
    OK = 1;
    CONTAINER_ALREADY_EXISTS = 2;
    CONTAINER_IS_MISSING = 3;
    SCM_NOT_LEADER = 4;
  }
}

enum Type {

  AllocateContainer = 1;
  GetContainer = 2;
  GetContainerWithPipeline = 3;
  ListContainer = 4;
  DeleteContainer = 5;
  QueryNode = 6;
  CloseContainer = 7;
  AllocatePipeline = 8;
  ListPipelines = 9;
  ActivatePipeline = 10;
  DeactivatePipeline = 11;
  ClosePipeline = 12;
  GetScmInfo = 13;
  InSafeMode = 14;
  ForceExitSafeMode = 15;
  StartReplicationManager = 16;
  StopReplicationManager = 17;
  GetReplicationManagerStatus = 18;
  GetPipeline = 19;
  GetContainerWithPipelineBatch = 20;
  GetSafeModeRuleStatuses = 21;
  DecommissionNodes = 22;
  RecommissionNodes = 23;
  StartMaintenanceNodes = 24;
  DatanodeUsageInfo = 25;
<<<<<<< HEAD
  GetContainerToken = 26;
=======
  GetExistContainerWithPipelinesInBatch = 26;
>>>>>>> 8e8a01df
}

/**
* Request send to SCM asking where the container should be created.
*/
message ContainerRequestProto {
  // Ozone only support replication of either 1 or 3.
  required ReplicationFactor replicationFactor = 2;
  required ReplicationType  replicationType = 3;
  required string owner = 4;
  optional string traceID = 5;
}

/**
 * Reply from SCM indicating that the container.
 */
message ContainerResponseProto {
  enum Error {
    success = 1;
    errorContainerAlreadyExists = 2;
    errorContainerMissing = 3;
    scmNotLeader = 4;
  }
  required Error errorCode = 1;
  required ContainerWithPipeline containerWithPipeline = 2;
  optional string errorMessage = 3;
}

message GetContainerRequestProto {
  required int64 containerID = 1;
  optional string traceID = 2;

}

message GetContainerResponseProto {
  required ContainerInfoProto containerInfo = 1;
}

message GetContainerWithPipelineRequestProto {
  required int64 containerID = 1;
  optional string traceID = 2;

}

message GetContainerWithPipelineResponseProto {
  required ContainerWithPipeline containerWithPipeline = 1;
}

message GetContainerWithPipelineBatchRequestProto {
  repeated int64 containerIDs = 1;
  optional string traceID = 2;
}

message GetExistContainerWithPipelinesInBatchRequestProto {
  repeated int64 containerIDs = 1;
  optional string traceID = 2;
}

message GetSafeModeRuleStatusesRequestProto {
}

message SafeModeRuleStatusProto {
  required string ruleName = 1;
  required bool validate = 2;
  required string statusText = 3;
}

message GetSafeModeRuleStatusesResponseProto {
  repeated SafeModeRuleStatusProto safeModeRuleStatusesProto = 1;
}

message GetContainerWithPipelineBatchResponseProto {
  repeated ContainerWithPipeline containerWithPipelines = 1;
}

message GetExistContainerWithPipelinesInBatchResponseProto {
  repeated ContainerWithPipeline containerWithPipelines = 1;
}

message SCMListContainerRequestProto {
  required uint32 count = 1;
  optional uint64 startContainerID = 2;
  optional string traceID = 3;
  optional LifeCycleState state = 4;
}

message SCMListContainerResponseProto {
  repeated ContainerInfoProto containers = 1;
}

message SCMDeleteContainerRequestProto {
  required int64 containerID = 1;
  optional string traceID = 2;

}

message SCMDeleteContainerResponseProto {
  // Empty response
}

message SCMCloseContainerRequestProto {
  required int64 containerID = 1;
  optional string traceID = 2;
}

message SCMCloseContainerResponseProto {
  // Empty response
}

/*
 NodeQueryRequest sends a request to SCM asking to send a list of nodes that
 match the NodeState that we are requesting.
*/
message NodeQueryRequestProto {
  optional NodeState state = 1;
  required QueryScope scope = 2;
  optional string poolName = 3; // if scope is pool, then pool name is needed.
  optional string traceID = 4;
  optional NodeOperationalState opState = 5;
}

message NodeQueryResponseProto {
  repeated Node datanodes = 1;
}

/*
  Datanode usage info request message.
*/
message DatanodeUsageInfoRequestProto {
  optional string ipaddress = 1;
  optional string uuid = 2;
  optional bool mostUsed = 3;
  optional uint32 count = 4;
}

message DatanodeUsageInfoResponseProto {
  repeated DatanodeUsageInfoProto info = 1;
}

/*
  Decommission a list of hosts
*/
message DecommissionNodesRequestProto {
  repeated string hosts = 1;
}


message DatanodeAdminErrorResponseProto {
  required string host = 1;
  required string error = 2;
}

message DecommissionNodesResponseProto {
  repeated DatanodeAdminErrorResponseProto failedHosts = 1;
}

/*
  Recommission a list of hosts in maintenance or decommission states
*/
message RecommissionNodesRequestProto {
  repeated string hosts = 1;
}

message RecommissionNodesResponseProto {
  repeated DatanodeAdminErrorResponseProto failedHosts = 1;
}

/*
  Place a list of hosts into maintenance mode
*/
message StartMaintenanceNodesRequestProto {
  repeated string hosts = 1;
  optional int64 endInHours = 2;
}

message StartMaintenanceNodesResponseProto {
  repeated DatanodeAdminErrorResponseProto failedHosts = 1;
}

/**
  Request to create a replication pipeline.
 */
message PipelineRequestProto {
  required ReplicationType replicationType = 1;
  required ReplicationFactor replicationFactor = 2;

  // if datanodes are specified then pipelines are created using those
  // datanodes.
  optional NodePool nodePool = 3;
  optional string pipelineID = 4;
  optional string traceID = 5;
}

message PipelineResponseProto {
  enum Error {
    success = 1;
    errorPipelineAlreadyExists = 2;
  }
  required Error errorCode = 1;
  optional Pipeline  pipeline = 2;
  optional string errorMessage = 3;
}

message ListPipelineRequestProto {
  optional string traceID = 1;
}

message ListPipelineResponseProto {
  repeated Pipeline pipelines = 1;
}

message GetPipelineRequestProto {
  required PipelineID pipelineID = 1;
  optional string traceID = 2;
}

message GetPipelineResponseProto {
  required Pipeline pipeline = 1;
}

message ActivatePipelineRequestProto {
  required PipelineID pipelineID = 1;
  optional string traceID = 2;
}

message ActivatePipelineResponseProto {
}

message DeactivatePipelineRequestProto {
  required PipelineID pipelineID = 1;
  optional string traceID = 2;
}

message DeactivatePipelineResponseProto {
}

message ClosePipelineRequestProto {
  required PipelineID pipelineID = 1;
  optional string traceID = 2;

}

message ClosePipelineResponseProto {
}

message InSafeModeRequestProto {
  optional string traceID = 1;
}

message InSafeModeResponseProto {
  required bool inSafeMode = 1;
}

message ForceExitSafeModeRequestProto {
  optional string traceID = 1;
}

message ForceExitSafeModeResponseProto {
  required bool exitedSafeMode = 1;
}

message StartReplicationManagerRequestProto {
  optional string traceID = 1;
}

message StartReplicationManagerResponseProto {
}

message StopReplicationManagerRequestProto {
  optional string traceID = 1;
}

message StopReplicationManagerResponseProto {
}

message ReplicationManagerStatusRequestProto {
  optional string traceID = 1;
}

message ReplicationManagerStatusResponseProto {
  required bool isRunning = 1;
}

message ContainerTokenSecretProto {
    required string ownerId = 1;
    required ContainerID containerId = 2;
    required uint64 expiryDate = 3;
    required string certSerialId = 4;
}

message GetContainerTokenRequestProto {
  required ContainerID containerID = 1;
}

message GetContainerTokenResponseProto {
  required TokenProto token = 1;
}

/**
 * Protocol used from an HDFS node to StorageContainerManager.  See the request
 * and response messages for details of the RPC calls.
 */
service StorageContainerLocationProtocolService {
  rpc submitRequest (ScmContainerLocationRequest) returns (ScmContainerLocationResponse);
}<|MERGE_RESOLUTION|>--- conflicted
+++ resolved
@@ -67,11 +67,8 @@
   optional RecommissionNodesRequestProto recommissionNodesRequest = 28;
   optional StartMaintenanceNodesRequestProto startMaintenanceNodesRequest = 29;
   optional DatanodeUsageInfoRequestProto DatanodeUsageInfoRequest = 30;
-<<<<<<< HEAD
-  optional GetContainerTokenRequestProto containerTokenRequest = 31;
-=======
   optional GetExistContainerWithPipelinesInBatchRequestProto getExistContainerWithPipelinesInBatchRequest = 31;
->>>>>>> 8e8a01df
+  optional GetContainerTokenRequestProto containerTokenRequest = 32;
 }
 
 message ScmContainerLocationResponse {
@@ -110,12 +107,9 @@
   optional RecommissionNodesResponseProto recommissionNodesResponse = 28;
   optional StartMaintenanceNodesResponseProto startMaintenanceNodesResponse = 29;
   optional DatanodeUsageInfoResponseProto DatanodeUsageInfoResponse = 30;
-<<<<<<< HEAD
-  optional GetContainerTokenResponseProto containerTokenResponse = 31;
-=======
   optional GetExistContainerWithPipelinesInBatchResponseProto getExistContainerWithPipelinesInBatchResponse = 31;
-
->>>>>>> 8e8a01df
+  optional GetContainerTokenResponseProto containerTokenResponse = 32;
+
   enum Status {
     OK = 1;
     CONTAINER_ALREADY_EXISTS = 2;
@@ -151,11 +145,8 @@
   RecommissionNodes = 23;
   StartMaintenanceNodes = 24;
   DatanodeUsageInfo = 25;
-<<<<<<< HEAD
-  GetContainerToken = 26;
-=======
   GetExistContainerWithPipelinesInBatch = 26;
->>>>>>> 8e8a01df
+  GetContainerToken = 27;
 }
 
 /**
