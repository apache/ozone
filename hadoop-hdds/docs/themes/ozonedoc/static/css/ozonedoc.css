/**
 * Licensed to the Apache Software Foundation (ASF) under one
 * or more contributor license agreements.  See the NOTICE file
 * distributed with this work for additional information
 * regarding copyright ownership.  The ASF licenses this file
 * to you under the Apache License, Version 2.0 (the
 * "License"); you may not use this file except in compliance
 * with the License.  You may obtain a copy of the License at
 *
 *     http://www.apache.org/licenses/LICENSE-2.0
 *
 * Unless required by applicable law or agreed to in writing, software
 * distributed under the License is distributed on an "AS IS" BASIS,
 * WITHOUT WARRANTIES OR CONDITIONS OF ANY KIND, either express or implied.
 * See the License for the specific language governing permissions and
 * limitations under the License.
 */

/*
 * Base structure
 */

/* Move down content because we have a fixed navbar that is 50px tall */
body {
  padding-top: 50px;
  font-size: 14pt;
}

pre {
  font-size: 14pt;
}

a {
  color: #448628;
}

a:hover {
  color: #245F0B;
}
/*
 * Global add-ons
 */

.sub-header {
  padding-bottom: 10px;
  border-bottom: 1px solid #eee;
}

/*
 * Top navigation
 * Hide default border to remove 1px line.
 */
.navbar-fixed-top {
  border: 0;
}

A.ozone-logo {
  height: 50px;
  padding: 5px 10px 5px 0px;
}

.ozone-logo img {
  width: 40px;
  padding: 0px;
}

/*
 * Sidebar
 */

/* Hide for mobile, show later */
.sidebar {
  display: none;
}

@media (min-width: 768px) {
  .sidebar {
    position: fixed;
    top: 51px;
    bottom: 0;
    left: 0;
    z-index: 1000;
    display: block;
    padding: 20px;
    overflow-x: hidden;
    overflow-y: auto; /* Scrollable contents if viewport is shorter than content. */
    background-color: #f5f5f5;
    border-right: 1px solid #eee;
  }
}

/* Sidebar navigation */
.nav-sidebar {
  margin-right: -21px; /* 20px padding + 1px border */
  margin-bottom: 20px;
  margin-left: -20px;
}
.nav-sidebar > li > a {
  padding-right: 20px;
  padding-left: 20px;
}
.nav-sidebar > li > ul > li > a {
  padding-right: 40px;
  padding-left: 40px;
}
.nav-sidebar > li > ul > li > ul > li > a {
  padding-right: 60px;
  padding-left: 60px;
}
.nav-sidebar  .active > a,
.nav-sidebar  .active > a:hover,
.nav-sidebar  .active > a:focus {
  color: #fff;
  background-color: #73B148;
}

/*
 * Main content
 */

.main {
  padding: 20px;
}
@media (min-width: 768px) {
  .main {
    padding-right: 40px;
    padding-left: 40px;
  }
}
.main .page-header {
  margin-top: 0;
}


/*
 * Placeholder dashboard ideas
 */

.placeholders {
  margin-bottom: 30px;
  text-align: center;
}
.placeholders h4 {
  margin-bottom: 0;
}
.placeholder {
  margin-bottom: 20px;
}
.placeholder img {
  display: inline-block;
  border-radius: 50%;
}

h4 {
  font-weight: bold;
}

.cardgroup {
   margin-bottom: 50px;
}

.cardgroup .card {
  padding: 20px;
}

.cardgroup .media {
  padding: 30px;
}

h1 {
  margin-bottom: 20px;
}

.card {
  padding: 20px;
}

figure.ozone-usage {
  padding: 40px;
}

table.table {
<<<<<<< HEAD
  margin: 20px;
  margin-bottom: 40px;
}

.footer {
  background-color: #f5f5f5;
  padding-top: 15px;
  padding-bottom: 15px;
  text-align: center;
=======
  margin: 20px 20px 40px;
>>>>>>> b6efb952
}<|MERGE_RESOLUTION|>--- conflicted
+++ resolved
@@ -180,9 +180,7 @@
 }
 
 table.table {
-<<<<<<< HEAD
-  margin: 20px;
-  margin-bottom: 40px;
+  margin: 20px 20px 40px;
 }
 
 .footer {
@@ -190,7 +188,4 @@
   padding-top: 15px;
   padding-bottom: 15px;
   text-align: center;
-=======
-  margin: 20px 20px 40px;
->>>>>>> b6efb952
 }