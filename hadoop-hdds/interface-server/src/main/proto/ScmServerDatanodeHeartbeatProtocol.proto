/**
 * Licensed to the Apache Software Foundation (ASF) under one
 * or more contributor license agreements.  See the NOTICE file
 * distributed with this work for additional information
 * regarding copyright ownership.  The ASF licenses this file
 * to you under the Apache License, Version 2.0 (the
 * "License"); you may not use this file except in compliance
 * with the License.  You may obtain a copy of the License at
 *
 *     http://www.apache.org/licenses/LICENSE-2.0
 *
 * Unless required by applicable law or agreed to in writing, software
 * distributed under the License is distributed on an "AS IS" BASIS,
 * WITHOUT WARRANTIES OR CONDITIONS OF ANY KIND, either express or implied.
 * See the License for the specific language governing permissions and
 * limitations under the License.
 */

/**
 * These .proto interfaces are private and unstable.
 * Please see http://wiki.apache.org/hadoop/Compatibility
 * for what changes are allowed for a *unstable* .proto interface.
 */
syntax = "proto2";

option java_package = "org.apache.hadoop.hdds.protocol.proto";

option java_outer_classname = "StorageContainerDatanodeProtocolProtos";

option java_generic_services = true;

option java_generate_equals_and_hash = true;

package hadoop.hdds;

import "hdds.proto";


message SCMDatanodeRequest {
  required Type cmdType = 1; // Type of the command

  optional string traceID = 2;

  optional SCMVersionRequestProto getVersionRequest = 3;
  optional SCMRegisterRequestProto registerRequest = 4;
  optional SCMHeartbeatRequestProto sendHeartbeatRequest = 5;
}

message SCMDatanodeResponse {
  required Type cmdType = 1; // Type of the command

  optional string traceID = 2;

  optional bool success = 3 [default = true];

  optional string message = 4;

  required Status status = 5;

  optional SCMVersionResponseProto getVersionResponse = 6;
  optional SCMRegisteredResponseProto registerResponse = 7;
  optional SCMHeartbeatResponseProto sendHeartbeatResponse = 8;

}

enum Type {
  GetVersion = 1;
  Register = 2;
  SendHeartbeat = 3;
}

enum Status {
  OK = 1;
  ERROR = 2;
}

/**
 * DataNode will advertise its current layout version through
 * heartbeat as well as registration mechanism.
 */
message LayoutVersionProto {
   required uint32 metadataLayoutVersion = 1;
   required uint32 softwareLayoutVersion = 2;
}

/**
 * Request for version info of the software stack on the server.
 */
message SCMVersionRequestProto {}

/**
* Generic response that is send to a version request. This allows keys to be
* added on the fly and protocol to remain stable.
*/
message SCMVersionResponseProto {
  required uint32 softwareVersion = 1;
  repeated hadoop.hdds.KeyValue keys = 2;
}

message SCMRegisterRequestProto {
  required ExtendedDatanodeDetailsProto extendedDatanodeDetails = 1;
  required NodeReportProto nodeReport = 2;
  required ContainerReportsProto containerReport = 3;
  required PipelineReportsProto pipelineReports = 4;
  optional LayoutVersionProto dataNodeLayoutVersion = 5;
}

/**
 * Datanode ID returned by the SCM. This is similar to name node
 * registeration of a datanode.
 */
message SCMRegisteredResponseProto {
  enum ErrorCode {
    success = 1;
    errorNodeNotPermitted = 2;
  }
  required ErrorCode errorCode = 1;
  required string datanodeUUID = 2;
  required string clusterID = 3;
  optional SCMNodeAddressList addressList = 4;
  optional string hostname = 5;
  optional string ipAddress = 6;
  optional string networkName = 7;
  optional string networkLocation = 8;
}

/**
* This message is send by data node to indicate that it is alive or it is
* registering with the node manager.
*/
message SCMHeartbeatRequestProto {
  required DatanodeDetailsProto datanodeDetails = 1;
  optional NodeReportProto nodeReport = 2;
  optional ContainerReportsProto containerReport = 3;
  repeated IncrementalContainerReportProto incrementalContainerReport = 4;
  repeated CommandStatusReportsProto commandStatusReports = 5;
  optional ContainerActionsProto containerActions = 6;
  optional PipelineActionsProto pipelineActions = 7;
  optional PipelineReportsProto pipelineReports = 8;
  optional LayoutVersionProto dataNodeLayoutVersion = 9;
  optional CommandQueueReportProto commandQueueReport = 10;
  optional DiskBalancerReportProto diskBalancerReport = 11;
}

message CommandQueueReportProto {
  repeated SCMCommandProto.Type command = 1;
  repeated uint32 count = 2;
}

/*
 * A group of commands for the datanode to execute
 */
message SCMHeartbeatResponseProto {
  required string datanodeUUID = 1;
  repeated SCMCommandProto commands = 2;

  // Same as term in SCMCommandProto
  optional int64 term = 3;
}

message SCMNodeAddressList {
  repeated string addressList = 1;
}

/**
* This message is send along with the heart beat to report datanode
* storage utilization to SCM.
*/
message NodeReportProto {
  repeated StorageReportProto storageReport = 1;
  repeated MetadataStorageReportProto metadataStorageReport = 2;
  repeated StorageReportProto dbStorageReport = 3;
}

message StorageReportProto {
  required string storageUuid = 1;
  required string storageLocation = 2;
  optional uint64 capacity = 3 [default = 0];
  optional uint64 scmUsed = 4 [default = 0];
  optional uint64 remaining = 5 [default = 0];
  optional StorageTypeProto storageType = 6 [default = DISK];
  optional bool failed = 7 [default = false];
}

message MetadataStorageReportProto {
  required string storageLocation = 1;
  optional StorageTypeProto storageType = 2 [default = DISK];
  optional uint64 capacity = 3 [default = 0];
  optional uint64 scmUsed = 4 [default = 0];
  optional uint64 remaining = 5 [default = 0];
  optional bool failed = 6 [default = false];
}

/**
 * Types of recognized storage media.
 */
enum StorageTypeProto {
  DISK = 1;
  SSD = 2;
  ARCHIVE = 3;
  RAM_DISK = 4;
  PROVIDED = 5;
}

message ContainerReportsProto {
  repeated ContainerReplicaProto reports = 1;
}

message IncrementalContainerReportProto {
  repeated ContainerReplicaProto report = 1;
}

message ContainerReplicaProto {
  enum State {
    OPEN = 1;
    CLOSING = 2;
    QUASI_CLOSED = 3;
    CLOSED = 4;
    UNHEALTHY = 5;
    INVALID = 6;
    DELETED = 7;
  }
  required int64 containerID = 1;
  required State state = 2;
  optional int64 size = 3;
  optional int64 used = 4;
  optional int64 keyCount = 5; // keyCount here refers to BlockCount
  optional int64 readCount = 6;
  optional int64 writeCount = 7;
  optional int64 readBytes = 8;
  optional int64 writeBytes = 9;
  optional string finalhash = 10;
  optional int64 deleteTransactionId = 11;
  optional uint64 blockCommitSequenceId = 12;
  optional string originNodeId = 13;
  optional int32 replicaIndex = 14;
}

message CommandStatusReportsProto {
  repeated CommandStatus cmdStatus = 1;
}

message CommandStatus {
  enum Status {
    PENDING = 1;
    EXECUTED = 2;
    FAILED = 3;
  }
  required int64 cmdId = 1;
  required Status status = 2 [default = PENDING];
  required SCMCommandProto.Type type = 3;
  optional string msg = 4;
  optional ContainerBlocksDeletionACKProto blockDeletionAck = 5;
}

message ContainerActionsProto {
  repeated ContainerAction containerActions = 1;
}

message ContainerAction {
  enum Action {
    CLOSE = 1;
  }

  enum Reason {
    CONTAINER_FULL = 1;
    CONTAINER_UNHEALTHY = 2;
  }

  required int64 containerID = 1;
  required Action action = 2;
  optional Reason reason = 3;
}

message PipelineReport {
  required PipelineID pipelineID = 1;
  required bool isLeader = 2;
  optional uint64 bytesWritten = 3;
}

message PipelineReportsProto {
  repeated PipelineReport pipelineReport = 1;
}

message PipelineActionsProto {
  repeated PipelineAction pipelineActions = 1;
}

message ClosePipelineInfo {
  enum Reason {
    PIPELINE_FAILED = 1;
    PIPELINE_LOG_FAILED = 2;
    STATEMACHINE_TRANSACTION_FAILED = 3;
  }
  required PipelineID pipelineID = 1;
  optional Reason reason = 3;
  optional string detailedReason = 4;
}

message PipelineAction {
  enum Action {
    CLOSE = 1;
  }

  /**
   * Action will be used to identify the correct pipeline action.
   */
  required Action action = 1;
  optional ClosePipelineInfo closePipeline = 2;
}

/*
 * These are commands returned by SCM for to the datanode to execute.
 */
message SCMCommandProto {
  enum Type {
    unknownScmCommand = 0;
    reregisterCommand = 1;
    deleteBlocksCommand = 2;
    closeContainerCommand = 3;
    deleteContainerCommand = 4;
    replicateContainerCommand = 5;
    createPipelineCommand = 6;
    closePipelineCommand = 7;
    setNodeOperationalStateCommand = 8;
    finalizeNewLayoutVersionCommand = 9;
    refreshVolumeUsageInfo = 10;
    reconstructECContainersCommand = 11;
    diskBalancerCommand = 12;
  }
  // TODO: once we start using protoc 3.x, refactor this message using "oneof"
  required Type commandType = 1;
  optional ReregisterCommandProto reregisterCommandProto = 2;
  optional DeleteBlocksCommandProto deleteBlocksCommandProto = 3;
  optional CloseContainerCommandProto closeContainerCommandProto = 4;
  optional DeleteContainerCommandProto deleteContainerCommandProto = 5;
  optional ReplicateContainerCommandProto replicateContainerCommandProto = 6;
  optional CreatePipelineCommandProto createPipelineCommandProto = 7;
  optional ClosePipelineCommandProto closePipelineCommandProto = 8;
  optional SetNodeOperationalStateCommandProto setNodeOperationalStateCommandProto = 9;
  optional FinalizeNewLayoutVersionCommandProto
  finalizeNewLayoutVersionCommandProto = 10;
  optional RefreshVolumeUsageCommandProto refreshVolumeUsageCommandProto = 11;
  optional ReconstructECContainersCommandProto reconstructECContainersCommandProto = 12;
  optional DiskBalancerCommandProto diskBalancerCommandProto = 13;


  // If running upon Ratis, holds term of underlying RaftServer iff current
  // SCM is a leader. If running without Ratis, holds SCMContext.INVALID_TERM.
  optional int64 term = 15;
  optional string encodedToken = 16;
  optional int64 deadlineMsSinceEpoch = 17;
}

/**
 * SCM informs a datanode to register itself again.
 * With receiving this command, datanode will transit to REGISTER state.
 */
message ReregisterCommandProto {}


// HB response from SCM, contains a list of block deletion transactions.
message DeleteBlocksCommandProto {
  repeated DeletedBlocksTransaction deletedBlocksTransactions = 1;
  required int64 cmdId = 3;
}

// The deleted blocks which are stored in deletedBlock.db of scm.
// We don't use BlockID because this only contains multiple localIDs
// of the same containerID.
message DeletedBlocksTransaction {
  required int64 txID = 1;
  required int64 containerID = 2;
  repeated int64 localID = 3;
  // the retry time of sending deleting command to datanode.
  required int32 count = 4;
}

// ACK message datanode sent to SCM, contains the result of
// block deletion transactions.
message ContainerBlocksDeletionACKProto {
  message DeleteBlockTransactionResult {
    required int64 txID = 1;
    required int64 containerID = 2;
    required bool success = 3;
  }
  repeated DeleteBlockTransactionResult results = 1;
  required string dnId = 2;
}

/**
This command asks the datanode to close a specific container.
*/
message CloseContainerCommandProto {
  required int64 containerID = 1;
  required PipelineID pipelineID = 2;
  // cmdId will be removed
  required int64 cmdId = 3;
  // Force will be used when closing a container out side of ratis.
  optional bool force = 4 [default = false];
}

/**
This command asks the datanode to delete a specific container.
*/
message DeleteContainerCommandProto {
  required int64 containerID = 1;
  required int64 cmdId = 2;
  required bool force = 3 [default = false];
  optional int32 replicaIndex = 4;
}

enum ReplicationCommandPriority {
  NORMAL = 1;
  LOW = 2;
}

/**
This command asks the datanode to replicate a container from specific sources.
*/
message ReplicateContainerCommandProto {
  required int64 containerID = 1;
  repeated DatanodeDetailsProto sources = 2;
  required int64 cmdId = 3;
  optional int32 replicaIndex = 4;
  optional DatanodeDetailsProto target = 5;
  optional ReplicationCommandPriority priority = 6 [default = NORMAL];
}

/**
* This command asks the datanode to reconstruct the missing EC containers by
* using remaining containers from sources.
*/
message ReconstructECContainersCommandProto {
  required int64 containerID = 1;
  repeated DatanodeDetailsAndReplicaIndexProto sources = 2;
  repeated DatanodeDetailsProto targets = 3;
  required bytes missingContainerIndexes = 4;
  required ECReplicationConfig ecReplicationConfig = 5;
  required int64 cmdId = 6;
}

message DatanodeDetailsAndReplicaIndexProto {
    required DatanodeDetailsProto datanodeDetails = 1;
    required int32 replicaIndex = 2;
}

/**
This command asks the datanode to update diskBalancer status
 */
message DiskBalancerCommandProto {
<<<<<<< HEAD
  required DatanodeDiskBalancerOpType opType = 1;
=======
  required bool shouldRun = 1;
>>>>>>> 6ae2da82
  optional DiskBalancerConfigurationProto diskBalancerConf = 2;
}

/**
This command asks the datanode to create a pipeline.
*/
message CreatePipelineCommandProto {
  required PipelineID pipelineID = 1;
  required ReplicationType type = 2;
  required ReplicationFactor factor = 3;
  repeated DatanodeDetailsProto datanode = 4;
  required int64 cmdId = 5;
  repeated int32 priority = 6;
}

/**
This command asks the datanode to close a pipeline.
*/
message ClosePipelineCommandProto {
  required PipelineID pipelineID = 1;
  required int64 cmdId = 2;
}

/**
This command asks the datanode to refresh disk usage immediately.
*/
message RefreshVolumeUsageCommandProto {
  required int64 cmdId = 1;
}

message SetNodeOperationalStateCommandProto {
  required  int64 cmdId = 1;
  required  NodeOperationalState nodeOperationalState = 2;
  required  int64 stateExpiryEpochSeconds = 3;
}

message CRLStatusReport {
  required int64 receivedCrlId=1;
  repeated int64 pendingCrlIds=2;
}

message DiskBalancerReportProto {
  required bool isRunning = 1;
  optional uint64 balancedBytes = 2;
  optional DiskBalancerConfigurationProto diskBalancerConf = 3;
}

/**
 * This command asks the datanode to process a new CRL.
 */
message ProcessCRLCommandProto {
  required CRLInfoProto crlInfo = 1;
}

/**
 * This command asks the DataNode to finalize a new layout version.
 */
message FinalizeNewLayoutVersionCommandProto {
  required bool finalizeNewLayoutVersion = 1 [default = false];
  required LayoutVersionProto dataNodeLayoutVersion = 2;
  required int64 cmdId = 3;
}

/**
 * Protocol used from a datanode to StorageContainerManager.
 *
 * Please see the request and response messages for details of the RPC calls.
 *
 * Here is a simple state diagram that shows how a datanode would boot up and
 * communicate with SCM.
 *
 *           -----------------------
 *          |         Start         |
 *           ---------- ------------
 *                     |
 *                     |
 *                     |
 *                     |
 *                     |
 *                     |
 *                     |
 *           ----------v-------------
 *          |   Searching for  SCM    ------------
 *           ---------- -------------             |
 *                     |                          |
 *                     |                          |
 *                     |                ----------v-------------
 *                     |               | Register if needed     |
 *                     |                ----------- ------------
 *                     |                           |
 *                     v                           |
 *            ----------- ----------------         |
 *  ---------   Heartbeat state           <--------
 * |          --------^-------------------
 * |                  |
 * |                  |
 * |                  |
 * |                  |
 * |                  |
 * |                  |
 * |                  |
 *  ------------------
 *
 *
 *
 * Here is how this protocol is used by the datanode. When a datanode boots up
 * it moves into a stated called SEARCHING_SCM. In this state datanode is
 * trying to establish communication with the SCM. The address of the SCMs are
 * retrieved from the configuration information.
 *
 * In the SEARCHING_SCM state, only rpc call made by datanode is a getVersion
 * call to SCM. Once any of the SCMs reply, datanode checks if it has a local
 * persisted datanode ID. If it has this means that this datanode is already
 * registered with some SCM. If this file is not found, datanode assumes that
 * it needs to do a registration.
 *
 * If registration is need datanode moves into REGISTER state. It will
 * send a register call with DatanodeDetailsProto data structure and persist
 * that info.
 *
 * The response to the command contains clusterID. This information is
 * also persisted by the datanode and moves into heartbeat state.
 *
 * Once in the heartbeat state, datanode sends heartbeats and container reports
 * to SCM and process commands issued by SCM until it is shutdown.
 *
 */
service StorageContainerDatanodeProtocolService {

  //Message sent from Datanode to SCM as a heartbeat.
  rpc submitRequest (SCMDatanodeRequest) returns (SCMDatanodeResponse);
}<|MERGE_RESOLUTION|>--- conflicted
+++ resolved
@@ -449,11 +449,7 @@
 This command asks the datanode to update diskBalancer status
  */
 message DiskBalancerCommandProto {
-<<<<<<< HEAD
   required DatanodeDiskBalancerOpType opType = 1;
-=======
-  required bool shouldRun = 1;
->>>>>>> 6ae2da82
   optional DiskBalancerConfigurationProto diskBalancerConf = 2;
 }
 
