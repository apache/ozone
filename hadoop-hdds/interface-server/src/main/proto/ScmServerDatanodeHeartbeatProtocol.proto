--- conflicted
+++ resolved
@@ -321,11 +321,8 @@
     finalizeNewLayoutVersionCommand = 9;
     refreshVolumeUsageInfo = 10;
     reconstructECContainersCommand = 11;
-<<<<<<< HEAD
-    diskBalancerCommand = 12;
-=======
     reconcileContainerCommand = 12;
->>>>>>> 05c7e62f
+    diskBalancerCommand = 13;
   }
   // TODO: once we start using protoc 3.x, refactor this message using "oneof"
   required Type commandType = 1;
@@ -341,11 +338,8 @@
   finalizeNewLayoutVersionCommandProto = 10;
   optional RefreshVolumeUsageCommandProto refreshVolumeUsageCommandProto = 11;
   optional ReconstructECContainersCommandProto reconstructECContainersCommandProto = 12;
-<<<<<<< HEAD
-  optional DiskBalancerCommandProto diskBalancerCommandProto = 13;
-=======
   optional ReconcileContainerCommandProto reconcileContainerCommandProto = 13;
->>>>>>> 05c7e62f
+  optional DiskBalancerCommandProto diskBalancerCommandProto = 14;
 
 
   // If running upon Ratis, holds term of underlying RaftServer iff current
